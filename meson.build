--- conflicted
+++ resolved
@@ -1,11 +1,6 @@
 project('gnome-software', 'c',
-<<<<<<< HEAD
-  version : '43.4',
-  license : 'GPL-2.0+',
-=======
   version : '44.beta',
   license : 'GPL-2.0-or-later',
->>>>>>> 7470316a
   default_options : ['warning_level=1', 'c_std=c11'],
   meson_version : '>=0.58.0'
 )
