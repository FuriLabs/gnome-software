project('gnome-software', 'c',
<<<<<<< HEAD
  version : '41.5',
=======
  version : '42.0',
>>>>>>> efa81961
  license : 'GPL-2.0+',
  default_options : ['warning_level=1', 'c_std=c11'],
  meson_version : '>=0.55.0'
)

conf = configuration_data()
conf.set_quoted('VERSION', meson.project_version())
conf.set_quoted('PACKAGE_NAME', meson.project_name())
conf.set_quoted('PACKAGE_VERSION', meson.project_version())
conf.set_quoted('BUILD_TYPE', get_option('buildtype'))

build_profile = get_option('profile')
if get_option('buildtype') == 'release'
  build_profile = ''
endif

conf.set_quoted('BUILD_PROFILE', build_profile)

application_id = 'org.gnome.Software' + build_profile
conf.set_quoted('APPLICATION_ID', application_id)

# this refers to the gnome-software plugin API version
# this is not in any way related to a package or soname version
gs_plugin_api_version = '17'
conf.set_quoted('GS_PLUGIN_API_VERSION', gs_plugin_api_version)

# private subdirectory of libdir for the private shared libgnomesoftware to live in
gs_private_libdir = join_paths(get_option('prefix'), get_option('libdir'), 'gnome-software')

# install docs
install_data('README.md', install_dir : 'share/doc/gnome-software')

# get supported warning flags
test_args = [
  '-fstack-protector-strong',
  '-Waggregate-return',
  '-Warray-bounds',
  '-Wcast-align',
  '-Wclobbered',
  '-Wdeclaration-after-statement',
  '-Wempty-body',
  '-Wextra',
  '-Wformat=2',
  '-Wformat-nonliteral',
  '-Wformat-security',
  '-Wformat-signedness',
  '-Wignored-qualifiers',
  '-Wimplicit-function-declaration',
  '-Werror=implicit-function-declaration',
  '-Winit-self',
  '-Winline',
  '-Wmaybe-uninitialized',
  '-Wmissing-declarations',
  '-Wmissing-format-attribute',
  '-Wmissing-include-dirs',
  '-Wmissing-noreturn',
  '-Wmissing-parameter-type',
  '-Wmissing-prototypes',
  '-Wnested-externs',
  '-Werror=nested-externs',
  '-Wno-missing-field-initializers',
  '-Wno-strict-aliasing',
  '-Wno-suggest-attribute=format',
  '-Wno-unused-parameter',
  '-Wold-style-definition',
  '-Woverride-init',
  '-Wpacked',
  '-Wpointer-arith',
  '-Wredundant-decls',
  '-Wreturn-type',
  '-Wshadow',
  '-Wsign-compare',
  '-Wstrict-aliasing',
  '-Wstrict-prototypes',
  '-Wswitch-default',
  '-Wtype-limits',
  '-Wundef',
  '-Wuninitialized',
  '-Wunused-but-set-variable',
  '-Wwrite-strings'
]
cc = meson.get_compiler('c')
foreach arg: test_args
  if cc.has_argument(arg)
    add_project_arguments(arg, language : 'c')
  endif
endforeach

# enable full RELRO where possible
# FIXME: until https://github.com/mesonbuild/meson/issues/1140 is fixed
global_link_args = []
test_link_args = [
  '-Wl,-z,relro',
  '-Wl,-z,now',
]
foreach arg: test_link_args
  if cc.has_link_argument(arg)
    global_link_args += arg
  endif
endforeach
add_global_link_arguments(
  global_link_args,
  language: 'c'
)

# Needed for PATH_MAX and symlink()
add_project_arguments('-D_XOPEN_SOURCE=700', language : 'c')
# Needed for syscall()
add_project_arguments('-D_GNU_SOURCE', language : 'c')

conf.set('HAVE_LINUX_UNISTD_H', cc.has_header('linux/unistd.h'))

appstream = dependency('appstream',
  version : '>= 0.14.0',
  fallback : ['appstream', 'appstream_dep'],
  default_options : [
    'docs=false',
    'apidocs=false',
    'install-docs=false'
  ]
)
gdk_pixbuf = dependency('gdk-pixbuf-2.0', version : '>= 2.32.0')
libxmlb = dependency('xmlb', version : '>= 0.1.7', fallback : ['libxmlb', 'libxmlb_dep'])
gio_unix = dependency('gio-unix-2.0', version : '>= 2.56.0')
gmodule = dependency('gmodule-2.0')
gtk = dependency('gtk4',
  version : '>= 4.6',
  fallback: ['gtk', 'gtk_dep'],
  default_options: [
      'build-examples=false',
      'build-tests=false',
      'introspection=disabled',
      'demos=false',
    ]
  )
glib = dependency('glib-2.0', version : '>= 2.66.0')
json_glib = dependency('json-glib-1.0', version : '>= 1.6.0')
libm = cc.find_library('m', required: false)
if get_option('soup2')
  libsoup = dependency('libsoup-2.4', version : '>= 2.52.0')
  libsoupapiversion = '2.4'
  conf.set('SOUP_HTTP_URI_FLAGS', '(G_URI_FLAGS_HAS_PASSWORD | G_URI_FLAGS_ENCODED_PATH | G_URI_FLAGS_ENCODED_QUERY | G_URI_FLAGS_ENCODED_FRAGMENT | G_URI_FLAGS_SCHEME_NORMALIZE)')
else
  libsoup = dependency('libsoup-3.0', version : '>= 3.0')
  libsoupapiversion = '3.0'
endif
libadwaita = dependency('libadwaita-1',
  version: '>=1.0.1',
  fallback: ['libadwaita', 'libadwaita_dep'],
  default_options: [
    'examples=false',
    'introspection=disabled',
    'tests=false',
    'vapi=false',
  ]
)

libsysprof_capture_dep = dependency('sysprof-capture-4',
  required: get_option('sysprof'),
  default_options: [
    'enable_examples=false',
    'enable_gtk=false',
    'enable_tests=false',
    'enable_tools=false',
    'libsysprof=false',
    'with_sysprofd=none',
    'help=false',
  ],
  fallback: ['sysprof', 'libsysprof_capture_dep'],
)
conf.set('HAVE_SYSPROF', libsysprof_capture_dep.found())

if get_option('mogwai')
  mogwai_schedule_client = dependency('mogwai-schedule-client-0', version : '>= 0.2.0')
  conf.set('HAVE_MOGWAI', 1)
endif

if get_option('valgrind')
  valgrind = dependency('valgrind')
  conf.set('USE_VALGRIND', 1)
else
  message('Valgrind integration disabled')
  valgrind = []
endif

gsettings_desktop_schemas = dependency('gsettings-desktop-schemas', version : '>= 3.18.0', required: get_option('gsettings_desktop_schemas'))
if gsettings_desktop_schemas.found()
  conf.set('HAVE_GSETTINGS_DESKTOP_SCHEMAS', 1)
endif

if get_option('polkit')
  polkit = dependency('polkit-gobject-1')
  conf.set('HAVE_POLKIT', 1)
endif

if get_option('packagekit')
  packagekit = dependency('packagekit-glib2', version : '>= 1.1.0')
  conf.set('HAVE_PACKAGEKIT', '1')
  add_project_arguments('-DI_KNOW_THE_PACKAGEKIT_GLIB2_API_IS_SUBJECT_TO_CHANGE',
                        language : 'c')
  if get_option('packagekit_autoremove')
      conf.set('GS_PACKAGEKIT_AUTOREMOVE', 'TRUE')
  else
      conf.set('GS_PACKAGEKIT_AUTOREMOVE', 'FALSE')
  endif
  if meson.get_compiler('c').has_function('pk_package_get_update_severity', prefix: '#include <packagekit-glib2/packagekit.h>', dependencies: packagekit)
      conf.set('HAVE_PK_PACKAGE_GET_UPDATE_SEVERITY', '1')
  endif
  if meson.get_compiler('c').has_function('pk_details_get_download_size', prefix: '#include <packagekit-glib2/packagekit.h>', dependencies: packagekit)
      conf.set('HAVE_PK_DETAILS_GET_DOWNLOAD_SIZE', '1')
  endif
  if meson.get_compiler('c').has_function('pk_offline_cancel_with_flags', prefix: '#include <packagekit-glib2/packagekit.h>', dependencies: packagekit) and \
     meson.get_compiler('c').has_function('pk_offline_trigger_with_flags', prefix: '#include <packagekit-glib2/packagekit.h>', dependencies: packagekit) and \
     meson.get_compiler('c').has_function('pk_offline_trigger_upgrade_with_flags', prefix: '#include <packagekit-glib2/packagekit.h>', dependencies: packagekit)
      conf.set('HAVE_PK_OFFLINE_WITH_FLAGS', '1')
  endif
endif

if get_option('eos_updater')
  ostree = dependency('ostree-1')
endif

if get_option('fwupd')
  fwupd = dependency('fwupd', version : '>= 1.5.6')
endif

if get_option('flatpak')
  flatpak = dependency('flatpak', version : '>= 1.9.1')
  ostree = dependency('ostree-1')

  flatpak_soupapiversion = flatpak.get_pkgconfig_variable('soupapiversion')
  if flatpak_soupapiversion == ''
    flatpak_soupapiversion = '2.4' # Pre libsoup3 support
  endif
  if flatpak_soupapiversion != libsoupapiversion
    error('flatpak was built against a different API of libsoup. @0@ instead of @1@.'.format(flatpak_soupapiversion, libsoupapiversion))
  endif
endif

if get_option('malcontent')
  malcontent = dependency('malcontent-0', version: '>= 0.3.0', fallback: ['malcontent', 'libmalcontent_dep'], default_options: ['ui=disabled'])
endif

if get_option('rpm_ostree')
  libdnf = dependency('libdnf')
  ostree = dependency('ostree-1')
  rpm = dependency('rpm')
  rpm_ostree = dependency('rpm-ostree-1', version : '>= 2019.3')
endif

if get_option('gudev')
  gudev = dependency('gudev-1.0')
endif

if get_option('snap')
  snap = dependency('snapd-glib', version : '>= 1.50')
endif

gnome = import('gnome')
i18n = import('i18n')

conf.set_quoted('GETTEXT_PACKAGE', meson.project_name())
conf.set_quoted('LOCALEDIR',
                join_paths(get_option('prefix'),
                           get_option('localedir')))
conf.set_quoted('DATADIR',
                join_paths(get_option('prefix'),
                           get_option('datadir')))
conf.set_quoted('LIBDIR',
                join_paths(get_option('prefix'),
                           get_option('libdir')))
conf.set_quoted('BINDIR',
                join_paths(get_option('prefix'),
                           get_option('bindir')))
conf.set_quoted('SYSCONFDIR',
                join_paths(get_option('prefix'),
                           get_option('sysconfdir')))
conf.set_quoted('LOCALSTATEDIR',
                join_paths(get_option('prefix'),
                           get_option('localstatedir')))
conf.set_quoted('LIBEXECDIR',
                join_paths(get_option('prefix'),
                           get_option('libexecdir')))
conf.set('ENABLE_EXTERNAL_APPSTREAM', get_option('external_appstream'))
configure_file(
  output : 'config.h',
  configuration : conf
)

add_project_arguments('-DI_KNOW_THE_GNOME_SOFTWARE_API_IS_SUBJECT_TO_CHANGE',
                      language : 'c')

test_env = [
  'G_TEST_SRCDIR=@0@'.format(meson.current_source_dir()),
  'G_TEST_BUILDDIR=@0@'.format(meson.current_build_dir()),
  'GSETTINGS_SCHEMA_DIR=@0@/data/'.format(meson.build_root()),
  'GSETTINGS_BACKEND=memory',
  'MALLOC_CHECK_=2',

  # Make flatpak skip parental controls since it requires the system bus.
  # https://github.com/flatpak/flatpak/issues/2993
  'FLATPAK_SYSTEM_HELPER_ON_SESSION=1',
]

subdir('data')
subdir('lib')
subdir('plugins')
subdir('src')
if get_option('external_appstream')
  subdir('gs-install-appstream')
endif
subdir('po')
subdir('doc')

# FIXME: remove when https://github.com/mesonbuild/meson/issues/837 fixed
meson.add_install_script('meson_post_install.sh')<|MERGE_RESOLUTION|>--- conflicted
+++ resolved
@@ -1,9 +1,5 @@
 project('gnome-software', 'c',
-<<<<<<< HEAD
-  version : '41.5',
-=======
   version : '42.0',
->>>>>>> efa81961
   license : 'GPL-2.0+',
   default_options : ['warning_level=1', 'c_std=c11'],
   meson_version : '>=0.55.0'
