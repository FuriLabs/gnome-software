project('gnome-software', 'c',
<<<<<<< HEAD
  version : '3.26.5',
=======
  version : '3.27.90',
>>>>>>> 35e6ebde
  license : 'GPL-2.0+',
  default_options : ['warning_level=1', 'c_std=c99'],
  meson_version : '>=0.37.0'
)

conf = configuration_data()
conf.set_quoted('VERSION', meson.project_version())
conf.set_quoted('PACKAGE_NAME', meson.project_name())
conf.set_quoted('PACKAGE_VERSION', meson.project_version())

# this refers to the gnome-software plugin API version
# this is not in any way related to a package or soname version
gs_plugin_api_version = '11'
conf.set_quoted('GS_PLUGIN_API_VERSION', gs_plugin_api_version)

# install docs
install_data('README.md', install_dir : 'share/doc/gnome-software')

# get suported warning flags
test_args = [
  '-fstack-protector-strong',
  '-Waggregate-return',
  '-Warray-bounds',
  '-Wcast-align',
  '-Wclobbered',
  '-Wdeclaration-after-statement',
  '-Wempty-body',
  '-Wextra',
  '-Wformat=2',
  '-Wformat-nonliteral',
  '-Wformat-security',
  '-Wformat-signedness',
  '-Wignored-qualifiers',
  '-Wimplicit-function-declaration',
  '-Winit-self',
  '-Winline',
  '-Wmissing-declarations',
  '-Wmissing-format-attribute',
  '-Wmissing-include-dirs',
  '-Wmissing-noreturn',
  '-Wmissing-parameter-type',
  '-Wmissing-prototypes',
  '-Wnested-externs',
  '-Wno-discarded-qualifiers',
  '-Wno-missing-field-initializers',
  '-Wno-strict-aliasing',
  '-Wno-suggest-attribute=format',
  '-Wno-unused-parameter',
  '-Wold-style-definition',
  '-Woverride-init',
  '-Wpacked',
  '-Wpointer-arith',
  '-Wredundant-decls',
  '-Wreturn-type',
  '-Wshadow',
  '-Wsign-compare',
  '-Wstrict-aliasing',
  '-Wstrict-prototypes',
  '-Wswitch-default',
  '-Wtype-limits',
  '-Wundef',
  '-Wuninitialized',
  '-Wunused-but-set-variable',
  '-Wwrite-strings'
]
cc = meson.get_compiler('c')
foreach arg: test_args
  if cc.has_argument(arg)
    add_project_arguments(arg, language : 'c')
  endif
endforeach

# enable full RELRO where possible
# FIXME: until https://github.com/mesonbuild/meson/issues/1140 is fixed
global_link_args = []
test_link_args = [
  '-Wl,-z,relro',
  '-Wl,-z,now',
]
foreach arg: test_link_args
  if cc.has_argument(arg)
    global_link_args += arg
  endif
endforeach
add_global_link_arguments(
  global_link_args,
  language: 'c'
)

# Needed for PATH_MAX and symlink()
add_project_arguments('-D_XOPEN_SOURCE=500', language : 'c')

appstream_glib = dependency('appstream-glib', version : '>= 0.7.3')
gdk_pixbuf = dependency('gdk-pixbuf-2.0', version : '>= 2.31.5')
gio_unix = dependency('gio-unix-2.0')
gmodule = dependency('gmodule-2.0')
gtk = dependency('gtk+-3.0', version : '>= 3.22.4')
json_glib = dependency('json-glib-1.0', version : '>= 1.1.1')
libm = cc.find_library('m', required: false)
libsecret = dependency('libsecret-1')
libsoup = dependency('libsoup-2.4', version : '>= 2.51.92')
sqlite3 = dependency('sqlite3')

if get_option('enable-valgrind')
  message(meson.version())
  # urgh, meson is broken
  if meson.version().version_compare('>0.41.0')
    valgrind = dependency('valgrind')
    conf.set('USE_VALGRIND', 1)
  else
    message('Valgrind integration disabled to work around a meson bug')
    valgrind = []
  endif
else
  message('Valgrind integration disabled')
  valgrind = []
endif

if get_option('enable-gnome-desktop')
  gnome_desktop = dependency('gnome-desktop-3.0', version : '>= 3.17.92')
  conf.set('HAVE_GNOME_DESKTOP', 1)
endif

if get_option('enable-gspell')
  gspell = dependency('gspell-1')
  conf.set('HAVE_GSPELL', 1)
endif

if get_option('enable-polkit')
  polkit = dependency('polkit-gobject-1')
  conf.set('HAVE_POLKIT', 1)
endif

if get_option('enable-packagekit')
  packagekit = dependency('packagekit-glib2', version : '>= 1.1.0')
  conf.set('HAVE_PACKAGEKIT', '1')
  add_project_arguments('-DI_KNOW_THE_PACKAGEKIT_GLIB2_API_IS_SUBJECT_TO_CHANGE',
                        language : 'c')
endif

if get_option('enable-fwupd')
<<<<<<< HEAD
  fwupd = dependency('fwupd', version : '>= 0.9.7')
=======
  fwupd = dependency('fwupd', version : '>= 0.9.8')
>>>>>>> 35e6ebde
endif

if get_option('enable-flatpak')
  flatpak = dependency('flatpak', version : '>= 0.6.12')
endif

if get_option('enable-limba')
  limba = dependency('limba', version : '>= 0.5.6')
endif

if get_option('enable-rpm-ostree')
  ostree = dependency('ostree-1')
  rpm_ostree = dependency('rpm-ostree-1')
endif

if get_option('enable-ubuntu-reviews')
  oauth = dependency('oauth')
endif

if get_option('enable-gudev')
  gudev = dependency('gudev-1.0')
endif

if get_option('enable-snap')
  snap = dependency('snapd-glib', version : '>= 1.19')
endif

gnome = import('gnome')
i18n = import('i18n')

conf.set_quoted('GETTEXT_PACKAGE', meson.project_name())
conf.set_quoted('LOCALEDIR',
                join_paths(get_option('prefix'),
                           get_option('localedir')))
conf.set_quoted('DATADIR',
                join_paths(get_option('prefix'),
                           get_option('datadir')))
conf.set_quoted('LIBDIR',
                join_paths(get_option('prefix'),
                           get_option('libdir')))
conf.set_quoted('BINDIR',
                join_paths(get_option('prefix'),
                           get_option('bindir')))
conf.set_quoted('SYSCONFDIR',
                join_paths(get_option('prefix'),
                           get_option('sysconfdir')))
conf.set_quoted('LOCALSTATEDIR',
                join_paths(get_option('prefix'),
                           get_option('localstatedir')))
conf.set_quoted('LIBEXECDIR',
                join_paths(get_option('prefix'),
                           get_option('libexecdir')))
configure_file(
  output : 'config.h',
  configuration : conf
)

add_project_arguments('-DI_KNOW_THE_GNOME_SOFTWARE_API_IS_SUBJECT_TO_CHANGE',
                      language : 'c')

test_env = [
  'G_TEST_SRCDIR=@0@'.format(meson.current_source_dir()),
  'G_TEST_BUILDDIR=@0@'.format(meson.current_build_dir()),
  'GSETTINGS_SCHEMA_DIR=@0@/data/'.format(meson.build_root()),
  'GSETTINGS_BACKEND=memory',
  'MALLOC_CHECK_=2',
]

subdir('data')
subdir('lib')
subdir('plugins')
subdir('src')
subdir('po')
subdir('doc')

if meson.version().version_compare('<0.41.0')
  archiver = find_program('git', required : false)
  if archiver.found()
    run_target('dist',
      # git config tar.tar.xz.command "xz -c"
      command: [
        'git', 'archive',
        '--prefix=' + meson.project_name() + '-' + meson.project_version() + '/',
        'HEAD',
        '--format=tar.xz',
        '--output',
        meson.project_name() + '-' + meson.project_version() + '.tar.xz'
      ]
    )
  else
    message('git not found, you will not be able to run `ninja dist`')
  endif
endif

# FIXME: remove when https://github.com/mesonbuild/meson/issues/837 fixed
meson.add_install_script('meson_post_install.sh')<|MERGE_RESOLUTION|>--- conflicted
+++ resolved
@@ -1,9 +1,5 @@
 project('gnome-software', 'c',
-<<<<<<< HEAD
-  version : '3.26.5',
-=======
   version : '3.27.90',
->>>>>>> 35e6ebde
   license : 'GPL-2.0+',
   default_options : ['warning_level=1', 'c_std=c99'],
   meson_version : '>=0.37.0'
@@ -145,11 +141,7 @@
 endif
 
 if get_option('enable-fwupd')
-<<<<<<< HEAD
-  fwupd = dependency('fwupd', version : '>= 0.9.7')
-=======
   fwupd = dependency('fwupd', version : '>= 0.9.8')
->>>>>>> 35e6ebde
 endif
 
 if get_option('enable-flatpak')
