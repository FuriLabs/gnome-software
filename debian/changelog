--- conflicted
+++ resolved
@@ -1,18 +1,16 @@
-<<<<<<< HEAD
+gnome-software (45~rc-1) unstable; urgency=medium
+
+  * Team upload
+  * New upstream release
+
+ -- Jarred Wilson <jarred.wilson@canonical.com>  Tue, 12 Sep 2023 12:30:42 -0400
+
 gnome-software (45~beta-1ubuntu1) mantic; urgency=medium
 
   * Merge with Debian
   * Rebase patches
 
  -- Jarred Wilson <jarred.wilson@canonical.com>  Wed, 16 Aug 2023 12:59:54 -0400
-=======
-gnome-software (45~rc-1) unstable; urgency=medium
-
-  * Team upload
-  * New upstream release
-
- -- Jarred Wilson <jarred.wilson@canonical.com>  Tue, 12 Sep 2023 12:30:42 -0400
->>>>>>> 370ed0c6
 
 gnome-software (45~beta-1) unstable; urgency=medium
 
