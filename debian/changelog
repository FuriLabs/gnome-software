--- conflicted
+++ resolved
@@ -1,17 +1,15 @@
-<<<<<<< HEAD
+gnome-software (43.2-1) unstable; urgency=medium
+
+  * New upstream release
+
+ -- Jeremy Bicha <jbicha@ubuntu.com>  Tue, 06 Dec 2022 08:48:10 -0500
+
 gnome-software (43.1-2ubuntu1) lunar; urgency=medium
 
   * Merge with Debian. Remaining changes:
     - Add patch to disable apt updates (Closes: #787485) (LP: #1992498)
 
  -- Jeremy Bicha <jbicha@ubuntu.com>  Wed, 23 Nov 2022 10:51:36 -0500
-=======
-gnome-software (43.2-1) unstable; urgency=medium
-
-  * New upstream release
-
- -- Jeremy Bicha <jbicha@ubuntu.com>  Tue, 06 Dec 2022 08:48:10 -0500
->>>>>>> a9f76d5a
 
 gnome-software (43.1-2) unstable; urgency=medium
 
