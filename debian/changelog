<<<<<<< HEAD
gnome-software (44.0-1ubuntu1) lunar; urgency=medium

  * Merge with Debian. Remaining changes:
    - Add patch to disable apt updates (Closes: #787485) (LP: #1992498)

 -- Jeremy Bicha <jbicha@ubuntu.com>  Mon, 27 Mar 2023 15:00:11 -0400
=======
gnome-software (44.1-1) experimental; urgency=medium

  * Team upload
  * New upstream release
    - Fix firmware updates state change after update
      (https://gitlab.gnome.org/GNOME/gnome-software/-/issues/2112)
    - Fix origin reference information for PackageKit apps
    - Fix a crash after dismissing firmware update warning dialog
      (https://gitlab.gnome.org/GNOME/gnome-software/-/issues/2130)
    - Fix a crash on repo removal

 -- Amin Bandali <bandali@ubuntu.com>  Wed, 26 Apr 2023 13:51:16 -0400
>>>>>>> 13346132

gnome-software (44.0-1) experimental; urgency=medium

  * New upstream release

 -- Jeremy Bicha <jbicha@ubuntu.com>  Mon, 27 Mar 2023 14:48:10 -0400

gnome-software (44~beta-1) experimental; urgency=medium

  * New upstream release
  * debian/control.in: Bump minimum GTK4, libadwaita, and packagekit
  * Revert branching for bookworm

 -- Jeremy Bicha <jbicha@ubuntu.com>  Mon, 13 Feb 2023 13:37:00 -0500

gnome-software (43.4-1) unstable; urgency=medium

  * New upstream release
  * Update standards version to 4.6.2, no changes needed.
  * debian/gbp.conf, debian/control.in: Branch for bookworm

 -- Jeremy Bicha <jbicha@ubuntu.com>  Fri, 10 Feb 2023 13:27:14 -0500

gnome-software (43.3-1ubuntu1) lunar; urgency=medium

  * Merge with Debian. Remaining changes:
    - Add patch to disable apt updates (Closes: #787485) (LP: #1992498)

 -- Jeremy Bicha <jbicha@ubuntu.com>  Tue, 10 Jan 2023 14:15:50 -0500

gnome-software (43.3-1) unstable; urgency=medium

  * New upstream release

 -- Jeremy Bicha <jbicha@ubuntu.com>  Tue, 10 Jan 2023 14:14:13 -0500

gnome-software (43.2-3ubuntu1) lunar; urgency=medium

  * Merge with Debian. Remaining changes:
    - Add patch to disable apt updates (Closes: #787485) (LP: #1992498)

 -- Jeremy Bicha <jbicha@ubuntu.com>  Thu, 08 Dec 2022 19:03:22 -0500

gnome-software (43.2-3) unstable; urgency=medium

  * Restore explicit Build-Depends on libsoup-3.0-dev

 -- Jeremy Bicha <jbicha@ubuntu.com>  Thu, 08 Dec 2022 19:02:19 -0500

gnome-software (43.2-2ubuntu1) lunar; urgency=medium

  * Merge with Debian. Remaining changes:
    - Add patch to disable apt updates (Closes: #787485) (LP: #1992498)

 -- Jeremy Bicha <jbicha@ubuntu.com>  Thu, 08 Dec 2022 18:12:55 -0500

gnome-software (43.2-2) unstable; urgency=medium

  * Build against snapd-glib 1.63 using libsoup3

 -- Jeremy Bicha <jbicha@ubuntu.com>  Thu, 08 Dec 2022 18:11:05 -0500

gnome-software (43.2-1ubuntu1) lunar; urgency=medium

  * Merge with Debian. Remaining changes:
    - Add patch to disable apt updates (Closes: #787485) (LP: #1992498)

 -- Jeremy Bicha <jbicha@ubuntu.com>  Tue, 06 Dec 2022 08:50:41 -0500

gnome-software (43.2-1) unstable; urgency=medium

  * New upstream release

 -- Jeremy Bicha <jbicha@ubuntu.com>  Tue, 06 Dec 2022 08:48:10 -0500

gnome-software (43.1-2ubuntu1) lunar; urgency=medium

  * Merge with Debian. Remaining changes:
    - Add patch to disable apt updates (Closes: #787485) (LP: #1992498)

 -- Jeremy Bicha <jbicha@ubuntu.com>  Wed, 23 Nov 2022 10:51:36 -0500

gnome-software (43.1-2) unstable; urgency=medium

  * Restore accidentally dropped 43.0-2 changes

 -- Jeremy Bicha <jbicha@ubuntu.com>  Wed, 23 Nov 2022 10:48:34 -0500

gnome-software (43.1-1) unstable; urgency=medium

  * New upstream release

 -- Jeremy Bicha <jbicha@ubuntu.com>  Mon, 21 Nov 2022 08:48:46 -0500

gnome-software (43.0-2) unstable; urgency=medium

  * Team upload
  * d/control.in: Replace transitional policykit-1 with polkitd.
    pkexec is used in a couple of places, but neither is relevant to Debian:
    we don't enable support for external AppStream metadata, and we don't
    install a Fedora-specific plugin.
  * Standards-Version: 4.6.1 (no changes required)

 -- Simon McVittie <smcv@debian.org>  Fri, 14 Oct 2022 10:27:33 +0100

gnome-software (43.0-1ubuntu1) kinetic; urgency=medium

  [ Nathan Pratta Teodosio ]
  * Add patch to disable apt updates (Closes: #787485) (LP: #1992498)

 -- Jeremy Bicha <jbicha@ubuntu.com>  Tue, 11 Oct 2022 14:44:58 -0400

gnome-software (43.0-1) unstable; urgency=medium

  * New upstream release

 -- Jeremy Bicha <jbicha@ubuntu.com>  Fri, 16 Sep 2022 07:52:43 -0400

gnome-software (43~rc-2) unstable; urgency=medium

  * debian/control.in: Explicitly Build-Depend on libsoup

 -- Jeremy Bicha <jbicha@ubuntu.com>  Fri, 02 Sep 2022 21:51:20 -0400

gnome-software (43~rc-1) unstable; urgency=medium

  * New upstream release
  * debian/control.in: Bump minimum glib to 2.70.0
  * Drop libsoup3 patches: applied in new release
  * Build for libsoup3 on Ubuntu because it has the new snapd-glib

 -- Jeremy Bicha <jbicha@ubuntu.com>  Fri, 02 Sep 2022 09:46:45 -0400

gnome-software (43~beta-1) unstable; urgency=medium

  * New upstream release
  * Drop obsolete valgrind dependency
  * Build-Depend on appstream for build tests
  * debian/control.in: Build-Depend on libglib-testing-0-dev
  * Update list of architectures where we try to build the Flatpak plugin
  * Add patch to allow building the Flatpak plugin with libsoup3
  * Add proposed patch to allow building the Snap plugin with libsoup3
  * Keep building with libsoup2 until we are ready for the librest transition

 -- Jeremy Bicha <jbicha@ubuntu.com>  Wed, 24 Aug 2022 07:31:49 -0400

gnome-software (42.4-1) unstable; urgency=medium

  * New upstream release

 -- Jeremy Bicha <jbicha@ubuntu.com>  Fri, 05 Aug 2022 07:16:30 -0400

gnome-software (42.3-1) unstable; urgency=medium

  * New upstream release

 -- Jeremy Bicha <jbicha@ubuntu.com>  Wed, 13 Jul 2022 23:04:45 +0200

gnome-software (42.2-1) unstable; urgency=medium

  * Team upload

  [ Nathan Pratta Teodosio ]
  * New upstream release
  * Revert "Cherry-pick proposed patch to fix inability to remove apps":
    applied in new release

  [ Debian Janitor ]
  * Refer to common license file for CC0-1.0.
  * Set upstream metadata fields

 -- Nathan Pratta Teodosio <nathan.teodosio@canonical.com>  Wed, 01 Jun 2022 11:47:21 -0300

gnome-software (42.1-1) unstable; urgency=medium

  * New upstream release
  * Cherry-pick proposed patch to fix inability to remove apps (LP: #1969303)
  * debian/gnome-software-common.install: Install usr/share/swcatalog
    instead of usr/share/app-info

 -- Jeremy Bicha <jbicha@ubuntu.com>  Sun, 01 May 2022 12:16:07 -0400

gnome-software (42.0-1) unstable; urgency=medium

  * New upstream release
  * Switch to GTK4 and libadwaita
  * Build with libsoup2 for now
  * debian/control.in: Bump minimum dependencies to match meson.build
  * debian/control.in: Update gnome-software-dev depends per its pkgconfig
  * debian/gnome-software-common.install: Update for no longer installed file

 -- Jeremy Bicha <jbicha@ubuntu.com>  Wed, 23 Mar 2022 10:02:40 -0400

gnome-software (41.5-2) unstable; urgency=medium

  * Fix verified-developers icon patch

 -- Jeremy Bicha <jbicha@ubuntu.com>  Wed, 23 Mar 2022 09:58:25 -0400

gnome-software (41.5-1) unstable; urgency=medium

  * New upstream release

 -- Jeremy Bicha <jbicha@ubuntu.com>  Fri, 18 Mar 2022 08:21:08 -0400

gnome-software (41.4-1) unstable; urgency=medium

  * New upstream release

 -- Jeremy Bicha <jeremy.bicha@canonical.com>  Thu, 10 Feb 2022 11:56:04 -0500

gnome-software (41.3-1) unstable; urgency=medium

  [ Jeremy Bicha ]
  * New upstream release
  * Build-Depend on dh-sequence-gnome instead of gnome-pkg-tools
  * debian/rules: Drop unneeded -Wl,--as-needed
  * debian/rules: Add -Wl,-z,defs to our LDFLAGS

  [ Philip Withnall ]
  * debian/control: Fix -dev package pulling in libappstream-glib-dev

 -- Jeremy Bicha <jbicha@debian.org>  Sat, 22 Jan 2022 08:10:02 -0500

gnome-software (41.2-1) unstable; urgency=medium

  * New upstream release

 -- Jeremy Bicha <jbicha@debian.org>  Mon, 06 Dec 2021 21:13:27 -0500

gnome-software (41.1-1) unstable; urgency=medium

  * Team upload
  * New upstream release
  * Tweak of d/copyright including a lintian override

 -- Gunnar Hjalmarsson <gunnarhj@debian.org>  Sun, 21 Nov 2021 14:10:19 +0100

gnome-software (41.0-1) unstable; urgency=medium

  * New upstream release
  * debian/control.in: Adjust the build-dependencies
  * d/p/01_details-Use-custom-icon-for-verified-developers.patch: Refreshed
  * debian/rules: Odrs support is not an optional plugin anymore, remove the
    option
  * Fix installation and dependency detection of libgnomesoftware private
    library
  * debian/control.in: Bump Standards-Version to 4.6.0 (no further changes)

 -- Laurent Bigonville <bigon@debian.org>  Sat, 09 Oct 2021 09:57:51 +0200

gnome-software (40.4-1) unstable; urgency=medium

  [ Gunnar Hjalmarsson ]
  * Drop appstream from Build-Depends
    - This prevents that irrelevant translatable strings are extracted
      when building for Ubuntu (LP: #1927149).

  [ Adrian Bunk ]
  * Add mipsel to the gnome-software-plugin-flatpak architecture list

  [ Laurent Bigonville ]
  * debian/watch: Update the URL to follow the new version scheme
  * New upstream release
    - Adjust the build-dependencies
    - Fix the installation paths of the plugins, they have moved to another
      directory. Also remove deprecated rules and options
    - Install the new libgnomesoftware private library in the main package
  * debian/rules: Enable the apt URL handler in the .desktop file

 -- Laurent Bigonville <bigon@debian.org>  Mon, 13 Sep 2021 10:09:53 +0200

gnome-software (3.38.1-1) unstable; urgency=medium

  * Team upload
  * New upstream release
    - Fix package details not found for some packages
    - Ignore harmless warnings when using unusual fwupd versions
    - Translation updates
  * Drop patch that was applied upstream

 -- Simon McVittie <smcv@debian.org>  Thu, 18 Feb 2021 15:08:20 +0000

gnome-software (3.38.0-3) unstable; urgency=medium

  * Add an upstream patch to fix offline updates (Closes: #972506)

 -- Laurent Bigonville <bigon@debian.org>  Wed, 23 Dec 2020 09:33:29 +0100

gnome-software (3.38.0-2) unstable; urgency=medium

  * Team upload

  [ Gunnar Hjalmarsson ]
  * d/control changes needed for Ubuntu's language packs:
    - Set X-Ubuntu-Use-Langpack header
    - Add policykit-1 to Build-Depends to make xgettext able to handle
      org.gnome.software.external-appstream.policy.in.in

  [ Simon McVittie ]
  * d/rules: Remove unused files even in purely arch-indep builds.
    This fixes FTBFS (from dh_missing --fail-missing) when only building
    the arch-indep packages.

 -- Simon McVittie <smcv@debian.org>  Mon, 05 Oct 2020 18:42:42 +0100

gnome-software (3.38.0-1) unstable; urgency=medium

  * New upstream release
  * Bump debhelper-compat to 13
  * debian/rules: Remove libgnomesoftware.a

 -- Gunnar Hjalmarsson <gunnarhj@ubuntu.com>  Mon, 05 Oct 2020 12:25:03 +0200

gnome-software (3.36.1-2) unstable; urgency=medium

  * Enable malcontent on supported architectures

 -- Laurent Bigonville <bigon@debian.org>  Sun, 05 Jul 2020 18:24:31 +0200

gnome-software (3.36.1-1) unstable; urgency=medium

  * New upstream release
    - Drop patches that were cherry-picked from upstream

 -- Laurent Bigonville <bigon@debian.org>  Sun, 07 Jun 2020 11:25:25 +0200

gnome-software (3.36.0-3) unstable; urgency=medium

  * Fix missing icons in the store, patch from upstream.
    Thanks to Matthias Klumpp <matthias@tenstral.net>
  * Do not fail to load the appstream plugin if any of the metadata
    directories doesn't exist (Closes: #958915)

 -- Laurent Bigonville <bigon@debian.org>  Mon, 27 Apr 2020 15:13:57 +0200

gnome-software (3.36.0-2) unstable; urgency=medium

  * Add fix-appstream-featured-data.patch
    - This restores a regression fix that was accidentally reverted
      in the 3.36.0 release. The issue caused invalid AppStream data to
      be added to the global metadata pool, resulting in a confusing
      warning to people using APT or an AppStream cache (Closes: #932747)

 -- Matthias Klumpp <mak@debian.org>  Thu, 02 Apr 2020 18:16:58 +0200

gnome-software (3.36.0-1) unstable; urgency=medium

  * New upstream release

 -- Laurent Bigonville <bigon@debian.org>  Wed, 11 Mar 2020 14:35:17 +0100

gnome-software (3.35.91-1) experimental; urgency=medium

  * New upstream release
    - Drop d/p/0001-gs-appstream-Fix-loading-of-icons-from-AppStream-YAM.patch
      and d/p/snap-Don-t-try-to-get-alternatives-for-non-snaps.patch, applied
      upstream
    - debian/control.in: Add libostree-dev to the build-dependencies as it's
      explicityly required by flatpak plugin now
    - debian/gnome-software.install: Remove the banner editor, it's now a
      standalone app
    - debian/control.in: Bump minimal meson to 0.47
  * Disable malcontent for now as it's not in the archive yet
  * debian/control.in: Bump Standards-Version to 4.5.0 (no further changes)

 -- Laurent Bigonville <bigon@debian.org>  Sun, 01 Mar 2020 13:33:18 +0100

gnome-software (3.34.2-2) unstable; urgency=medium

  * Stop overriding libexecdir and move the daemons to /usr/libexec now that
    this is allowed in the debian policy
  * d/p/0001-gs-appstream-Fix-loading-of-icons-from-AppStream-YAM.patch:
    Fix loading of icons from AppStream YAM (Thanks to Robert Ancell)
  * d/p/snap-Don-t-try-to-get-alternatives-for-non-snaps.patch: Do not try to
    manage alternative for non-snaps applications (Closes: #947237)
  * debian/control.in: Add the needed -doc packages to the build-dependencies
    so the links between the documentation files are properly resolved
  * debian/control.in: Add Build-Profiles <!nodoc> for the -doc package

 -- Laurent Bigonville <bigon@debian.org>  Sun, 01 Mar 2020 11:39:19 +0100

gnome-software (3.34.2-1) unstable; urgency=medium

  * debian/rules: Use filter instead of findstring to detect the architecture,
    this will avoid matching partial names like ppc64 and ppc64el
  * New upstream release
    - debian/patches/series: Disable d/p/0011-Support-snap-channels.patch patch
      for now, it doesn't apply cleanly anymore
  * debian/control.in: Drop gnome-packagekit-session transitional package,
    this was released with stretch. (Closes: #939207)

 -- Laurent Bigonville <bigon@debian.org>  Tue, 17 Dec 2019 18:17:52 +0100

gnome-software (3.34.0-1) unstable; urgency=medium

  [ Jeremy Bicha ]
  * New upstream release (3.31.90)
  * Drop 5 patches applied in new release
  * Build-Depend on libgoa-1.0-dev & libxmlb-dev
  * Drop obsolete Build-Depends on libsecret-1-dev

  [ Andreas Henriksson ]
  * New upstream release (3.34.0)
  * Bump build-dependencies as per meson.build
  * Update debian/changelog
  * Drop d/p/0020-details-page-Don-t-show-missing-screenshot-placehold.patch.
    Obsoleted by upstream commit abdf04b4f1e44449ea8288ac7e102c0e8cb1d533
    "Refactor screenshots and hide those unavailable when offline"
  * Massage d/p/0011-Support-snap-channels.patch to apply
  * Let quilt refresh d/p/0011-Support-snap-channels.patch
  * Let quilt refresh
    d/p/0021-details-Use-custom-icon-for-verified-developers.patch

  [ Laurent Bigonville ]
  * debian/control.in: Bump libsnapd-glib-dev to 1.54 to avoid a bug in the
    .pc file not setting the include directory
  * debian/control.in: Bump Standards-Version to 4.4.1 (no further changes)

 -- Laurent Bigonville <bigon@debian.org>  Wed, 04 Dec 2019 13:55:11 +0100

gnome-software (3.30.6-5) unstable; urgency=medium

  * Cherry-pick 8 Snap patches via Ubuntu
    - Support switching channels, add verified developer support, use
      "wide scope" searching (search all channels), use the new media API,
      don't show "missing screenshot" placeholder
  * Bump minimum libsnapd-glib-dev to 1.45

 -- Jeremy Bicha <jbicha@debian.org>  Sun, 24 Feb 2019 21:09:02 -0500

gnome-software (3.30.6-4) unstable; urgency=medium

  * Re-enable Flatpak on mipsel
  * Don't enable snap on ppc64 since snapd never built there

 -- Jeremy Bicha <jbicha@debian.org>  Thu, 10 Jan 2019 17:25:24 -0500

gnome-software (3.30.6-3) unstable; urgency=medium

  * Don't try building Flatpak support on architectures where Flatpak
    isn't built

 -- Jeremy Bicha <jbicha@debian.org>  Sun, 06 Jan 2019 01:44:44 -0500

gnome-software (3.30.6-2) unstable; urgency=medium

  * Recommend instead of Suggest fwupd (Closes: #916036)
  * Enable fwupd on all Linux architectures
  * Drop obsolete Build-Depends on intltool
  * Add Conflicts: sessioninstaller
    - since it also provides the PackageKit session interface
  * Build-Depend on debhelper-compat 12 and drop debian/compat
  * Bump Standards-Version to 4.3.0

 -- Jeremy Bicha <jbicha@debian.org>  Sat, 05 Jan 2019 17:26:30 -0500

gnome-software (3.30.6-1) unstable; urgency=medium

  * New upstream release
  * Bump required libappstream-glib-dev to >= 0.7.14
  * Bump minimum PackageKit to 1.1.11 for autoremove support
  * Drop obsolete Build-Depends on liboauth-dev and libsqlite3-dev
  * Update configure flags
  * Add -Wl,-O1 to our LDFLAGS
  * Recommend gnome-software-plugin-snap on Ubuntu
  * Mark universe packages as free on Ubuntu

 -- Jeremy Bicha <jbicha@debian.org>  Fri, 21 Dec 2018 10:16:34 -0500

gnome-software (3.30.5-1) unstable; urgency=medium

  [ Jeremy Bicha ]
  * New upstream release
  * Bump minimum libglib2.0-dev to 2.56.0
  * Enable packagekit autoremove support
  * Bump minimum libpackagekit-glib2-dev to 1.1.11 for autoremove support

  [ Andrea Azzarone ]
  * Bump Standards-Version to 4.2.1
  * Set Rules-Requires-Root to no

 -- Jeremy Bicha <jbicha@debian.org>  Fri, 16 Nov 2018 16:48:13 -0500

gnome-software (3.30.1-1) unstable; urgency=medium

  * New upstream release
  * debian/control.in: Bump build-dependencies
  * debian/rules: Rename the options, the "enable" part has been removed
  * Remove limba plugin, dropped upstream

 -- Laurent Bigonville <bigon@debian.org>  Fri, 05 Oct 2018 11:57:57 +0200

gnome-software (3.28.2-1) unstable; urgency=medium

  * New upstream release

 -- Jeremy Bicha <jbicha@debian.org>  Mon, 14 May 2018 22:01:33 -0400

gnome-software (3.28.1-1) unstable; urgency=medium

  * New upstream release
  * Bump Standards-Version to 4.1.4
  * debian/rules: drop obsolete dh_translations workaround

 -- Jeremy Bicha <jbicha@debian.org>  Tue, 10 Apr 2018 19:45:35 -0400

gnome-software (3.28.0-1) unstable; urgency=medium

  * New upstream release

 -- Jeremy Bicha <jbicha@debian.org>  Fri, 16 Mar 2018 17:22:24 -0400

gnome-software (3.27.92-1) unstable; urgency=medium

  * New upstream release candidate
  * Update gsettings schema names for new release ("sources" renamed to
    "repos") (Closes: #892456)
  * Depend on libgtk3-perl for debconf's GNOME backend
  * Bump minimum libfwupd-dev to 1.0.3
  * Release to unstable

 -- Jeremy Bicha <jbicha@debian.org>  Sat, 10 Mar 2018 21:13:52 -0500

gnome-software (3.27.90-1) experimental; urgency=medium

  * New upstream development release
  * Bump dependencies for new version:
    - libappstream-glib-dev (>= 0.7.3), libfwupd (>= 0.9.8),
      libgtk-3-dev (>= 3.22.4)
  * Build-Depend on libgspell-1-dev instead of libgtkspell3-3-dev
  * debian/docs: Install README.md

 -- Jeremy Bicha <jbicha@debian.org>  Sun, 18 Feb 2018 16:27:18 -0500

gnome-software (3.26.5-1) unstable; urgency=medium

  * New upstream release
  * Update Vcs fields for migration to https://salsa.debian.org/
  * Bump debhelper compat to 11

 -- Jeremy Bicha <jbicha@debian.org>  Sat, 20 Jan 2018 07:48:06 -0500

gnome-software (3.26.3-4) unstable; urgency=medium

  * Update Vcs fields for conversion to git
  * Add debian/gbp.conf
  * Bump Standards-Version to 4.1.2
  * Stop using appdata-to-NEWS to install NEWS. It's no longer needed.
  * Add some Multi-Arch metadata

 -- Jeremy Bicha <jbicha@debian.org>  Sat, 16 Dec 2017 13:24:18 -0500

gnome-software (3.26.3-3) unstable; urgency=medium

  * Fix arch:all build

 -- Jeremy Bicha <jbicha@debian.org>  Fri, 24 Nov 2017 19:57:28 -0500

gnome-software (3.26.3-2) unstable; urgency=medium

  * Only build snap plugin on architectures where snapd is built.

 -- Jeremy Bicha <jbicha@debian.org>  Fri, 24 Nov 2017 16:31:19 -0500

gnome-software (3.26.3-1) unstable; urgency=medium

  * New upstream release
  * Use appstream-util appdata-to-news to install NEWS
  * Build gnome-software-plugin-snap again (Closes: #877684)

 -- Jeremy Bicha <jbicha@debian.org>  Tue, 21 Nov 2017 19:19:28 -0500

gnome-software (3.26.2-1) unstable; urgency=medium

  * New upstream release
  * debian/control.in:
    - Bump required fwupd to >= 0.9.7
  * Drop all patches, applied in new release.

 -- Jeremy Bicha <jbicha@debian.org>  Fri, 10 Nov 2017 09:30:30 -0500

gnome-software (3.26.1-2) unstable; urgency=medium

  * Cherry-pick upstream fixes to make gnome-software build against fwupd 1.0.
    (Closes: #879006)
  * Enable GUDev support only on Linux. (Closes: #875916)

 -- Michael Biebl <biebl@debian.org>  Sat, 21 Oct 2017 05:36:14 +0200

gnome-software (3.26.1-1) unstable; urgency=medium

  * New upstream release
  * Bump Standards-Version to 4.1.1

 -- Jeremy Bicha <jbicha@debian.org>  Thu, 05 Oct 2017 22:02:21 -0400

gnome-software (3.26.0-2) unstable; urgency=medium

  * Only build with valgrind on architectures where valgrind is available
  * Bump Standards-Version to 4.1.0

 -- Jeremy Bicha <jbicha@debian.org>  Fri, 15 Sep 2017 08:20:01 -0400

gnome-software (3.26.0-1) unstable; urgency=medium

  [ Jeremy Bicha ]
  * Release to unstable
  * New upstream release
  * Add apport hook to report which gnome-software plugins are installed
  * debian/rules
    - Add workaround for Ubuntu translations issue

  [ Iain Lane ]
  * debian/rules: Make sure to not build with -Wl,-Bsymbolic-functions

 -- Jeremy Bicha <jbicha@debian.org>  Thu, 14 Sep 2017 20:30:08 -0400

gnome-software (3.25.91-1) experimental; urgency=medium

  * debian/compat: Bump to 10, mainly to get --parallel by default.
  * New upstream release 3.25.91 (LP: #1706715)
    + Doesn't let you cancel PackageKit (.deb) installations when PK says it's
      not allowed. (LP: #1707053)

 -- Iain Lane <laney@debian.org>  Thu, 24 Aug 2017 16:33:38 +0100

gnome-software (3.25.4-1) experimental; urgency=medium

  * New upstream release 3.25.4
  * debian/rules: Switch to debhelper's meson buildsystem instead of calling
    meson directly ourselves.
  * debian/rules: Use dh_missing --fail-missing instead of dh_install.
  * debian/control{,.in}: Bump debhelper BD to 10.4 for the above.

 -- Iain Lane <laney@debian.org>  Tue, 25 Jul 2017 13:02:15 +0100

gnome-software (3.25.3-1) experimental; urgency=medium

  * New upstream release 3.25.3
  * debian/control{,.in}: Bump libappstrem-glib-dev and libfwupd-dev versions
    in line with meson.build.
  * debian/rules: -Denable-firmware is now called -Denable-fwupd.
  * debian/patches: Drop - these are all upstream.

 -- Iain Lane <laney@debian.org>  Fri, 23 Jun 2017 17:44:59 +0100

gnome-software (3.25.1-1) experimental; urgency=medium

  [ Jeremy Bicha ]
  * debian/control.in:
    - Bump minimum appstream-glib to 0.6.7

  [ Iain Lane ]
  * New upstream development release 3.25.1
  * debian/watch: Find unstable versions
  * Build with meson. The debhelper support isn't yet in Debian, so we're
    calling meson directly. Once it is, we can switch.
  * debian/patches/0001-build-Use-the-configured-directory-locations-to-inst.patch,
    debian/patches/0002-build-Fix-the-pcfile.patch,
    debian/patches/0003-build-limba-Set-limba-as-a-dependency.patch: Some
    cherry-picks I pushed upstream which fix the build to build and install
    all the right things.
  * debian/control{,.in}, debian/gnome-software-{dev,doc}.install: Install the
    headers and gtk-doc documentation so that external plugins can be built.
  * debian/rules: Build with --fail-missing.
  * debian/copyright: Consolidate and update.

 -- Iain Lane <laney@debian.org>  Fri, 05 May 2017 17:31:43 +0100

gnome-software (3.22.5-1) unstable; urgency=medium

  * New upstream bugfix release: 3.22.5
  * Add support for the PureOS Debian derivative
  * Explicitly enable AppStream icon download in APT
    - With a recent change in Debian's AppStream support,
      GUI frontends which need icons have to enable their
      download explicitly.

 -- Matthias Klumpp <mak@debian.org>  Sun, 22 Jan 2017 19:06:34 +0100

gnome-software (3.22.4-1) unstable; urgency=medium

  [ Jeremy Bicha ]
  * debian/gnome-software.gsettings-override.in, debian/rules:
    - Use Ubuntu's licensing URL when built on Ubuntu
  * debian/rules:
    - Enable Ubuntu Reviews on Ubuntu

  [ Laurent Bigonville ]
  * New upstream release
    - Bump libappstream-glib-dev and libflatpak-dev build-dependencies
    - Drop debian/patches/01_pkgname-sanity.patch and
      debian/patches/02_packagekit-linking.patch, applied upstream
    - Disable gnome-software-plugin-snap package, it now requires snapd-glib
      which is not in debian yet

 -- Laurent Bigonville <bigon@debian.org>  Mon, 12 Dec 2016 11:46:39 +0100

gnome-software (3.22.1-1) unstable; urgency=medium

  [ Helmut Grohne ]
  * Fix FTCBFS: Deconfuse build vs. host. (Closes: #839878)

  [ Matthias Klumpp ]
  * New upstream bugfix release: 3.22.1
  * Make Snappy/Snap plugin available as separate package
  * packagekit-linking.patch: Fix PackageKit underlinking
  * pkgname-sanity.patch: Never pass broken pkgnames to PackageKit for resolving
    - Closes: #840654
    - Closes: #839736
    - Closes: #827723 - if we are lucky.
  * Depend on software-properties-gtk (Closes: #840368)
    - We can do that now, since s-p-g switched to using PackageKit too.

 -- Matthias Klumpp <mak@debian.org>  Sat, 22 Oct 2016 16:32:42 +0200

gnome-software (3.22.0-1) unstable; urgency=medium

  [ Jeremy Bicha ]
  * New upstream release
  * Add debian/docs to install NEWS
  * Use separate packages for flatpak and limba plugins
  * debian/control.in:
    - Update Vcs links
    - Build-depend on autoconf-archive
    - Have gnome-software suggest flatpak and limba plugins
    - Bump build-dependencies based on configure.ac
  * debian/rules:
    - Build with autoreconf

  [ Michael Biebl ]
  * Drop --disable-silent-rules from debian/rules. This is now handled by dh
    directly depending on whether the DH_QUIET environment variable is set.

  [ Simon McVittie ]
  * New upstream release: 3.22.0
    - This release closes upstream bugs
      + Closes: #838200
      + Closes: #829975
      + Closes: #836919
    - build-depend on libappstream-glib-dev (>= 0.6.2) to get all mandatory
      and optional functionality
    - build-depend on libflatpak-dev and enable Flatpak
    - build-depend on libsecret-1-dev
    - build-depend on gudev on linux-any
    - bump Gtk build-dependency
    - explicitly disable OSTree support for now, OSTree in Debian is not
      ready to be used for OS deployment
    - d/p/01_debian-dfsg.patch: remove, the same result can be achieved
      with GSettings now
    - d/gnome-software.gsettings-override.in: consider the 'main'
      component to be Free Software (Ubuntu will likely want to patch this
      to do the same for universe)

  [ Matthias Klumpp ]
  * Explicitly enable PackageKit, gnome-desktop support
  * Small tweaks for debian/rules
  * Make package binNMUable again
  * Bump PackageKit dependency to >= 1.1.4 (Closes: #823989)
  * Update d/copyright

 -- Matthias Klumpp <mak@debian.org>  Thu, 22 Sep 2016 20:48:42 +0200

gnome-software (3.20.2-2) unstable; urgency=medium

  * debian/rules: Do not use -X parameter for dh_install, some files were not
    installed as expected.

 -- Laurent Bigonville <bigon@debian.org>  Tue, 26 Apr 2016 14:26:44 +0200

gnome-software (3.20.2-1) unstable; urgency=medium

  [ Matthias Klumpp ]
  * New upstream release: 3.20.2
  * Enable the (alpha) Open Desktop Review Service (ODRS) feature
  * Update dependencies:
    - Bump libpackagekit-glib2-dev (>= 1.1)
    - Bump libappstream-glib-dev (>= 0.5.14)
    - Bump liblimba-dev (>= 0.5.6)
    - Add libjson-glib-dev
    - Add libgtkspell3-3-dev (>= 3.0)
  * Drop patches: Applied upstream
  * Add Debian DFSG plugin to set license information
    - See debian-dfsg.patch
    - In case we don't know if a software is free or not based on the license
      data it supplies, we set it as free based on it originating from "main".
  * Set provenance for Debian

  [ Michael Biebl ]
  * Drop uploaders.mk from debian/rules as this breaks the clean target with
    dh. Instead use the gnome dh addon which updates debian/control via
    dh_gnome_clean.

 -- Matthias Klumpp <mak@debian.org>  Mon, 25 Apr 2016 18:12:18 +0200

gnome-software (3.18.3-3) unstable; urgency=medium

  * Add 01_fwupd-dont-crash.patch: Don't crash when the fwupd daemon
    is removed.
  * Add 02_fwupd-nofail.patch: Do not fail update checks if fwupd is
    not available. (Closes: #808305)

 -- Matthias Klumpp <mak@debian.org>  Fri, 15 Jan 2016 15:14:42 +0100

gnome-software (3.18.3-2) unstable; urgency=medium

  * Enable fwupd support
    - This allows updating flashed firmware from GNOME-Software
      when 'fwupd' is installed.
  * Depend on 'appstream'
    - Enables AppStream/DEP-11 integration on Debian automatically.

 -- Matthias Klumpp <mak@debian.org>  Mon, 14 Dec 2015 16:02:42 +0100

gnome-software (3.18.3-1) unstable; urgency=medium

  * New upstream bugfix release
    - Closes: #803418

 -- Matthias Klumpp <mak@debian.org>  Thu, 05 Nov 2015 20:04:16 +0100

gnome-software (3.18.2-2) unstable; urgency=medium

  * Add missing Breaks/Replaces against gnome-packagekit-session
    - Closes: #802458
  * Explicitly depend on PackageKit (Closes: #794979)
    - GNOME-Software needs the PackageKit daemon to work properly
      at time.

 -- Matthias Klumpp <mak@debian.org>  Wed, 21 Oct 2015 20:26:34 +0200

gnome-software (3.18.2-1) unstable; urgency=medium

  [ Michael Biebl ]
  * Use https:// for Vcs-Browser

  [ Matthias Klumpp ]
  * New upstream release: 3.18.2
  * Update Build-Depends:
    - Bump libpackagekit-glib2-dev to (>= 1.0.10)
    - Bump libsoup2.4-dev to (>= 2.52)
    - Bump libgnome-desktop-3-dev to (>= 3.18)
    - Bump libappstream-glib-dev to (>= 0.5.1)
    - Bump libgtk-3-dev to (>= 3.18)
    - Add liblimba-dev (>= 0.5.2) on Linux
  * Sort build dependencies
  * Enable optional support for the Limba installer.
    - Will be inert if not explicitly configured.

 -- Matthias Klumpp <mak@debian.org>  Wed, 14 Oct 2015 19:54:10 +0200

gnome-software (3.16.5-2) unstable; urgency=medium

  * Add transitional package for the PK session interface
  * Do not ship with Fedora-specific plugins

 -- Matthias Klumpp <mak@debian.org>  Sat, 08 Aug 2015 18:18:44 +0200

gnome-software (3.16.5-1) unstable; urgency=medium

  * New upstream release.

 -- Michael Biebl <biebl@debian.org>  Thu, 06 Aug 2015 16:27:58 +0200

gnome-software (3.16.4-1) unstable; urgency=medium

  * New upstream release.
  * Update Build-Depends as per configure.ac:
    - Add appstream-util.
    - Add libpolkit-gobject-1-dev.
    - Bump libappstream-glib-dev to (>= 0.3.4).
    - Bump libgtk-3-dev to (>= 3.16).
  * Drop hard-coded dependency on libappstream-glib7 now that the library
    provides a symbols file.
  * Use dh_install's exclude (-X) functionality to not install the .a and .la
    files.

 -- Michael Biebl <biebl@debian.org>  Wed, 22 Jul 2015 00:03:04 +0200

gnome-software (3.14.2-1) unstable; urgency=medium

  * New upstream release
  * debian/control.in: Bump both appstream-glib build and runtime dependencies
    to >= 0.3.2, this can be reverted when appstream-glib will provide a
    .symbols file

 -- Laurent Bigonville <bigon@debian.org>  Tue, 18 Nov 2014 23:08:05 +0100

gnome-software (3.14.1-2) unstable; urgency=medium

  * debian/rules, debian/gnome-software.install: Install appdata file

 -- Laurent Bigonville <bigon@debian.org>  Sat, 25 Oct 2014 02:36:59 +0200

gnome-software (3.14.1-1) unstable; urgency=medium

  * New upstream release
    - debian/control.in: Bump gtk+-3.0 build-dependency to 3.14.1
    - debian/rules: Bump plugin API version to 7

 -- Laurent Bigonville <bigon@debian.org>  Sat, 18 Oct 2014 09:12:33 +0200

gnome-software (3.14.0-1) unstable; urgency=low

  * Initial release (Closes: #722316)

 -- Laurent Bigonville <bigon@debian.org>  Sat, 11 Oct 2014 11:04:58 +0200<|MERGE_RESOLUTION|>--- conflicted
+++ resolved
@@ -1,11 +1,3 @@
-<<<<<<< HEAD
-gnome-software (44.0-1ubuntu1) lunar; urgency=medium
-
-  * Merge with Debian. Remaining changes:
-    - Add patch to disable apt updates (Closes: #787485) (LP: #1992498)
-
- -- Jeremy Bicha <jbicha@ubuntu.com>  Mon, 27 Mar 2023 15:00:11 -0400
-=======
 gnome-software (44.1-1) experimental; urgency=medium
 
   * Team upload
@@ -18,7 +10,13 @@
     - Fix a crash on repo removal
 
  -- Amin Bandali <bandali@ubuntu.com>  Wed, 26 Apr 2023 13:51:16 -0400
->>>>>>> 13346132
+
+gnome-software (44.0-1ubuntu1) lunar; urgency=medium
+
+  * Merge with Debian. Remaining changes:
+    - Add patch to disable apt updates (Closes: #787485) (LP: #1992498)
+
+ -- Jeremy Bicha <jbicha@ubuntu.com>  Mon, 27 Mar 2023 15:00:11 -0400
 
 gnome-software (44.0-1) experimental; urgency=medium
 
