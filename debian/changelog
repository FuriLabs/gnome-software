--- conflicted
+++ resolved
@@ -1,18 +1,16 @@
-<<<<<<< HEAD
-gnome-software (45~rc-1ubuntu1) mantic; urgency=medium
+gnome-software (45.0-1) unstable; urgency=medium
+
+  * Team upload
+  * New upstream release
+
+ -- Jarred Wilson <jarred.wilson@canonical.com>  Fri, 15 Sep 2023 14:12:24 -0400
+
+ gnome-software (45~rc-1ubuntu1) mantic; urgency=medium
 
   * Merge with Debian
   * Rebase patches
 
  -- Jarred Wilson <jarred.wilson@canonical.com>  Tue, 12 Sep 2023 13:40:25 -0400
-=======
-gnome-software (45.0-1) unstable; urgency=medium
-
-  * Team upload
-  * New upstream release
-
- -- Jarred Wilson <jarred.wilson@canonical.com>  Fri, 15 Sep 2023 14:12:24 -0400
->>>>>>> cf02225e
 
 gnome-software (45~rc-1) unstable; urgency=medium
 
