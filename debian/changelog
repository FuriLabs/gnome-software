<<<<<<< HEAD
gnome-software (45.2-1ubuntu1) noble; urgency=medium

  * Merge with Debian. Remaining change:
    - Add patch to disable apt updates (Closes: #787485) (LP: #1992498)

 -- Jeremy Bícha <jbicha@ubuntu.com>  Sun, 17 Dec 2023 13:34:10 -0500
=======
gnome-software (45.3-2) unstable; urgency=high

  [ Matthias Klumpp ]
  * Add patch to fix showing deb packages (Closes: #1058924) (LP: #2047818)

 -- Jeremy Bícha <jbicha@ubuntu.com>  Sun, 07 Jan 2024 11:46:03 -0500

gnome-software (45.3-1) unstable; urgency=medium

  * New upstream release
  * Stop using debian/control.in and dh_gnome_clean
  * Drop nocheck annotation from appstream Build-Depends (Closes: #1059983)

 -- Jeremy Bícha <jbicha@ubuntu.com>  Fri, 05 Jan 2024 11:36:47 -0500
>>>>>>> 419173df

gnome-software (45.2-1) unstable; urgency=medium

  * New upstream release

 -- Jeremy Bícha <jbicha@ubuntu.com>  Sun, 17 Dec 2023 13:29:21 -0500

gnome-software (45.1-2) unstable; urgency=medium

  * Team upload
  * Add appstream1.0-support.patch:
    - Support the latest AppStream library version
  * Bump dependency on appstream

 -- Matthias Klumpp <mak@debian.org>  Sat, 16 Dec 2023 19:29:56 +0100

gnome-software (45.1-1) unstable; urgency=medium

  * Team upload
  * New upstream release
    - Various styling fixes
    - Report PackageKit GPG-related errors in the GUI
    - Flatpak permission checks improvements
    - Optimize loading of the details page
  * Drop debian/patches/01_details-Use-custom-icon-for-verified-developers.patch

 -- Amin Bandali <bandali@ubuntu.com>  Tue, 24 Oct 2023 16:13:39 -0400

gnome-software (45.0-1ubuntu1) mantic; urgency=medium

  * Merge with Debian 

 -- Jarred Wilson <jarred.wilson@canonical.com>  Tue, 19 Sep 2023 14:35:22 -0400

gnome-software (45.0-1) unstable; urgency=medium

  * Team upload
  * New upstream release

 -- Jarred Wilson <jarred.wilson@canonical.com>  Fri, 15 Sep 2023 14:12:24 -0400

gnome-software (45~rc-1ubuntu1) mantic; urgency=medium

  * Merge with Debian
  * Rebase patches

 -- Jarred Wilson <jarred.wilson@canonical.com>  Tue, 12 Sep 2023 13:40:25 -0400

gnome-software (45~rc-1) unstable; urgency=medium

  * Team upload
  * New upstream release

 -- Jarred Wilson <jarred.wilson@canonical.com>  Tue, 12 Sep 2023 12:30:42 -0400

gnome-software (45~beta-1ubuntu1) mantic; urgency=medium

  * Merge with Debian
  * Rebase patches

 -- Jarred Wilson <jarred.wilson@canonical.com>  Wed, 16 Aug 2023 12:59:54 -0400

gnome-software (45~beta-1) unstable; urgency=medium

  * New upstream release
  * debian/control.in: Bump minimum GTK4 to 4.10.0
  * Add patch to keep using software-properties-gtk
    for the Software Repositories dialog

 -- Jeremy Bícha <jbicha@ubuntu.com>  Fri, 04 Aug 2023 09:13:30 -0400

gnome-software (44.3-2) unstable; urgency=medium

  * Remove an obsolete maintscript entry
  * Release to unstable

 -- Jeremy Bícha <jbicha@ubuntu.com>  Sun, 23 Jul 2023 16:22:56 -0400

gnome-software (44.3-1ubuntu1) mantic; urgency=medium

  * Merge with Debian. Remaining changes:
    - Add patch to disable apt updates (Closes: #787485) (LP: #1992498)

 -- Jarred Wilson <jarred.wilson@canonical.com>  Wed, 12 Jul 2023 12:20:51 -0400

gnome-software (44.3-1) experimental; urgency=medium

  * Team upload
  * New upstream release

 -- Jarred Wilson <jarred.wilson@canonical.com>  Tue, 11 Jul 2023 14:40:17 -0400

gnome-software (44.2-1) experimental; urgency=medium

  * Team upload
  * New upstream release
    - Fix subsequent checking for updates if the first check after login
      fails (https://gitlab.gnome.org/GNOME/gnome-software/-/issues/1316)
    - Fix checking for updates when automatic updates are disabled
      (https://gitlab.gnome.org/GNOME/gnome-software/-/issues/1866)
    - Fix rare stall when many background jobs are running
      (https://gitlab.gnome.org/GNOME/gnome-software/-/issues/2105)
    - Don’t download rpm-ostree updates when only checking if updates are
      available
      (https://gitlab.gnome.org/GNOME/gnome-software/-/issues/2151)
    - Fix bug with listing flatpak addons when multiple flathub remotes
      are enabled
      (https://gitlab.gnome.org/GNOME/gnome-software/-/issues/2152)
    - Fix duplicated sources in app details page when using an appstream
      URL (https://gitlab.gnome.org/GNOME/gnome-software/-/issues/2166)
    - Reduce background resource consumption when idle.
      (https://gitlab.gnome.org/GNOME/gnome-software/-/issues/2153)

 -- Amin Bandali <bandali@ubuntu.com>  Thu, 25 May 2023 17:03:42 -0400

gnome-software (44.1-1ubuntu2) mantic; urgency=medium

  * No-change rebuild for translations
    - Due to the change in dh-translations 153 this results in a
      smaller POT file being generated and imported to Launchpad, where
      the strings in the <releases/> section of
      org.gnome.Software.metainfo.xml are omitted (LP: #1927149).

 -- Gunnar Hjalmarsson <gunnarhj@ubuntu.com>  Wed, 24 May 2023 19:46:48 +0200

gnome-software (44.1-1ubuntu1) mantic; urgency=medium

  * Merge with Debian. Remaining changes:
    - Add patch to disable apt updates (Closes: #787485) (LP: #1992498)

 -- Jarred Wilson <jarred.wilson@canonical.com>  Thu, 11 May 2023 11:25:08 -0400

gnome-software (44.1-1) experimental; urgency=medium

  * Team upload
  * New upstream release
    - Fix firmware updates state change after update
      (https://gitlab.gnome.org/GNOME/gnome-software/-/issues/2112)
    - Fix origin reference information for PackageKit apps
    - Fix a crash after dismissing firmware update warning dialog
      (https://gitlab.gnome.org/GNOME/gnome-software/-/issues/2130)
    - Fix a crash on repo removal

 -- Amin Bandali <bandali@ubuntu.com>  Wed, 26 Apr 2023 13:51:16 -0400

gnome-software (44.0-1ubuntu1) lunar; urgency=medium

  * Merge with Debian. Remaining changes:
    - Add patch to disable apt updates (Closes: #787485) (LP: #1992498)

 -- Jeremy Bicha <jbicha@ubuntu.com>  Mon, 27 Mar 2023 15:00:11 -0400

gnome-software (44.0-1) experimental; urgency=medium

  * New upstream release

 -- Jeremy Bicha <jbicha@ubuntu.com>  Mon, 27 Mar 2023 14:48:10 -0400

gnome-software (44~beta-1) experimental; urgency=medium

  * New upstream release
  * debian/control.in: Bump minimum GTK4, libadwaita, and packagekit
  * Revert branching for bookworm

 -- Jeremy Bicha <jbicha@ubuntu.com>  Mon, 13 Feb 2023 13:37:00 -0500

gnome-software (43.4-1) unstable; urgency=medium

  * New upstream release
  * Update standards version to 4.6.2, no changes needed.
  * debian/gbp.conf, debian/control.in: Branch for bookworm

 -- Jeremy Bicha <jbicha@ubuntu.com>  Fri, 10 Feb 2023 13:27:14 -0500

gnome-software (43.3-1ubuntu1) lunar; urgency=medium

  * Merge with Debian. Remaining changes:
    - Add patch to disable apt updates (Closes: #787485) (LP: #1992498)

 -- Jeremy Bicha <jbicha@ubuntu.com>  Tue, 10 Jan 2023 14:15:50 -0500

gnome-software (43.3-1) unstable; urgency=medium

  * New upstream release

 -- Jeremy Bicha <jbicha@ubuntu.com>  Tue, 10 Jan 2023 14:14:13 -0500

gnome-software (43.2-3ubuntu1) lunar; urgency=medium

  * Merge with Debian. Remaining changes:
    - Add patch to disable apt updates (Closes: #787485) (LP: #1992498)

 -- Jeremy Bicha <jbicha@ubuntu.com>  Thu, 08 Dec 2022 19:03:22 -0500

gnome-software (43.2-3) unstable; urgency=medium

  * Restore explicit Build-Depends on libsoup-3.0-dev

 -- Jeremy Bicha <jbicha@ubuntu.com>  Thu, 08 Dec 2022 19:02:19 -0500

gnome-software (43.2-2ubuntu1) lunar; urgency=medium

  * Merge with Debian. Remaining changes:
    - Add patch to disable apt updates (Closes: #787485) (LP: #1992498)

 -- Jeremy Bicha <jbicha@ubuntu.com>  Thu, 08 Dec 2022 18:12:55 -0500

gnome-software (43.2-2) unstable; urgency=medium

  * Build against snapd-glib 1.63 using libsoup3

 -- Jeremy Bicha <jbicha@ubuntu.com>  Thu, 08 Dec 2022 18:11:05 -0500

gnome-software (43.2-1ubuntu1) lunar; urgency=medium

  * Merge with Debian. Remaining changes:
    - Add patch to disable apt updates (Closes: #787485) (LP: #1992498)

 -- Jeremy Bicha <jbicha@ubuntu.com>  Tue, 06 Dec 2022 08:50:41 -0500

gnome-software (43.2-1) unstable; urgency=medium

  * New upstream release

 -- Jeremy Bicha <jbicha@ubuntu.com>  Tue, 06 Dec 2022 08:48:10 -0500

gnome-software (43.1-2ubuntu1) lunar; urgency=medium

  * Merge with Debian. Remaining changes:
    - Add patch to disable apt updates (Closes: #787485) (LP: #1992498)

 -- Jeremy Bicha <jbicha@ubuntu.com>  Wed, 23 Nov 2022 10:51:36 -0500

gnome-software (43.1-2) unstable; urgency=medium

  * Restore accidentally dropped 43.0-2 changes

 -- Jeremy Bicha <jbicha@ubuntu.com>  Wed, 23 Nov 2022 10:48:34 -0500

gnome-software (43.1-1) unstable; urgency=medium

  * New upstream release

 -- Jeremy Bicha <jbicha@ubuntu.com>  Mon, 21 Nov 2022 08:48:46 -0500

gnome-software (43.0-2) unstable; urgency=medium

  * Team upload
  * d/control.in: Replace transitional policykit-1 with polkitd.
    pkexec is used in a couple of places, but neither is relevant to Debian:
    we don't enable support for external AppStream metadata, and we don't
    install a Fedora-specific plugin.
  * Standards-Version: 4.6.1 (no changes required)

 -- Simon McVittie <smcv@debian.org>  Fri, 14 Oct 2022 10:27:33 +0100

gnome-software (43.0-1ubuntu1) kinetic; urgency=medium

  [ Nathan Pratta Teodosio ]
  * Add patch to disable apt updates (Closes: #787485) (LP: #1992498)

 -- Jeremy Bicha <jbicha@ubuntu.com>  Tue, 11 Oct 2022 14:44:58 -0400

gnome-software (43.0-1) unstable; urgency=medium

  * New upstream release

 -- Jeremy Bicha <jbicha@ubuntu.com>  Fri, 16 Sep 2022 07:52:43 -0400

gnome-software (43~rc-2) unstable; urgency=medium

  * debian/control.in: Explicitly Build-Depend on libsoup

 -- Jeremy Bicha <jbicha@ubuntu.com>  Fri, 02 Sep 2022 21:51:20 -0400

gnome-software (43~rc-1) unstable; urgency=medium

  * New upstream release
  * debian/control.in: Bump minimum glib to 2.70.0
  * Drop libsoup3 patches: applied in new release
  * Build for libsoup3 on Ubuntu because it has the new snapd-glib

 -- Jeremy Bicha <jbicha@ubuntu.com>  Fri, 02 Sep 2022 09:46:45 -0400

gnome-software (43~beta-1) unstable; urgency=medium

  * New upstream release
  * Drop obsolete valgrind dependency
  * Build-Depend on appstream for build tests
  * debian/control.in: Build-Depend on libglib-testing-0-dev
  * Update list of architectures where we try to build the Flatpak plugin
  * Add patch to allow building the Flatpak plugin with libsoup3
  * Add proposed patch to allow building the Snap plugin with libsoup3
  * Keep building with libsoup2 until we are ready for the librest transition

 -- Jeremy Bicha <jbicha@ubuntu.com>  Wed, 24 Aug 2022 07:31:49 -0400

gnome-software (42.4-1) unstable; urgency=medium

  * New upstream release

 -- Jeremy Bicha <jbicha@ubuntu.com>  Fri, 05 Aug 2022 07:16:30 -0400

gnome-software (42.3-1) unstable; urgency=medium

  * New upstream release

 -- Jeremy Bicha <jbicha@ubuntu.com>  Wed, 13 Jul 2022 23:04:45 +0200

gnome-software (42.2-1) unstable; urgency=medium

  * Team upload

  [ Nathan Pratta Teodosio ]
  * New upstream release
  * Revert "Cherry-pick proposed patch to fix inability to remove apps":
    applied in new release

  [ Debian Janitor ]
  * Refer to common license file for CC0-1.0.
  * Set upstream metadata fields

 -- Nathan Pratta Teodosio <nathan.teodosio@canonical.com>  Wed, 01 Jun 2022 11:47:21 -0300

gnome-software (42.1-1) unstable; urgency=medium

  * New upstream release
  * Cherry-pick proposed patch to fix inability to remove apps (LP: #1969303)
  * debian/gnome-software-common.install: Install usr/share/swcatalog
    instead of usr/share/app-info

 -- Jeremy Bicha <jbicha@ubuntu.com>  Sun, 01 May 2022 12:16:07 -0400

gnome-software (42.0-1) unstable; urgency=medium

  * New upstream release
  * Switch to GTK4 and libadwaita
  * Build with libsoup2 for now
  * debian/control.in: Bump minimum dependencies to match meson.build
  * debian/control.in: Update gnome-software-dev depends per its pkgconfig
  * debian/gnome-software-common.install: Update for no longer installed file

 -- Jeremy Bicha <jbicha@ubuntu.com>  Wed, 23 Mar 2022 10:02:40 -0400

gnome-software (41.5-2) unstable; urgency=medium

  * Fix verified-developers icon patch

 -- Jeremy Bicha <jbicha@ubuntu.com>  Wed, 23 Mar 2022 09:58:25 -0400

gnome-software (41.5-1) unstable; urgency=medium

  * New upstream release

 -- Jeremy Bicha <jbicha@ubuntu.com>  Fri, 18 Mar 2022 08:21:08 -0400

gnome-software (41.4-1) unstable; urgency=medium

  * New upstream release

 -- Jeremy Bicha <jeremy.bicha@canonical.com>  Thu, 10 Feb 2022 11:56:04 -0500

gnome-software (41.3-1) unstable; urgency=medium

  [ Jeremy Bicha ]
  * New upstream release
  * Build-Depend on dh-sequence-gnome instead of gnome-pkg-tools
  * debian/rules: Drop unneeded -Wl,--as-needed
  * debian/rules: Add -Wl,-z,defs to our LDFLAGS

  [ Philip Withnall ]
  * debian/control: Fix -dev package pulling in libappstream-glib-dev

 -- Jeremy Bicha <jbicha@debian.org>  Sat, 22 Jan 2022 08:10:02 -0500

gnome-software (41.2-1) unstable; urgency=medium

  * New upstream release

 -- Jeremy Bicha <jbicha@debian.org>  Mon, 06 Dec 2021 21:13:27 -0500

gnome-software (41.1-1) unstable; urgency=medium

  * Team upload
  * New upstream release
  * Tweak of d/copyright including a lintian override

 -- Gunnar Hjalmarsson <gunnarhj@debian.org>  Sun, 21 Nov 2021 14:10:19 +0100

gnome-software (41.0-1) unstable; urgency=medium

  * New upstream release
  * debian/control.in: Adjust the build-dependencies
  * d/p/01_details-Use-custom-icon-for-verified-developers.patch: Refreshed
  * debian/rules: Odrs support is not an optional plugin anymore, remove the
    option
  * Fix installation and dependency detection of libgnomesoftware private
    library
  * debian/control.in: Bump Standards-Version to 4.6.0 (no further changes)

 -- Laurent Bigonville <bigon@debian.org>  Sat, 09 Oct 2021 09:57:51 +0200

gnome-software (40.4-1) unstable; urgency=medium

  [ Gunnar Hjalmarsson ]
  * Drop appstream from Build-Depends
    - This prevents that irrelevant translatable strings are extracted
      when building for Ubuntu (LP: #1927149).

  [ Adrian Bunk ]
  * Add mipsel to the gnome-software-plugin-flatpak architecture list

  [ Laurent Bigonville ]
  * debian/watch: Update the URL to follow the new version scheme
  * New upstream release
    - Adjust the build-dependencies
    - Fix the installation paths of the plugins, they have moved to another
      directory. Also remove deprecated rules and options
    - Install the new libgnomesoftware private library in the main package
  * debian/rules: Enable the apt URL handler in the .desktop file

 -- Laurent Bigonville <bigon@debian.org>  Mon, 13 Sep 2021 10:09:53 +0200

gnome-software (3.38.1-1) unstable; urgency=medium

  * Team upload
  * New upstream release
    - Fix package details not found for some packages
    - Ignore harmless warnings when using unusual fwupd versions
    - Translation updates
  * Drop patch that was applied upstream

 -- Simon McVittie <smcv@debian.org>  Thu, 18 Feb 2021 15:08:20 +0000

gnome-software (3.38.0-3) unstable; urgency=medium

  * Add an upstream patch to fix offline updates (Closes: #972506)

 -- Laurent Bigonville <bigon@debian.org>  Wed, 23 Dec 2020 09:33:29 +0100

gnome-software (3.38.0-2) unstable; urgency=medium

  * Team upload

  [ Gunnar Hjalmarsson ]
  * d/control changes needed for Ubuntu's language packs:
    - Set X-Ubuntu-Use-Langpack header
    - Add policykit-1 to Build-Depends to make xgettext able to handle
      org.gnome.software.external-appstream.policy.in.in

  [ Simon McVittie ]
  * d/rules: Remove unused files even in purely arch-indep builds.
    This fixes FTBFS (from dh_missing --fail-missing) when only building
    the arch-indep packages.

 -- Simon McVittie <smcv@debian.org>  Mon, 05 Oct 2020 18:42:42 +0100

gnome-software (3.38.0-1) unstable; urgency=medium

  * New upstream release
  * Bump debhelper-compat to 13
  * debian/rules: Remove libgnomesoftware.a

 -- Gunnar Hjalmarsson <gunnarhj@ubuntu.com>  Mon, 05 Oct 2020 12:25:03 +0200

gnome-software (3.36.1-2) unstable; urgency=medium

  * Enable malcontent on supported architectures

 -- Laurent Bigonville <bigon@debian.org>  Sun, 05 Jul 2020 18:24:31 +0200

gnome-software (3.36.1-1) unstable; urgency=medium

  * New upstream release
    - Drop patches that were cherry-picked from upstream

 -- Laurent Bigonville <bigon@debian.org>  Sun, 07 Jun 2020 11:25:25 +0200

gnome-software (3.36.0-3) unstable; urgency=medium

  * Fix missing icons in the store, patch from upstream.
    Thanks to Matthias Klumpp <matthias@tenstral.net>
  * Do not fail to load the appstream plugin if any of the metadata
    directories doesn't exist (Closes: #958915)

 -- Laurent Bigonville <bigon@debian.org>  Mon, 27 Apr 2020 15:13:57 +0200

gnome-software (3.36.0-2) unstable; urgency=medium

  * Add fix-appstream-featured-data.patch
    - This restores a regression fix that was accidentally reverted
      in the 3.36.0 release. The issue caused invalid AppStream data to
      be added to the global metadata pool, resulting in a confusing
      warning to people using APT or an AppStream cache (Closes: #932747)

 -- Matthias Klumpp <mak@debian.org>  Thu, 02 Apr 2020 18:16:58 +0200

gnome-software (3.36.0-1) unstable; urgency=medium

  * New upstream release

 -- Laurent Bigonville <bigon@debian.org>  Wed, 11 Mar 2020 14:35:17 +0100

gnome-software (3.35.91-1) experimental; urgency=medium

  * New upstream release
    - Drop d/p/0001-gs-appstream-Fix-loading-of-icons-from-AppStream-YAM.patch
      and d/p/snap-Don-t-try-to-get-alternatives-for-non-snaps.patch, applied
      upstream
    - debian/control.in: Add libostree-dev to the build-dependencies as it's
      explicityly required by flatpak plugin now
    - debian/gnome-software.install: Remove the banner editor, it's now a
      standalone app
    - debian/control.in: Bump minimal meson to 0.47
  * Disable malcontent for now as it's not in the archive yet
  * debian/control.in: Bump Standards-Version to 4.5.0 (no further changes)

 -- Laurent Bigonville <bigon@debian.org>  Sun, 01 Mar 2020 13:33:18 +0100

gnome-software (3.34.2-2) unstable; urgency=medium

  * Stop overriding libexecdir and move the daemons to /usr/libexec now that
    this is allowed in the debian policy
  * d/p/0001-gs-appstream-Fix-loading-of-icons-from-AppStream-YAM.patch:
    Fix loading of icons from AppStream YAM (Thanks to Robert Ancell)
  * d/p/snap-Don-t-try-to-get-alternatives-for-non-snaps.patch: Do not try to
    manage alternative for non-snaps applications (Closes: #947237)
  * debian/control.in: Add the needed -doc packages to the build-dependencies
    so the links between the documentation files are properly resolved
  * debian/control.in: Add Build-Profiles <!nodoc> for the -doc package

 -- Laurent Bigonville <bigon@debian.org>  Sun, 01 Mar 2020 11:39:19 +0100

gnome-software (3.34.2-1) unstable; urgency=medium

  * debian/rules: Use filter instead of findstring to detect the architecture,
    this will avoid matching partial names like ppc64 and ppc64el
  * New upstream release
    - debian/patches/series: Disable d/p/0011-Support-snap-channels.patch patch
      for now, it doesn't apply cleanly anymore
  * debian/control.in: Drop gnome-packagekit-session transitional package,
    this was released with stretch. (Closes: #939207)

 -- Laurent Bigonville <bigon@debian.org>  Tue, 17 Dec 2019 18:17:52 +0100

gnome-software (3.34.0-1) unstable; urgency=medium

  [ Jeremy Bicha ]
  * New upstream release (3.31.90)
  * Drop 5 patches applied in new release
  * Build-Depend on libgoa-1.0-dev & libxmlb-dev
  * Drop obsolete Build-Depends on libsecret-1-dev

  [ Andreas Henriksson ]
  * New upstream release (3.34.0)
  * Bump build-dependencies as per meson.build
  * Update debian/changelog
  * Drop d/p/0020-details-page-Don-t-show-missing-screenshot-placehold.patch.
    Obsoleted by upstream commit abdf04b4f1e44449ea8288ac7e102c0e8cb1d533
    "Refactor screenshots and hide those unavailable when offline"
  * Massage d/p/0011-Support-snap-channels.patch to apply
  * Let quilt refresh d/p/0011-Support-snap-channels.patch
  * Let quilt refresh
    d/p/0021-details-Use-custom-icon-for-verified-developers.patch

  [ Laurent Bigonville ]
  * debian/control.in: Bump libsnapd-glib-dev to 1.54 to avoid a bug in the
    .pc file not setting the include directory
  * debian/control.in: Bump Standards-Version to 4.4.1 (no further changes)

 -- Laurent Bigonville <bigon@debian.org>  Wed, 04 Dec 2019 13:55:11 +0100

gnome-software (3.30.6-5) unstable; urgency=medium

  * Cherry-pick 8 Snap patches via Ubuntu
    - Support switching channels, add verified developer support, use
      "wide scope" searching (search all channels), use the new media API,
      don't show "missing screenshot" placeholder
  * Bump minimum libsnapd-glib-dev to 1.45

 -- Jeremy Bicha <jbicha@debian.org>  Sun, 24 Feb 2019 21:09:02 -0500

gnome-software (3.30.6-4) unstable; urgency=medium

  * Re-enable Flatpak on mipsel
  * Don't enable snap on ppc64 since snapd never built there

 -- Jeremy Bicha <jbicha@debian.org>  Thu, 10 Jan 2019 17:25:24 -0500

gnome-software (3.30.6-3) unstable; urgency=medium

  * Don't try building Flatpak support on architectures where Flatpak
    isn't built

 -- Jeremy Bicha <jbicha@debian.org>  Sun, 06 Jan 2019 01:44:44 -0500

gnome-software (3.30.6-2) unstable; urgency=medium

  * Recommend instead of Suggest fwupd (Closes: #916036)
  * Enable fwupd on all Linux architectures
  * Drop obsolete Build-Depends on intltool
  * Add Conflicts: sessioninstaller
    - since it also provides the PackageKit session interface
  * Build-Depend on debhelper-compat 12 and drop debian/compat
  * Bump Standards-Version to 4.3.0

 -- Jeremy Bicha <jbicha@debian.org>  Sat, 05 Jan 2019 17:26:30 -0500

gnome-software (3.30.6-1) unstable; urgency=medium

  * New upstream release
  * Bump required libappstream-glib-dev to >= 0.7.14
  * Bump minimum PackageKit to 1.1.11 for autoremove support
  * Drop obsolete Build-Depends on liboauth-dev and libsqlite3-dev
  * Update configure flags
  * Add -Wl,-O1 to our LDFLAGS
  * Recommend gnome-software-plugin-snap on Ubuntu
  * Mark universe packages as free on Ubuntu

 -- Jeremy Bicha <jbicha@debian.org>  Fri, 21 Dec 2018 10:16:34 -0500

gnome-software (3.30.5-1) unstable; urgency=medium

  [ Jeremy Bicha ]
  * New upstream release
  * Bump minimum libglib2.0-dev to 2.56.0
  * Enable packagekit autoremove support
  * Bump minimum libpackagekit-glib2-dev to 1.1.11 for autoremove support

  [ Andrea Azzarone ]
  * Bump Standards-Version to 4.2.1
  * Set Rules-Requires-Root to no

 -- Jeremy Bicha <jbicha@debian.org>  Fri, 16 Nov 2018 16:48:13 -0500

gnome-software (3.30.1-1) unstable; urgency=medium

  * New upstream release
  * debian/control.in: Bump build-dependencies
  * debian/rules: Rename the options, the "enable" part has been removed
  * Remove limba plugin, dropped upstream

 -- Laurent Bigonville <bigon@debian.org>  Fri, 05 Oct 2018 11:57:57 +0200

gnome-software (3.28.2-1) unstable; urgency=medium

  * New upstream release

 -- Jeremy Bicha <jbicha@debian.org>  Mon, 14 May 2018 22:01:33 -0400

gnome-software (3.28.1-1) unstable; urgency=medium

  * New upstream release
  * Bump Standards-Version to 4.1.4
  * debian/rules: drop obsolete dh_translations workaround

 -- Jeremy Bicha <jbicha@debian.org>  Tue, 10 Apr 2018 19:45:35 -0400

gnome-software (3.28.0-1) unstable; urgency=medium

  * New upstream release

 -- Jeremy Bicha <jbicha@debian.org>  Fri, 16 Mar 2018 17:22:24 -0400

gnome-software (3.27.92-1) unstable; urgency=medium

  * New upstream release candidate
  * Update gsettings schema names for new release ("sources" renamed to
    "repos") (Closes: #892456)
  * Depend on libgtk3-perl for debconf's GNOME backend
  * Bump minimum libfwupd-dev to 1.0.3
  * Release to unstable

 -- Jeremy Bicha <jbicha@debian.org>  Sat, 10 Mar 2018 21:13:52 -0500

gnome-software (3.27.90-1) experimental; urgency=medium

  * New upstream development release
  * Bump dependencies for new version:
    - libappstream-glib-dev (>= 0.7.3), libfwupd (>= 0.9.8),
      libgtk-3-dev (>= 3.22.4)
  * Build-Depend on libgspell-1-dev instead of libgtkspell3-3-dev
  * debian/docs: Install README.md

 -- Jeremy Bicha <jbicha@debian.org>  Sun, 18 Feb 2018 16:27:18 -0500

gnome-software (3.26.5-1) unstable; urgency=medium

  * New upstream release
  * Update Vcs fields for migration to https://salsa.debian.org/
  * Bump debhelper compat to 11

 -- Jeremy Bicha <jbicha@debian.org>  Sat, 20 Jan 2018 07:48:06 -0500

gnome-software (3.26.3-4) unstable; urgency=medium

  * Update Vcs fields for conversion to git
  * Add debian/gbp.conf
  * Bump Standards-Version to 4.1.2
  * Stop using appdata-to-NEWS to install NEWS. It's no longer needed.
  * Add some Multi-Arch metadata

 -- Jeremy Bicha <jbicha@debian.org>  Sat, 16 Dec 2017 13:24:18 -0500

gnome-software (3.26.3-3) unstable; urgency=medium

  * Fix arch:all build

 -- Jeremy Bicha <jbicha@debian.org>  Fri, 24 Nov 2017 19:57:28 -0500

gnome-software (3.26.3-2) unstable; urgency=medium

  * Only build snap plugin on architectures where snapd is built.

 -- Jeremy Bicha <jbicha@debian.org>  Fri, 24 Nov 2017 16:31:19 -0500

gnome-software (3.26.3-1) unstable; urgency=medium

  * New upstream release
  * Use appstream-util appdata-to-news to install NEWS
  * Build gnome-software-plugin-snap again (Closes: #877684)

 -- Jeremy Bicha <jbicha@debian.org>  Tue, 21 Nov 2017 19:19:28 -0500

gnome-software (3.26.2-1) unstable; urgency=medium

  * New upstream release
  * debian/control.in:
    - Bump required fwupd to >= 0.9.7
  * Drop all patches, applied in new release.

 -- Jeremy Bicha <jbicha@debian.org>  Fri, 10 Nov 2017 09:30:30 -0500

gnome-software (3.26.1-2) unstable; urgency=medium

  * Cherry-pick upstream fixes to make gnome-software build against fwupd 1.0.
    (Closes: #879006)
  * Enable GUDev support only on Linux. (Closes: #875916)

 -- Michael Biebl <biebl@debian.org>  Sat, 21 Oct 2017 05:36:14 +0200

gnome-software (3.26.1-1) unstable; urgency=medium

  * New upstream release
  * Bump Standards-Version to 4.1.1

 -- Jeremy Bicha <jbicha@debian.org>  Thu, 05 Oct 2017 22:02:21 -0400

gnome-software (3.26.0-2) unstable; urgency=medium

  * Only build with valgrind on architectures where valgrind is available
  * Bump Standards-Version to 4.1.0

 -- Jeremy Bicha <jbicha@debian.org>  Fri, 15 Sep 2017 08:20:01 -0400

gnome-software (3.26.0-1) unstable; urgency=medium

  [ Jeremy Bicha ]
  * Release to unstable
  * New upstream release
  * Add apport hook to report which gnome-software plugins are installed
  * debian/rules
    - Add workaround for Ubuntu translations issue

  [ Iain Lane ]
  * debian/rules: Make sure to not build with -Wl,-Bsymbolic-functions

 -- Jeremy Bicha <jbicha@debian.org>  Thu, 14 Sep 2017 20:30:08 -0400

gnome-software (3.25.91-1) experimental; urgency=medium

  * debian/compat: Bump to 10, mainly to get --parallel by default.
  * New upstream release 3.25.91 (LP: #1706715)
    + Doesn't let you cancel PackageKit (.deb) installations when PK says it's
      not allowed. (LP: #1707053)

 -- Iain Lane <laney@debian.org>  Thu, 24 Aug 2017 16:33:38 +0100

gnome-software (3.25.4-1) experimental; urgency=medium

  * New upstream release 3.25.4
  * debian/rules: Switch to debhelper's meson buildsystem instead of calling
    meson directly ourselves.
  * debian/rules: Use dh_missing --fail-missing instead of dh_install.
  * debian/control{,.in}: Bump debhelper BD to 10.4 for the above.

 -- Iain Lane <laney@debian.org>  Tue, 25 Jul 2017 13:02:15 +0100

gnome-software (3.25.3-1) experimental; urgency=medium

  * New upstream release 3.25.3
  * debian/control{,.in}: Bump libappstrem-glib-dev and libfwupd-dev versions
    in line with meson.build.
  * debian/rules: -Denable-firmware is now called -Denable-fwupd.
  * debian/patches: Drop - these are all upstream.

 -- Iain Lane <laney@debian.org>  Fri, 23 Jun 2017 17:44:59 +0100

gnome-software (3.25.1-1) experimental; urgency=medium

  [ Jeremy Bicha ]
  * debian/control.in:
    - Bump minimum appstream-glib to 0.6.7

  [ Iain Lane ]
  * New upstream development release 3.25.1
  * debian/watch: Find unstable versions
  * Build with meson. The debhelper support isn't yet in Debian, so we're
    calling meson directly. Once it is, we can switch.
  * debian/patches/0001-build-Use-the-configured-directory-locations-to-inst.patch,
    debian/patches/0002-build-Fix-the-pcfile.patch,
    debian/patches/0003-build-limba-Set-limba-as-a-dependency.patch: Some
    cherry-picks I pushed upstream which fix the build to build and install
    all the right things.
  * debian/control{,.in}, debian/gnome-software-{dev,doc}.install: Install the
    headers and gtk-doc documentation so that external plugins can be built.
  * debian/rules: Build with --fail-missing.
  * debian/copyright: Consolidate and update.

 -- Iain Lane <laney@debian.org>  Fri, 05 May 2017 17:31:43 +0100

gnome-software (3.22.5-1) unstable; urgency=medium

  * New upstream bugfix release: 3.22.5
  * Add support for the PureOS Debian derivative
  * Explicitly enable AppStream icon download in APT
    - With a recent change in Debian's AppStream support,
      GUI frontends which need icons have to enable their
      download explicitly.

 -- Matthias Klumpp <mak@debian.org>  Sun, 22 Jan 2017 19:06:34 +0100

gnome-software (3.22.4-1) unstable; urgency=medium

  [ Jeremy Bicha ]
  * debian/gnome-software.gsettings-override.in, debian/rules:
    - Use Ubuntu's licensing URL when built on Ubuntu
  * debian/rules:
    - Enable Ubuntu Reviews on Ubuntu

  [ Laurent Bigonville ]
  * New upstream release
    - Bump libappstream-glib-dev and libflatpak-dev build-dependencies
    - Drop debian/patches/01_pkgname-sanity.patch and
      debian/patches/02_packagekit-linking.patch, applied upstream
    - Disable gnome-software-plugin-snap package, it now requires snapd-glib
      which is not in debian yet

 -- Laurent Bigonville <bigon@debian.org>  Mon, 12 Dec 2016 11:46:39 +0100

gnome-software (3.22.1-1) unstable; urgency=medium

  [ Helmut Grohne ]
  * Fix FTCBFS: Deconfuse build vs. host. (Closes: #839878)

  [ Matthias Klumpp ]
  * New upstream bugfix release: 3.22.1
  * Make Snappy/Snap plugin available as separate package
  * packagekit-linking.patch: Fix PackageKit underlinking
  * pkgname-sanity.patch: Never pass broken pkgnames to PackageKit for resolving
    - Closes: #840654
    - Closes: #839736
    - Closes: #827723 - if we are lucky.
  * Depend on software-properties-gtk (Closes: #840368)
    - We can do that now, since s-p-g switched to using PackageKit too.

 -- Matthias Klumpp <mak@debian.org>  Sat, 22 Oct 2016 16:32:42 +0200

gnome-software (3.22.0-1) unstable; urgency=medium

  [ Jeremy Bicha ]
  * New upstream release
  * Add debian/docs to install NEWS
  * Use separate packages for flatpak and limba plugins
  * debian/control.in:
    - Update Vcs links
    - Build-depend on autoconf-archive
    - Have gnome-software suggest flatpak and limba plugins
    - Bump build-dependencies based on configure.ac
  * debian/rules:
    - Build with autoreconf

  [ Michael Biebl ]
  * Drop --disable-silent-rules from debian/rules. This is now handled by dh
    directly depending on whether the DH_QUIET environment variable is set.

  [ Simon McVittie ]
  * New upstream release: 3.22.0
    - This release closes upstream bugs
      + Closes: #838200
      + Closes: #829975
      + Closes: #836919
    - build-depend on libappstream-glib-dev (>= 0.6.2) to get all mandatory
      and optional functionality
    - build-depend on libflatpak-dev and enable Flatpak
    - build-depend on libsecret-1-dev
    - build-depend on gudev on linux-any
    - bump Gtk build-dependency
    - explicitly disable OSTree support for now, OSTree in Debian is not
      ready to be used for OS deployment
    - d/p/01_debian-dfsg.patch: remove, the same result can be achieved
      with GSettings now
    - d/gnome-software.gsettings-override.in: consider the 'main'
      component to be Free Software (Ubuntu will likely want to patch this
      to do the same for universe)

  [ Matthias Klumpp ]
  * Explicitly enable PackageKit, gnome-desktop support
  * Small tweaks for debian/rules
  * Make package binNMUable again
  * Bump PackageKit dependency to >= 1.1.4 (Closes: #823989)
  * Update d/copyright

 -- Matthias Klumpp <mak@debian.org>  Thu, 22 Sep 2016 20:48:42 +0200

gnome-software (3.20.2-2) unstable; urgency=medium

  * debian/rules: Do not use -X parameter for dh_install, some files were not
    installed as expected.

 -- Laurent Bigonville <bigon@debian.org>  Tue, 26 Apr 2016 14:26:44 +0200

gnome-software (3.20.2-1) unstable; urgency=medium

  [ Matthias Klumpp ]
  * New upstream release: 3.20.2
  * Enable the (alpha) Open Desktop Review Service (ODRS) feature
  * Update dependencies:
    - Bump libpackagekit-glib2-dev (>= 1.1)
    - Bump libappstream-glib-dev (>= 0.5.14)
    - Bump liblimba-dev (>= 0.5.6)
    - Add libjson-glib-dev
    - Add libgtkspell3-3-dev (>= 3.0)
  * Drop patches: Applied upstream
  * Add Debian DFSG plugin to set license information
    - See debian-dfsg.patch
    - In case we don't know if a software is free or not based on the license
      data it supplies, we set it as free based on it originating from "main".
  * Set provenance for Debian

  [ Michael Biebl ]
  * Drop uploaders.mk from debian/rules as this breaks the clean target with
    dh. Instead use the gnome dh addon which updates debian/control via
    dh_gnome_clean.

 -- Matthias Klumpp <mak@debian.org>  Mon, 25 Apr 2016 18:12:18 +0200

gnome-software (3.18.3-3) unstable; urgency=medium

  * Add 01_fwupd-dont-crash.patch: Don't crash when the fwupd daemon
    is removed.
  * Add 02_fwupd-nofail.patch: Do not fail update checks if fwupd is
    not available. (Closes: #808305)

 -- Matthias Klumpp <mak@debian.org>  Fri, 15 Jan 2016 15:14:42 +0100

gnome-software (3.18.3-2) unstable; urgency=medium

  * Enable fwupd support
    - This allows updating flashed firmware from GNOME-Software
      when 'fwupd' is installed.
  * Depend on 'appstream'
    - Enables AppStream/DEP-11 integration on Debian automatically.

 -- Matthias Klumpp <mak@debian.org>  Mon, 14 Dec 2015 16:02:42 +0100

gnome-software (3.18.3-1) unstable; urgency=medium

  * New upstream bugfix release
    - Closes: #803418

 -- Matthias Klumpp <mak@debian.org>  Thu, 05 Nov 2015 20:04:16 +0100

gnome-software (3.18.2-2) unstable; urgency=medium

  * Add missing Breaks/Replaces against gnome-packagekit-session
    - Closes: #802458
  * Explicitly depend on PackageKit (Closes: #794979)
    - GNOME-Software needs the PackageKit daemon to work properly
      at time.

 -- Matthias Klumpp <mak@debian.org>  Wed, 21 Oct 2015 20:26:34 +0200

gnome-software (3.18.2-1) unstable; urgency=medium

  [ Michael Biebl ]
  * Use https:// for Vcs-Browser

  [ Matthias Klumpp ]
  * New upstream release: 3.18.2
  * Update Build-Depends:
    - Bump libpackagekit-glib2-dev to (>= 1.0.10)
    - Bump libsoup2.4-dev to (>= 2.52)
    - Bump libgnome-desktop-3-dev to (>= 3.18)
    - Bump libappstream-glib-dev to (>= 0.5.1)
    - Bump libgtk-3-dev to (>= 3.18)
    - Add liblimba-dev (>= 0.5.2) on Linux
  * Sort build dependencies
  * Enable optional support for the Limba installer.
    - Will be inert if not explicitly configured.

 -- Matthias Klumpp <mak@debian.org>  Wed, 14 Oct 2015 19:54:10 +0200

gnome-software (3.16.5-2) unstable; urgency=medium

  * Add transitional package for the PK session interface
  * Do not ship with Fedora-specific plugins

 -- Matthias Klumpp <mak@debian.org>  Sat, 08 Aug 2015 18:18:44 +0200

gnome-software (3.16.5-1) unstable; urgency=medium

  * New upstream release.

 -- Michael Biebl <biebl@debian.org>  Thu, 06 Aug 2015 16:27:58 +0200

gnome-software (3.16.4-1) unstable; urgency=medium

  * New upstream release.
  * Update Build-Depends as per configure.ac:
    - Add appstream-util.
    - Add libpolkit-gobject-1-dev.
    - Bump libappstream-glib-dev to (>= 0.3.4).
    - Bump libgtk-3-dev to (>= 3.16).
  * Drop hard-coded dependency on libappstream-glib7 now that the library
    provides a symbols file.
  * Use dh_install's exclude (-X) functionality to not install the .a and .la
    files.

 -- Michael Biebl <biebl@debian.org>  Wed, 22 Jul 2015 00:03:04 +0200

gnome-software (3.14.2-1) unstable; urgency=medium

  * New upstream release
  * debian/control.in: Bump both appstream-glib build and runtime dependencies
    to >= 0.3.2, this can be reverted when appstream-glib will provide a
    .symbols file

 -- Laurent Bigonville <bigon@debian.org>  Tue, 18 Nov 2014 23:08:05 +0100

gnome-software (3.14.1-2) unstable; urgency=medium

  * debian/rules, debian/gnome-software.install: Install appdata file

 -- Laurent Bigonville <bigon@debian.org>  Sat, 25 Oct 2014 02:36:59 +0200

gnome-software (3.14.1-1) unstable; urgency=medium

  * New upstream release
    - debian/control.in: Bump gtk+-3.0 build-dependency to 3.14.1
    - debian/rules: Bump plugin API version to 7

 -- Laurent Bigonville <bigon@debian.org>  Sat, 18 Oct 2014 09:12:33 +0200

gnome-software (3.14.0-1) unstable; urgency=low

  * Initial release (Closes: #722316)

 -- Laurent Bigonville <bigon@debian.org>  Sat, 11 Oct 2014 11:04:58 +0200<|MERGE_RESOLUTION|>--- conflicted
+++ resolved
@@ -1,26 +1,24 @@
-<<<<<<< HEAD
+gnome-software (45.3-2) unstable; urgency=high
+
+  [ Matthias Klumpp ]
+  * Add patch to fix showing deb packages (Closes: #1058924) (LP: #2047818)
+
+ -- Jeremy Bícha <jbicha@ubuntu.com>  Sun, 07 Jan 2024 11:46:03 -0500
+
+gnome-software (45.3-1) unstable; urgency=medium
+
+  * New upstream release
+  * Stop using debian/control.in and dh_gnome_clean
+  * Drop nocheck annotation from appstream Build-Depends (Closes: #1059983)
+
+ -- Jeremy Bícha <jbicha@ubuntu.com>  Fri, 05 Jan 2024 11:36:47 -0500
+
 gnome-software (45.2-1ubuntu1) noble; urgency=medium
 
   * Merge with Debian. Remaining change:
     - Add patch to disable apt updates (Closes: #787485) (LP: #1992498)
 
  -- Jeremy Bícha <jbicha@ubuntu.com>  Sun, 17 Dec 2023 13:34:10 -0500
-=======
-gnome-software (45.3-2) unstable; urgency=high
-
-  [ Matthias Klumpp ]
-  * Add patch to fix showing deb packages (Closes: #1058924) (LP: #2047818)
-
- -- Jeremy Bícha <jbicha@ubuntu.com>  Sun, 07 Jan 2024 11:46:03 -0500
-
-gnome-software (45.3-1) unstable; urgency=medium
-
-  * New upstream release
-  * Stop using debian/control.in and dh_gnome_clean
-  * Drop nocheck annotation from appstream Build-Depends (Closes: #1059983)
-
- -- Jeremy Bícha <jbicha@ubuntu.com>  Fri, 05 Jan 2024 11:36:47 -0500
->>>>>>> 419173df
 
 gnome-software (45.2-1) unstable; urgency=medium
 
