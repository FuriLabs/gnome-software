--- conflicted
+++ resolved
@@ -66,26 +66,6 @@
    Validate with `appstreamcli validate *.metainfo.xml`
   -->
   <releases>
-<<<<<<< HEAD
-    <release date="2023-06-30" version="44.3" type="stable">
-      <description>
-        <p>This is a stable release with the following changes:</p>
-        <ul>
-          <li>Fix a crash when refining a flatpak app</li>
-          <li>Fix a state recover after a failed app update</li>
-        </ul>
-        <p>This release also updates translations:</p>
-        <ul>
-          <li>Catalan (Jordi Mas i Hernandez)</li>
-          <li>Czech (Daniel Rusek)</li>
-          <li>Finnish (Jiri Grönroos)</li>
-          <li>Georgian (Ekaterine Papava)</li>
-          <li>Persian (Danial Behzadi)</li>
-          <li>Polish (Piotr Drąg)</li>
-          <li>Portuguese (Hugo Carvalho)</li>
-          <li>Slovenian (Martin)</li>
-          <li>Swedish (Anders Jonsson)</li>
-=======
     <release date="2023-07-30" version="45~beta" type="development">
       <description>
         <p>This is an unstable release with the following changes:</p>
@@ -110,29 +90,10 @@
           <li>Lithuanian (Aurimas Černius)</li>
           <li>Persian (Danial Behzadi)</li>
           <li>Turkish (Sabri Ünal)</li>
->>>>>>> 7b70662a
           <li>Ukrainian (Yuri Chornoivan)</li>
         </ul>
       </description>
     </release>
-<<<<<<< HEAD
-    <release date="2023-05-25" version="44.2" type="stable">
-      <description>
-        <p>This is a stable release with the following changes:</p>
-        <ul>
-          <li>Fix subsequent checking for updates if the first check after login fails</li>
-          <li>Fix checking for updates when automatic updates are disabled</li>
-          <li>Fix rare stall when many background jobs are running</li>
-          <li>Don’t download rpm-ostree updates when only checking if updates are available</li>
-          <li>Fix bug with listing flatpak addons when multiple flathub remotes are enabled</li>
-          <li>Fix duplicated sources in app details page when using an appstream URL</li>
-          <li>Reduce background resource consumption when idle</li>
-        </ul>
-        <p>This release also updates translations:</p>
-        <ul>
-          <li>Czech (Daniel Rusek)</li>
-          <li>Italian (Gianvito Cavasoli)</li>
-=======
     <release date="2023-06-30" version="45~alpha" type="development">
       <description>
         <p>This is an unstable release with the following changes:</p>
@@ -166,7 +127,6 @@
           <li>Russian (Aleksandr Melman)</li>
           <li>Slovenian (Martin)</li>
           <li>Turkish (Sabri Ünal)</li>
->>>>>>> 7b70662a
         </ul>
       </description>
     </release>
