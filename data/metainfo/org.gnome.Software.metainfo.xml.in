<?xml version="1.0" encoding="UTF-8"?>
<!-- Copyright 2013-2016 Richard Hughes <richard@hughsie.com> -->
<component type="desktop-application">
  <id>org.gnome.Software.desktop</id>
  <metadata_license>CC0-1.0</metadata_license>
  <project_license>GPL-2.0-or-later</project_license>
  <name>Software</name>
  <summary>Install and update apps</summary>
  <description>
    <p>
      Software allows you to find and install new apps and system
      extensions and remove existing installed apps.
    </p>
    <p>
      Software showcases featured and popular apps with useful
      descriptions and multiple screenshots per app.
      Apps can be found either through browsing the list of categories
      or by searching.
      It also allows you to update your system using an offline update.
    </p>
  </description>
  <screenshots>
    <screenshot type="default">
      <image>https://gitlab.gnome.org/GNOME/gnome-software/raw/HEAD/data/metainfo/ss-overview.png</image>
      <caption>Overview panel</caption>
    </screenshot>
    <screenshot>
      <image>https://gitlab.gnome.org/GNOME/gnome-software/raw/HEAD/data/metainfo/ss-details.png</image>
      <caption>Details panel</caption>
    </screenshot>
    <screenshot>
      <image>https://gitlab.gnome.org/GNOME/gnome-software/raw/HEAD/data/metainfo/ss-details2.png</image>
      <caption>Details panel</caption>
    </screenshot>
    <screenshot>
      <image>https://gitlab.gnome.org/GNOME/gnome-software/raw/HEAD/data/metainfo/ss-installed.png</image>
      <caption>Installed panel</caption>
    </screenshot>
    <screenshot>
      <image>https://gitlab.gnome.org/GNOME/gnome-software/raw/HEAD/data/metainfo/ss-up-to-date.png</image>
      <caption>Updates panel</caption>
    </screenshot>
    <screenshot>
      <image>https://gitlab.gnome.org/GNOME/gnome-software/raw/HEAD/data/metainfo/ss-updates.png</image>
      <caption>Updates panel</caption>
    </screenshot>
    <screenshot>
      <image>https://gitlab.gnome.org/GNOME/gnome-software/raw/HEAD/data/metainfo/ss-updates-details.png</image>
      <caption>The update details</caption>
    </screenshot>
  </screenshots>

  <recommends>
    <!-- Works on desktops or touchscreen devices -->
    <control>pointing</control>
    <control>keyboard</control>
    <control>touch</control>
  </recommends>

  <requires>
    <!-- Adaptive -->
    <display_length compare="ge">360</display_length>
  </requires>

  <!--
   Validate with `appstreamcli validate *.metainfo.xml`
  -->
  <releases>
<<<<<<< HEAD
    <release date="2024-01-05" version="45.3" type="stable">
      <description>
        <p>This is a stable release with the following changes:</p>
        <ul>
          <li>Recognize links in package update descriptions</li>
          <li>Increase speed of load of the category pages</li>
          <li>Fix deadlock when cancelling app update</li>
        </ul>
        <p>This release also updates translations:</p>
        <ul>
          <li>Chinese (Taiwan) (Andre Klapper)</li>
          <li>Persian (Danial Behzadi)</li>
        </ul>
      </description>
    </release>
    <release date="2023-12-01" version="45.2" type="stable">
      <description>
        <p>This is a stable release with translations update:</p>
        <ul>
          <li>Catalan (Jordi Mas)</li>
          <li>Czech (Daniel Rusek)</li>
          <li>Friulian (Fabio Tomat)</li>
          <li>Georgian (Ekaterine Papava)</li>
          <li>Russian (Artur S0)</li>
          <li>Vietnamese (Ngọc Quân Trần)</li>
        </ul>
      </description>
    </release>
    <release date="2023-10-20" version="45.1" type="stable">
      <description>
        <p>This is a stable release with the following changes:</p>
        <ul>
          <li>Various styling fixes</li>
          <li>Report PackageKit GPG-related errors in the GUI</li>
          <li>Flatpak permission checks improvements</li>
          <li>Optimize loading of the details page</li>
        </ul>
        <p>This release also updates translations:</p>
        <ul>
          <li>Catalan (Jordi Mas)</li>
          <li>Chinese (Taiwan) (Cheng-Chia Tseng)</li>
          <li>English (United Kingdom) (Bruce Cowan)</li>
          <li>Esperanto (Kristjan SCHMIDT)</li>
          <li>French (Irénée THIRION)</li>
          <li>Friulian (Fabio Tomat)</li>
          <li>Romanian (Florentina Mușat)</li>
          <li>Turkish (Sabri Ünal)</li>
=======
    <release date="2024-01-09" version="46~beta" type="development">
      <description>
        <p>This is an unstable release with the following changes:</p>
        <ul>
          <li>Show feedback for all conditions that pause automatic updates</li>
          <li>Various UI improvements and move to new libadwaita widgets</li>
          <li>Fix loading OS AppStream catalog data if it is available as YAML</li>
          <li>Add openSUSE Leap distro upgrade plugin</li>
        </ul>
        <p>This release also updates translations:</p>
        <ul>
          <li>Basque (Asier Sarasua Garmendia)</li>
          <li>Belarusian (Vasil Pupkin)</li>
          <li>Czech (Daniel Rusek)</li>
          <li>Galician (Fran Dieguez)</li>
          <li>Hebrew (Yosef Or Boczko)</li>
          <li>Persian (Danial Behzadi)</li>
          <li>Portuguese (Brazil) (Juliano de Souza Camargo)</li>
          <li>Russian (Artur S0)</li>
          <li>Turkish (Sabri Ünal)</li>
        </ul>
      </description>
    </release>
    <release date="2024-01-05" version="46~alpha" type="development">
      <description>
        <p>This is an unstable release with the following changes:</p>
        <ul>
          <li>Recognize links in package update descriptions</li>
          <li>Expose package names discreetly in the UI</li>
          <li>Increase speed of load of the category pages</li>
          <li>Improve search match with multiple words</li>
          <li>Recognize verified apps by Flathub</li>
          <li>Correct message when installing firmware updates</li>
          <li>Improve application safety checks</li>
          <li>Improve update preferences dialog</li>
          <li>Fix deadlock when cancelling app update</li>
          <li>Support user installation of local flatpak files</li>
          <li>Fix apps appearing unsorted and without tiles in category page</li>
        </ul>
        <p>This release also updates translations:</p>
        <ul>
          <li>Basque (Asier Sarasua Garmendia)</li>
          <li>Chinese (China) (Boyuan Yang)</li>
          <li>Chinese (Taiwan) (Andre Klapper)</li>
          <li>Czech (Daniel Rusek)</li>
          <li>Friulian (Fabio Tomat)</li>
          <li>Georgian (Ekaterine Papava)</li>
          <li>German (Jürgen Benvenuti)</li>
          <li>Hebrew (Yosef Or Boczko)</li>
          <li>Persian (Danial Behzadi)</li>
          <li>Romanian (Florentina Mușat)</li>
          <li>Russian (Artur S0)</li>
          <li>Turkish (Emin Tufan Çetin, Sabri Ünal)</li>
          <li>Ukrainian (Yuri Chornoivan)</li>
          <li>Vietnamese (Ngọc Quân Trần)</li>
>>>>>>> 3e5dfc8c
        </ul>
      </description>
    </release>
    <release date="2023-09-15" version="45.0" type="stable">
      <description>
        <p>This is a stable release with the following changes:</p>
        <ul>
          <li>Fix a crash when downloading resources from the Internet</li>
          <li>Fix a crash after cancelled Restart request</li>
          <li>Correct safety rating for KDE apps</li>
          <li>Correct version history widgets visibility in the details page</li>
        </ul>
        <p>This release also updates translations:</p>
        <ul>
          <li>Catalan (Jordi Mas)</li>
          <li>Greek, Modern (1453-) (Efstathios Iosifidis)</li>
          <li>Hebrew (Yosef Or Boczko)</li>
          <li>Hungarian (Balázs Úr)</li>
          <li>Indonesian (Kukuh Syafaat)</li>
          <li>Korean (Seong-ho Cho)</li>
          <li>Occitan (post 1500) (Quentin PAGÈS)</li>
          <li>Panjabi (A S Alam)</li>
          <li>Slovenian (Matej Urbančič)</li>
          <li>Spanish (Daniel Mustieles)</li>
          <li>Swedish (Anders Jonsson)</li>
          <li>Turkish (Emin Tufan Çetin)</li>
        </ul>
      </description>
    </release>
    <release date="2023-09-01" version="45~rc" type="development">
      <description>
        <p>This is an unstable release with the following changes:</p>
        <ul>
          <li>Fix firmware's 'Restart &amp; Update' to ask for the restart</li>
          <li>Fix app getting unresponsive when loading screenshots</li>
          <li>Improve performance for PackageKit plugin search-by-file</li>
          <li>Improve app license display</li>
          <li>Improve search to also check for 'contains' words</li>
          <li>Various minor styling updates</li>
        </ul>
        <p>This release also updates translations:</p>
        <ul>
          <li>Basque (Asier Sarasua Garmendia)</li>
          <li>Belarusian (Vasil Pupkin)</li>
          <li>Catalan (Jordi Mas)</li>
          <li>Chinese (China) (Luming Zh, Boyuan Yang)</li>
          <li>Czech (Daniel Rusek)</li>
          <li>Danish (Alan Mortensen)</li>
          <li>Dutch (Nathan Follens)</li>
          <li>Finnish (Jiri Grönroos)</li>
          <li>Galician (Fran Dieguez)</li>
          <li>Georgian (Ekaterine Papava)</li>
          <li>German (Philipp Kiemle, Christian Kirbach)</li>
          <li>Greek, Modern (1453-) (Efstathios Iosifidis)</li>
          <li>Hebrew (Yosef Or Boczko)</li>
          <li>Hungarian (Balázs Úr)</li>
          <li>Indonesian (Andika Triwidada, Kukuh Syafaat)</li>
          <li>Kazakh (Baurzhan Muftakhidinov)</li>
          <li>Lithuanian (Aurimas Černius)</li>
          <li>Panjabi (Amn Alam)</li>
          <li>Persian (Danial Behzadi)</li>
          <li>Polish (Piotr Drąg)</li>
          <li>Portuguese (Hugo Carvalho)</li>
          <li>Russian (Artur S0, Artur So)</li>
          <li>Spanish (Daniel Mustieles)</li>
          <li>Turkish (Sabri Ünal)</li>
          <li>Ukrainian (Yuri Chornoivan)</li>
        </ul>
      </description>
    </release>
    <release date="2023-07-30" version="45~beta" type="development">
      <description>
        <p>This is an unstable release with the following changes:</p>
        <ul>
          <li>Improve error notifications from failed GPG checks</li>
          <li>Disable animations in the UI according to the user’s accessibility settings</li>
          <li>Fix applying updates which require some packages to be removed to satisfy dependencies</li>
          <li>Stop using the software repositories dialog provided by the distribution, and always use GNOME Software’s inbuilt dialog; this will affect Debian and Ubuntu</li>
        </ul>
        <p>This release also updates translations:</p>
        <ul>
          <li>Belarusian (Vasil Pupkin)</li>
          <li>Chinese (China) (Luming Zh)</li>
          <li>Czech (Daniel Rusek)</li>
          <li>English (United Kingdom) (Bruce Cowan)</li>
          <li>French (Guillaume Bernard)</li>
          <li>Friulian (Fabio Tomat)</li>
          <li>Georgian (Ekaterine Papava)</li>
          <li>Greek, Modern (1453-) (Efstathios Iosifidis)</li>
          <li>Hebrew (Yosef Or Boczko)</li>
          <li>Hungarian (Balázs Úr)</li>
          <li>Lithuanian (Aurimas Černius)</li>
          <li>Persian (Danial Behzadi)</li>
          <li>Turkish (Sabri Ünal)</li>
          <li>Ukrainian (Yuri Chornoivan)</li>
        </ul>
      </description>
    </release>
    <release date="2023-06-30" version="45~alpha" type="development">
      <description>
        <p>This is an unstable release with the following changes:</p>
        <ul>
          <li>Indicate when OS updates includes security fixes</li>
          <li>Ask whether to clear app storage for Flatpak apps on uninstall</li>
          <li>Show a notification when system updates are downloaded</li>
          <li>Advertise if an installed Flatpak app has reached end of life</li>
          <li>Revamp Safety ratings</li>
          <li>Fix slow Repositories dialog open</li>
          <li>Fix card view and key navigation in the Explore page</li>
          <li>Fix a crash on startup in GNOME OS</li>
          <li>Fix navigation between "Other Apps by Developer" in the Details page</li>
          <li>Fix a crash when refining a Flatpak app</li>
          <li>Fix a state recover after a failed app update</li>
        </ul>
        <p>This release also updates translations:</p>
        <ul>
          <li>Basque (Asier Sarasua Garmendia)</li>
          <li>Catalan (Jordi Mas i Hernandez)</li>
          <li>Czech (Daniel Rusek)</li>
          <li>Finnish (Jiri Grönroos)</li>
          <li>Friulian (Fabio Tomat)</li>
          <li>Georgian (Ekaterine Papava)</li>
          <li>Hebrew (Yosef Or Boczko)</li>
          <li>Italian (Gianvito Cavasoli)</li>
          <li>Occitan (post 1500) (Quentin PAGÈS)</li>
          <li>Persian (Danial Behzadi)</li>
          <li>Polish (Piotr Drąg)</li>
          <li>Portuguese (Hugo Carvalho)</li>
          <li>Russian (Aleksandr Melman)</li>
          <li>Slovenian (Martin)</li>
          <li>Turkish (Sabri Ünal)</li>
        </ul>
      </description>
    </release>
    <release date="2023-04-21" version="44.1" type="stable">
      <description>
        <p>This is a stable release with the following changes:</p>
        <ul>
          <li>Fix firmware updates state change after update</li>
          <li>Fix origin reference information for PackageKit apps</li>
          <li>Fix a crash after dismissing firmware update warning dialog</li>
          <li>Fix a crash on repo removal</li>
        </ul>
        <p>This release also updates translations:</p>
        <ul>
          <li>Basque (Asier Sarasua Garmendia)</li>
          <li>Bulgarian (Alexander Shopov)</li>
          <li>Chinese (China) (Boyuan Yang)</li>
          <li>Chinese (Taiwan) (Chao-Hsiung Liao)</li>
          <li>Czech (Petr Kovář, Daniel Rusek)</li>
          <li>Dutch (Nathan Follens)</li>
          <li>French (Guillaume Bernard)</li>
          <li>Occitan (post 1500) (Quentin PAGÈS)</li>
          <li>Persian (Danial Behzadi)</li>
          <li>Slovenian (Martin)</li>
          <li>Vietnamese (Ngọc Quân Trần)</li>
        </ul>
      </description>
    </release>
    <release date="2023-03-16" version="44.0" type="stable">
      <description>
        <p>This is a stable release with the following changes:</p>
        <ul>
          <li>Fix missing separators in system updates dialog</li>
        </ul>
        <p>This release also updates translations:</p>
        <ul>
          <li>Bulgarian (Alexander Shopov)</li>
          <li>Catalan (Jordi Mas)</li>
          <li>Danish (Alan Mortensen)</li>
          <li>English (United Kingdom) (Bruce Cowan)</li>
          <li>Friulian (Fabio Tomat)</li>
          <li>Hebrew (Yosef Or Boczko)</li>
          <li>Korean (Seong-ho Cho)</li>
          <li>Polish (Piotr Drąg)</li>
          <li>Russian (Aleksandr Melman)</li>
          <li>Slovenian (Martin, Matej Urbančič)</li>
          <li>Swedish (Anders Jonsson)</li>
        </ul>
      </description>
    </release>
    <release date="2023-03-03" version="44~rc" type="development">
      <description>
        <p>This is an unstable release with the following changes:</p>
        <ul>
          <li>Fix a crash during install of a firmware update</li>
          <li>Fix notifications of a prepared update</li>
          <li>Fix cancellation of an update</li>
          <li>Update details page on app job start/end</li>
          <li>Fix a crash after cancelling of a single package update</li>
        </ul>
        <p>This release also updates translations:</p>
        <ul>
          <li>Basque (Asier Sarasua Garmendia)</li>
          <li>Belarusian (Vasil Pupkin)</li>
          <li>Bokmål, Norwegian (Kjartan Maraas)</li>
          <li>Catalan (Jordi Mas)</li>
          <li>Finnish (Jiri Grönroos)</li>
          <li>Friulian (Fabio Tomat)</li>
          <li>Galician (Fran Dieguez)</li>
          <li>Georgian (Ekaterine Papava)</li>
          <li>German (Jürgen Benvenuti, Philipp Kiemle)</li>
          <li>Hebrew (Yosef Or Boczko, Yaron Shahrabani)</li>
          <li>Hungarian (Balázs Úr)</li>
          <li>Indonesian (Andika Triwidada, Kukuh Syafaat)</li>
          <li>Lithuanian (Aurimas Černius)</li>
          <li>Occitan (post 1500) (Quentin PAGÈS)</li>
          <li>Portuguese (Hugo Carvalho)</li>
          <li>Spanish (Daniel, Daniel Mustieles)</li>
          <li>Turkish (Sabri Ünal)</li>
          <li>Ukrainian (Yuri Chornoivan)</li>
        </ul>
      </description>
    </release>
    <release date="2023-02-13" version="44~beta" type="development">
      <description>
        <p>This is an unstable release with the following changes:</p>
        <ul>
          <li>Add a preference for only showing freely-licensed apps</li>
          <li>Improve design of Install/Uninstall buttons for app addons</li>
          <li>Fix loading flatpak bundles if a runtime is missing</li>
          <li>Improvements to the UI for ratings and reviews</li>
          <li>Fix refreshing the details page after searching for an app</li>
          <li>Improve choice of icons for apps where a themed icon is available</li>
          <li>Improve performance of downloading remote icons significantly</li>
        </ul>
        <p>This release also updates translations:</p>
        <ul>
          <li>Basque (Asier Sarasua Garmendia)</li>
          <li>Belarusian (Vasil Pupkin)</li>
          <li>Galician (Fran Dieguez)</li>
          <li>Georgian (Ekaterine Papava)</li>
          <li>German (Jürgen Benvenuti)</li>
          <li>Hebrew (Yosef Or Boczko, Yaron Shahrabani)</li>
          <li>Indonesian (Andika Triwidada)</li>
          <li>Lithuanian (Aurimas Černius)</li>
          <li>Occitan (post 1500) (Quentin PAGÈS)</li>
          <li>Portuguese (Hugo Carvalho)</li>
          <li>Russian (Aleksandr Melman)</li>
          <li>Spanish (Philip Withnall, Daniel Mustieles)</li>
          <li>Turkish (Sabri Ünal, Emin Tufan Çetin)</li>
          <li>Ukrainian (Yuri Chornoivan)</li>
          <li>Vietnamese (Ngọc Quân Trần)</li>
        </ul>
      </description>
    </release>
    <release date="2023-01-06" version="44~alpha" type="development">
      <description>
        <p>This is an unstable release with the following changes:</p>
        <ul>
          <li>Allow automatically removing unneeded runtimes</li>
          <li>Show changelogs for rpm-ostree updates</li>
          <li>Limit the maximum description length in context tiles</li>
          <li>Support a less-prominent UI for regular updates for image-based OSs</li>
          <li>Improvements to error notification display</li>
          <li>Reduce reloading/refreshing of view when installing apps</li>
          <li>Minor usability improvements to review lists and adding a review</li>
          <li>Stop using libdnf in rpm-ostree backend</li>
          <li>UI polish on app source chooser</li>
          <li>Fix distro upgrades</li>
          <li>Fix system-wide external AppStream support</li>
          <li>UI polish on Incompatible Software dialog</li>
          <li>Fix opening web apps</li>
          <li>Fix notifying about available firmware updates</li>
          <li>Improve scaling of Explore page on phones</li>
          <li>Add a placeholder to search entry</li>
          <li>Fix repo authentication dialog</li>
          <li>Periodically refresh cached app icons</li>
          <li>Improve labels and tooltips on Updates page</li>
          <li>Annotate firmware updates with their release urgency</li>
          <li>Adapt to GTK API deprecations</li>
          <li>Use the OS logo for minor update rows for image-based OSs</li>
          <li>Change ‘application’ to ‘app’ in translatable strings</li>
          <li>Stop notifying about unprepared critical updates</li>
          <li>Show the ‘Learn More’ link for larger updates of image-based OSs if provided</li>
          <li>Add translations for more firmware device categories</li>
        </ul>
        <p>This release also updates translations:</p>
        <ul>
          <li>Abkhazian (Nart Tlisha)</li>
          <li>Belarusian (Vasil Pupkin)</li>
          <li>Catalan (Jordi Mas)</li>
          <li>Chinese (Taiwan) (Cheng-Chia Tseng)</li>
          <li>Croatian (Goran Vidović)</li>
          <li>Czech (Daniel Rusek)</li>
          <li>French (Claude Paroz)</li>
          <li>Friulian (Fabio Tomat)</li>
          <li>Georgian (Zurab Kargareteli)</li>
          <li>German (Philipp Kiemle, Jürgen Benvenuti)</li>
          <li>Greek, Modern (1453-) (Kosmas Martakidis)</li>
          <li>Hebrew (Yosef Or Boczko)</li>
          <li>Hungarian (Balázs Úr)</li>
          <li>Icelandic (Sveinn í Felli)</li>
          <li>Interlingue (Olga Smirnova)</li>
          <li>Italian (Gianvito Cavasoli)</li>
          <li>Kazakh (Baurzhan Muftakhidinov)</li>
          <li>Panjabi (A S Alam)</li>
          <li>Persian (Danial Behzadi)</li>
          <li>Russian (Aleksandr Melman)</li>
          <li>Slovenian (Matej Urbančič)</li>
          <li>Turkish (Sabri Ünal)</li>
          <li>Ukrainian (Yuri Chornoivan)</li>
        </ul>
      </description>
    </release>
    <release date="2022-10-21" version="43.1" type="stable">
      <description>
        <p>This is a stable release with the following changes:</p>
        <ul>
          <li>Fix searches not completing if installing or uninstalling an app at the same time</li>
          <li>Notify of errors when running a flatpak app whose runtime is missing</li>
          <li>Fix installing local RPM packages</li>
          <li>Fix distribution upgrades when package conflicts are present</li>
          <li>Fix opening web apps from their details page</li>
          <li>Improve appearance of app ratings if ratings data cannot be downloaded</li>
          <li>Fix crash when showing offline update errors on startup</li>
          <li>Highlight priority of firmware updates, making security fixes more obvious</li>
          <li>Fix installation of pending apps in some situations</li>
          <li>Fix downloading of rpm-ostree app updates from the Updates page</li>
        </ul>
        <p>This release also updates translations:</p>
        <ul>
          <li>Abkhazian (Nart Tlisha)</li>
          <li>Catalan (Jordi Mas)</li>
          <li>Chinese (Taiwan) (Cheng-Chia Tseng)</li>
          <li>Croatian (Goran Vidović)</li>
          <li>French (Claude Paroz)</li>
          <li>Friulian (Fabio Tomat)</li>
          <li>Georgian (Zurab Kargareteli)</li>
          <li>German (Philipp Kiemle, Jürgen Benvenuti)</li>
          <li>Icelandic (Sveinn í Felli)</li>
          <li>Italian (Gianvito Cavasoli)</li>
          <li>Kazakh (Baurzhan Muftakhidinov)</li>
          <li>Panjabi (A S Alam)</li>
          <li>Slovenian (Matej Urbančič)</li>
        </ul>
      </description>
    </release>
    <release date="2022-09-16" version="43.0" type="stable">
      <description>
        <p>This is a stable release with translation updates:</p>
        <ul>
          <li>Bulgarian</li>
          <li>Catalan</li>
          <li>Chinese (Taiwan)</li>
          <li>Czech</li>
          <li>English (United Kingdom)</li>
          <li>Galician</li>
          <li>Georgian</li>
          <li>German</li>
          <li>Hebrew</li>
          <li>Hungarian</li>
          <li>Icelandic</li>
          <li>Latvian</li>
          <li>Lithuanian</li>
          <li>Nepali</li>
          <li>Serbian</li>
          <li>Slovenian</li>
          <li>Spanish</li>
          <li>Swedish</li>
        </ul>
      </description>
    </release>
    <release date="2022-09-02" version="43~rc" type="development">
      <description>
        <p>This is the third unstable release for GNOME 43.</p>
        <ul>
          <li>Supports video as a screenshot</li>
          <li>Improvements of source picker in the details page</li>
          <li>Fixes a bug when viewing details of a package file</li>
          <li>Fixes a bug when reading certain .flatpakref file</li>
        </ul>
        <p>This release also updates translations:</p>
        <ul>
          <li>Abkhazian</li>
          <li>Basque</li>
          <li>Catalan</li>
          <li>Chinese (China)</li>
          <li>Croatian</li>
          <li>Danish</li>
          <li>Dutch</li>
          <li>Finnish</li>
          <li>Galician</li>
          <li>Georgian</li>
          <li>Hebrew</li>
          <li>Icelandic</li>
          <li>Indonesian</li>
          <li>Korean</li>
          <li>Lithuanian</li>
          <li>Persian</li>
          <li>Polish</li>
          <li>Portuguese</li>
          <li>Portuguese (Brazil)</li>
          <li>Russian</li>
          <li>Serbian</li>
          <li>Spanish</li>
          <li>Turkish</li>
          <li>Ukrainian</li>
        </ul>
      </description>
    </release>
    <release date="2022-08-05" version="43~beta" type="development">
      <description>
        <p>This is the second unstable release for GNOME 43.</p>
        <ul>
          <li>Various fixes related to changed threading model</li>
          <li>Various UI parts updated</li>
          <li>Sources dropdown had been reworked</li>
          <li>Fixes a rare crash when showing app details</li>
        </ul>
        <p>This release also updates translations:</p>
        <ul>
          <li>Abkhazian</li>
          <li>Catalan</li>
          <li>Chinese (China)</li>
          <li>Dutch</li>
          <li>Georgian</li>
          <li>Hebrew</li>
          <li>Indonesian</li>
          <li>Italian</li>
          <li>Lithuanian</li>
          <li>Persian</li>
          <li>Portuguese</li>
          <li>Russian</li>
          <li>Serbian</li>
          <li>Spanish</li>
          <li>Turkish</li>
          <li>Ukrainian</li>
          <li>Vietnamese</li>
        </ul>
      </description>
    </release>
    <release date="2022-06-30" version="43~alpha" type="development">
      <description>
        <p>This is the first unstable release for GNOME 43.</p>
        <ul>
          <li>Various improvements to notifications</li>
          <li>Fix several crashes when handling flatpak apps</li>
          <li>Add ‘Other Apps by Author’ section in the app details page</li>
          <li>Improve styling of app context lozenges</li>
          <li>Add ‘Available for Distro’ section to the overview page (if configured by your distribution)</li>
          <li>Show more details about file system permissions requested by flatpak apps</li>
          <li>Show more types of URI from app metainfo</li>
          <li>Fix a few issues when using a dark mode theme</li>
          <li>Fix some issues with arrows in right-to-left locales</li>
          <li>Fix language pack installation for certain locales</li>
          <li>Improve debug output to make user bug reports more useful</li>
          <li>Add `--uninstall=ID` command line option</li>
          <li>Allow scrolling screenshots by clicking on next and previous screenshots</li>
          <li>Add support for webapps</li>
          <li>Allow swiping back in the shell using touch gestures</li>
          <li>Improved caching of downloaded metadata</li>
          <li>Many internal architectural changes to make the code more maintainable</li>
          <li>
            The <code>popular-overrides</code> GSettings key has been removed;
            distribution vendors wishing to mark their apps as popular should
            see `doc/vendor-customisation.md` for examples of how to do this now
          </li>
          <li>
            The <code>hardcoded_popular</code> Meson option has been renamed to
            <code>hardcoded_curated</code>.
          </li>
        </ul>
        <p>This release also updates translations:</p>
        <ul>
          <li>Basque</li>
          <li>Bulgarian</li>
          <li>Catalan</li>
          <li>Chinese (China)</li>
          <li>Chinese (Taiwan)</li>
          <li>Croatian</li>
          <li>Czech</li>
          <li>Danish</li>
          <li>Dutch</li>
          <li>English (United Kingdom)</li>
          <li>Finnish</li>
          <li>French</li>
          <li>Friulian</li>
          <li>Galician</li>
          <li>Georgian</li>
          <li>German</li>
          <li>Hebrew</li>
          <li>Hungarian</li>
          <li>Indonesian</li>
          <li>Lithuanian</li>
          <li>Nepali</li>
          <li>Occitan (post 1500)</li>
          <li>Persian</li>
          <li>Polish</li>
          <li>Portuguese</li>
          <li>Portuguese (Brazil)</li>
          <li>Russian</li>
          <li>Serbian</li>
          <li>Slovenian</li>
          <li>Spanish</li>
          <li>Swedish</li>
          <li>Turkish</li>
          <li>Ukrainian</li>
          <li>Vietnamese</li>
        </ul>
      </description>
    </release>
    <release date="2022-03-18" version="42.0" type="stable">
      <description>
        <p>This is a stable release with the following changes:</p>
        <ul>
          <li>Various fixes related to changed threading model</li>
          <li>Added several appstream-related fixes</li>
        </ul>
        <p>This release also updates translations:</p>
        <ul>
          <li>Basque</li>
          <li>Bokmål, Norwegian</li>
          <li>Bulgarian</li>
          <li>Catalan</li>
          <li>Chinese (China)</li>
          <li>Danish</li>
          <li>Finnish</li>
          <li>French</li>
          <li>German</li>
          <li>Hebrew</li>
          <li>Hungarian</li>
          <li>Japanese</li>
          <li>Kazakh</li>
          <li>Lithuanian</li>
          <li>Occitan (post 1500)</li>
          <li>Persian</li>
          <li>Polish</li>
          <li>Russian</li>
          <li>Serbian</li>
          <li>Slovenian</li>
          <li>Swedish</li>
        </ul>
      </description>
    </release>
    <release date="2022-03-04" version="42~rc" type="development">
      <description>
        <p>This is the third unstable release for GNOME 42.</p>
        <ul>
          <li>Cancel ongoing update downloads when system power is low</li>
          <li>Numerous small user interface fixes and tweaks</li>
          <li>Prioritize full matches in search results</li>
          <li>Improvements in dark mode</li>
          <li>Fix disabling flatpak remotes from the ‘Software Repositories’ dialog</li>
          <li>Threading and performance improvements which should reduce the number of user interface freezes</li>
          <li>Update some icons</li>
          <li>Check for updates when moving from a metered to a non-metered network connection</li>
        </ul>
        <p>This release also updates translations:</p>
        <ul>
          <li>Basque</li>
          <li>Catalan</li>
          <li>Chinese (China)</li>
          <li>Croatian</li>
          <li>Czech</li>
          <li>Danish</li>
          <li>Friulian</li>
          <li>Galician</li>
          <li>Hebrew</li>
          <li>Indonesian</li>
          <li>Korean</li>
          <li>Lithuanian</li>
          <li>Persian</li>
          <li>Portuguese</li>
          <li>Portuguese (Brazil)</li>
          <li>Russian</li>
          <li>Slovenian</li>
          <li>Spanish</li>
          <li>Turkish</li>
          <li>Ukrainian</li>
        </ul>
      </description>
    </release>
    <release date="2022-02-10" version="42~beta" type="development">
      <description>
        <p>This is the second unstable release for GNOME 42.</p>
        <ul>
          <li>Allow <code>--verbose</code> to be enabled at runtime</li>
          <li>Condense the rows in the age rating context dialog</li>
          <li>Update the UI for ratings and reviews of apps</li>
          <li>Improve the appearance of the category page loading screen</li>
          <li>Drop the first run dialog</li>
          <li>Improvements to dark theming</li>
          <li>Support viewing a specific metainfo file using <code>--show-metainfo</code></li>
          <li>Several more threading improvements</li>
          <li>Icon updates</li>
          <li>Drop the hardcoded-popular plugin in favour of an appstream file</li>
          <li>The background image for upgrades is now looked for using several
		  well-known (and distribution-specific) names in
		  <code>${DATADIR}/gnome-software/backgrounds</code>,
		  and the previous Fedora-specific default background image is
		  no longer distributed. Similarly, the <code>upgrade-background-uri</code>
		  GSettings key has been removed. Distributions may need to
		  update how they ship background images.
		  See <em>doc/vendor-customisation.md</em>.</li>
        </ul>
        <p>This release also updates translations:</p>
        <ul>
          <li>Chinese (China)</li>
          <li>Galician</li>
          <li>Hebrew</li>
          <li>Icelandic</li>
          <li>Indonesian</li>
          <li>Japanese</li>
          <li>Occitan (post 1500)</li>
          <li>Portuguese</li>
          <li>Portuguese (Brazil)</li>
          <li>Russian</li>
          <li>Slovenian</li>
          <li>Spanish</li>
          <li>Ukrainian</li>
        </ul>
      </description>
    </release>
    <release date="2022-01-07" version="42~alpha" type="development">
      <description>
        <p>This is the first unstable release for GNOME 42.</p>
        <ul>
          <li>Various UI parts updated</li>
          <li>Support more markup in the application description</li>
          <li>Ask about package signature with PackageKit on signing issue</li>
          <li>Show better System Update progress</li>
          <li>Remove various cultural sensitivity badges</li>
          <li>Fix a crash when processing age ratings</li>
          <li>Reload application details only when not installing/removing the application</li>
          <li>Do not follow symlinks when calculating disk size usage</li>
          <li>Fix addons section, which could show addons for different application</li>
          <li>Fix showing a ‘transaction in progress’ error when using the rpm-ostree plugin</li>
          <li>Don’t recommend a reboot if firmware updates fail</li>
          <li>Fix flathub repo being considered present on Fedora 35 with filtered flathub</li>
          <li>Allow searching for extensions</li>
          <li>Fix translation of main button on updates page</li>
          <li>Fix codec installation process</li>
          <li>Add new GNOME Circle apps to the featured carousel</li>
          <li>Improve metadata support for snaps</li>
          <li>Fix update checks being missed across suspend/hibernation</li>
          <li>Ensure application lists are updated when repositories are enabled/installed or disabled/removed</li>
        </ul>
        <p>This release also updates translations:</p>
        <ul>
          <li>Basque</li>
          <li>Belarusian</li>
          <li>Bulgarian</li>
          <li>Catalan</li>
          <li>Chinese (China)</li>
          <li>Croatian</li>
          <li>Dutch</li>
          <li>English (United Kingdom)</li>
          <li>Friulian</li>
          <li>Galician</li>
          <li>German</li>
          <li>Hebrew</li>
          <li>Icelandic</li>
          <li>Indonesian</li>
          <li>Latvian</li>
          <li>Lithuanian</li>
          <li>Occitan (post 1500)</li>
          <li>Persian</li>
          <li>Portuguese</li>
          <li>Portuguese (Brazil)</li>
          <li>Russian</li>
          <li>Serbian</li>
          <li>Slovak</li>
          <li>Slovenian</li>
          <li>Spanish</li>
          <li>Swedish</li>
          <li>Turkish</li>
          <li>Ukrainian</li>
          <li>Vietnamese</li>
        </ul>
      </description>
    </release>
    <release date="2021-09-17" version="41.0" type="stable">
      <description>
        <p>This is a stable release with the following changes:</p>
        <ul>
          <li>Instead of showing all package-based apps as "potentially unsafe", only use that language for 3rd party ones</li>
          <li>Fix a bug where the "Show more" button on an app details page would flicker when the window is resized</li>
          <li>Fix a bug where Software sometimes shows an Uninstall button after uninstalling something</li>
          <li>Add GNOME Circle apps to the featured carousel</li>
          <li>Fix a bug where Software would sometimes fail to execute an install/remove operation for PackageKit software rather than showing a PolicyKit password prompt</li>
          <li>Fix a bug where Software would fail to upgrade the distribution via PackageKit</li>
          <li>Fix the hiding of rows on the Updates tab after they have been updated</li>
        </ul>
        <p>This release also updates translations:</p>
        <ul>
          <li>Basque</li>
          <li>Catalan</li>
          <li>Chinese (China)</li>
          <li>Croatian</li>
          <li>Czech</li>
          <li>Danish</li>
          <li>Dutch</li>
          <li>Finnish</li>
          <li>French</li>
          <li>Galician</li>
          <li>German</li>
          <li>Hungarian</li>
          <li>Indonesian</li>
          <li>Korean</li>
          <li>Lithuanian</li>
          <li>Occitan (post 1500)</li>
          <li>Polish</li>
          <li>Portuguese</li>
          <li>Portuguese (Brazil)</li>
          <li>Romanian</li>
          <li>Russian</li>
          <li>Slovenian</li>
          <li>Spanish</li>
          <li>Swedish</li>
          <li>Ukrainian</li>
        </ul>
      </description>
    </release>
    <release date="2021-09-07" version="41~rc" type="development">
      <description>
        <p>This is the third unstable release for GNOME 41.</p>
        <ul>
          <li>Tweaks to the context tiles and dialogs</li>
          <li>Fixes to the details page for non-desktop apps</li>
          <li>Re-add support for the add-ons categories</li>
          <li>Sort new and updated apps by release date on the category page</li>
        </ul>
        <p>This release also updates translations:</p>
        <ul>
          <li>Basque</li>
          <li>Catalan</li>
          <li>Chinese (China)</li>
          <li>Chinese (Taiwan)</li>
          <li>Croatian</li>
          <li>English (United Kingdom)</li>
          <li>Finnish</li>
          <li>Galician</li>
          <li>Indonesian</li>
          <li>Kazakh</li>
          <li>Korean</li>
          <li>Lithuanian</li>
          <li>Occitan (post 1500)</li>
          <li>Persian</li>
          <li>Portuguese</li>
          <li>Portuguese (Brazil)</li>
          <li>Slovenian</li>
          <li>Spanish</li>
          <li>Swedish</li>
          <li>Ukrainian</li>
        </ul>
      </description>
    </release>
    <release date="2021-08-13" version="41~beta" type="development">
      <description>
        <p>This is the second unstable release for GNOME 41.</p>
        <ul>
          <li>Many parts of the user interface reworked</li>
          <li>Fix when the 'Launch' button is shown after an application install</li>
          <li>Fix appstream:// URL handling</li>
          <li>Fix application freeze on Flatpak application install/remove/update</li>
          <li>Disable automatic update downloads when in power saver mode</li>
        </ul>
        <p>This release also updates translations:</p>
        <ul>
          <li>Belarusian</li>
          <li>Bulgarian</li>
          <li>Catalan</li>
          <li>Friulian</li>
          <li>Galician</li>
          <li>German</li>
          <li>Greek, Modern (1453-)</li>
          <li>Occitan (post 1500)</li>
          <li>Persian</li>
          <li>Portuguese</li>
          <li>Portuguese (Brazil)</li>
          <li>Slovenian</li>
          <li>Ukrainian</li>
        </ul>
      </description>
    </release>
    <release date="2021-07-20" version="41~alpha" type="development">
      <description>
        <p>This is the first unstable release for GNOME 41.</p>
        <ul>
          <li>Many parts of the user interface reworked</li>
          <li>Improve error reporting from flatpak when low on disk space</li>
          <li>Fix issues with updating the UI when uninstalling apps with add-ons</li>
          <li>Don’t keep rpm-ostreed alive forever</li>
          <li>Prevent polkit checks showing up for background operations</li>
          <li>Disallow submitting reviews for an app you haven’t installed</li>
          <li>Show download size in the Updates page</li>
          <li>Notify when restart is needed when uninstalling an app</li>
          <li>Fix some issues with searches not running</li>
          <li>Allow non-integer average star ratings for apps</li>
          <li>Reduce number of categories in the UI</li>
          <li>Improve ‘pending updates’ notifications</li>
          <li>Refine presentation of download and installed size on details page</li>
          <li>Remove left over gnome-online-account dependencies</li>
        </ul>
        <p>This release also updates translations:</p>
        <ul>
          <li>Basque</li>
          <li>Belarusian</li>
          <li>Bokmål, Norwegian</li>
          <li>Catalan</li>
          <li>Chinese (China)</li>
          <li>Chinese (Taiwan)</li>
          <li>Czech</li>
          <li>Dutch</li>
          <li>English (United Kingdom)</li>
          <li>Finnish</li>
          <li>Friulian</li>
          <li>German</li>
          <li>Greek, Modern (1453-)</li>
          <li>Hebrew</li>
          <li>Italian</li>
          <li>Lithuanian</li>
          <li>Nepali</li>
          <li>Occitan (post 1500)</li>
          <li>Persian</li>
          <li>Polish</li>
          <li>Portuguese</li>
          <li>Portuguese (Brazil)</li>
          <li>Romanian</li>
          <li>Russian</li>
          <li>Serbian</li>
          <li>Spanish</li>
          <li>Swedish</li>
          <li>Ukrainian</li>
        </ul>
      </description>
    </release>
    <release date="2021-03-19" version="40" type="stable">
      <description>
        <p>This is a stable release with the following changes:</p>
        <ul>
          <li>Fix handling of invalid or incomplete application icons</li>
          <li>Fix the plugin documentation to reflect reality</li>
          <li>Fix the Snap plugin to actually load icons</li>
          <li>Set download size to 0 after the package is downloaded</li>
        </ul>
        <p>Translation updates:</p>
        <ul>
          <li>British English</li>
          <li>Danish</li>
          <li>Greek</li>
          <li>Italian</li>
          <li>Norwegian Bokmål</li>
          <li>Polish</li>
          <li>Punjabi</li>
          <li>Serbian</li>
        </ul>
      </description>
    </release>
    <release date="2021-03-12" version="40~rc" type="development">
      <description>
        <p>This is an unstable release with the following changes:</p>
        <ul>
          <li>Implement new featured apps carousel.</li>
          <li>List of Flatpak repositories is updated when changed using the Flatpak command line tool.</li>
          <li>The loading page now shows the full color icon instead of the symbolic one.</li>
          <li>Show release date in version history for releases that use the 'date' attribute.</li>
          <li>Improved icon handling, including with hiDPI screens.</li>
          <li>Fixed a bug in remembering when update notifications were shown.</li>
          <li>Build as a dynamic rather than a static library, and rearrange installation paths.</li>
        </ul>
        <p>Translation updates:</p>
        <ul>
          <li>Basque</li>
          <li>Catalan</li>
          <li>Croatian</li>
          <li>Czech</li>
          <li>Dutch</li>
          <li>English (United Kingdom)</li>
          <li>Finnish</li>
          <li>French</li>
          <li>Friulian</li>
          <li>Galician</li>
          <li>German</li>
          <li>Hungarian</li>
          <li>Indonesian</li>
          <li>Kazakh</li>
          <li>Korean</li>
          <li>Lithuanian</li>
          <li>Persian</li>
          <li>Portuguese</li>
          <li>Portuguese (Brazil)</li>
          <li>Romanian</li>
          <li>Serbian</li>
          <li>Slovenian</li>
          <li>Spanish</li>
          <li>Swedish</li>
          <li>Turkish</li>
          <li>Ukrainian</li>
        </ul>
      </description>
    </release>
    <release date="2021-02-16" version="40~beta" type="development">
      <description>
        <p>This is an unstable release with the following changes:</p>
        <ul>
          <li>GNOME Software now uses libappstream instead of libappstream-glib to work with appstream data which provides information about apps and other components.</li>
          <li>App details pages show version history information when it's available.</li>
          <li>The loading page now shows the full color icon instead of the symbolic one.</li>
          <li>UI elements for displaying app add-ons have been tweaked to more closely match the designs.</li>
          <li>Installed icons and the badge showing the number of updates available were changed back to blue from green.</li>
          <li>The dropdown showing the available sources of an application includes the packaging format (e.g. Flatpak vs RPM).</li>
          <li>A bug was fixed that prevented installation of .flatpakref files</li>
        </ul>
        <p>Translation updates:</p>
        <ul>
          <li>Catalan</li>
          <li>Czech</li>
          <li>Galician</li>
          <li>Indonesian</li>
          <li>Panjabi</li>
          <li>Portuguese</li>
          <li>Slovenian</li>
          <li>Spanish</li>
          <li>Swedish</li>
        </ul>
      </description>
    </release>
    <release date="2021-01-27" version="40~alpha" type="development">
      <description>
        <p>This is the first unstable release for GNOME 40.</p>
        <ul>
          <li>Small updates to how app descriptions and addons are presented on the details page</li>
          <li>Fix handling of pending app installations when going online</li>
          <li>Better support for dark themes (particularly Adwaita-Dark)</li>
          <li>Improvements to how app screenshots are loaded and presented</li>
          <li>Hide ‘Launch’ button if an application (for example, Wine) cannot be launched</li>
          <li>Make the UI clearer when loading information from flatpakref files</li>
          <li>Don’t update app metadata on start when download-updates is disabled</li>
          <li>Fix opening the updates list when clicking on an updates notification</li>
          <li>Fix state updates when installing flatpak apps or repos which are already installed</li>
          <li>Add Ctrl+Q as a keyboard shortcut for closing the window</li>
          <li>Rework timing and content of software update notifications</li>
          <li>Prevent uninstalled local apps from appearing in the installed apps list</li>
          <li>Support installation/uninstallation of addons for flatpak apps</li>
          <li>Improve presentation of age ratings for apps</li>
          <li>Fix a crash in the updates page</li>
          <li>Fix presentation of app permissions for fully sandboxed flatpak apps</li>
          <li>Fix deadlock on rpm-ostree systems</li>
          <li>Fix presentation of version number changes in right-to-left locales</li>
          <li>Error handling improvements for fwupd</li>
          <li>Performance improvements for ODRS on startup</li>
          <li>Improve presentation of firmware warning messages</li>
          <li>XML parsing performance improvements</li>
          <li>Automatically remove end-of-life flatpak runtimes</li>
          <li>Support updating flatpaks to their new name when they are renamed</li>
          <li>Update the GNOME Software icon</li>
          <li>Support more search results in the snap store</li>
          <li>Drop libgnome-desktop-3 dependency in favour of gsettings-desktop-schemas</li>
        </ul>
        <p>This release also updates translations:</p>
        <ul>
          <li>Basque</li>
          <li>Bokmål, Norwegian</li>
          <li>Catalan</li>
          <li>Chinese (Taiwan)</li>
          <li>Czech</li>
          <li>Friulian</li>
          <li>Galician</li>
          <li>German</li>
          <li>Greek, Modern (1453-)</li>
          <li>Hebrew</li>
          <li>Indonesian</li>
          <li>Italian</li>
          <li>Kabyle</li>
          <li>Kazakh</li>
          <li>Latvian</li>
          <li>Lithuanian</li>
          <li>Persian</li>
          <li>Portuguese</li>
          <li>Portuguese (Brazil)</li>
          <li>Romanian</li>
          <li>Slovak</li>
          <li>Spanish</li>
          <li>Turkish</li>
          <li>Ukrainian</li>
          <li>Vietnamese</li>
        </ul>
      </description>
    </release>
    <release date="2020-09-01" version="3.37.92" type="development">
      <description translatable="no">
        <p>This is an unstable stable release with the following changes:</p>
        <ul>
          <li>Add sysprof support for profiling jobs</li>
          <li>Add webflow and basic auth support to flatpak plugin</li>
          <li>Coalesce refresh operations where possible</li>
          <li>Correctly mark layered rpm-ostree local packages as removable</li>
          <li>Fix flatpak bundle installation</li>
          <li>Handle invalid snap auth data</li>
          <li>Improve flatpak progress reporting for transactions</li>
          <li>Improve the heuristic for detecting old-style AppStream override files</li>
          <li>Many performance improvements in many areas of the code</li>
          <li>Only delete the firmware archive if we downloaded it to the cache</li>
          <li>Show a pulsing progress bar if progress is unknown</li>
          <li>Support loading appstream files from custom install prefix</li>
          <li>Use the runtime fwupd version for the user agent</li>
        </ul>
        <p>This release also updates existing translations.</p>
      </description>
    </release>
    <release date="2020-03-11" version="3.36.0" type="stable">
      <description translatable="no">
        <p>This is the first stable release for GNOME 3.36.</p>
      </description>
    </release>
    <release date="2020-03-04" version="3.35.92" type="development">
      <description translatable="no">
        <p>This is an unstable stable release with the following changes:</p>
        <ul>
          <li>Fix crash when viewing application details</li>
          <li>Fix “thrice daily” check running every 3 days</li>
          <li>Improve the appearance of the front page banners</li>
          <li>Show the correct upgrade banner contents when a reboot is requried</li>
        </ul>
        <p>This release also updates existing translations.</p>
      </description>
    </release>
    <release date="2020-02-19" version="3.35.91" type="development">
      <description translatable="no">
        <p>This is an unstable stable release with the following changes:</p>
        <ul>
          <li>Add an info bar about automatic updates</li>
          <li>Avoid rpm-ostree downgrade error when doing distro upgrade</li>
          <li>Click on stars to open review dialog in the details view</li>
          <li>Fix loading of icons from AppStream YAML</li>
          <li>Fix weird font sizes in the batter</li>
          <li>Hide any in-app notifications when closing the main window</li>
          <li>Integrate better with snapd</li>
          <li>Only ignore flatpak estimated progress if >10%</li>
          <li>Remove color stripes on categories in the Explore page</li>
          <li>Remove support for Shell extensions</li>
          <li>Remove webapp support</li>
          <li>Reset star rating when loading an unrated app</li>
          <li>Sort applications using locale based algorithms</li>
          <li>Stop snaps from being automatically updated</li>
        </ul>
        <p>This release also adds and updates existing translations.</p>
      </description>
    </release>
    <release date="2019-11-25" version="3.35.2" type="development">
      <description translatable="no">
        <p>This is an unstable stable release with the following changes:</p>
        <ul>
          <li>Add missing OARS content rating descriptions</li>
          <li>Add new plugin for restricting access to apps</li>
          <li>Avoid a UI crash when switching modes</li>
          <li>Build libmalcontent dependency on Fedora CI</li>
          <li>Correctly distinguish empty content ratings from missing ones</li>
          <li>Correctly set the application state if autoupdate is in progress</li>
          <li>Do not show a crazy error when installing packages</li>
          <li>Do not show non-applications in the installed panel</li>
          <li>Download Flatpak updates in the correct installation</li>
          <li>Expose snap channels as app alternates</li>
          <li>Fix a crash on 32-bit systems</li>
          <li>Fix langpacks autoinstall on Fedora SilverBlue</li>
          <li>Fix manual detach when updating removable device firmware</li>
          <li>Fix third party repo enabling not working</li>
          <li>Hide add/remove shortcut buttons for parentally filtered apps</li>
          <li>Improve some front page banners</li>
          <li>Invalidate caches when adding or removing remotes</li>
          <li>Make flatpak more thread-safe to fix some crashes</li>
          <li>Match the exact ID when refining a wildcard</li>
          <li>Only set the app row's buttons as destructive when they remove an app</li>
          <li>Remove hardcoded-featured plugin</li>
          <li>Remove the app folder functionality as this is now built-in to the shell</li>
          <li>Remove the banner editor as this is now an app on it's own</li>
          <li>Rework age ratings handling to avoid hard-coded list</li>
          <li>Set the shell extension origin correctly in all cases</li>
          <li>Show the channel for snaps</li>
          <li>Speed up the flatpak plugin in some situations</li>
          <li>Use plugin API to launch apps from install notification.</li>
        </ul>
        <p>This release also adds and updates existing translations.</p>
      </description>
    </release>
    <release date="2019-09-09" version="3.34.0" type="stable">
      <description translatable="no">
        <p>This is a stable release with the following changes:</p>
        <ul>
          <li>Add a link to the privacy policy in the review dialog</li>
          <li>Add and improve many overview banners</li>
          <li>Add support for download scheduling using Mogwai</li>
          <li>Allow installing locale data automatically</li>
          <li>Allow snaps to be shown by AppStream ID</li>
          <li>Don't apply drop shadow on stock symbolic icons</li>
          <li>Don't install queued apps when the network changes and is metered</li>
          <li>Fix the 'localised in my language' kudo</li>
          <li>Hide addons that are not available in repos</li>
          <li>Localize ESRB content rating strings</li>
          <li>Never show the installation progress bar going backwards</li>
          <li>Notify the user when an application can escape the sandbox</li>
          <li>Refactor screenshots and hide those unavailable when offline</li>
          <li>Select the rating systems selected based by territory</li>
          <li>Use smaller default size for main window when required</li>
        </ul>
        <p>This release also adds and updates existing translations.</p>
      </description>
    </release>
    <release date="2019-07-11" version="3.32.4" type="stable">
      <description translatable="no">
        <p>This is a stable release with the following changes:</p>
        <ul>
          <li>Fix an issue that led to some packages with multiple appdata files not correctly showing up on the updates page</li>
          <li>Fix various problems with flatpak branch handling that were causing issues with freedesktop.org runtime updates</li>
          <li>Fix flatpak update versions to correctly show up</li>
          <li>Various other minor bug fixes</li>
        </ul>
      </description>
    </release>
    <release date="2019-05-24" version="3.32.3" type="stable">
      <description translatable="no">
        <p>This is a stable release with the following changes:</p>
        <ul>
          <li>Add missing XbSilo locking, hopefully fixing a large number of reported crashes</li>
          <li>Fix a regression that caused the fonts category to go missing</li>
          <li>Show a placeholder on the details page when we don't have the actual icon</li>
          <li>Plug a large memory leak</li>
          <li>Use nicer arrows for version numbers on the updates page</li>
          <li>Fix an issue that led to screenshots not being correctly scaled on hidpi</li>
          <li>flatpak: Fix several double-uses of GErrors</li>
          <li>flatpak: Handle failure of a libflatpak function updating permissions</li>
          <li>rpm-ostree: Implement what-provides decompose</li>
        </ul>
      </description>
    </release>
    <release date="2019-05-07" version="3.32.2" type="stable">
      <description translatable="no">
        <p>This is a stable release with the following changes:</p>
        <ul>
          <li>Avoid showing a review more than once</li>
          <li>Correctly update progress bar when downloading packagekit distro upgrades</li>
          <li>Fix a crash when closing the updates dialog before the content has loaded</li>
          <li>Fix CTRL+F not working right in certains conditions</li>
          <li>Set 022 umask to make sure flatpak system helper process can read the files we've written</li>
          <li>rpm-ostree: Implement getting the repo list, and enabling and disabling repos</li>
          <li>rpm-ostree: Implement provides search</li>
          <li>rpm-ostree: Make layered apps not discoverable in the UI</li>
          <li>Various other minor bug fixes</li>
        </ul>
        <p>This release also updates translations.</p>
      </description>
    </release>
    <release date="2019-04-15" version="3.32.1" type="stable">
      <description translatable="no">
        <p>This is a stable release with the following changes:</p>
        <ul>
          <li>Add drop shadows to app icons</li>
          <li>Various fixes to initial loading screen</li>
          <li>Show a generic icon instead of empty space if we failed to load the app icon</li>
          <li>Update featured banners for Maps and Blender</li>
          <li>Update featured app IDs</li>
          <li>Fix a crash due to missing locking</li>
          <li>Fix missing back button under certain conditions</li>
          <li>Fix loading AppSteam data from .yml.gz files</li>
          <li>Fix an issue that caused flatpak repo to not be correctly shown when it matched an existing packagekit repo name</li>
          <li>Hide the fwupd Vendor repo in the repos dialog</li>
        </ul>
        <p>This release also updates translations.</p>
      </description>
    </release>
    <release date="2019-03-11" version="3.32.0" type="stable">
      <description translatable="no">
        <p>This is the first stable release for GNOME 3.32. Notable changes compared to 3.30 include:</p>
        <ul>
          <li>Appstream parsing is completely rewritten and now uses the new libxmlb library, instead of appstream-glib</li>
          <li>Improved handling for apps that are available from multiple sources, e.g. as a flatpak from Flathub, as a flatpak from Fedora, and as an RPM package</li>
          <li>New source selection drop down on the details pages</li>
          <li>Flatpak apps now list the permissions they need on the details pages, and also show new permissions when updating</li>
          <li>The flatpak backend received a large number of bug fixes</li>
          <li>The rpm-ostree backend has grown many new features and bug fixes, including support for installing layered packages and doing distro upgrades</li>
          <li>Numerous fixes for error reporting, including making error messages more useful and avoiding showing network errors from background operations</li>
          <li>The items in the app menu were all moved to the window menu</li>
          <li>New redesigned icon</li>
        </ul>
      </description>
    </release>
    <release date="2019-03-05" version="3.31.92" type="development">
      <description translatable="no">
        <p>This is an unstable release in the 3.31 development series, marking the end of the development cycle. Next release will be 3.32.0!</p>
        <ul>
          <li>Add two missing description strings for flatpak permissions</li>
          <li>Only show permissions for flatpak apps and not for e.g. fonts</li>
          <li>Fix flatpak permissions to correctly show up for available apps</li>
          <li>Hide various details page items that don't make sense when showing .flatpakrepo files</li>
          <li>Fix an issue that caused descriptions to sometimes not get correctly loaded</li>
          <li>Sort the items in the Source drop down</li>
          <li>Don't show error notifications for background download and refresh errors</li>
          <li>Fix an issue that could cause an explosion of "A restart is required" notifications</li>
          <li>Various flatpak plugin fixes to make it correctly match the data when multiple flatpak repos are available</li>
          <li>Fix the rpm-ostree plugin to correctly convert remote dbus errors</li>
        </ul>
        <p>This release also updates translations.</p>
      </description>
    </release>
    <release date="2019-02-24" version="3.31.90" type="development">
      <description translatable="no">
        <p>This is an unstable release in the 3.31 development series, with the following improvements:</p>
        <ul>
          <li>Fix showing the installed check mark on tiles</li>
          <li>Fix crashes in the packagekit plugin due to missing locking</li>
          <li>Add back support for appstream data in /var/{cache,lib}/app-info directories that accidentally got left out with the libxmlb rewrite</li>
          <li>Update the featured banner for gnome-chess</li>
          <li>Fix the details page alignment when only one screenshot is shown</li>
          <li>Move the Update button to the right hand side on the details page</li>
          <li>Fix enabling repos when installing codecs through the extras page</li>
          <li>Remove the Sundry folder and sync the apps in the Utilities folder with gnome-menus 3.31.90</li>
          <li>Improve various content rating texts</li>
          <li>Drop workarounds for locales with codesets</li>
          <li>Use the currently selected icon theme for stock icons</li>
          <li>Don't hide compulsory apps in the category views</li>
          <li>Use the SPDX-License-Identifier in all source files</li>
          <li>Remove various useless error prefixes, making flatpak and packagekit error messages shorter and easier to read</li>
          <li>flatpak: Show the installation type (user, system) in the Source dropdown</li>
          <li>flatpak: Let apps control the name suffix/prefix they have and don't force (Nightly) suffix for everything on the master branch</li>
          <li>flatpak: Various fixes for matching flatpaks to appstream entries</li>
          <li>flatpak: Distinguish between the same app coming from multiple remotes</li>
          <li>rpm-ostree: Correctly resolve installed appdata files to package names</li>
          <li>rpm-ostree: Hook up percentage progress for install and remove</li>
          <li>rpm-ostree: Implement layered package install</li>
          <li>rpm-ostree: Implement locally downloaded rpm install</li>
          <li>rpm-ostree: Show the source of the packages when installing layered packages</li>
          <li>rpm-ostree: Various fixes making things more robust</li>
          <li>snap: Use new media API</li>
        </ul>
        <p>This release also updates translations.</p>
      </description>
    </release>
    <release date="2019-01-16" version="3.31.2" type="development">
      <description translatable="no">
        <p>This is an unstable release in the 3.31 development series, with the following improvements:</p>
        <ul>
          <li>Show permissions for installed flatpaks, and new permissions for updates</li>
          <li>Use libxmlb to parse AppStream XML, making gnome-software start up faster and use less memory</li>
          <li>Update the app icon</li>
          <li>Update categories for ESRA rating system</li>
          <li>Improve various error messages to have more details</li>
          <li>Fix an issue that caused incorrect version numbers to be shown for installed flatpaks</li>
          <li>Fix various thread safety related crashes</li>
          <li>Fix row unrevealing to not leave behind 2 pixels on the updates page</li>
          <li>Make the refresh button to actually refresh packagekit cache</li>
          <li>Fix various issues that could lead to cache refresh getting stuck</li>
          <li>Show updates available notifications even when automatic updates are disabled</li>
          <li>Fix counting apps in the updates applied notification</li>
          <li>Improve packagekit update loading code, hopefully making it more robust</li>
          <li>Fix an issue that could lead to the packagekit plugin activating on rpm-ostree based systems</li>
          <li>Switch flatpak updates to use a single transaction, which lets us share more code (and bugs) with the command line flatpak utility</li>
          <li>Fix various issues with transitioning from the "Download" state to "Restart &amp; Update"</li>
          <li>Don't error out from update downloads if the ODRS server is unavailable</li>
          <li>Fix old updates accumulating in the OS Updates item</li>
          <li>Various flatpakref installation fixes</li>
          <li>Fix opening the details page when clicking on "Show Details" in GNOME Shell</li>
          <li>Fix opening shell extensions details from GNOME Tweaks</li>
          <li>Various fixes for initial loading state</li>
          <li>Add a separate "Download" step for packagekit offline updates, so that "Restart &amp; Update" is instant</li>
          <li>Fix a version comparison issue that led to package updates sometimes showing as downgrades in the OS Updates section (this needs latest appstream-glib)</li>
          <li>Show the refresh button when the updates page is in the failed state</li>
          <li>Notify about offline updates only after they are fully downloaded</li>
          <li>Fix a memory corruption issue on 32-bit arches that made gnome-software very crashy</li>
          <li>Fix an issue with stuck back button on the details page after closing and reopening gnome-software</li>
          <li>Make distro upgrades to Fedora N+2 release show up correctly</li>
          <li>Various flatpak plugin fixes</li>
          <li>Allow opening CAB files that include more than one update</li>
          <li>Fix critical warnings when quickly switching between category pages</li>
          <li>Small memory leak fixes</li>
        </ul>
        <p>This release also updates translations.</p>
      </description>
    </release>
    <release date="2018-10-09" version="3.31.1" type="development">
      <description translatable="no">
        <p>This is an unstable release in the 3.31 development series, with the following improvements:</p>
        <ul>
          <li>Icon redesign</li>
          <li>Switch to using window menus instead of app menu</li>
          <li>Add a source selection drop down to details pages</li>
          <li>Move the search button to the left side in the header bar</li>
          <li>Various other minor UI tweaks</li>
          <li>GtkBuilder UI file changes to pave the way for an eventual GTK4 port (please file issues for any UI layout regressions if you notice any!)</li>
          <li>Various internal plugin loader fixes and cleanups</li>
          <li>Remove the steam plugin</li>
          <li>Simplify the details page loading</li>
          <li>Fix an issue that caused icons to not get loaded for locally installed flatpaks</li>
          <li>Update Fedora distro upgrades text</li>
          <li>Avoid a critical warning in the fwupd plugin when the device vendor is not set</li>
          <li>Show verified developers for snaps</li>
        </ul>
        <p>This release also updates translations.</p>
      </description>
    </release>
    <release date="2018-10-05" version="3.30.2" type="stable">
      <description translatable="no">
        <p>This is a stable release with the following changes:</p>
        <ul>
          <li>Localize the polkit policy file</li>
          <li>Display ongoing app-installation at top of the list</li>
          <li>Update apps in display order</li>
          <li>Fix autoupdates triggering in a feedback loop</li>
          <li>Tweak the prefs dialog layout</li>
          <li>Various fixes to the flatpak plugin, making its state keeping more robust</li>
          <li>Fix flatpak errors to show up instead of a generic "Aborted" error</li>
          <li>Avoid triggering reboots for online updatable apps (flatpak)</li>
          <li>Make rpm-ostree updates work again</li>
          <li>Fix an issue that caused duplicate lines in 'OS Updates' on rpm-ostree based systems</li>
          <li>Compiler warning fixes</li>
        </ul>
        <p>This release also updates translations.</p>
      </description>
    </release>
    <release date="2018-09-25" version="3.30.1" type="stable">
      <description translatable="no">
        <p>This is a stable release with the following changes:</p>
        <ul>
          <li>Fix an issue that caused duplicate lines in 'OS Updates'</li>
          <li>Filter the application restart notification to actual desktop apps</li>
          <li>Fix an issue that caused automatic updates to fail during download phase</li>
          <li>Avoid showing duplicates in the featured apps when an app is available as both flatpak and a package</li>
          <li>Fix an issue that caused gnome-software to use 100% of CPU when doing automatic updates</li>
          <li>Lower IO priority for gnome-software so that other apps stay responsive during flatpak installs</li>
          <li>Various fixes and wording changes to automatic updates notifications</li>
          <li>Only show "Examine Disk" button when baobab is available</li>
          <li>Leak and correctness fixes in the snap plugin</li>
        </ul>
        <p>This release also updates translations.</p>
      </description>
    </release>
    <release date="2018-09-04" version="3.30.0" type="stable">
      <description translatable="no">
        <p>This is the first stable release for GNOME 3.30.</p>
      </description>
    </release>
    <release date="2018-08-28" version="3.29.92" type="development">
      <description translatable="no">
        <p>This is an unstable release in the 3.27 development series, with the following improvements:</p>
        <ul>
          <li>Do not go 'back' to a previous application details panel</li>
          <li>Don't crash if when getting the fwupd locked status</li>
          <li>Download updates automatically when required</li>
          <li>Fix dark theme support</li>
          <li>Hide screenshot and support widgets when no screenshots</li>
          <li>Ignore non-interactive generic errors</li>
          <li>Implement distro upgrade downloading when using rpm-ostree</li>
          <li>Only update the update check timestamp when it succeeds</li>
          <li>Open the WiFi panel when clicking the Network Settings button</li>
          <li>Rotate featured apps on the overview page</li>
          <li>Simplify the updates panel</li>
          <li>Use FlatpakTransaction to install, remove and update</li>
          <li>Use new display name for the Snap publisher</li>
          <li>Use the full name for the ESRB ratings descripion</li>
        </ul>
        <p>This release also updates translations.</p>
      </description>
    </release>
    <release date="2018-03-05" version="3.29.1" type="development">
      <description translatable="no">
        <p>This is an unstable release in the 3.27 development series, with the following improvements:</p>
        <ul>
          <li>Show a better notification when a local file or URI is not supported</li>
          <li>snap: Use ODRS for reviews</li>
        </ul>
        <p>This release also updates translations.</p>
      </description>
    </release>
    <release date="2018-05-09" version="3.28.2" type="stable">
      <description translatable="no">
        <p>This is a stable release with the following changes:</p>
        <ul>
          <li>Add a warning when enabling the LVFS remote</li>
          <li>Show a notification when failing to open an url or a local file</li>
          <li>Fix multiple flatpak refreshes with new libflatpak</li>
          <li>Build fixes for FreeBSD</li>
          <li>Icon loading fixes for snap</li>
        </ul>
        <p>This release also updates translations.</p>
      </description>
    </release>
    <release date="2018-04-09" version="3.28.1" type="stable">
      <description translatable="no">
        <p>This is a stable release with the following changes:</p>
        <ul>
          <li>Fix a regression with opening results from gnome-shell search</li>
          <li>Show "Source: " tag in gnome-shell search when we have multiple matches</li>
          <li>Improve unknown license tag color scheme on details page</li>
          <li>Don't show installed icon on app tiles while still installing</li>
          <li>Fix empty items appearing under OS Updates</li>
          <li>Fix a regression that caused duplicate results in codec search</li>
          <li>Fix an issue with passing username/password to packagekit proxy</li>
          <li>Avoid crashing during first run with no network access</li>
          <li>A number of rpm-ostree fixes, making it possible to trigger offline updates</li>
          <li>Stop searching multiple times on search page</li>
          <li>Update Fedora third party repositories "Find out more..." link</li>
          <li>Fix an issue with in-app notifications failing with invalid markup errors</li>
          <li>Improve purchase failure handling for the snap store</li>
          <li>Fix a possible crash in snap plugin when adding screenshots</li>
          <li>Various other crash and correctness fixes</li>
        </ul>
        <p>This release also updates translations.</p>
      </description>
    </release>
    <release date="2018-03-12" version="3.28.0" type="stable">
      <description translatable="no">
        <p>This is the first stable release for GNOME 3.28, with the following improvements:</p>
        <ul>
          <li>Fix the build on NixOS</li>
          <li>Fix purchasing not working after authentication</li>
          <li>Revert a commit that led to flatpak updates failing without any feedback</li>
          <li>Make front page featured tile corners round to match other tiles</li>
          <li>Fix in-app notification close button alignment</li>
          <li>Several fixes to make error notifications more useful</li>
          <li>snap: Fix invalid metadata after cancelled refine</li>
          <li>snap: Launch command line snaps with 'snap run'</li>
        </ul>
        <p>This release also updates translations.</p>
      </description>
    </release>
    <release date="2018-03-05" version="3.27.92" type="development">
      <description translatable="no">
        <p>This is an unstable release in the 3.27 development series, marking the end of the development cycle. Next release will be 3.28.0!</p>
        <ul>
          <li>Removal of global plugin cache, simplifying gnome-software internals</li>
          <li>Software Repositories dialog got another batch of improvements and UI changes</li>
          <li>GNOME Shell Extensions repository and fwupd repositories are now shown in the Software Repositories dialog</li>
          <li>Shell extensions handling through PackageKit was improved, fixing a long standing bug where we were unable to remove shell extension packages</li>
          <li>Category page rewrite that landed earlier this cycle went through UI review and got a number of fixes</li>
          <li>Package version comparison in the updates dialog was fixed and should no longer incorrectly show updates as downgrades</li>
          <li>Distro upgrade notifications are now rate limited to once per week</li>
          <li>Install buttons in codec install view that got lost in the 3.22 cycle are now back</li>
          <li>Various paper cuts with distro upgrades were fixed</li>
          <li>Various fixes to installing apps from yum repos that have enabled=0 enabled_metadata=1</li>
          <li>Various other correctness and warning fixes</li>
          <li>Distros: Minimum supported fwupd version is now 1.0.3</li>
          <li>Distros: We've released PackageKit 1.1.9 that has string changes to match gnome-software 3.28</li>
        </ul>
        <p>This release also updates translations.</p>
      </description>
    </release>
    <release date="2018-02-14" version="3.27.90" type="development">
      <description translatable="no">
        <p>This is an unstable release in the 3.27 development series, with the following improvements:</p>
        <ul>
          <li>The Software Sources dialog was renamed to Software Repositories and rewritten</li>
          <li>Fedora Workstation third party repository handling was rewritten and should be more robust</li>
          <li>Improved handling of metered network connections, making sure we cancel any downloads when changing to a metered connection</li>
          <li>Limit the number of parallel operations depending on the installed CPU</li>
          <li>Improved handling of pending installs when there's no network connection</li>
          <li>Unused ostree and rpm plugins were dropped</li>
          <li>Switch from GtkSpell to gspell</li>
          <li>Improve alignment on the updates page</li>
          <li>Do not show missing screenshot error for fonts that have screenshots</li>
          <li>Fix various issues on Ubuntu when purchasing apps</li>
          <li>Fix an issue that led to duplicate categories appearing on the overview page</li>
          <li>Various memory leak and correctness fixes</li>
        </ul>
        <p>This release also updates translations.</p>
      </description>
    </release>
    <release date="2018-01-08" version="3.27.4" type="development">
      <description translatable="no">
        <p>This is an unstable release in the 3.27 development series, with the following improvements:</p>
        <ul>
          <li>Add missing locking to gs_plugin_cache_remove(), fixing a possible crash</li>
          <li>Fix various memory leaks spotted by valgrind</li>
          <li>Fix a possible crash triggered by the fwupd plugin</li>
          <li>Do not emit critical warnings when reviewing OS Updates</li>
          <li>fwupd: Use the custom user-agent when downloading firmware</li>
          <li>overview page: Fix a crash when we have no featured apps</li>
          <li>packagekit: Implement repository enabling</li>
          <li>Fix hover CSS for "unknown" and "nonfree" license buttons</li>
        </ul>
        <p>This release also updates translations.</p>
      </description>
    </release>
    <release date="2017-11-13" version="3.27.3" type="development">
      <description translatable="no">
        <p>This is an unstable release in the 3.27 development series, with the following improvements:</p>
        <ul>
          <li>Fix crashes in the repos plugin due to missing locking</li>
          <li>Add translated strings for the new OARS v1.1 additions</li>
          <li>Work around Firefox deleting rpm/deb files downloaded to /tmp when closing</li>
          <li>Log errors to console when starting from command line</li>
          <li>Do not enable distro-upgrades when updates are disabled</li>
          <li>Do not require the user to keep clicking 'More reviews' after each click</li>
          <li>Fix a critical when updating (flatpak) packages live</li>
          <li>fwupd: Do not crash when trying to list a locked device</li>
          <li>fwupd: Prepend the vendor name to the device name if not included</li>
          <li>Improve SPDX ID parsing when working out if it is 'free'</li>
          <li>packagekit: Do not crash when getting an invalid ID from PackageKit</li>
          <li>packagekit: Support apt:// URLs</li>
          <li>Various fixes to the snap plugin</li>
          <li>Do not crash when closing the source dialog while it is loading</li>
        </ul>
        <p>This release also updates translations.</p>
      </description>
    </release>
    <release date="2017-11-13" version="3.27.2" type="development">
      <description translatable="no">
        <p>This is an unstable release in the 3.27 development series, with the following improvements:</p>
        <ul>
          <li>Redesigned category view</li>
          <li>Better notifications for completed distro upgrades</li>
          <li>Number of test suite fixes to pave way for continuous integration tests</li>
          <li>Improved support for running on low res displays</li>
          <li>Various fixes to internal state handling</li>
          <li>Allow linking to specified proprietary licenses</li>
          <li>Don't use versioned subdirectories under ~/.cache/gnome-software</li>
          <li>Only show in-app notifications for interactive user actions</li>
          <li>Various fixes for flatpak, fwupd, and snap support</li>
        </ul>
        <p>This release also updates translations.</p>
      </description>
    </release>
    <release date="2017-11-09" version="3.26.2" type="stable">
      <description translatable="no">
        <p>This is a stable release with the following changes:</p>
        <ul>
          <li>Various fixes to cancellable handling, making it more robust to cancel install/remove operations</li>
          <li>Fix a common crash in Fedora distro upgrades plugin</li>
          <li>Fix showing N+2 Fedora upgrades</li>
          <li>Fix flatpak updates inadvertently triggering a reboot</li>
          <li>Revert plugin GType registering changes that broke app "adopting"</li>
          <li>Various flatpak plugin fixes</li>
          <li>Various snap plugin fixes</li>
          <li>Bump fwupd required dep to 0.9.7 and support building with new 1.0.0 API</li>
          <li>Avoid erroring out for operations that return more than 500 results (distro upgrades, getting gnome-shell extensions list)</li>
          <li>Fix a few memory leaks</li>
        </ul>
        <p>This release also updates translations.</p>
      </description>
    </release>
    <release date="2017-10-02" version="3.26.1" type="stable">
      <description translatable="no">
        <p>This is a stable release with the following changes:</p>
        <ul>
          <li>Fix memory leak in "external appstream" plugin</li>
          <li>Don't translate an icon name in the Punjabi translation</li>
          <li>Fix critical warning in the fwupd plugin if the update URI isn't set</li>
          <li>Fix Addon categories not showing</li>
          <li>Fix crash in PackageKit plugin if reporting progress with no current application</li>
          <li>Revert a change in the snapd plugin which can cause operations to fail or hang in some situations</li>
        </ul>
        <p>This release also updates translations.</p>
      </description>
    </release>
    <release date="2017-09-11" version="3.26.0" type="stable">
      <description translatable="no">
        <p>This is the first stable release for GNOME 3.26, with the following improvements:</p>
        <ul>
          <li>Use the new fwupd API in 0.9.7 to avoid when a reboot is required</li>
          <li>Pass the complete proxy settings to PackageKit</li>
        </ul>
        <p>The following bugs are also fixed:</p>
        <ul>
          <li>Do not crash when emitting an uncommon error message</li>
          <li>Do not show a critical warning with new versions of fwupd</li>
          <li>Do not show an error for a remote-less flatpakref application</li>
          <li>Don't refine PackageKit packages after we've been cancelled</li>
          <li>Fix a possible crash on 32 bit systems</li>
          <li>Fix GNOME Shell search results for snap applications</li>
          <li>Properly disable shell-extensions when not running GNOME Shell</li>
        </ul>
        <p>This release also updates translations.</p>
      </description>
    </release>
    <release date="2017-08-21" version="3.25.91" type="development">
      <description translatable="no">
        <p>This is an unstable release in the 3.25 development series, with the following improvements:</p>
        <ul>
          <li>Add a simple donation button on the details page</li>
        </ul>
        <p>The following bugs are also fixed:</p>
        <ul>
          <li>Allow plugins to say that installation cannot be cancelled</li>
          <li>Fix displaying the info bar for the Shell Extensions category</li>
          <li>Use first featured snap as the featured app</li>
        </ul>
        <p>This release also updates translations.</p>
      </description>
    </release>
    <release date="2017-08-07" version="3.25.90" type="development">
      <description translatable="no">
        <p>This is an unstable release in the 3.25 development series, with the following improvements:</p>
        <ul>
          <li>Add a simple donation button on the details page</li>
        </ul>
        <p>The following bugs are also fixed:</p>
        <ul>
          <li>Do not crash if the child schema is invalid</li>
          <li>Don't log a warning when clicking the the 'more results' search entry</li>
          <li>Fixed subcategory names localization</li>
          <li>Ensure flatpak remote names are valid</li>
          <li>Fix critical warning with new versions of the fwupd daemon</li>
        </ul>
        <p>This release also updates translations.</p>
      </description>
    </release>
    <release date="2017-07-21" version="3.25.4" type="development">
      <description translatable="no">
        <p>This is an unstable release in the 3.25 development series, with the following improvements:</p>
        <ul>
          <li>Add new rpm-ostree integration for Fedora Atomic Workstation</li>
          <li>Install the Flatpak runtime as part of the application install phase</li>
          <li>Split OS updates up into multiple sections and show the target version</li>
          <li>Support compatibility IDs when getting reviews from the ODRS</li>
        </ul>
        <p>The following bugs are also fixed:</p>
        <ul>
          <li>Cancel plugin jobs if they take too much time</li>
          <li>Correctly find already installed flatpak runtimes</li>
          <li>Do not show an error for a flatpakref when broken remotes exist</li>
          <li>Don't show the screenshot section for runtimes</li>
          <li>Fix authentication prompt not showing when using snapd</li>
          <li>Make license buttons buttons actually look clickable</li>
          <li>Make the review moderator panel easier to use</li>
          <li>Only show snaps as sandboxed if snapd supports confinement</li>
          <li>Respect the per-user or per-system install preferences</li>
          <li>Return the correct installed state for user/system flatpak remotes</li>
        </ul>
        <p>This release also updates translations.</p>
      </description>
    </release>
    <release date="2017-06-22" version="3.25.3" type="development">
      <description translatable="no">
        <p>This is an unstable release in the 3.25 development series, with the following improvements:</p>
        <ul>
          <li>Add a banner designer utility</li>
          <li>Add the initial support to support purchasable apps</li>
          <li>Automatically install flatpak icon themes and GTK themes</li>
          <li>Restyle the updates panel to have a separate sections</li>
          <li>Show a notification in the updates page when the OS is end of life</li>
          <li>Show recently updated applications on the overview page</li>
        </ul>
        <p>The following bugs are also fixed:</p>
        <ul>
          <li>Add snap self tests and provide more data to the details panel</li>
          <li>Allow compiling with newer versions of meson</li>
          <li>Do not crash when sending progress reports while refreshing</li>
          <li>Don't trigger systemd for every single offline update</li>
          <li>Ensure all related flatpak applications get installed</li>
          <li>Ensure we use the gnome-desktop support if enabled</li>
          <li>Fix searching for codecs on Ubuntu</li>
          <li>Show a better status messages when downloading metadata</li>
          <li>Show a pulsing progressbar if plugins do not report progress</li>
          <li>Show the PackageKit interactive dialog when required</li>
          <li>Support updating metadata from multiple fwupd remotes</li>
        </ul>
        <p>This release also updates translations.</p>
      </description>
    </release>
    <release date="2017-05-08" version="3.25.2" type="development">
      <description translatable="no">
        <p>This is an unstable release in the 3.25 development series, with the following improvements:</p>
        <ul>
          <li>Allow AppStream to be downloaded out-of-band per-user</li>
        </ul>
        <p>The following bugs are also fixed:</p>
        <ul>
          <li>Do not initialize plugins in every instance</li>
          <li>Fix the 'Show Details' context menu item in GNOME Shell</li>
          <li>Use headerbar in toolbar-mode in Unity</li>
          <li>Do not allow plugins to set the origin title in the UI</li>
        </ul>
        <p>This release also updates translations.</p>
      </description>
    </release>
    <release date="2017-04-28" version="3.25.1" type="development">
      <description translatable="no">
        <p>This is an unstable release in the 3.25 development series, with the following improvements:</p>
        <ul>
          <li>Truncate the search results if there are a large number</li>
          <li>Use the complete source as a search keyword</li>
        </ul>
        <p>The following bugs are also fixed:</p>
        <ul>
          <li>Fall back to a stock icon for hardware drivers</li>
          <li>Fix a crash when removing an addon</li>
          <li>Fix a critical warning in the shell search provider</li>
          <li>Fix popular-overrides to show the correct applications</li>
          <li>Fix various failures to read from snapd</li>
          <li>Make offline updates work when online updates are available</li>
          <li>Never include the size of the runtime in the installed size</li>
          <li>Respect the install preference when for flatpakref files</li>
          <li>Use the developer name in preference to the project group</li>
        </ul>
        <p>This release also updates translations.</p>
      </description>
    </release>
    <release date="2017-03-13" version="3.23.92" type="development">
      <description translatable="no">
        <p>This is an unstable release in the 3.23 development series, with the following bug fixes:</p>
        <ul>
          <li>Allow installing broken flatpakref files</li>
          <li>Do not reload the updates list when updates are in progress</li>
          <li>Reset the headerbar title when switching to the details page</li>
          <li>Unconditionally show things that are in progress in the Installed page</li>
        </ul>
        <p>This release also updates translations.</p>
      </description>
    </release>
    <release date="2017-02-27" version="3.23.91" type="development">
      <description translatable="no">
        <p>This is an unstable release in the 3.23 development series, with the following improvements:</p>
        <ul>
          <li>Add support for RuntimeRepo in flatpakref files</li>
          <li>Allow the user to restart the currently running gnome-software instance</li>
          <li>Never show components without AppData files</li>
        </ul>
        <p>The following bugs are also fixed:</p>
        <ul>
          <li>Initialize progress to zero right before and after processing an action</li>
          <li>Animate the removal of live updates</li>
          <li>Add YaST as a default folder in gnome-shell overview</li>
        </ul>
        <p>This release also updates translations.</p>
      </description>
    </release>
    <release date="2017-02-13" version="3.23.90" type="development">
      <description translatable="no">
        <p>This is an unstable release in the 3.23 development series, with the following improvements:</p>
        <ul>
          <li>Handle apt and snap URLs</li>
          <li>Show the updates panel with sections</li>
          <li>Sort the apps in the installed panel by kind</li>
        </ul>
        <p>The following bugs are also fixed:</p>
        <ul>
          <li>Add a more detailed error message when AC power is required</li>
          <li>Do not hardcode the gnome-software application name</li>
          <li>Ensure firmware is downloaded when not cached</li>
          <li>Fix a rather large memory leak when loading Steam data</li>
          <li>Fix launching Flatpak apps after updating</li>
          <li>Install needed Flatpak runtimes when updating an app</li>
          <li>Only show the scary firmware warning for removable devices</li>
        </ul>
        <p>This release also updates translations.</p>
      </description>
    </release>
    <release date="2016-12-15" version="3.23.3" type="development">
      <description translatable="no">
        <p>This is an unstable release in the 3.23 development series, with the following improvements:</p>
        <ul>
          <li>Add an --install and --interaction CLI options</li>
          <li>Add the installed size of the apps in the installed view</li>
          <li>Always set a description for each notification</li>
          <li>Show an in-app notification when installed plugins are changed</li>
          <li>Use a set of stars to show the different star ratings</li>
        </ul>
        <p>The following bugs are also fixed:</p>
        <ul>
          <li>Add a missing error check to fix a common crash on LiveDVD media</li>
          <li>Add thread locking in GsApp to fix some common crashes</li>
          <li>Allow upgrading to Fedora EOL releases</li>
          <li>Don't allow review actions when offline</li>
          <li>Ensure we actually schedule firmware updates for download</li>
          <li>Fix the getting of PackageKit and flatpak update details</li>
          <li>Hide some notifications when the new app is launched or the window is closed</li>
          <li>Hide the screenshot placeholder for input methods and langpacks</li>
        </ul>
        <p>This release also updates translations.</p>
      </description>
    </release>
    <release date="2016-11-21" version="3.23.2" type="development">
      <description translatable="no">
        <p>This is an unstable release in the 3.23 development series, with the following improvements:</p>
        <ul>
          <li>Add a setting for downloading updates on metered connections</li>
          <li>Add content rating interface for games</li>
          <li>Add support for pending updates that are applied on demand</li>
          <li>Add support for the flatpak DefaultBranch feature</li>
          <li>Allow showing an application review without a display name</li>
          <li>Convert the modal failure dialogs to in-app notifications</li>
          <li>Switch to using the ODRS server hosted by GNOME</li>
        </ul>
        <p>The following bugs are also fixed:</p>
        <ul>
          <li>Always get the newest screenshot for GNOME Shell extensions</li>
          <li>Avoid redownloading the same screenshots for different images</li>
          <li>Don't download updates when low on power</li>
          <li>Fix the growth in memory usage for every search request</li>
          <li>Never show a 'back' button when showing search results</li>
          <li>Show the search bar when the user does ctrl+f</li>
        </ul>
        <p>This release also updates translations.</p>
      </description>
    </release>
    <release date="2016-11-07" version="3.22.2" type="stable">
      <description translatable="no">
        <p>This stable release fixes the following bugs:</p>
        <ul>
          <li>Large number of fixes and improvements for flatpak support</li>
          <li>Improved handling for flatpak repos with multiple branches</li>
          <li>Initial support for installing flatpakrepo files</li>
          <li>Fix a crash when searching for codecs</li>
          <li>Fix a crash when de-duplicating applications</li>
          <li>Speed improvements for loading appstream data</li>
          <li>Refactor snapd handling code using snapd-glib</li>
          <li>Show the search bar when the user does Ctrl+f</li>
        </ul>
        <p>This release also updates translations.</p>
      </description>
    </release>
    <release date="2016-10-12" version="3.22.1" type="stable">
      <description translatable="no">
        <p>This stable release fixes the following bugs:</p>
        <ul>
          <li>Fix several issues with flatpak bundles</li>
          <li>Fix installing local packages</li>
          <li>Fix a crash when failing to get an installed flatpak ref</li>
          <li>Speed up loading the details and overview pages</li>
          <li>Switch to using the ODRS server hosted by GNOME</li>
        </ul>
        <p>This release also updates translations.</p>
      </description>
    </release>
    <release date="2016-09-19" version="3.22.0" type="stable">
      <description translatable="no">
        <p>This is the first stable release for GNOME 3.22 and updates several translations.</p>
      </description>
    </release>
    <release date="2016-09-13" version="3.21.92" type="development">
      <description translatable="no">
        <p>This is an unstable release in the 3.21 development series, with the following improvements:</p>
        <ul>
          <li>Add a new section name in the Addons category for drivers</li>
          <li>Add a plugin to match a hardware modalias</li>
        </ul>
        <p>The following bugs are also fixed:</p>
        <ul>
          <li>Do not hide the origin when installing or removing an app</li>
          <li>Do not show the screenshot fallback image for firmware or drivers</li>
          <li>Fix launching app's details from the installed notification</li>
          <li>Fix showing the source line in the installed panel</li>
          <li>Unbreak the GNOME Shell search provider</li>
          <li>Use the same padding as a GtkStackSwitcher</li>
        </ul>
        <p>This release also updates translations for many languages.</p>
      </description>
    </release>
    <release date="2016-08-31" version="3.21.91" type="development">
      <description translatable="no">
        <p>This is an unstable release in the 3.21 development series, with the following improvements:</p>
        <ul>
          <li>Add functionality to enable non-free sources</li>
          <li>Show the device bootloader screenshot when required</li>
        </ul>
        <p>The following bugs are also fixed:</p>
        <ul>
          <li>Always return consistent results by allowing plugins to share a cache</li>
          <li>Ensure the search text is showing when going back to search results</li>
          <li>Only enable the firmware 'Install' button when the device is in the right mode</li>
          <li>Remove an app from the installed view when it's uninstalled</li>
          <li>Show percentage progress when installing firmware</li>
        </ul>
        <p>This release also updates translations for many languages.</p>
      </description>
    </release>
    <release date="2016-08-15" version="3.21.90" type="development">
      <description translatable="no">
        <p>This is an unstable release in the 3.21 development series, with the following improvements:</p>
        <ul>
          <li>Limit the ODRS moderation queue to a specific language</li>
        </ul>
        <p>The following bugs are also fixed:</p>
        <ul>
          <li>Correctly load .flatpakrepo files</li>
          <li>Don't get the download size for installed flatpak packages</li>
          <li>Fix showing the progress bar when installing apps</li>
          <li>Never try to modify the application name</li>
          <li>Only notify about upgrades once per month</li>
        </ul>
        <p>This release also updates translations for many languages.</p>
      </description>
    </release>
    <release date="2016-07-18" version="3.21.4" type="development">
      <description translatable="no">
        <p>This is an unstable release in the 3.21 development series, with the following improvements:</p>
        <ul>
          <li>Add a cancel button and progress information to the details page</li>
          <li>Add a dialog to confirm upgrade removals</li>
          <li>Add support for authenticating in plugins</li>
          <li>Add support for snaps</li>
          <li>Enable gtk-doc generation for documentation</li>
          <li>Show a new-style category list on the overview page</li>
          <li>Show origin information when applications are available from multiple sources</li>
          <li>Show sandboxing information for selected applications</li>
          <li>Show the star ratings in more places</li>
          <li>Support installing .flatpakrepo files</li>
          <li>Support launching applicatins using a appstream:// URL</li>
        </ul>
        <p>The following bugs are also fixed:</p>
        <ul>
          <li>Allow plugins to be enabled and disabled at runtime</li>
          <li>Always show the 'MyLanguage' kudo when in en_US locale</li>
          <li>Correctly trigger systemd offline updates when only processing OS updates</li>
          <li>Disable app folders feature when run outside GNOME</li>
          <li>Do not show buttons on the search results</li>
          <li>Do not use deprecated CSS properties</li>
          <li>Do not use deprecated fwupd API</li>
          <li>Ensure reviews are shown in the correct order</li>
          <li>Fix a crash when double clicking files</li>
          <li>Fix several UX issues when upgrading</li>
          <li>Show the 'More Reviews' button in the details panel</li>
          <li>Try really hard to have two rows of important categories</li>
        </ul>
        <p>This release also updates translations for many languages.</p>
      </description>
    </release>
    <release date="2016-05-23" version="3.21.2" type="development">
      <description translatable="no">
        <p>This is an unstable release in the 3.21 development series, with the following improvements:</p>
        <ul>
          <li>Add a --details-pkg option to the gnome-software binary</li>
          <li>Add support for flatpak packages</li>
          <li>Add a plugin to auto-add some license information</li>
          <li>Add depends, requires and conflicts at initialize time</li>
          <li>Add support for application key colors</li>
          <li>Export a set of headers to allow external plugins to be built</li>
        </ul>
        <p>The following bugs are also fixed:</p>
        <ul>
          <li>Do not crash if plugins are badly behaved</li>
          <li>Do not directly load pixbufs in the AppStream plugin</li>
          <li>Do not unconditionally invalidate the updates list on hardware hotplug</li>
          <li>Find the best AppSteam component when matching any prefixes</li>
          <li>Fix crash due to network change before app activation</li>
          <li>Fix launching various KDE4 applications</li>
          <li>Support getting cached content from /var/cache and /usr/share</li>
        </ul>
        <p>This release also updates translations for many languages.</p>
      </description>
    </release>
    <release date="2016-04-25" version="3.21.1" type="development">
      <description translatable="no">
        <p>This is an unstable release in the 3.21 development series, with the following improvements:</p>
        <ul>
          <li>Add an initial loading panel when there is no metadata</li>
          <li>Add an outline ostree plugin that just adds remotes as sources</li>
          <li>Add an unreviewable application quirk</li>
          <li>Add initial Steam support</li>
          <li>Add support for app shortcut addition/removal</li>
          <li>Add support for GNOME Shell extensions</li>
          <li>Allow free-but-unspecified SPDX tokens</li>
          <li>Allow widgets to use custom CSS in a generic way</li>
          <li>Do the PackageKit refresh as a background transaction</li>
          <li>Hide "Software Sources" menu when its action is disabled</li>
          <li>Make the distro upgrades dialog match the new mockup</li>
          <li>Split the 'size' property into size-installed and size-download</li>
          <li>Use a link instead of a button for history</li>
          <li>Use AppStream files for the popular, featured and extra category data</li>
          <li>Use dpkg-deb info to create a GsApp when double clicking on a .deb file</li>
          <li>Use FwupdClient from fwupd 0.7.0</li>
          <li>Use GdkPixbuf to parse icns files</li>
          <li>Use gsettings to enable/disable the 'sources' action</li>
          <li>Use the Fedora themed image for the upgrade banner</li>
          <li>When there are no trusted sources mark everything as non-3rd-party</li>
        </ul>
        <p>The following bugs are also fixed:</p>
        <ul>
          <li>Actually show the error dialog for an invalid file</li>
          <li>Allow all functions called by g_module_symbol() to fail</li>
          <li>Allow popular and featured apps to match any prefix</li>
          <li>Do not maintain a cache of applications in the plugin loader</li>
          <li>Do not make the ODRS plugin depend on xdg-app</li>
          <li>Do not re-request the distro-upgrade when switching pages</li>
          <li>Do not show ratings and reviews for some component kinds</li>
          <li>Do not show the distro-upgrade notification if the window is open</li>
          <li>Do not use the header bar on Unity</li>
          <li>Fix a crash when double clicking package files</li>
          <li>Fix live installing firmware</li>
          <li>Get the correct icon size when installing xdg-app bundles on HiDPI</li>
          <li>Hide the kudo details panel for non desktop components</li>
          <li>Load screenshots directly if their URLs point to local files</li>
          <li>Lower the limits for review text</li>
          <li>Make all the plugins more threadsafe</li>
          <li>Make the provenance plugin non-specific to Fedora</li>
          <li>Move header bar button creation into individual pages</li>
          <li>Move the Install &amp; Restart button below the upgrade banner</li>
          <li>Never show star ratings on the category app tiles</li>
          <li>Only show one modal dialog at a time</li>
          <li>Only show the session manager restart if there were any non-live updates</li>
          <li>Properly support multi-line .deb descriptions</li>
          <li>Show a 'Install All' button when all the updates can be installed live</li>
          <li>Show a modal dialog when downloading the distro-upgrade failed</li>
          <li>Show the upgrades banner even if there are no updates to show</li>
          <li>Use a cache file to respect the fedora-distro-upgrades cache-age</li>
          <li>Use GFile instead of a filename when converting apps</li>
        </ul>
        <p>This release also updates translations for many languages.</p>
      </description>
    </release>
    <release date="2016-02-29" version="3.19.91" type="development">
      <description translatable="no">
        <p>This is an unstable release in the 3.19 development series, with the following improvements:</p>
        <ul>
          <li>Add an 'All' subcategory in the category shell</li>
          <li>Add ratings and review functionality for Ubuntu</li>
          <li>Install the xdg-app runtime as required automatically</li>
          <li>Show a confirmation dialog before reporting a review</li>
          <li>Show a guide label for the different star values</li>
          <li>Support installing local xdg-app bundles</li>
        </ul>
        <p>The following bugs are also fixed:</p>
        <ul>
          <li>Correctly identify local packages with sources</li>
          <li>Do not add multiple search results for the same app</li>
          <li>Do not show xdg-app runtimes in the installed panel</li>
          <li>Escape markup before showing modal dialogs</li>
        </ul>
        <p>This release also updates translations for many languages.</p>
      </description>
    </release>
    <release date="2016-02-15" version="3.19.90" type="development">
      <description translatable="no">
        <p>This is an unstable release in the 3.19 development series, with the following improvements:</p>
        <ul>
          <li>Add end-user application review functionality</li>
          <li>Add support for upgrading the OS from one release to another</li>
          <li>Add support for xdg-app and Limba bundles</li>
          <li>Add tags to applications, and explain them in the details page</li>
          <li>Update the list of featured applications on the front page</li>
        </ul>
        <p>The following bugs are also fixed:</p>
        <ul>
          <li>Add a missing tag to the software center metadata file</li>
          <li>PackageKit support is now optional</li>
          <li>Temporarily remove the remove button in the sources dialog</li>
          <li>Use versioned user cache directories to pick up new screenshots</li>
        </ul>
        <p>This release also updates translations for many languages.</p>
      </description>
    </release>
    <release date="2016-01-15" version="3.19.4" type="development">
      <description translatable="no">
        <p>This is an unstable release in the 3.19 development series, with the following improvements:</p>
        <ul>
          <li>Add a link to Wikipedia to explain proprietary and public domain software</li>
          <li>Allow administrators to override the default popular applications</li>
          <li>Improve the interface for device firmware updates and some can be done live</li>
          <li>Make sure Characters and Disks show up in Utilities</li>
          <li>Show 3rd party applications in the search results</li>
          <li>Show a nicer installation dialog when installing local files</li>
          <li>Speed up the application first-start and also speed up switching pages</li>
          <li>Try to show if an application is free software</li>
        </ul>
        <p>The following bugs are also fixed:</p>
        <ul>
          <li>Do not crash on refresh if the fwupd daemon is not available</li>
          <li>Fix installing web applications</li>
          <li>Rework several windows to fit better on small screens</li>
          <li>Use the correct user agent string when downloading firmware</li>
        </ul>
        <p>This release also updates translations for many languages.</p>
      </description>
    </release>
    <release date="2015-11-05" version="3.18.3" type="stable">
      <description translatable="no">
        <p>This stable release fixes the following bugs:</p>
        <ul>
          <li>Use the correct user agent string when downloading firmware</li>
          <li>Fix a crash in the limba plugin</li>
          <li>Fix installing web applications</li>
        </ul>
        <p>This release also updates translations for many languages.</p>
      </description>
    </release>
    <release date="2015-10-15" version="3.18.2" type="stable">
      <description translatable="no">
        <p>This stable release fixes the following bugs:</p>
        <ul>
          <li>Fix a regression that could lead to never finding any updates</li>
          <li>Fix an issue with getting package details for apps without AppData</li>
        </ul>
        <p>This release also updates translations for many languages.</p>
      </description>
    </release>
    <release date="2015-10-13" version="3.18.1" type="stable">
      <description translatable="no">
        <p>This stable release fixes the following bugs:</p>
        <ul>
          <li>Do not force the cache refresh and delete otherwise valid packages</li>
          <li>Fix several potential crashes when navigating and when installing</li>
          <li>Get the new application icon for local packages after installation</li>
          <li>Improve cold start time by only parsing AppStream data once</li>
          <li>Make sure Characters and Disks show up in Utilities</li>
          <li>Only download the fwupd metadata signature once per day</li>
          <li>Show an empty space for no category results</li>
          <li>Show applications without AppData in the installed panel</li>
        </ul>
        <p>This release also updates translations for many languages.</p>
      </description>
    </release>
    <release date="2015-09-21" version="3.18.0" type="stable">
      <description translatable="no">
        <p>This is the first stable release for the GNOME 3.18 desktop!</p>
      </description>
    </release>
    <release date="2015-09-15" version="3.17.92" type="development">
      <description translatable="no">
        <p>This is an unstable release in the 3.17 development series, with the following improvements:</p>
        <ul>
          <li>Fix getting firmware updates by parsing the metadata correctly</li>
          <li>Make the application menu path correct in RTL locales</li>
          <li>Don't keep the application running forever when run as a search provider</li>
        </ul>
        <p>This release also updates translations for many languages.</p>
      </description>
    </release>
    <release date="2015-09-03" version="3.17.91" type="development">
      <description translatable="no">
        <p>This is an unstable release in the 3.17 development series, with the following improvements:</p>
        <ul>
          <li>Better theming for the category sidebar</li>
          <li>Use standard size icon in the about dialog</li>
          <li>Support mouse back button for going back in dialogs</li>
          <li>Fix incorrect alignment on the front page in RTL languages</li>
          <li>Misc other minor bugs fixed</li>
        </ul>
        <p>This release also updates translations for many languages.</p>
      </description>
    </release>
    <release date="2015-08-19" version="3.17.90" type="development">
      <description translatable="no">
        <p>This is an unstable release with the following bugs fixed:</p>
        <ul>
          <li>Use CSS to style the error message details</li>
          <li>Correctly align labels in the Add to Folder dialog</li>
        </ul>
        <p>This release also updates translations for many languages.</p>
      </description>
    </release>
    <release date="2015-08-12" version="3.17.3" type="development">
      <description translatable="no">
        <p>This is an unstable release in the 3.17 development series, with the following improvements:</p>
        <ul>
          <li>Add basic support for Limba bundles</li>
          <li>Automatically download new firmware metadata from LVFS</li>
          <li>Hide updates UI on managed systems</li>
          <li>Show a new notification when security updates remain unapplied</li>
          <li>Show installation progress when installing applications</li>
          <li>Use some new applications to the picked category</li>
        </ul>
        <p>Bugs fixed in this release:</p>
        <ul>
          <li>Do not show applications that are not available when searching by category</li>
          <li>Don't crash when launching an app that has no desktop ID</li>
          <li>Don't show applications without AppData in the category view</li>
          <li>Fix a possible race and crash when loading icons</li>
          <li>Fix locking in the AppStream code to fix several crashes</li>
          <li>Use better error messages on offline update failure</li>
          <li>Withdraw the notification when prepared update gets invalidated</li>
        </ul>
        <p>This release also updates translations for many languages.</p>
      </description>
    </release>
    <release date="2015-06-05" version="3.17.2" type="development">
      <description translatable="no">
        <p>This is an unstable release in the 3.17 development series, with the following improvements:</p>
        <ul>
          <li>Make fwupd dependency automagic</li>
        </ul>
        <p>Bugs fixed in this release:</p>
        <ul>
          <li>Fix a regression from the previous unstable release that made it impossible to install updates</li>
          <li>Fix a crash in the screenshot loader</li>
          <li>Fix a crash in the sources dialog</li>
          <li>Fix a crash when installing rpms that lack description</li>
          <li>Wrap long descriptions in the update dialog</li>
        </ul>
        <p>This release also updates translations for many languages.</p>
      </description>
    </release>
    <release date="2015-05-25" version="3.17.1" type="development">
      <description translatable="no">
        <p>This is the first unstable release in the 3.17 development series, with a number of new features:</p>
        <ul>
          <li>Support getting firmware updates through the fwupd daemon</li>
          <li>Use a smaller number of tiles on the front page on small monitors</li>
          <li>Rework internal modulesets, making it easier to edit the list of featured apps</li>
          <li>Revert back to using a hand-picked list of featured apps</li>
          <li>Several improvements to the sources dialog</li>
          <li>Show better human readable names when searching for font scripts</li>
          <li>Show a spinner while loading the data for the update history dialog</li>
        </ul>
        <p>This release also updates translations for many languages.</p>
      </description>
    </release>
    <release date="2015-05-11" version="3.16.2" type="stable">
      <description translatable="no">
        <p>This release fixes the following bugs:</p>
        <ul>
          <li>Remove redundant OK button from the updates installed notification</li>
          <li>Display a better human readable title for printer drivers</li>
          <li>Show a better UI for offline update failure dialog</li>
          <li>Set default actions for the update done notifications</li>
          <li>Allow searching for packages via the API without appdata</li>
          <li>Fix showing webapps with non-local icons</li>
        </ul>
        <p>This release also updates translations for many languages.</p>
      </description>
    </release>
    <release date="2015-04-14" version="3.16.1" type="stable">
      <description translatable="no">
        <p>This release fixes the following bugs:</p>
        <ul>
          <li>Correctly save HiDPI images to HiDPI directories</li>
          <li>Scroll the contents of the error message dialog</li>
        </ul>
        <p>This release also updates translations for many languages.</p>
      </description>
    </release>
    <release date="2015-03-23" version="3.16.0" type="stable">
      <description translatable="no">
        <p>This stable release marks the release of GNOME 3.16!</p>
      </description>
    </release>
    <release date="2015-03-16" version="3.15.92" type="development">
      <description translatable="no">
        <p>This unstable release adds the following features:</p>
        <ul>
          <li>React to theme changes</li>
          <li>Rebase the HighContrast theme</li>
        </ul>
        <p>This release fixes the following bug:</p>
        <ul>
          <li>Fix HiDPI scale factor calculation</li>
          <li>Align section headings in all views</li>
          <li>Fix 'installed' overlays when using the HighContrast theme</li>
          <li>Fall back to showing the top level category when no sub category exists</li>
          <li>Fix a crash when using the pending applications feature</li>
        </ul>
        <p>This release also updates translations for many languages.</p>
      </description>
    </release>
    <release date="2015-03-02" version="3.15.91" type="development">
      <description translatable="no">
        <p>This unstable release adds the following features:</p>
        <ul>
          <li>Enable kinetic scrolling in updates dialog</li>
        </ul>
        <p>This release fixes the following bug:</p>
        <ul>
          <li>Always ensure that the back entry focus widget is valid</li>
          <li>Don't show small screenshots on HiDPI hardware</li>
          <li>Fix a crash when starting GNOME Software for the first time</li>
          <li>Only show compatible projects when getting the featured list</li>
        </ul>
      </description>
    </release>
    <release date="2015-02-16" version="3.15.90" type="development">
      <description translatable="no">
        <p>This unstable release adds the following features:</p>
        <ul>
          <li>Add a new panel for displaying session service results</li>
          <li>Add a new version of the Modify interface</li>
          <li>Require AppData for all available packages</li>
        </ul>
        <p>This release fixes the following bug:</p>
        <ul>
          <li>Use the new mockups for the 3rd party source install dialogs</li>
        </ul>
      </description>
    </release>
    <release date="2015-01-19" version="3.15.4" type="development">
      <description translatable="no">
        <p>This unstable release adds the following features:</p>
        <ul>
          <li>Fix searching with very small search terms</li>
        </ul>
        <p>This release fixes the following bugs:</p>
        <ul>
          <li>Do case-insensitive searching of suitable keywords</li>
          <li>Fix a crash in the screenshot loader</li>
          <li>Fix a crash when clicking the back button</li>
          <li>Fix searching for keyworks with special chars</li>
          <li>Show an error message when we fail to load details about a local file</li>
        </ul>
      </description>
    </release>
    <release date="2014-11-24" version="3.15.2" type="development">
      <description translatable="no">
        <p>This unstable release adds the following features:</p>
        <ul>
          <li>Show a blurred low-resolution screenshot while loading the HiDPI one</li>
        </ul>
        <p>This release fixes the following bugs:</p>
        <ul>
          <li>Do not show a random white line above the star rating widget</li>
          <li>Do not show empty app boxes if no popular results are available</li>
          <li>Do not try to download local web-app icons</li>
          <li>Use blue stars for the user-ratings rather than gold</li>
        </ul>
      </description>
    </release>
  </releases>
  <provides>
    <id>gnome-software.desktop</id>
  </provides>
  <kudos>
    <kudo>HiDpiIcon</kudo>
    <kudo>ModernToolkit</kudo>
    <kudo>Notifications</kudo>
    <kudo>SearchProvider</kudo>
  </kudos>
  <url type="bugtracker">https://gitlab.gnome.org/GNOME/gnome-software/-/issues</url>
  <url type="donation">https://www.gnome.org/donate/</url>
  <url type="homepage">https://apps.gnome.org/Software</url>
  <url type="translate">https://wiki.gnome.org/TranslationProject</url>
  <url type="vcs-browser">https://gitlab.gnome.org/GNOME/gnome-software/</url>
  <update_contact>richard_at_hughsie.com</update_contact>
  <compulsory_for_desktop>GNOME</compulsory_for_desktop>
  <project_group>GNOME</project_group>
  <translation type="gettext">gnome-software</translation>
  <!-- developer_name tag deprecated with Appstream 1.0 -->
  <developer_name>The GNOME Project</developer_name>
  <developer id="gnome.org">
    <name>The GNOME Project</name>
  </developer>
  <content_rating type="oars-1.1">
    <content_attribute id="social-chat">moderate</content_attribute>
    <content_attribute id="social-info">mild</content_attribute>
  </content_rating>
  <launchable type="desktop-id">org.gnome.Software.desktop</launchable>
</component><|MERGE_RESOLUTION|>--- conflicted
+++ resolved
@@ -66,55 +66,6 @@
    Validate with `appstreamcli validate *.metainfo.xml`
   -->
   <releases>
-<<<<<<< HEAD
-    <release date="2024-01-05" version="45.3" type="stable">
-      <description>
-        <p>This is a stable release with the following changes:</p>
-        <ul>
-          <li>Recognize links in package update descriptions</li>
-          <li>Increase speed of load of the category pages</li>
-          <li>Fix deadlock when cancelling app update</li>
-        </ul>
-        <p>This release also updates translations:</p>
-        <ul>
-          <li>Chinese (Taiwan) (Andre Klapper)</li>
-          <li>Persian (Danial Behzadi)</li>
-        </ul>
-      </description>
-    </release>
-    <release date="2023-12-01" version="45.2" type="stable">
-      <description>
-        <p>This is a stable release with translations update:</p>
-        <ul>
-          <li>Catalan (Jordi Mas)</li>
-          <li>Czech (Daniel Rusek)</li>
-          <li>Friulian (Fabio Tomat)</li>
-          <li>Georgian (Ekaterine Papava)</li>
-          <li>Russian (Artur S0)</li>
-          <li>Vietnamese (Ngọc Quân Trần)</li>
-        </ul>
-      </description>
-    </release>
-    <release date="2023-10-20" version="45.1" type="stable">
-      <description>
-        <p>This is a stable release with the following changes:</p>
-        <ul>
-          <li>Various styling fixes</li>
-          <li>Report PackageKit GPG-related errors in the GUI</li>
-          <li>Flatpak permission checks improvements</li>
-          <li>Optimize loading of the details page</li>
-        </ul>
-        <p>This release also updates translations:</p>
-        <ul>
-          <li>Catalan (Jordi Mas)</li>
-          <li>Chinese (Taiwan) (Cheng-Chia Tseng)</li>
-          <li>English (United Kingdom) (Bruce Cowan)</li>
-          <li>Esperanto (Kristjan SCHMIDT)</li>
-          <li>French (Irénée THIRION)</li>
-          <li>Friulian (Fabio Tomat)</li>
-          <li>Romanian (Florentina Mușat)</li>
-          <li>Turkish (Sabri Ünal)</li>
-=======
     <release date="2024-01-09" version="46~beta" type="development">
       <description>
         <p>This is an unstable release with the following changes:</p>
@@ -170,7 +121,6 @@
           <li>Turkish (Emin Tufan Çetin, Sabri Ünal)</li>
           <li>Ukrainian (Yuri Chornoivan)</li>
           <li>Vietnamese (Ngọc Quân Trần)</li>
->>>>>>> 3e5dfc8c
         </ul>
       </description>
     </release>
