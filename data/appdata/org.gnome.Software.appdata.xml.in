<?xml version="1.0" encoding="UTF-8"?>
<!-- Copyright 2013-2016 Richard Hughes <richard@hughsie.com> -->
<component type="desktop">
  <id>org.gnome.Software.desktop</id>
  <metadata_license>CC0-1.0</metadata_license>
  <project_license>GPL-2.0+</project_license>
  <name>GNOME Software</name>
  <summary>Application manager for GNOME</summary>
  <description>
    <p>
      Software allows you to find and install new applications and system
      extensions and remove existing installed applications.
    </p>
    <p>
      GNOME Software showcases featured and popular applications with useful
      descriptions and multiple screenshots per application.
      Applications can be found either through browsing the list of categories
      or by searching.
      It also allows you to update your system using an offline update.
    </p>
  </description>
  <screenshots>
    <screenshot height="675" width="1200" type="default">
      <image>https://git.gnome.org/browse/gnome-software/plain/data/appdata/ss-overview.png</image>
      <caption>Overview panel</caption>
    </screenshot>
    <screenshot height="675" width="1200">
      <image>https://git.gnome.org/browse/gnome-software/plain/data/appdata/ss-details.png</image>
      <caption>Details panel</caption>
    </screenshot>
    <screenshot height="675" width="1200">
      <image>https://git.gnome.org/browse/gnome-software/plain/data/appdata/ss-installed.png</image>
      <caption>Installed panel</caption>
    </screenshot>
    <screenshot height="675" width="1200">
      <image>https://git.gnome.org/browse/gnome-software/plain/data/appdata/ss-updates.png</image>
      <caption>Updates panel</caption>
    </screenshot>
    <screenshot height="675" width="1200">
      <image>https://git.gnome.org/browse/gnome-software/plain/data/appdata/ss-updates-details.png</image>
      <caption>The update details</caption>
    </screenshot>
  </screenshots>

  <!--
   Validate with `appstream-util validate *.appdata.xml`
  -->
  <releases>
<<<<<<< HEAD
    <release date="2019-11-25" version="3.34.2">
      <description>
        <p>
          This is a stable release with the following changes:
        </p>
        <ul>
          <li>Do not show a crazy error when installing packages</li>
          <li>Do not show non-applications in the installed panel</li>
          <li>Download Flatpak updates in the correct installation</li>
          <li>Fix a potential threading crash when using flatpak</li>
          <li>Fix a small memory leaks</li>
          <li>Set the shell extension origin correctly in all cases</li>
          <li>Speed up flatpak loading in some situations</li>
        </ul>
        <p>This release also updates existing translations.</p>
      </description>
    </release>
    <release date="2019-10-07" version="3.34.1">
      <description>
        <p>
          This is a stable release with the following changes:
        </p>
        <ul>
          <li>Fix firmware updates where the device needed a manual detach</li>
          <li>Fix installing webapps</li>
          <li>Fix signal blocking for search</li>
          <li>Fix third party repo enabling</li>
          <li>Hide the shortcut buttons for parentally filtered apps</li>
          <li>Make disabled flatpak remote enabling work</li>
          <li>Show snap channels as app alternates</li>
          <li>Show the correct application when clicking from the GNOME Shell menu</li>
        </ul>
        <p>This release also updates existing translations.</p>
=======
    <release date="2020-02-19" version="3.35.91">
      <description>
        <p>
          This is an unstable stable release with the following changes:
        </p>
        <ul>
          <li>Add an info bar about automatic updates</li>
          <li>Avoid rpm-ostree downgrade error when doing distro upgrade</li>
          <li>Click on stars to open review dialog in the details view</li>
          <li>Fix loading of icons from AppStream YAML</li>
          <li>Fix weird font sizes in the batter</li>
          <li>Hide any in-app notifications when closing the main window</li>
          <li>Integrate better with snapd</li>
          <li>Only ignore flatpak estimated progress if >10%</li>
          <li>Remove color stripes on categories in the Explore page</li>
          <li>Remove support for Shell extensions</li>
          <li>Remove webapp support</li>
          <li>Reset star rating when loading an unrated app</li>
          <li>Sort applications using locale based algorithms</li>
          <li>Stop snaps from being automatically updated</li>
        </ul>
        <p>This release also adds and updates existing translations.</p>
      </description>
    </release>
    <release date="2019-11-25" version="3.35.2">
      <description>
        <p>
          This is an unstable stable release with the following changes:
        </p>
        <ul>
          <li>Add missing OARS content rating descriptions</li>
          <li>Add new plugin for restricting access to apps</li>
          <li>Avoid a UI crash when switching modes</li>
          <li>Build libmalcontent dependency on Fedora CI</li>
          <li>Correctly distinguish empty content ratings from missing ones</li>
          <li>Correctly set the application state if autoupdate is in progress</li>
          <li>Do not show a crazy error when installing packages</li>
          <li>Do not show non-applications in the installed panel</li>
          <li>Download Flatpak updates in the correct installation</li>
          <li>Expose snap channels as app alternates</li>
          <li>Fix a crash on 32-bit systems</li>
          <li>Fix langpacks autoinstall on Fedora SilverBlue</li>
          <li>Fix manual detach when updating removable device firmware</li>
          <li>Fix third party repo enabling not working</li>
          <li>Hide add/remove shortcut buttons for parentally filtered apps</li>
          <li>Improve some front page banners</li>
          <li>Invalidate caches when adding or removing remotes</li>
          <li>Make flatpak more thread-safe to fix some crashes</li>
          <li>Match the exact ID when refining a wildcard</li>
          <li>Only set the app row's buttons as destructive when they remove an app</li>
          <li>Remove hardcoded-featured plugin</li>
          <li>Remove the app folder functionality as this is now built-in to the shell</li>
          <li>Remove the banner editor as this is now an app on it's own</li>
          <li>Rework age ratings handling to avoid hard-coded list</li>
          <li>Set the shell extension origin correctly in all cases</li>
          <li>Show the channel for snaps</li>
          <li>Speed up the flatpak plugin in some situations</li>
          <li>Use plugin API to launch apps from install notification.</li>
        </ul>
        <p>This release also adds and updates existing translations.</p>
>>>>>>> 64287dd1
      </description>
    </release>
    <release date="2019-09-09" version="3.34.0">
      <description>
        <p>
          This is a stable release with the following changes:
        </p>
        <ul>
          <li>Add a link to the privacy policy in the review dialog</li>
          <li>Add and improve many overview banners</li>
          <li>Add support for download scheduling using Mogwai</li>
          <li>Allow installing locale data automatically</li>
          <li>Allow snaps to be shown by AppStream ID</li>
          <li>Don't apply drop shadow on stock symbolic icons</li>
          <li>Don't install queued apps when the network changes and is metered</li>
          <li>Fix the 'localised in my language' kudo</li>
          <li>Hide addons that are not available in repos</li>
          <li>Localize ESRB content rating strings</li>
          <li>Never show the installation progress bar going backwards</li>
          <li>Notify the user when an application can escape the sandbox</li>
          <li>Refactor screenshots and hide those unavailable when offline</li>
          <li>Select the rating systems selected based by territory</li>
          <li>Use smaller default size for main window when required</li>
        </ul>
        <p>This release also adds and updates existing translations.</p>
      </description>
    </release>
    <release date="2019-07-11" version="3.32.4">
      <description>
        <p>
          This is a stable release with the following changes:
        </p>
        <ul>
          <li>Fix an issue that led to some packages with multiple appdata files not correctly showing up on the updates page</li>
          <li>Fix various problems with flatpak branch handling that were causing issues with freedesktop.org runtime updates</li>
          <li>Fix flatpak update versions to correctly show up</li>
          <li>Various other minor bug fixes</li>
        </ul>
      </description>
    </release>
    <release date="2019-05-24" version="3.32.3">
      <description>
        <p>
          This is a stable release with the following changes:
        </p>
        <ul>
          <li>Add missing XbSilo locking, hopefully fixing a large number of reported crashes</li>
          <li>Fix a regression that caused the fonts category to go missing</li>
          <li>Show a placeholder on the details page when we don't have the actual icon</li>
          <li>Plug a large memory leak</li>
          <li>Use nicer arrows for version numbers on the updates page</li>
          <li>Fix an issue that led to screenshots not being correctly scaled on hidpi</li>
          <li>flatpak: Fix several double-uses of GErrors</li>
          <li>flatpak: Handle failure of a libflatpak function updating permissions</li>
          <li>rpm-ostree: Implement what-provides decompose</li>
        </ul>
      </description>
    </release>
    <release date="2019-05-07" version="3.32.2">
      <description>
        <p>
          This is a stable release with the following changes:
        </p>
        <ul>
          <li>Avoid showing a review more than once</li>
          <li>Correctly update progress bar when downloading packagekit distro upgrades</li>
          <li>Fix a crash when closing the updates dialog before the content has loaded</li>
          <li>Fix CTRL+F not working right in certains conditions</li>
          <li>Set 022 umask to make sure flatpak system helper process can read the files we've written</li>
          <li>rpm-ostree: Implement getting the repo list, and enabling and disabling repos</li>
          <li>rpm-ostree: Implement provides search</li>
          <li>rpm-ostree: Make layered apps not discoverable in the UI</li>
          <li>Various other minor bug fixes</li>
        </ul>
        <p>This release also updates translations.</p>
      </description>
    </release>
    <release date="2019-04-15" version="3.32.1">
      <description>
        <p>
          This is a stable release with the following changes:
        </p>
        <ul>
          <li>Add drop shadows to app icons</li>
          <li>Various fixes to initial loading screen</li>
          <li>Show a generic icon instead of empty space if we failed to load the app icon</li>
          <li>Update featured banners for Maps and Blender</li>
          <li>Update featured app IDs</li>
          <li>Fix a crash due to missing locking</li>
          <li>Fix missing back button under certain conditions</li>
          <li>Fix loading AppSteam data from .yml.gz files</li>
          <li>Fix an issue that caused flatpak repo to not be correctly shown when it matched an existing packagekit repo name</li>
          <li>Hide the fwupd Vendor repo in the repos dialog</li>
        </ul>
        <p>This release also updates translations.</p>
      </description>
    </release>
    <release date="2019-03-11" version="3.32.0">
      <description>
        <p>
          This is the first stable release for GNOME 3.32. Notable changes compared to 3.30 include:
        </p>
        <ul>
          <li>Appstream parsing is completely rewritten and now uses the new libxmlb library, instead of appstream-glib</li>
          <li>Improved handling for apps that are available from multiple sources, e.g. as a flatpak from Flathub, as a flatpak from Fedora, and as an RPM package</li>
          <li>New source selection drop down on the details pages</li>
          <li>Flatpak apps now list the permissions they need on the details pages, and also show new permissions when updating</li>
          <li>The flatpak backend received a large number of bug fixes</li>
          <li>The rpm-ostree backend has grown many new features and bug fixes, including support for installing layered packages and doing distro upgrades</li>
          <li>Numerous fixes for error reporting, including making error messages more useful and avoiding showing network errors from background operations</li>
          <li>The items in the app menu were all moved to the window menu</li>
          <li>New redesigned icon</li>
        </ul>
      </description>
    </release>
    <release date="2019-03-05" version="3.31.92">
      <description>
        <p>
          This is an unstable release in the 3.31 development series,
          marking the end of the development cycle. Next release will be 3.32.0!
        </p>
        <ul>
          <li>Add two missing description strings for flatpak permissions</li>
          <li>Only show permissions for flatpak apps and not for e.g. fonts</li>
          <li>Fix flatpak permissions to correctly show up for available apps</li>
          <li>Hide various details page items that don't make sense when showing .flatpakrepo files</li>
          <li>Fix an issue that caused descriptions to sometimes not get correctly loaded</li>
          <li>Sort the items in the Source drop down</li>
          <li>Don't show error notifications for background download and refresh errors</li>
          <li>Fix an issue that could cause an explosion of "A restart is required" notifications</li>
          <li>Various flatpak plugin fixes to make it correctly match the data when multiple flatpak repos are available</li>
          <li>Fix the rpm-ostree plugin to correctly convert remote dbus errors</li>
        </ul>
        <p>This release also updates translations.</p>
      </description>
    </release>
    <release date="2019-02-24" version="3.31.90">
      <description>
        <p>
          This is an unstable release in the 3.31 development series,
          with the following improvements:
        </p>
        <ul>
          <li>Fix showing the installed check mark on tiles</li>
          <li>Fix crashes in the packagekit plugin due to missing locking</li>
          <li>Add back support for appstream data in /var/{cache,lib}/app-info directories that accidentally got left out with the libxmlb rewrite</li>
          <li>Update the featured banner for gnome-chess</li>
          <li>Fix the details page alignment when only one screenshot is shown</li>
          <li>Move the Update button to the right hand side on the details page</li>
          <li>Fix enabling repos when installing codecs through the extras page</li>
          <li>Remove the Sundry folder and sync the apps in the Utilities folder with gnome-menus 3.31.90</li>
          <li>Improve various content rating texts</li>
          <li>Drop workarounds for locales with codesets</li>
          <li>Use the currently selected icon theme for stock icons</li>
          <li>Don't hide compulsory apps in the category views</li>
          <li>Use the SPDX-License-Identifier in all source files</li>
          <li>Remove various useless error prefixes, making flatpak and packagekit error messages shorter and easier to read</li>
          <li>flatpak: Show the installation type (user, system) in the Source dropdown</li>
          <li>flatpak: Let apps control the name suffix/prefix they have and don't force (Nightly) suffix for everything on the master branch</li>
          <li>flatpak: Various fixes for matching flatpaks to appstream entries</li>
          <li>flatpak: Distinguish between the same app coming from multiple remotes</li>
          <li>rpm-ostree: Correctly resolve installed appdata files to package names</li>
          <li>rpm-ostree: Hook up percentage progress for install and remove</li>
          <li>rpm-ostree: Implement layered package install</li>
          <li>rpm-ostree: Implement locally downloaded rpm install</li>
          <li>rpm-ostree: Show the source of the packages when installing layered packages</li>
          <li>rpm-ostree: Various fixes making things more robust</li>
          <li>snap: Use new media API</li>
        </ul>
        <p>This release also updates translations.</p>
      </description>
    </release>
    <release date="2019-01-16" version="3.31.2">
      <description>
        <p>
          This is an unstable release in the 3.31 development series,
          with the following improvements:
        </p>
        <ul>
          <li>Show permissions for installed flatpaks, and new permissions for updates</li>
          <li>Use libxmlb to parse AppStream XML, making gnome-software start up faster and use less memory</li>
          <li>Update the app icon</li>
          <li>Update categories for ESRA rating system</li>
          <li>Improve various error messages to have more details</li>
          <li>Fix an issue that caused incorrect version numbers to be shown for installed flatpaks</li>
          <li>Fix various thread safety related crashes</li>
          <li>Fix row unrevealing to not leave behind 2 pixels on the updates page</li>
          <li>Make the refresh button to actually refresh packagekit cache</li>
          <li>Fix various issues that could lead to cache refresh getting stuck</li>
          <li>Show updates available notifications even when automatic updates are disabled</li>
          <li>Fix counting apps in the updates applied notification</li>
          <li>Improve packagekit update loading code, hopefully making it more robust</li>
          <li>Fix an issue that could lead to the packagekit plugin activating on rpm-ostree based systems</li>
          <li>Switch flatpak updates to use a single transaction, which lets us share more code (and bugs) with the command line flatpak utility</li>
          <li>Fix various issues with transitioning from the "Download" state to "Restart &amp; Update"</li>
          <li>Don't error out from update downloads if the ODRS server is unavailable</li>
          <li>Fix old updates accumulating in the OS Updates item</li>
          <li>Various flatpakref installation fixes</li>
          <li>Fix opening the details page when clicking on "Show Details" in GNOME Shell</li>
          <li>Fix opening shell extensions details from GNOME Tweaks</li>
          <li>Various fixes for initial loading state</li>
          <li>Add a separate "Download" step for packagekit offline updates, so that "Restart &amp; Update" is instant</li>
          <li>Fix a version comparison issue that led to package updates sometimes showing as downgrades in the OS Updates section (this needs latest appstream-glib)</li>
          <li>Show the refresh button when the updates page is in the failed state</li>
          <li>Notify about offline updates only after they are fully downloaded</li>
          <li>Fix a memory corruption issue on 32-bit arches that made gnome-software very crashy</li>
          <li>Fix an issue with stuck back button on the details page after closing and reopening gnome-software</li>
          <li>Make distro upgrades to Fedora N+2 release show up correctly</li>
          <li>Various flatpak plugin fixes</li>
          <li>Allow opening CAB files that include more than one update</li>
          <li>Fix critical warnings when quickly switching between category pages</li>
          <li>Small memory leak fixes</li>
        </ul>
        <p>This release also updates translations.</p>
      </description>
    </release>
    <release date="2018-10-09" version="3.31.1">
      <description>
        <p>
          This is an unstable release in the 3.31 development series,
          with the following improvements:
        </p>
        <ul>
          <li>Icon redesign</li>
          <li>Switch to using window menus instead of app menu</li>
          <li>Add a source selection drop down to details pages</li>
          <li>Move the search button to the left side in the header bar</li>
          <li>Various other minor UI tweaks</li>
          <li>GtkBuilder UI file changes to pave the way for an eventual GTK4 port (please file issues for any UI layout regressions if you notice any!)</li>
          <li>Various internal plugin loader fixes and cleanups</li>
          <li>Remove the steam plugin</li>
          <li>Simplify the details page loading</li>
          <li>Fix an issue that caused icons to not get loaded for locally installed flatpaks</li>
          <li>Update Fedora distro upgrades text</li>
          <li>Avoid a critical warning in the fwupd plugin when the device vendor is not set</li>
          <li>Show verified developers for snaps</li>
        </ul>
        <p>This release also updates translations.</p>
      </description>
    </release>
    <release date="2018-10-05" version="3.30.2">
      <description>
        <p>
          This is a stable release with the following changes:
        </p>
        <ul>
          <li>Localize the polkit policy file</li>
          <li>Display ongoing app-installation at top of the list</li>
          <li>Update apps in display order</li>
          <li>Fix autoupdates triggering in a feedback loop</li>
          <li>Tweak the prefs dialog layout</li>
          <li>Various fixes to the flatpak plugin, making its state keeping more robust</li>
          <li>Fix flatpak errors to show up instead of a generic "Aborted" error</li>
          <li>Avoid triggering reboots for online updatable apps (flatpak)</li>
          <li>Make rpm-ostree updates work again</li>
          <li>Fix an issue that caused duplicate lines in 'OS Updates' on rpm-ostree based systems</li>
          <li>Compiler warning fixes</li>
        </ul>
        <p>This release also updates translations.</p>
      </description>
    </release>
    <release date="2018-09-25" version="3.30.1">
      <description>
        <p>
          This is a stable release with the following changes:
        </p>
        <ul>
          <li>Fix an issue that caused duplicate lines in 'OS Updates'</li>
          <li>Filter the application restart notification to actual desktop apps</li>
          <li>Fix an issue that caused automatic updates to fail during download phase</li>
          <li>Avoid showing duplicates in the featured apps when an app is available as both flatpak and a package</li>
          <li>Fix an issue that caused gnome-software to use 100% of CPU when doing automatic updates</li>
          <li>Lower IO priority for gnome-software so that other apps stay responsive during flatpak installs</li>
          <li>Various fixes and wording changes to automatic updates notifications</li>
          <li>Only show "Examine Disk" button when baobab is available</li>
          <li>Leak and correctness fixes in the snap plugin</li>
        </ul>
        <p>This release also updates translations.</p>
      </description>
    </release>
    <release date="2018-09-04" version="3.30.0">
      <description>
        <p>
          This is the first stable release for GNOME 3.30.
        </p>
      </description>
    </release>
    <release date="2018-08-28" version="3.29.92">
      <description>
        <p>
          This is an unstable release in the 3.27 development series,
          with the following improvements:
        </p>
        <ul>
          <li>Do not go 'back' to a previous application details panel</li>
          <li>Don't crash if when getting the fwupd locked status</li>
          <li>Download updates automatically when required</li>
          <li>Fix dark theme support</li>
          <li>Hide screenshot and support widgets when no screenshots</li>
          <li>Ignore non-interactive generic errors</li>
          <li>Implement distro upgrade downloading when using rpm-ostree</li>
          <li>Only update the update check timestamp when it succeeds</li>
          <li>Open the WiFi panel when clicking the Network Settings button</li>
          <li>Rotate featured apps on the overview page</li>
          <li>Simplify the updates panel</li>
          <li>Use FlatpakTransaction to install, remove and update</li>
          <li>Use new display name for the Snap publisher</li>
          <li>Use the full name for the ESRB ratings descripion</li>
        </ul>
        <p>This release also updates translations.</p>
      </description>
    </release>
    <release date="2018-03-05" version="3.29.1">
      <description>
        <p>
          This is an unstable release in the 3.27 development series,
          with the following improvements:
        </p>
        <ul>
          <li>Show a better notification when a local file or URI is not supported</li>
          <li>snap: Use ODRS for reviews</li>
        </ul>
        <p>This release also updates translations.</p>
      </description>
    </release>
    <release date="2018-05-09" version="3.28.2">
      <description>
        <p>
          This is a stable release with the following changes:
        </p>
        <ul>
          <li>Add a warning when enabling the LVFS remote</li>
          <li>Show a notification when failing to open an url or a local file</li>
          <li>Fix multiple flatpak refreshes with new libflatpak</li>
          <li>Build fixes for FreeBSD</li>
          <li>Icon loading fixes for snap</li>
        </ul>
        <p>This release also updates translations.</p>
      </description>
    </release>
    <release date="2018-04-09" version="3.28.1">
      <description>
        <p>
          This is a stable release with the following changes:
        </p>
        <ul>
          <li>Fix a regression with opening results from gnome-shell search</li>
          <li>Show "Source: " tag in gnome-shell search when we have multiple matches</li>
          <li>Improve unknown license tag color scheme on details page</li>
          <li>Don't show installed icon on app tiles while still installing</li>
          <li>Fix empty items appearing under OS Updates</li>
          <li>Fix a regression that caused duplicate results in codec search</li>
          <li>Fix an issue with passing username/password to packagekit proxy</li>
          <li>Avoid crashing during first run with no network access</li>
          <li>A number of rpm-ostree fixes, making it possible to trigger offline updates</li>
          <li>Stop searching multiple times on search page</li>
          <li>Update Fedora third party repositories "Find out more..." link</li>
          <li>Fix an issue with in-app notifications failing with invalid markup errors</li>
          <li>Improve purchase failure handling for the snap store</li>
          <li>Fix a possible crash in snap plugin when adding screenshots</li>
          <li>Various other crash and correctness fixes</li>
        </ul>
        <p>This release also updates translations.</p>
      </description>
    </release>
    <release date="2018-03-12" version="3.28.0">
      <description>
        <p>
          This is the first stable release for GNOME 3.28,
          with the following improvements:
        </p>
        <ul>
          <li>Fix the build on NixOS</li>
          <li>Fix purchasing not working after authentication</li>
          <li>Revert a commit that led to flatpak updates failing without any feedback</li>
          <li>Make front page featured tile corners round to match other tiles</li>
          <li>Fix in-app notification close button alignment</li>
          <li>Several fixes to make error notifications more useful</li>
          <li>snap: Fix invalid metadata after cancelled refine</li>
          <li>snap: Launch command line snaps with 'snap run'</li>
        </ul>
        <p>This release also updates translations.</p>
      </description>
    </release>
    <release date="2018-03-05" version="3.27.92">
      <description>
        <p>
          This is an unstable release in the 3.27 development series,
          marking the end of the development cycle. Next release will be 3.28.0!
        </p>
        <ul>
          <li>Removal of global plugin cache, simplifying gnome-software internals</li>
          <li>Software Repositories dialog got another batch of improvements and UI changes</li>
          <li>GNOME Shell Extensions repository and fwupd repositories are now shown in the Software Repositories dialog</li>
          <li>Shell extensions handling through PackageKit was improved, fixing a long standing bug where we were unable to remove shell extension packages</li>
          <li>Category page rewrite that landed earlier this cycle went through UI review and got a number of fixes</li>
          <li>Package version comparison in the updates dialog was fixed and should no longer incorrectly show updates as downgrades</li>
          <li>Distro upgrade notifications are now rate limited to once per week</li>
          <li>Install buttons in codec install view that got lost in the 3.22 cycle are now back</li>
          <li>Various paper cuts with distro upgrades were fixed</li>
          <li>Various fixes to installing apps from yum repos that have enabled=0 enabled_metadata=1</li>
          <li>Various other correctness and warning fixes</li>
          <li>Distros: Minimum supported fwupd version is now 1.0.3</li>
          <li>Distros: We've released PackageKit 1.1.9 that has string changes to match gnome-software 3.28</li>
        </ul>
        <p>This release also updates translations.</p>
      </description>
    </release>
    <release date="2018-02-14" version="3.27.90">
      <description>
        <p>
          This is an unstable release in the 3.27 development series,
          with the following improvements:
        </p>
        <ul>
          <li>The Software Sources dialog was renamed to Software Repositories and rewritten</li>
          <li>Fedora Workstation third party repository handling was rewritten and should be more robust</li>
          <li>Improved handling of metered network connections, making sure we cancel any downloads when changing to a metered connection</li>
          <li>Limit the number of parallel operations depending on the installed CPU</li>
          <li>Improved handling of pending installs when there's no network connection</li>
          <li>Unused ostree and rpm plugins were dropped</li>
          <li>Switch from GtkSpell to gspell</li>
          <li>Improve alignment on the updates page</li>
          <li>Do not show missing screenshot error for fonts that have screenshots</li>
          <li>Fix various issues on Ubuntu when purchasing apps</li>
          <li>Fix an issue that led to duplicate categories appearing on the overview page</li>
          <li>Various memory leak and correctness fixes</li>
        </ul>
        <p>This release also updates translations.</p>
      </description>
    </release>
    <release date="2018-01-08" version="3.27.4">
      <description>
        <p>
          This is an unstable release in the 3.27 development series,
          with the following improvements:
        </p>
        <ul>
          <li>Add missing locking to gs_plugin_cache_remove(), fixing a possible crash</li>
          <li>Fix various memory leaks spotted by valgrind</li>
          <li>Fix a possible crash triggered by the fwupd plugin</li>
          <li>Do not emit critical warnings when reviewing OS Updates</li>
          <li>fwupd: Use the custom user-agent when downloading firmware</li>
          <li>overview page: Fix a crash when we have no featured apps</li>
          <li>packagekit: Implement repository enabling</li>
          <li>Fix hover CSS for "unknown" and "nonfree" license buttons</li>
        </ul>
        <p>This release also updates translations.</p>
      </description>
    </release>
    <release date="2017-11-13" version="3.27.3">
      <description>
        <p>
          This is an unstable release in the 3.27 development series,
          with the following improvements:
        </p>
        <ul>
          <li>Fix crashes in the repos plugin due to missing locking</li>
          <li>Add translated strings for the new OARS v1.1 additions</li>
          <li>Work around Firefox deleting rpm/deb files downloaded to /tmp when closing</li>
          <li>Log errors to console when starting from command line</li>
          <li>Do not enable distro-upgrades when updates are disabled</li>
          <li>Do not require the user to keep clicking 'More reviews' after each click</li>
          <li>Fix a critical when updating (flatpak) packages live</li>
          <li>fwupd: Do not crash when trying to list a locked device</li>
          <li>fwupd: Prepend the vendor name to the device name if not included</li>
          <li>Improve SPDX ID parsing when working out if it is 'free'</li>
          <li>packagekit: Do not crash when getting an invalid ID from PackageKit</li>
          <li>packagekit: Support apt:// URLs</li>
          <li>Various fixes to the snap plugin</li>
          <li>Do not crash when closing the source dialog while it is loading</li>
        </ul>
        <p>This release also updates translations.</p>
      </description>
    </release>
    <release date="2017-11-13" version="3.27.2">
      <description>
        <p>
          This is an unstable release in the 3.27 development series,
          with the following improvements:
        </p>
        <ul>
          <li>Redesigned category view</li>
          <li>Better notifications for completed distro upgrades</li>
          <li>Number of test suite fixes to pave way for continuous integration tests</li>
          <li>Improved support for running on low res displays</li>
          <li>Various fixes to internal state handling</li>
          <li>Allow linking to specified proprietary licenses</li>
          <li>Don't use versioned subdirectories under ~/.cache/gnome-software</li>
          <li>Only show in-app notifications for interactive user actions</li>
          <li>Various fixes for flatpak, fwupd, and snap support</li>
        </ul>
        <p>This release also updates translations.</p>
      </description>
    </release>
    <release date="2017-11-09" version="3.26.2">
      <description>
        <p>
          This is a stable release with the following changes:
        </p>
        <ul>
          <li>Various fixes to cancellable handling, making it more robust to cancel install/remove operations</li>
          <li>Fix a common crash in Fedora distro upgrades plugin</li>
          <li>Fix showing N+2 Fedora upgrades</li>
          <li>Fix flatpak updates inadvertently triggering a reboot</li>
          <li>Revert plugin GType registering changes that broke app "adopting"</li>
          <li>Various flatpak plugin fixes</li>
          <li>Various snap plugin fixes</li>
          <li>Bump fwupd required dep to 0.9.7 and support building with new 1.0.0 API</li>
          <li>Avoid erroring out for operations that return more than 500 results (distro upgrades, getting gnome-shell extensions list)</li>
          <li>Fix a few memory leaks</li>
        </ul>
        <p>This release also updates translations.</p>
      </description>
    </release>
    <release date="2017-10-02" version="3.26.1">
      <description>
        <p>
          This is a stable release with the following changes:
        </p>
        <ul>
          <li>Fix memory leak in "external appstream" plugin</li>
          <li>Don't translate an icon name in the Punjabi translation</li>
          <li>Fix critical warning in the fwupd plugin if the update URI isn't set</li>
          <li>Fix Addon categories not showing</li>
          <li>Fix crash in PackageKit plugin if reporting progress with no current application</li>
          <li>Revert a change in the snapd plugin which can cause operations to fail or hang in some situations</li>
        </ul>
        <p>This release also updates translations.</p>
      </description>
    </release>
    <release date="2017-09-11" version="3.26.0">
      <description>
        <p>
          This is the first stable release for GNOME 3.26,
          with the following improvements:
        </p>
        <ul>
          <li>Use the new fwupd API in 0.9.7 to avoid when a reboot is required</li>
          <li>Pass the complete proxy settings to PackageKit</li>
        </ul>
        <p>The following bugs are also fixed:</p>
        <ul>
          <li>Do not crash when emitting an uncommon error message</li>
          <li>Do not show a critical warning with new versions of fwupd</li>
          <li>Do not show an error for a remote-less flatpakref application</li>
          <li>Don't refine PackageKit packages after we've been cancelled</li>
          <li>Fix a possible crash on 32 bit systems</li>
          <li>Fix GNOME Shell search results for snap applications</li>
          <li>Properly disable shell-extensions when not running GNOME Shell</li>
        </ul>
        <p>This release also updates translations.</p>
      </description>
    </release>
    <release date="2017-08-21" version="3.25.91">
      <description>
        <p>
          This is an unstable release in the 3.25 development series,
          with the following improvements:
        </p>
        <ul>
          <li>Add a simple donation button on the details page</li>
        </ul>
        <p>The following bugs are also fixed:</p>
        <ul>
          <li>Allow plugins to say that installation cannot be cancelled</li>
          <li>Fix displaying the info bar for the Shell Extensions category</li>
          <li>Use first featured snap as the featured app</li>
        </ul>
        <p>This release also updates translations.</p>
      </description>
    </release>
    <release date="2017-08-07" version="3.25.90">
      <description>
        <p>
          This is an unstable release in the 3.25 development series,
          with the following improvements:
        </p>
        <ul>
          <li>Add a simple donation button on the details page</li>
        </ul>
        <p>The following bugs are also fixed:</p>
        <ul>
          <li>Do not crash if the child schema is invalid</li>
          <li>Don't log a warning when clicking the the 'more results' search entry</li>
          <li>Fixed subcategory names localization</li>
          <li>Ensure flatpak remote names are valid</li>
          <li>Fix critical warning with new versions of the fwupd daemon</li>
        </ul>
        <p>This release also updates translations.</p>
      </description>
    </release>
    <release date="2017-07-21" version="3.25.4">
      <description>
        <p>
          This is an unstable release in the 3.25 development series,
          with the following improvements:
        </p>
        <ul>
          <li>Add new rpm-ostree integration for Fedora Atomic Workstation</li>
          <li>Install the Flatpak runtime as part of the application install phase</li>
          <li>Split OS updates up into multiple sections and show the target version</li>
          <li>Support compatibility IDs when getting reviews from the ODRS</li>
        </ul>
        <p>The following bugs are also fixed:</p>
        <ul>
          <li>Cancel plugin jobs if they take too much time</li>
          <li>Correctly find already installed flatpak runtimes</li>
          <li>Do not show an error for a flatpakref when broken remotes exist</li>
          <li>Don't show the screenshot section for runtimes</li>
          <li>Fix authentication prompt not showing when using snapd</li>
          <li>Make license buttons buttons actually look clickable</li>
          <li>Make the review moderator panel easier to use</li>
          <li>Only show snaps as sandboxed if snapd supports confinement</li>
          <li>Respect the per-user or per-system install preferences</li>
          <li>Return the correct installed state for user/system flatpak remotes</li>
        </ul>
        <p>This release also updates translations.</p>
      </description>
    </release>
    <release date="2017-06-22" version="3.25.3">
      <description>
        <p>
          This is an unstable release in the 3.25 development series,
          with the following improvements:
        </p>
        <ul>
          <li>Add a banner designer utility</li>
          <li>Add the initial support to support purchasable apps</li>
          <li>Automatically install flatpak icon themes and GTK themes</li>
          <li>Restyle the updates panel to have a separate sections</li>
          <li>Show a notification in the updates page when the OS is end of life</li>
          <li>Show recently updated applications on the overview page</li>
        </ul>
        <p>The following bugs are also fixed:</p>
        <ul>
          <li>Add snap self tests and provide more data to the details panel</li>
          <li>Allow compiling with newer versions of meson</li>
          <li>Do not crash when sending progress reports while refreshing</li>
          <li>Don't trigger systemd for every single offline update</li>
          <li>Ensure all related flatpak applications get installed</li>
          <li>Ensure we use the gnome-desktop support if enabled</li>
          <li>Fix searching for codecs on Ubuntu</li>
          <li>Show a better status messages when downloading metadata</li>
          <li>Show a pulsing progressbar if plugins do not report progress</li>
          <li>Show the PackageKit interactive dialog when required</li>
          <li>Support updating metadata from multiple fwupd remotes</li>
        </ul>
        <p>This release also updates translations.</p>
      </description>
    </release>
    <release date="2017-05-08" version="3.25.2">
      <description>
        <p>
          This is an unstable release in the 3.25 development series,
          with the following improvements:
        </p>
        <ul>
          <li>Allow AppStream to be downloaded out-of-band per-user</li>
        </ul>
        <p>The following bugs are also fixed:</p>
        <ul>
          <li>Do not initialize plugins in every instance</li>
          <li>Fix the 'Show Details' context menu item in GNOME Shell</li>
          <li>Use headerbar in toolbar-mode in Unity</li>
          <li>Do not allow plugins to set the origin title in the UI</li>
        </ul>
        <p>This release also updates translations.</p>
      </description>
    </release>
    <release date="2017-04-28" version="3.25.1">
      <description>
        <p>
          This is an unstable release in the 3.25 development series,
          with the following improvements:
        </p>
        <ul>
          <li>Truncate the search results if there are a large number</li>
          <li>Use the complete source as a search keyword</li>
        </ul>
        <p>The following bugs are also fixed:</p>
        <ul>
          <li>Fall back to a stock icon for hardware drivers</li>
          <li>Fix a crash when removing an addon</li>
          <li>Fix a critical warning in the shell search provider</li>
          <li>Fix popular-overrides to show the correct applications</li>
          <li>Fix various failures to read from snapd</li>
          <li>Make offline updates work when online updates are available</li>
          <li>Never include the size of the runtime in the installed size</li>
          <li>Respect the install preference when for flatpakref files</li>
          <li>Use the developer name in preference to the project group</li>
        </ul>
        <p>This release also updates translations.</p>
      </description>
    </release>
    <release date="2017-03-13" version="3.23.92">
      <description>
        <p>
          This is an unstable release in the 3.23 development series,
          with the following bug fixes:
        </p>
        <ul>
          <li>Allow installing broken flatpakref files</li>
          <li>Do not reload the updates list when updates are in progress</li>
          <li>Reset the headerbar title when switching to the details page</li>
          <li>Unconditionally show things that are in progress in the Installed page</li>
        </ul>
        <p>This release also updates translations.</p>
      </description>
    </release>
    <release date="2017-02-27" version="3.23.91">
      <description>
        <p>
          This is an unstable release in the 3.23 development series,
          with the following improvements:
        </p>
        <ul>
          <li>Add support for RuntimeRepo in flatpakref files</li>
          <li>Allow the user to restart the currently running gnome-software instance</li>
          <li>Never show components without AppData files</li>
        </ul>
        <p>The following bugs are also fixed:</p>
        <ul>
          <li>Initialize progress to zero right before and after processing an action</li>
          <li>Animate the removal of live updates</li>
          <li>Add YaST as a default folder in gnome-shell overview</li>
        </ul>
        <p>This release also updates translations.</p>
      </description>
    </release>
    <release date="2017-02-13" version="3.23.90">
      <description>
        <p>
          This is an unstable release in the 3.23 development series,
          with the following improvements:
        </p>
        <ul>
          <li>Handle apt and snap URLs</li>
          <li>Show the updates panel with sections</li>
          <li>Sort the apps in the installed panel by kind</li>
        </ul>
        <p>The following bugs are also fixed:</p>
        <ul>
          <li>Add a more detailed error message when AC power is required</li>
          <li>Do not hardcode the gnome-software application name</li>
          <li>Ensure firmware is downloaded when not cached</li>
          <li>Fix a rather large memory leak when loading Steam data</li>
          <li>Fix launching Flatpak apps after updating</li>
          <li>Install needed Flatpak runtimes when updating an app</li>
          <li>Only show the scary firmware warning for removable devices</li>
        </ul>
        <p>This release also updates translations.</p>
      </description>
    </release>
    <release date="2016-12-15" version="3.23.3">
      <description>
        <p>
          This is an unstable release in the 3.23 development series,
          with the following improvements:
        </p>
        <ul>
          <li>Add an --install and --interaction CLI options</li>
          <li>Add the installed size of the apps in the installed view</li>
          <li>Always set a description for each notification</li>
          <li>Show an in-app notification when installed plugins are changed</li>
          <li>Use a set of stars to show the different star ratings</li>
        </ul>
        <p>The following bugs are also fixed:</p>
        <ul>
          <li>Add a missing error check to fix a common crash on LiveDVD media</li>
          <li>Add thread locking in GsApp to fix some common crashes</li>
          <li>Allow upgrading to Fedora EOL releases</li>
          <li>Don't allow review actions when offline</li>
          <li>Ensure we actually schedule firmware updates for download</li>
          <li>Fix the getting of PackageKit and flatpak update details</li>
          <li>Hide some notifications when the new app is launched or the window is closed</li>
          <li>Hide the screenshot placeholder for input methods and langpacks</li>
        </ul>
        <p>This release also updates translations.</p>
      </description>
    </release>
    <release date="2016-11-21" version="3.23.2">
      <description>
        <p>
          This is an unstable release in the 3.23 development series,
          with the following improvements:
        </p>
        <ul>
          <li>Add a setting for downloading updates on metered connections</li>
          <li>Add content rating interface for games</li>
          <li>Add support for pending updates that are applied on demand</li>
          <li>Add support for the flatpak DefaultBranch feature</li>
          <li>Allow showing an application review without a display name</li>
          <li>Convert the modal failure dialogs to in-app notifications</li>
          <li>Switch to using the ODRS server hosted by GNOME</li>
        </ul>
        <p>The following bugs are also fixed:</p>
        <ul>
          <li>Always get the newest screenshot for GNOME Shell extensions</li>
          <li>Avoid redownloading the same screenshots for different images</li>
          <li>Don't download updates when low on power</li>
          <li>Fix the growth in memory usage for every search request</li>
          <li>Never show a 'back' button when showing search results</li>
          <li>Show the search bar when the user does ctrl+f</li>
        </ul>
        <p>This release also updates translations.</p>
      </description>
    </release>
    <release date="2016-11-07" version="3.22.2">
      <description>
        <p>This stable release fixes the following bugs:</p>
        <ul>
          <li>Large number of fixes and improvements for flatpak support</li>
          <li>Improved handling for flatpak repos with multiple branches</li>
          <li>Initial support for installing flatpakrepo files</li>
          <li>Fix a crash when searching for codecs</li>
          <li>Fix a crash when de-duplicating applications</li>
          <li>Speed improvements for loading appstream data</li>
          <li>Refactor snapd handling code using snapd-glib</li>
          <li>Show the search bar when the user does Ctrl+f</li>
        </ul>
        <p>This release also updates translations.</p>
      </description>
    </release>
    <release date="2016-10-12" version="3.22.1">
      <description>
        <p>This stable release fixes the following bugs:</p>
        <ul>
          <li>Fix several issues with flatpak bundles</li>
          <li>Fix installing local packages</li>
          <li>Fix a crash when failing to get an installed flatpak ref</li>
          <li>Speed up loading the details and overview pages</li>
          <li>Switch to using the ODRS server hosted by GNOME</li>
        </ul>
        <p>This release also updates translations.</p>
      </description>
    </release>
    <release date="2016-09-19" version="3.22.0">
      <description>
        <p>
          This is the first stable release for GNOME 3.22 and updates several
          translations.
        </p>
      </description>
    </release>
    <release date="2016-09-13" version="3.21.92">
      <description>
        <p>
          This is an unstable release in the 3.21 development series,
          with the following improvements:
        </p>
        <ul>
          <li>Add a new section name in the Addons category for drivers</li>
          <li>Add a plugin to match a hardware modalias</li>
        </ul>
        <p>The following bugs are also fixed:</p>
        <ul>
          <li>Do not hide the origin when installing or removing an app</li>
          <li>Do not show the screenshot fallback image for firmware or drivers</li>
          <li>Fix launching app's details from the installed notification</li>
          <li>Fix showing the source line in the installed panel</li>
          <li>Unbreak the GNOME Shell search provider</li>
          <li>Use the same padding as a GtkStackSwitcher</li>
        </ul>
        <p>This release also updates translations for many languages.</p>
      </description>
    </release>
    <release date="2016-08-31" version="3.21.91">
      <description>
        <p>
          This is an unstable release in the 3.21 development series,
          with the following improvements:
        </p>
        <ul>
          <li>Add functionality to enable non-free sources</li>
          <li>Show the device bootloader screenshot when required</li>
        </ul>
        <p>The following bugs are also fixed:</p>
        <ul>
          <li>Always return consistent results by allowing plugins to share a cache</li>
          <li>Ensure the search text is showing when going back to search results</li>
          <li>Only enable the firmware 'Install' button when the device is in the right mode</li>
          <li>Remove an app from the installed view when it's uninstalled</li>
          <li>Show percentage progress when installing firmware</li>
        </ul>
        <p>This release also updates translations for many languages.</p>
      </description>
    </release>
    <release date="2016-08-15" version="3.21.90">
      <description>
        <p>
          This is an unstable release in the 3.21 development series,
          with the following improvements:
        </p>
        <ul>
          <li>Limit the ODRS moderation queue to a specific language</li>
        </ul>
        <p>The following bugs are also fixed:</p>
        <ul>
          <li>Correctly load .flatpakrepo files</li>
          <li>Don't get the download size for installed flatpak packages</li>
          <li>Fix showing the progress bar when installing apps</li>
          <li>Never try to modify the application name</li>
          <li>Only notify about upgrades once per month</li>
        </ul>
        <p>This release also updates translations for many languages.</p>
      </description>
    </release>
    <release date="2016-07-18" version="3.21.4">
      <description>
        <p>
          This is an unstable release in the 3.21 development series,
          with the following improvements:
        </p>
        <ul>
          <li>Add a cancel button and progress information to the details page</li>
          <li>Add a dialog to confirm upgrade removals</li>
          <li>Add support for authenticating in plugins</li>
          <li>Add support for snaps</li>
          <li>Enable gtk-doc generation for documentation</li>
          <li>Show a new-style category list on the overview page</li>
          <li>Show origin information when applications are available from multiple sources</li>
          <li>Show sandboxing information for selected applications</li>
          <li>Show the star ratings in more places</li>
          <li>Support installing .flatpakrepo files</li>
          <li>Support launching applicatins using a appstream:// URL</li>
        </ul>
        <p>The following bugs are also fixed:</p>
        <ul>
          <li>Allow plugins to be enabled and disabled at runtime</li>
          <li>Always show the 'MyLanguage' kudo when in en_US locale</li>
          <li>Correctly trigger systemd offline updates when only processing OS updates</li>
          <li>Disable app folders feature when run outside GNOME</li>
          <li>Do not show buttons on the search results</li>
          <li>Do not use deprecated CSS properties</li>
          <li>Do not use deprecated fwupd API</li>
          <li>Ensure reviews are shown in the correct order</li>
          <li>Fix a crash when double clicking files</li>
          <li>Fix several UX issues when upgrading</li>
          <li>Show the 'More Reviews' button in the details panel</li>
          <li>Try really hard to have two rows of important categories</li>
        </ul>
        <p>This release also updates translations for many languages.</p>
      </description>
    </release>
    <release date="2016-05-23" version="3.21.2">
      <description>
        <p>
          This is an unstable release in the 3.21 development series,
          with the following improvements:
        </p>
        <ul>
          <li>Add a --details-pkg option to the gnome-software binary</li>
          <li>Add support for flatpak packages</li>
          <li>Add a plugin to auto-add some license information</li>
          <li>Add depends, requires and conflicts at initialize time</li>
          <li>Add support for application key colors</li>
          <li>Export a set of headers to allow external plugins to be built</li>
        </ul>
        <p>The following bugs are also fixed:</p>
        <ul>
          <li>Do not crash if plugins are badly behaved</li>
          <li>Do not directly load pixbufs in the AppStream plugin</li>
          <li>Do not unconditionally invalidate the updates list on hardware hotplug</li>
          <li>Find the best AppSteam component when matching any prefixes</li>
          <li>Fix crash due to network change before app activation</li>
          <li>Fix launching various KDE4 applications</li>
          <li>Support getting cached content from /var/cache and /usr/share</li>
        </ul>
        <p>This release also updates translations for many languages.</p>
      </description>
    </release>
    <release date="2016-04-25" version="3.21.1">
      <description>
        <p>
          This is an unstable release in the 3.21 development series,
          with the following improvements:
        </p>
        <ul>
          <li>Add an initial loading panel when there is no metadata</li>
          <li>Add an outline ostree plugin that just adds remotes as sources</li>
          <li>Add an unreviewable application quirk</li>
          <li>Add initial Steam support</li>
          <li>Add support for app shortcut addition/removal</li>
          <li>Add support for GNOME Shell extensions</li>
          <li>Allow free-but-unspecified SPDX tokens</li>
          <li>Allow widgets to use custom CSS in a generic way</li>
          <li>Do the PackageKit refresh as a background transaction</li>
          <li>Hide "Software Sources" menu when its action is disabled</li>
          <li>Make the distro upgrades dialog match the new mockup</li>
          <li>Split the 'size' property into size-installed and size-download</li>
          <li>Use a link instead of a button for history</li>
          <li>Use AppStream files for the popular, featured and extra category data</li>
          <li>Use dpkg-deb info to create a GsApp when double clicking on a .deb file</li>
          <li>Use FwupdClient from fwupd 0.7.0</li>
          <li>Use GdkPixbuf to parse icns files</li>
          <li>Use gsettings to enable/disable the 'sources' action</li>
          <li>Use the Fedora themed image for the upgrade banner</li>
          <li>When there are no trusted sources mark everything as non-3rd-party</li>
        </ul>
        <p>The following bugs are also fixed:</p>
        <ul>
          <li>Actually show the error dialog for an invalid file</li>
          <li>Allow all functions called by g_module_symbol() to fail</li>
          <li>Allow popular and featured apps to match any prefix</li>
          <li>Do not maintain a cache of applications in the plugin loader</li>
          <li>Do not make the ODRS plugin depend on xdg-app</li>
          <li>Do not re-request the distro-upgrade when switching pages</li>
          <li>Do not show ratings and reviews for some component kinds</li>
          <li>Do not show the distro-upgrade notification if the window is open</li>
          <li>Do not use the header bar on Unity</li>
          <li>Fix a crash when double clicking package files</li>
          <li>Fix live installing firmware</li>
          <li>Get the correct icon size when installing xdg-app bundles on HiDPI</li>
          <li>Hide the kudo details panel for non desktop components</li>
          <li>Load screenshots directly if their URLs point to local files</li>
          <li>Lower the limits for review text</li>
          <li>Make all the plugins more threadsafe</li>
          <li>Make the provenance plugin non-specific to Fedora</li>
          <li>Move header bar button creation into individual pages</li>
          <li>Move the Install &amp; Restart button below the upgrade banner</li>
          <li>Never show star ratings on the category app tiles</li>
          <li>Only show one modal dialog at a time</li>
          <li>Only show the session manager restart if there were any non-live updates</li>
          <li>Properly support multi-line .deb descriptions</li>
          <li>Show a 'Install All' button when all the updates can be installed live</li>
          <li>Show a modal dialog when downloading the distro-upgrade failed</li>
          <li>Show the upgrades banner even if there are no updates to show</li>
          <li>Use a cache file to respect the fedora-distro-upgrades cache-age</li>
          <li>Use GFile instead of a filename when converting apps</li>
        </ul>
        <p>This release also updates translations for many languages.</p>
      </description>
    </release>
    <release date="2016-02-29" version="3.19.91">
      <description>
        <p>
          This is an unstable release in the 3.19 development series,
          with the following improvements:
        </p>
        <ul>
          <li>Add an 'All' subcategory in the category shell</li>
          <li>Add ratings and review functionality for Ubuntu</li>
          <li>Install the xdg-app runtime as required automatically</li>
          <li>Show a confirmation dialog before reporting a review</li>
          <li>Show a guide label for the different star values</li>
          <li>Support installing local xdg-app bundles</li>
        </ul>
        <p>The following bugs are also fixed:</p>
        <ul>
          <li>Correctly identify local packages with sources</li>
          <li>Do not add multiple search results for the same app</li>
          <li>Do not show xdg-app runtimes in the installed panel</li>
          <li>Escape markup before showing modal dialogs</li>
        </ul>
        <p>This release also updates translations for many languages.</p>
      </description>
    </release>
    <release date="2016-02-15" version="3.19.90">
      <description>
        <p>
          This is an unstable release in the 3.19 development series,
          with the following improvements:
        </p>
        <ul>
          <li>Add end-user application review functionality</li>
          <li>Add support for upgrading the OS from one release to another</li>
          <li>Add support for xdg-app and Limba bundles</li>
          <li>Add tags to applications, and explain them in the details page</li>
          <li>Update the list of featured applications on the front page</li>
        </ul>
        <p>The following bugs are also fixed:</p>
        <ul>
          <li>Add a missing tag to the software center metadata file</li>
          <li>PackageKit support is now optional</li>
          <li>Temporarily remove the remove button in the sources dialog</li>
          <li>Use versioned user cache directories to pick up new screenshots</li>
        </ul>
        <p>This release also updates translations for many languages.</p>
      </description>
    </release>
    <release timestamp="1452867221" version="3.19.4">
      <description>
        <p>
          This is an unstable release in the 3.19 development series,
          with the following improvements:
        </p>
        <ul>
          <li>Add a link to Wikipedia to explain proprietary and public domain software</li>
          <li>Allow administrators to override the default popular applications</li>
          <li>Improve the interface for device firmware updates and some can be done live</li>
          <li>Make sure Characters and Disks show up in Utilities</li>
          <li>Show 3rd party applications in the search results</li>
          <li>Show a nicer installation dialog when installing local files</li>
          <li>Speed up the application first-start and also speed up switching pages</li>
          <li>Try to show if an application is free software</li>
        </ul>
        <p>The following bugs are also fixed:</p>
        <ul>
          <li>Do not crash on refresh if the fwupd daemon is not available</li>
          <li>Fix installing web applications</li>
          <li>Rework several windows to fit better on small screens</li>
          <li>Use the correct user agent string when downloading firmware</li>
        </ul>
        <p>This release also updates translations for many languages.</p>
      </description>
    </release>
    <release timestamp="1446724044" version="3.18.3">
      <description>
        <p>This stable release fixes the following bugs:</p>
        <ul>
          <li>Use the correct user agent string when downloading firmware</li>
          <li>Fix a crash in the limba plugin</li>
          <li>Fix installing web applications</li>
        </ul>
        <p>This release also updates translations for many languages.</p>
      </description>
    </release>
    <release timestamp="1444908967" version="3.18.2">
      <description>
        <p>This stable release fixes the following bugs:</p>
        <ul>
          <li>Fix a regression that could lead to never finding any updates</li>
          <li>Fix an issue with getting package details for apps without AppData</li>
        </ul>
        <p>This release also updates translations for many languages.</p>
      </description>
    </release>
    <release timestamp="1444738225" version="3.18.1">
      <description>
        <p>This stable release fixes the following bugs:</p>
        <ul>
          <li>Do not force the cache refresh and delete otherwise valid packages</li>
          <li>Fix several potential crashes when navigating and when installing</li>
          <li>Get the new application icon for local packages after installation</li>
          <li>Improve cold start time by only parsing AppStream data once</li>
          <li>Make sure Characters and Disks show up in Utilities</li>
          <li>Only download the fwupd metadata signature once per day</li>
          <li>Show an empty space for no category results</li>
          <li>Show applications without AppData in the installed panel</li>
        </ul>
        <p>This release also updates translations for many languages.</p>
      </description>
    </release>
    <release timestamp="1442827658" version="3.18.0">
      <description>
        <p>This is the first stable release for the GNOME 3.18 desktop!</p>
      </description>
    </release>
    <release timestamp="1442313469" version="3.17.92">
      <description>
        <p>This is an unstable release in the 3.17 development series, with the following improvements:</p>
        <ul>
          <li>Fix getting firmware updates by parsing the metadata correctly</li>
          <li>Make the application menu path correct in RTL locales</li>
          <li>Don't keep the application running forever when run as a search provider</li>
        </ul>
        <p>This release also updates translations for many languages.</p>
      </description>
    </release>
    <release timestamp="1441303652" version="3.17.91">
      <description>
        <p>This is an unstable release in the 3.17 development series, with the following improvements:</p>
        <ul>
          <li>Better theming for the category sidebar</li>
          <li>Use standard size icon in the about dialog</li>
          <li>Support mouse back button for going back in dialogs</li>
          <li>Fix incorrect alignment on the front page in RTL languages</li>
          <li>Misc other minor bugs fixed</li>
        </ul>
        <p>This release also updates translations for many languages.</p>
      </description>
    </release>
    <release timestamp="1439990842" version="3.17.90">
      <description>
        <p>This is an unstable release with the following bugs fixed:</p>
        <ul>
          <li>Use CSS to style the error message details</li>
          <li>Correctly align labels in the Add to Folder dialog</li>
        </ul>
        <p>This release also updates translations for many languages.</p>
      </description>
    </release>
    <release timestamp="1439370225" version="3.17.3">
      <description>
        <p>This is an unstable release in the 3.17 development series, with the following improvements:</p>
        <ul>
          <li>Add basic support for Limba bundles</li>
          <li>Automatically download new firmware metadata from LVFS</li>
          <li>Hide updates UI on managed systems</li>
          <li>Show a new notification when security updates remain unapplied</li>
          <li>Show installation progress when installing applications</li>
          <li>Use some new applications to the picked category</li>
        </ul>
        <p>Bugs fixed in this release:</p>
        <ul>
          <li>Do not show applications that are not available when searching by category</li>
          <li>Don't crash when launching an app that has no desktop ID</li>
          <li>Don't show applications without AppData in the category view</li>
          <li>Fix a possible race and crash when loading icons</li>
          <li>Fix locking in the AppStream code to fix several crashes</li>
          <li>Use better error messages on offline update failure</li>
          <li>Withdraw the notification when prepared update gets invalidated</li>
        </ul>
        <p>This release also updates translations for many languages.</p>
      </description>
    </release>
    <release timestamp="1433526589" version="3.17.2">
      <description>
        <p>This is an unstable release in the 3.17 development series, with the following improvements:</p>
        <ul>
          <li>Make fwupd dependency automagic</li>
        </ul>
        <p>Bugs fixed in this release:</p>
        <ul>
          <li>Fix a regression from the previous unstable release that made it impossible to install updates</li>
          <li>Fix a crash in the screenshot loader</li>
          <li>Fix a crash in the sources dialog</li>
          <li>Fix a crash when installing rpms that lack description</li>
          <li>Wrap long descriptions in the update dialog</li>
        </ul>
        <p>This release also updates translations for many languages.</p>
      </description>
    </release>
    <release timestamp="1432590395" version="3.17.1">
      <description>
        <p>This is the first unstable release in the 3.17 development series, with a number of new features:</p>
        <ul>
          <li>Support getting firmware updates through the fwupd daemon</li>
          <li>Use a smaller number of tiles on the front page on small monitors</li>
          <li>Rework internal modulesets, making it easier to edit the list of featured apps</li>
          <li>Revert back to using a hand-picked list of featured apps</li>
          <li>Several improvements to the sources dialog</li>
          <li>Show better human readable names when searching for font scripts</li>
          <li>Show a spinner while loading the data for the update history dialog</li>
        </ul>
        <p>This release also updates translations for many languages.</p>
      </description>
    </release>
    <release timestamp="1431345463" version="3.16.2">
      <description>
        <p>This release fixes the following bugs:</p>
        <ul>
          <li>Remove redundant OK button from the updates installed notification</li>
          <li>Display a better human readable title for printer drivers</li>
          <li>Show a better UI for offline update failure dialog</li>
          <li>Set default actions for the update done notifications</li>
          <li>Allow searching for packages via the API without appdata</li>
          <li>Fix showing webapps with non-local icons</li>
        </ul>
        <p>This release also updates translations for many languages.</p>
      </description>
    </release>
    <release timestamp="1429029680" version="3.16.1">
      <description>
        <p>This release fixes the following bugs:</p>
        <ul>
          <li>Correctly save HiDPI images to HiDPI directories</li>
          <li>Scroll the contents of the error message dialog</li>
        </ul>
        <p>This release also updates translations for many languages.</p>
      </description>
    </release>
    <release timestamp="1427103917" version="3.16.0">
      <description>
        <p>This stable release marks the release of GNOME 3.16!</p>
      </description>
    </release>
    <release timestamp="1426498834" version="3.15.92">
      <description>
        <p>This unstable release adds the following features:</p>
        <ul>
          <li>React to theme changes</li>
          <li>Rebase the HighContrast theme</li>
        </ul>
        <p>This release fixes the following bug:</p>
        <ul>
          <li>Fix HiDPI scale factor calculation</li>
          <li>Align section headings in all views</li>
          <li>Fix 'installed' overlays when using the HighContrast theme</li>
          <li>Fall back to showing the top level category when no sub category exists</li>
          <li>Fix a crash when using the pending applications feature</li>
        </ul>
        <p>This release also updates translations for many languages.</p>
      </description>
    </release>
    <release timestamp="1425309931" version="3.15.91">
      <description>
        <p>This unstable release adds the following features:</p>
        <ul>
          <li>Enable kinetic scrolling in updates dialog</li>
        </ul>
        <p>This release fixes the following bug:</p>
        <ul>
          <li>Always ensure that the back entry focus widget is valid</li>
          <li>Don't show small screenshots on HiDPI hardware</li>
          <li>Fix a crash when starting GNOME Software for the first time</li>
          <li>Only show compatible projects when getting the featured list</li>
        </ul>
      </description>
    </release>
    <release timestamp="1424116753" version="3.15.90">
      <description>
        <p>This unstable release adds the following features:</p>
        <ul>
          <li>Add a new panel for displaying session service results</li>
          <li>Add a new version of the Modify interface</li>
          <li>Require AppData for all available packages</li>
        </ul>
        <p>This release fixes the following bug:</p>
        <ul>
          <li>Use the new mockups for the 3rd party source install dialogs</li>
        </ul>
      </description>
    </release>
    <release timestamp="1421625600" version="3.15.4">
      <description>
        <p>This unstable release adds the following features:</p>
        <ul>
          <li>Fix searching with very small search terms</li>
        </ul>
        <p>This release fixes the following bugs:</p>
        <ul>
          <li>Do case-insensitive searching of suitable keywords</li>
          <li>Fix a crash in the screenshot loader</li>
          <li>Fix a crash when clicking the back button</li>
          <li>Fix searching for keyworks with special chars</li>
          <li>Show an error message when we fail to load details about a local file</li>
        </ul>
      </description>
    </release>
    <release timestamp="1416787200" version="3.15.2">
      <description>
        <p>This unstable release adds the following features:</p>
        <ul>
          <li>Show a blurred low-resolution screenshot while loading the HiDPI one</li>
        </ul>
        <p>This release fixes the following bugs:</p>
        <ul>
          <li>Do not show a random white line above the star rating widget</li>
          <li>Do not show empty app boxes if no popular results are available</li>
          <li>Do not try to download local web-app icons</li>
          <li>Use blue stars for the user-ratings rather than gold</li>
        </ul>
      </description>
    </release>
  </releases>
  <provides>
    <id>gnome-software.desktop</id>
  </provides>
  <kudos>
    <kudo>HiDpiIcon</kudo>
    <kudo>ModernToolkit</kudo>
    <kudo>Notifications</kudo>
    <kudo>SearchProvider</kudo>
  </kudos>
  <url type="bugtracker">https://bugzilla.gnome.org/enter_bug.cgi?product=gnome-software</url>
  <url type="donation">http://www.gnome.org/friends/</url>
  <url type="homepage">https://wiki.gnome.org/Design/Apps/Software</url>
  <url type="translate">https://wiki.gnome.org/TranslationProject</url>
  <update_contact>richard_at_hughsie.com</update_contact>
  <compulsory_for_desktop>GNOME</compulsory_for_desktop>
  <project_group>GNOME</project_group>
  <translation type="gettext">gnome-software</translation>
  <developer_name>The GNOME Project</developer_name>
  <content_rating type="oars-1.0">
    <content_attribute id="violence-cartoon">none</content_attribute>
    <content_attribute id="violence-fantasy">none</content_attribute>
    <content_attribute id="violence-realistic">none</content_attribute>
    <content_attribute id="violence-bloodshed">none</content_attribute>
    <content_attribute id="violence-sexual">none</content_attribute>
    <content_attribute id="drugs-alcohol">none</content_attribute>
    <content_attribute id="drugs-narcotics">none</content_attribute>
    <content_attribute id="drugs-tobacco">none</content_attribute>
    <content_attribute id="sex-nudity">none</content_attribute>
    <content_attribute id="sex-themes">none</content_attribute>
    <content_attribute id="language-profanity">none</content_attribute>
    <content_attribute id="language-humor">none</content_attribute>
    <content_attribute id="language-discrimination">none</content_attribute>
    <content_attribute id="social-chat">moderate</content_attribute>
    <content_attribute id="social-info">mild</content_attribute>
    <content_attribute id="social-audio">none</content_attribute>
    <content_attribute id="social-location">none</content_attribute>
    <content_attribute id="social-contacts">none</content_attribute>
    <content_attribute id="money-purchasing">none</content_attribute>
    <content_attribute id="money-gambling">none</content_attribute>
  </content_rating>
</component><|MERGE_RESOLUTION|>--- conflicted
+++ resolved
@@ -46,41 +46,6 @@
    Validate with `appstream-util validate *.appdata.xml`
   -->
   <releases>
-<<<<<<< HEAD
-    <release date="2019-11-25" version="3.34.2">
-      <description>
-        <p>
-          This is a stable release with the following changes:
-        </p>
-        <ul>
-          <li>Do not show a crazy error when installing packages</li>
-          <li>Do not show non-applications in the installed panel</li>
-          <li>Download Flatpak updates in the correct installation</li>
-          <li>Fix a potential threading crash when using flatpak</li>
-          <li>Fix a small memory leaks</li>
-          <li>Set the shell extension origin correctly in all cases</li>
-          <li>Speed up flatpak loading in some situations</li>
-        </ul>
-        <p>This release also updates existing translations.</p>
-      </description>
-    </release>
-    <release date="2019-10-07" version="3.34.1">
-      <description>
-        <p>
-          This is a stable release with the following changes:
-        </p>
-        <ul>
-          <li>Fix firmware updates where the device needed a manual detach</li>
-          <li>Fix installing webapps</li>
-          <li>Fix signal blocking for search</li>
-          <li>Fix third party repo enabling</li>
-          <li>Hide the shortcut buttons for parentally filtered apps</li>
-          <li>Make disabled flatpak remote enabling work</li>
-          <li>Show snap channels as app alternates</li>
-          <li>Show the correct application when clicking from the GNOME Shell menu</li>
-        </ul>
-        <p>This release also updates existing translations.</p>
-=======
     <release date="2020-02-19" version="3.35.91">
       <description>
         <p>
@@ -141,7 +106,6 @@
           <li>Use plugin API to launch apps from install notification.</li>
         </ul>
         <p>This release also adds and updates existing translations.</p>
->>>>>>> 64287dd1
       </description>
     </release>
     <release date="2019-09-09" version="3.34.0">
