--- conflicted
+++ resolved
@@ -66,69 +66,6 @@
    Validate with `appstreamcli validate *.appdata.xml`
   -->
   <releases>
-<<<<<<< HEAD
-    <release date="2022-03-18" version="41.5" type="stable">
-      <description>
-        <p>This is a stable release with the following changes:</p>
-        <ul>
-          <li>Disable scroll-by-mouse-wheel on featured carousel</li>
-          <li>Ensure details page shows app provided on command line</li>
-          <li>Added several appstream-related fixes</li>
-        </ul>
-        <p>This release also updates translation:</p>
-        <ul>
-          <li>Catalan</li>
-        </ul>
-      </description>
-    </release>
-    <release date="2022-02-10" version="41.4" type="stable">
-      <description>
-        <p>This is a stable release which only updates translations:</p>
-        <ul>
-          <li>Icelandic</li>
-          <li>Japanese</li>
-          <li>Occitan (post 1500)</li>
-        </ul>
-      </description>
-    </release>
-    <release date="2022-01-07" version="41.3" type="stable">
-      <description>
-        <p>This is a stable release with the following change:</p>
-        <ul>
-          <li>Remove various cultural sensitivity badges</li>
-        </ul>
-      </description>
-    </release>
-    <release date="2021-12-03" version="41.2" type="stable">
-      <description>
-        <p>
-          This is a stable release with the following changes:
-        </p>
-        <ul>
-          <li>Fix a crash when processing age ratings</li>
-          <li>Reload application details only when not installing/removing the application</li>
-          <li>Do not follow symlinks when calculating disk size usage</li>
-          <li>Fix addons section, which could show addons for different application</li>
-        </ul>
-        <p>This release also updates translations:</p>
-        <ul>
-          <li>Bulgarian</li>
-          <li>Catalan</li>
-          <li>Croatian</li>
-          <li>English (United Kingdom)</li>
-          <li>German</li>
-          <li>Latvian</li>
-          <li>Occitan (post 1500)</li>
-        </ul>
-      </description>
-    </release>
-    <release date="2021-10-28" version="41.1" type="stable">
-      <description>
-        <p>
-          This is a stable release with the following changes:
-        </p>
-        <ul>
-=======
     <release date="2022-03-18" version="42.0" type="stable">
       <description>
         <p>This is a stable release with the following changes:</p>
@@ -254,17 +191,12 @@
           <li>Reload application details only when not installing/removing the application</li>
           <li>Do not follow symlinks when calculating disk size usage</li>
           <li>Fix addons section, which could show addons for different application</li>
->>>>>>> efa81961
           <li>Fix showing a ‘transaction in progress’ error when using the rpm-ostree plugin</li>
           <li>Don’t recommend a reboot if firmware updates fail</li>
           <li>Fix flathub repo being considered present on Fedora 35 with filtered flathub</li>
           <li>Allow searching for extensions</li>
           <li>Fix translation of main button on updates page</li>
           <li>Fix codec installation process</li>
-<<<<<<< HEAD
-          <li>Various minor UI tweaks and fixes</li>
-=======
->>>>>>> efa81961
           <li>Add new GNOME Circle apps to the featured carousel</li>
           <li>Improve metadata support for snaps</li>
           <li>Fix update checks being missed across suspend/hibernation</li>
@@ -272,16 +204,6 @@
         </ul>
         <p>This release also updates translations:</p>
         <ul>
-<<<<<<< HEAD
-          <li>Belarusian</li>
-          <li>Chinese (China)</li>
-          <li>Croatian</li>
-          <li>Dutch</li>
-          <li>Friulian</li>
-          <li>Hebrew</li>
-          <li>Icelandic</li>
-          <li>Persian</li>
-=======
           <li>Basque</li>
           <li>Belarusian</li>
           <li>Bulgarian</li>
@@ -302,7 +224,6 @@
           <li>Persian</li>
           <li>Portuguese</li>
           <li>Portuguese (Brazil)</li>
->>>>>>> efa81961
           <li>Russian</li>
           <li>Serbian</li>
           <li>Slovak</li>
@@ -310,10 +231,7 @@
           <li>Spanish</li>
           <li>Swedish</li>
           <li>Turkish</li>
-<<<<<<< HEAD
-=======
           <li>Ukrainian</li>
->>>>>>> efa81961
           <li>Vietnamese</li>
         </ul>
       </description>
