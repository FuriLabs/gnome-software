--- conflicted
+++ resolved
@@ -1,38 +1,3 @@
-<<<<<<< HEAD
-Version 43.4
-~~~~~~~~~~~~
-Released: 2023-02-10
-
-This is a stable release with the following changes:
- * Stop cancelled search in appstream data early
- * Lookup for appstream-provided icons in more directories
-
-Version 43.3
-~~~~~~~~~~~~
-Released: 2023-01-06
-
-This is a stable release with the following changes:
- * Periodically expire cached app icons
- * Stop notifying about unprepared critical updates
-
-This release also updates translations:
- * Abkhazian (Nart Tlisha)
- * Georgian (Ekaterine Papava)
- * Hebrew (Yosef Or Boczko)
- * Interlingue (Olga Smirnova)
- * Occitan (post 1500) (Quentin PAGÈS)
- * Persian (Danial Behzadi)
-
-Version 43.2
-~~~~~~~~~~~~
-Released: 2022-12-02
-
-This is a stable release with the following changes:
- * Fix show of updatable app in the details page
- * Fix search for apps providing some feature under rpm-ostree
- * Fix sending of ODRS data when using libsoup3
- * Fix occasional crash when installing apps
-=======
 Version 44~beta
 ~~~~~~~~~~~~~~~
 Released: 2023-02-13
@@ -94,20 +59,10 @@
  * Stop notifying about unprepared critical updates
  * Show the ‘Learn More’ link for larger updates of image-based OSs if provided
  * Add translations for more firmware device categories
->>>>>>> 7470316a
 
 This release also updates translations:
  * Abkhazian (Nart Tlisha)
  * Belarusian (Vasil Pupkin)
-<<<<<<< HEAD
- * Czech (Daniel Rusek)
- * Georgian (Zurab Kargareteli)
- * Greek (Kosmas Martakidis)
- * Hebrew (Yosef Or Boczko)
- * Hungarian (Balázs Meskó)
- * Russian (Aleksandr Melman)
- * Turkish (Sabri Ünal)
-=======
  * Catalan (Jordi Mas)
  * Chinese (Taiwan) (Cheng-Chia Tseng)
  * Croatian (Goran Vidović)
@@ -129,7 +84,6 @@
  * Slovenian (Matej Urbančič)
  * Turkish (Sabri Ünal)
  * Ukrainian (Yuri Chornoivan)
->>>>>>> 7470316a
 
 Version 43.1
 ~~~~~~~~~~~~
