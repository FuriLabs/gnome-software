<<<<<<< HEAD
Version 40.4
~~~~~~~~~~~~
Released: 2021-08-13

This is a stable release with the following changes:
 * flatpak: Improve search of applications
 * Correct download size for app's runtime

Translation updates:
 * Occitan (post 1500)

Version 40.3
~~~~~~~~~~~~
Released: 2021-07-09

This is a stable release with the following changes:
 * Fix a bug where app sources appeared in the header of the Updates tab
 * Automatically install application updates, depending on the type of application and user config
 * Avoid extra vertical space in the featured apps carousel
 * Include apps from disabled repos in Shell Overview search results
 * Distinguish between download size and installed size for PackageKit apps
 * Properly update the "Last checked" timestamp on the Updates tab
 * Fix a crash that sometimes happens when clicking on the Website button on a details page
 * Fix a bug where the list of sources for an application was sometimes incomplete

Translation updates:
 * Belarusian

Version 40.2
~~~~~~~~~~~~
Released: 2021-06-04

This is a stable release with the following changes:
 * Avoid spurious polkit prompts by the PackageKit plugin for background operations
 * Handle NULL OS name or version
 * Fix a crash related to version history gathering
 * Fix a crash when a Flatpak component had been renamed
 * Improve error reporting when low on disk space for Flatpak
 * Fix a deadlock after Flatpak changes from the command line
 * Fix list of alternative application sources to not show duplicates
 * Fix application icon loading for already cached icons
 * Fix crash loading empty DEP-11 data
 * Fix update of related Flatpak runtimes
 * Fix automatic download of pending updates
 * Consider only critical updates as important

Translation updates:
 * Basque
 * Bokmål, Norwegian
 * Catalan
 * Friulian
 * Occitan (post 1500)

Version 40.1
~~~~~~~~~~~~
Released: 2021-04-30

This is a stable release with the following changes:
 * Fix flatpak update state if update was already done outside of GNOME Software
 * Update app state after repository is enabled or disabled
 * Fix the overview opening empty in some situations
 * Show apps which are being updated in the updates page, rather than just ones which are ready to
   be updated
 * Fix section headers on ‘Installed’ page
 * Fix searches not being triggered by typing in the search entry in some situations
 * Fix duplicate origins being listed incorrectly in the app details page (in particular, for
   UngoogledChromium)
 * Fix a broken rpm-ostree repository causing other repositories to be ignored
 * Fix animation glitch on featured apps carousel when going from app 2 to app 1
 * Improve featured apps carousel contrast for Steam
 * Speed up search queries by over 40%
 * Do not keep the rpm-ostree service alive forever while GNOME Software is running
 * Fix broken header bar on application details page in some situations
 * Prevent uninstallation of add-ons for system apps
 * Fix search from Nautilus on Fedora Silverblue
 * Fix reporting state of layered packages on Fedora Silverblue
 * Fix updating add-on state when uninstalling an app

Translation updates:
 * Basque
=======
Version 41.0
~~~~~~~~~~~~
Released: 2021-09-17

This is a stable release with the following changes:
 * Instead of showing all package-based apps as "potentially unsafe", only use that language for
   3rd party ones
 * Fix a bug where the "Show more" button on an app details page would flicker when the window is
   resized
 * Fix a bug where Software sometimes shows an Uninstall button after uninstalling something
 * Add GNOME Circle apps to the featured carousel
 * Fix a bug where Software would sometimes fail to execute an install/remove operation for
   PackageKit software rather than showing a PolicyKit password prompt
 * Fix a bug where Software would fail to upgrade the distribution via PackageKit
 * Fix the hiding of rows on the Updates tab after they have been updated

This release also updates translations:
 * Basque
 * Catalan
 * Chinese (China)
 * Croatian
 * Czech
 * Danish
 * Dutch
 * Finnish
 * French
 * Galician
 * German
 * Hungarian
 * Indonesian
 * Korean
 * Lithuanian
 * Occitan (post 1500)
 * Polish
 * Portuguese
 * Portuguese (Brazil)
 * Romanian
 * Russian
 * Slovenian
 * Spanish
 * Swedish
 * Ukrainian

Version 41.rc
~~~~~~~~~~~~~
Released: 2021-09-07

This is the third unstable release for GNOME 41.
 * Tweaks to the context tiles and dialogs
 * Fixes to the details page for non-desktop apps
 * Re-add support for the add-ons categories
 * Sort new and updated apps by release date on the category page

This release also updates translations:
 * Basque
 * Catalan
 * Chinese (China)
 * Chinese (Taiwan)
 * Croatian
 * English (United Kingdom)
 * Finnish
 * Galician
 * Indonesian
 * Kazakh
 * Korean
 * Lithuanian
 * Occitan (post 1500)
 * Persian
 * Portuguese
 * Portuguese (Brazil)
 * Slovenian
 * Spanish
 * Swedish
 * Ukrainian

Version 41.beta
~~~~~~~~~~~~~~~
Released: 2021-08-13

This is the second unstable release for GNOME 41.
 * Many parts of the user interface reworked
 * Fix when the 'Launch' button is shown after an application install
 * Fix appstream:// URL handling
 * Fix application freeze on Flatpak application install/remove/update
 * Disable automatic update downloads when in power saver mode

This release also updates translations:
 * Belarusian
 * Bulgarian
 * Catalan
 * Friulian
 * Galician
 * German
 * Greek, Modern (1453-)
 * Occitan (post 1500)
 * Persian
 * Portuguese
 * Portuguese (Brazil)
 * Slovenian
 * Ukrainian

Version 41.alpha
~~~~~~~~~~~~~~~~
Released: 2021-07-20

This is the first unstable release for GNOME 41.
 * Many parts of the user interface reworked
 * Improve error reporting from flatpak when low on disk space
 * Fix issues with updating the UI when uninstalling apps with add-ons
 * Don’t keep rpm-ostreed alive forever
 * Prevent polkit checks showing up for background operations
 * Disallow submitting reviews for an app you haven’t installed
 * Show download size in the Updates page
 * Notify when restart is needed when uninstalling an app
 * Fix some issues with searches not running
 * Allow non-integer average star ratings for apps
 * Reduce number of categories in the UI
 * Improve ‘pending updates’ notifications
 * Refine presentation of download and installed size on details page
 * Remove left over gnome-online-account dependencies

This release also updates translations:
 * Basque
 * Belarusian
 * Bokmål, Norwegian
>>>>>>> 8566498b
 * Catalan
 * Chinese (China)
 * Chinese (Taiwan)
 * Czech
 * Dutch
 * English (United Kingdom)
 * Finnish
<<<<<<< HEAD
 * French
 * Galician
 * German
 * Greek, Modern (1453-)
 * Hebrew
 * Indonesian
 * Italian
 * Lithuanian
 * Nepali
=======
 * Friulian
 * German
 * Greek, Modern (1453-)
 * Hebrew
 * Italian
 * Lithuanian
 * Nepali
 * Occitan (post 1500)
>>>>>>> 8566498b
 * Persian
 * Polish
 * Portuguese
 * Portuguese (Brazil)
 * Romanian
<<<<<<< HEAD
 * Serbian
 * Slovenian
 * Spanish
 * Swedish
 * Turkish
 * Ukrainian
 * Vietnamese
=======
 * Russian
 * Serbian
 * Spanish
 * Swedish
 * Ukrainian
>>>>>>> 8566498b

Version 40
~~~~~~~~~~
Released: 2021-03-19

This is a stable release with the following changes:
 * Fix handling of invalid or incomplete application icons
 * Fix the plugin documentation to reflect reality
 * Fix the Snap plugin to actually load icons
 * Set download size to 0 after the package is downloaded

Translation updates:
 * British English
 * Danish
 * Greek
 * Italian
 * Norwegian Bokmål
 * Polish
 * Punjabi
 * Serbian

Version 40.rc
~~~~~~~~~~~~~
Released: 2021-03-12

This is an unstable release with the following changes:
 * Implement new featured apps carousel.
 * List of Flatpak repositories is updated when changed using the Flatpak command line tool.
 * The loading page now shows the full color icon instead of the symbolic one.
 * Show release date in version history for releases that use the 'date' attribute.
 * Improved icon handling, including with hiDPI screens.
 * Fixed a bug in remembering when update notifications were shown.
 * Build as a dynamic rather than a static library, and rearrange installation paths.

Translation updates:
 * Basque
 * Catalan
 * Croatian
 * Czech
 * Dutch
 * English (United Kingdom)
 * Finnish
 * French
 * Friulian
 * Galician
 * German
 * Hungarian
 * Indonesian
 * Kazakh
 * Korean
 * Lithuanian
 * Persian
 * Portuguese
 * Portuguese (Brazil)
 * Romanian
 * Serbian
 * Slovenian
 * Spanish
 * Swedish
 * Turkish
 * Ukrainian

Version 40.beta
~~~~~~~~~~~~~~~
Released: 2021-02-16

This is an unstable release with the following changes:
 * GNOME Software now uses libappstream instead of libappstream-glib to work with appstream data
   which provides information about apps and other components.
 * App details pages show version history information when it's available.
 * The loading page now shows the full color icon instead of the symbolic one.
 * UI elements for displaying app add-ons have been tweaked to more closely match the designs.
 * Installed icons and the badge showing the number of updates available were changed back to blue
   from green.
 * The dropdown showing the available sources of an application includes the packaging format (e.g.
   Flatpak vs RPM).
 * A bug was fixed that prevented installation of .flatpakref files

Translation updates:
 * Catalan
 * Czech
 * Galician
 * Indonesian
 * Panjabi
 * Portuguese
 * Slovenian
 * Spanish
 * Swedish

Version 40.alpha
~~~~~~~~~~~~~~~~
Released: 2021-01-27

This is the first unstable release for GNOME 40.
 * Small updates to how app descriptions and addons are presented on the details page
 * Fix handling of pending app installations when going online
 * Better support for dark themes (particularly Adwaita-Dark)
 * Improvements to how app screenshots are loaded and presented
 * Hide ‘Launch’ button if an application (for example, Wine) cannot be launched
 * Make the UI clearer when loading information from flatpakref files
 * Don’t update app metadata on start when download-updates is disabled
 * Fix opening the updates list when clicking on an updates notification
 * Fix state updates when installing flatpak apps or repos which are already installed
 * Add Ctrl+Q as a keyboard shortcut for closing the window
 * Rework timing and content of software update notifications
 * Prevent uninstalled local apps from appearing in the installed apps list
 * Support installation/uninstallation of addons for flatpak apps
 * Improve presentation of age ratings for apps
 * Fix a crash in the updates page
 * Fix presentation of app permissions for fully sandboxed flatpak apps
 * Fix deadlock on rpm-ostree systems
 * Fix presentation of version number changes in right-to-left locales
 * Error handling improvements for fwupd
 * Performance improvements for ODRS on startup
 * Improve presentation of firmware warning messages
 * XML parsing performance improvements
 * Automatically remove end-of-life flatpak runtimes
 * Support updating flatpaks to their new name when they are renamed
 * Update the GNOME Software icon
 * Support more search results in the snap store
 * Drop libgnome-desktop-3 dependency in favour of gsettings-desktop-schemas

This release also updates translations:
 * Basque
 * Bokmål, Norwegian
 * Catalan
 * Chinese (Taiwan)
 * Czech
 * Friulian
 * Galician
 * German
 * Greek, Modern (1453-)
 * Hebrew
 * Indonesian
 * Italian
 * Kabyle
 * Kazakh
 * Latvian
 * Lithuanian
 * Persian
 * Portuguese
 * Portuguese (Brazil)
 * Romanian
 * Slovak
 * Spanish
 * Turkish
 * Ukrainian
 * Vietnamese

Version 3.37.92
~~~~~~~~~~~~~~~
Released: 2020-09-01

This is an unstable stable release with the following changes:
 * Add sysprof support for profiling jobs
 * Add webflow and basic auth support to flatpak plugin
 * Coalesce refresh operations where possible
 * Correctly mark layered rpm-ostree local packages as removable
 * Fix flatpak bundle installation
 * Handle invalid snap auth data
 * Improve flatpak progress reporting for transactions
 * Improve the heuristic for detecting old-style AppStream override files
 * Many performance improvements in many areas of the code
 * Only delete the firmware archive if we downloaded it to the cache
 * Show a pulsing progress bar if progress is unknown
 * Support loading appstream files from custom install prefix
 * Use the runtime fwupd version for the user agent

This release also updates existing translations.

Version 3.36.0
~~~~~~~~~~~~~~
Released: 2020-03-11

This is the first stable release for GNOME 3.36.

Version 3.35.92
~~~~~~~~~~~~~~~
Released: 2020-03-04

This is an unstable stable release with the following changes:
 * Fix crash when viewing application details
 * Fix “thrice daily” check running every 3 days
 * Improve the appearance of the front page banners
 * Show the correct upgrade banner contents when a reboot is requried

This release also updates existing translations.

Version 3.35.91
~~~~~~~~~~~~~~~
Released: 2020-02-19

This is an unstable stable release with the following changes:
 * Add an info bar about automatic updates
 * Avoid rpm-ostree downgrade error when doing distro upgrade
 * Click on stars to open review dialog in the details view
 * Fix loading of icons from AppStream YAML
 * Fix weird font sizes in the batter
 * Hide any in-app notifications when closing the main window
 * Integrate better with snapd
 * Only ignore flatpak estimated progress if >10%
 * Remove color stripes on categories in the Explore page
 * Remove support for Shell extensions
 * Remove webapp support
 * Reset star rating when loading an unrated app
 * Sort applications using locale based algorithms
 * Stop snaps from being automatically updated

This release also adds and updates existing translations.

Version 3.35.2
~~~~~~~~~~~~~~
Released: 2019-11-25

This is an unstable stable release with the following changes:
 * Add missing OARS content rating descriptions
 * Add new plugin for restricting access to apps
 * Avoid a UI crash when switching modes
 * Build libmalcontent dependency on Fedora CI
 * Correctly distinguish empty content ratings from missing ones
 * Correctly set the application state if autoupdate is in progress
 * Do not show a crazy error when installing packages
 * Do not show non-applications in the installed panel
 * Download Flatpak updates in the correct installation
 * Expose snap channels as app alternates
 * Fix a crash on 32-bit systems
 * Fix langpacks autoinstall on Fedora SilverBlue
 * Fix manual detach when updating removable device firmware
 * Fix third party repo enabling not working
 * Hide add/remove shortcut buttons for parentally filtered apps
 * Improve some front page banners
 * Invalidate caches when adding or removing remotes
 * Make flatpak more thread-safe to fix some crashes
 * Match the exact ID when refining a wildcard
 * Only set the app row's buttons as destructive when they remove an app
 * Remove hardcoded-featured plugin
 * Remove the app folder functionality as this is now built-in to the shell
 * Remove the banner editor as this is now an app on it's own
 * Rework age ratings handling to avoid hard-coded list
 * Set the shell extension origin correctly in all cases
 * Show the channel for snaps
 * Speed up the flatpak plugin in some situations
 * Use plugin API to launch apps from install notification.

This release also adds and updates existing translations.

Version 3.34.0
~~~~~~~~~~~~~~
Released: 2019-09-09

This is a stable release with the following changes:
 * Add a link to the privacy policy in the review dialog
 * Add and improve many overview banners
 * Add support for download scheduling using Mogwai
 * Allow installing locale data automatically
 * Allow snaps to be shown by AppStream ID
 * Don't apply drop shadow on stock symbolic icons
 * Don't install queued apps when the network changes and is metered
 * Fix the 'localised in my language' kudo
 * Hide addons that are not available in repos
 * Localize ESRB content rating strings
 * Never show the installation progress bar going backwards
 * Notify the user when an application can escape the sandbox
 * Refactor screenshots and hide those unavailable when offline
 * Select the rating systems selected based by territory
 * Use smaller default size for main window when required

This release also adds and updates existing translations.

Version 3.32.4
~~~~~~~~~~~~~~
Released: 2019-07-11

This is a stable release with the following changes:
 * Fix an issue that led to some packages with multiple appdata files not correctly showing up on
   the updates page
 * Fix various problems with flatpak branch handling that were causing issues with freedesktop.org
   runtime updates
 * Fix flatpak update versions to correctly show up
 * Various other minor bug fixes

Version 3.32.3
~~~~~~~~~~~~~~
Released: 2019-05-24

This is a stable release with the following changes:
 * Add missing XbSilo locking, hopefully fixing a large number of reported crashes
 * Fix a regression that caused the fonts category to go missing
 * Show a placeholder on the details page when we don't have the actual icon
 * Plug a large memory leak
 * Use nicer arrows for version numbers on the updates page
 * Fix an issue that led to screenshots not being correctly scaled on hidpi
 * flatpak: Fix several double-uses of GErrors
 * flatpak: Handle failure of a libflatpak function updating permissions
 * rpm-ostree: Implement what-provides decompose

Version 3.32.2
~~~~~~~~~~~~~~
Released: 2019-05-07

This is a stable release with the following changes:
 * Avoid showing a review more than once
 * Correctly update progress bar when downloading packagekit distro upgrades
 * Fix a crash when closing the updates dialog before the content has loaded
 * Fix CTRL+F not working right in certains conditions
 * Set 022 umask to make sure flatpak system helper process can read the files we've written
 * rpm-ostree: Implement getting the repo list, and enabling and disabling repos
 * rpm-ostree: Implement provides search
 * rpm-ostree: Make layered apps not discoverable in the UI
 * Various other minor bug fixes

This release also updates translations.

Version 3.32.1
~~~~~~~~~~~~~~
Released: 2019-04-15

This is a stable release with the following changes:
 * Add drop shadows to app icons
 * Various fixes to initial loading screen
 * Show a generic icon instead of empty space if we failed to load the app icon
 * Update featured banners for Maps and Blender
 * Update featured app IDs
 * Fix a crash due to missing locking
 * Fix missing back button under certain conditions
 * Fix loading AppSteam data from .yml.gz files
 * Fix an issue that caused flatpak repo to not be correctly shown when it matched an existing
   packagekit repo name
 * Hide the fwupd Vendor repo in the repos dialog

This release also updates translations.

Version 3.32.0
~~~~~~~~~~~~~~
Released: 2019-03-11

This is the first stable release for GNOME 3.32. Notable changes compared to 3.30 include:
 * Appstream parsing is completely rewritten and now uses the new libxmlb library, instead of
   appstream-glib
 * Improved handling for apps that are available from multiple sources, e.g. as a flatpak from
   Flathub, as a flatpak from Fedora, and as an RPM package
 * New source selection drop down on the details pages
 * Flatpak apps now list the permissions they need on the details pages, and also show new
   permissions when updating
 * The flatpak backend received a large number of bug fixes
 * The rpm-ostree backend has grown many new features and bug fixes, including support for
   installing layered packages and doing distro upgrades
 * Numerous fixes for error reporting, including making error messages more useful and avoiding
   showing network errors from background operations
 * The items in the app menu were all moved to the window menu
 * New redesigned icon

Version 3.31.92
~~~~~~~~~~~~~~~
Released: 2019-03-05

This is an unstable release in the 3.31 development series, marking the end of the development
cycle. Next release will be 3.32.0!
 * Add two missing description strings for flatpak permissions
 * Only show permissions for flatpak apps and not for e.g. fonts
 * Fix flatpak permissions to correctly show up for available apps
 * Hide various details page items that don't make sense when showing .flatpakrepo files
 * Fix an issue that caused descriptions to sometimes not get correctly loaded
 * Sort the items in the Source drop down
 * Don't show error notifications for background download and refresh errors
 * Fix an issue that could cause an explosion of "A restart is required" notifications
 * Various flatpak plugin fixes to make it correctly match the data when multiple flatpak repos are
   available
 * Fix the rpm-ostree plugin to correctly convert remote dbus errors

This release also updates translations.

Version 3.31.90
~~~~~~~~~~~~~~~
Released: 2019-02-24

This is an unstable release in the 3.31 development series, with the following improvements:
 * Fix showing the installed check mark on tiles
 * Fix crashes in the packagekit plugin due to missing locking
 * Add back support for appstream data in /var/{cache,lib}/app-info directories that accidentally
   got left out with the libxmlb rewrite
 * Update the featured banner for gnome-chess
 * Fix the details page alignment when only one screenshot is shown
 * Move the Update button to the right hand side on the details page
 * Fix enabling repos when installing codecs through the extras page
 * Remove the Sundry folder and sync the apps in the Utilities folder with gnome-menus 3.31.90
 * Improve various content rating texts
 * Drop workarounds for locales with codesets
 * Use the currently selected icon theme for stock icons
 * Don't hide compulsory apps in the category views
 * Use the SPDX-License-Identifier in all source files
 * Remove various useless error prefixes, making flatpak and packagekit error messages shorter and
   easier to read
 * flatpak: Show the installation type (user, system) in the Source dropdown
 * flatpak: Let apps control the name suffix/prefix they have and don't force (Nightly) suffix for
   everything on the master branch
 * flatpak: Various fixes for matching flatpaks to appstream entries
 * flatpak: Distinguish between the same app coming from multiple remotes
 * rpm-ostree: Correctly resolve installed appdata files to package names
 * rpm-ostree: Hook up percentage progress for install and remove
 * rpm-ostree: Implement layered package install
 * rpm-ostree: Implement locally downloaded rpm install
 * rpm-ostree: Show the source of the packages when installing layered packages
 * rpm-ostree: Various fixes making things more robust
 * snap: Use new media API

This release also updates translations.

Version 3.31.2
~~~~~~~~~~~~~~
Released: 2019-01-16

This is an unstable release in the 3.31 development series, with the following improvements:
 * Show permissions for installed flatpaks, and new permissions for updates
 * Use libxmlb to parse AppStream XML, making gnome-software start up faster and use less memory
 * Update the app icon
 * Update categories for ESRA rating system
 * Improve various error messages to have more details
 * Fix an issue that caused incorrect version numbers to be shown for installed flatpaks
 * Fix various thread safety related crashes
 * Fix row unrevealing to not leave behind 2 pixels on the updates page
 * Make the refresh button to actually refresh packagekit cache
 * Fix various issues that could lead to cache refresh getting stuck
 * Show updates available notifications even when automatic updates are disabled
 * Fix counting apps in the updates applied notification
 * Improve packagekit update loading code, hopefully making it more robust
 * Fix an issue that could lead to the packagekit plugin activating on rpm-ostree based systems
 * Switch flatpak updates to use a single transaction, which lets us share more code (and bugs)
   with the command line flatpak utility
 * Fix various issues with transitioning from the "Download" state to "Restart & Update"
 * Don't error out from update downloads if the ODRS server is unavailable
 * Fix old updates accumulating in the OS Updates item
 * Various flatpakref installation fixes
 * Fix opening the details page when clicking on "Show Details" in GNOME Shell
 * Fix opening shell extensions details from GNOME Tweaks
 * Various fixes for initial loading state
 * Add a separate "Download" step for packagekit offline updates, so that "Restart & Update" is
   instant
 * Fix a version comparison issue that led to package updates sometimes showing as downgrades in
   the OS Updates section (this needs latest appstream-glib)
 * Show the refresh button when the updates page is in the failed state
 * Notify about offline updates only after they are fully downloaded
 * Fix a memory corruption issue on 32-bit arches that made gnome-software very crashy
 * Fix an issue with stuck back button on the details page after closing and reopening
   gnome-software
 * Make distro upgrades to Fedora N+2 release show up correctly
 * Various flatpak plugin fixes
 * Allow opening CAB files that include more than one update
 * Fix critical warnings when quickly switching between category pages
 * Small memory leak fixes

This release also updates translations.

Version 3.31.1
~~~~~~~~~~~~~~
Released: 2018-10-09

This is an unstable release in the 3.31 development series, with the following improvements:
 * Icon redesign
 * Switch to using window menus instead of app menu
 * Add a source selection drop down to details pages
 * Move the search button to the left side in the header bar
 * Various other minor UI tweaks
 * GtkBuilder UI file changes to pave the way for an eventual GTK4 port (please file issues for any
   UI layout regressions if you notice any!)
 * Various internal plugin loader fixes and cleanups
 * Remove the steam plugin
 * Simplify the details page loading
 * Fix an issue that caused icons to not get loaded for locally installed flatpaks
 * Update Fedora distro upgrades text
 * Avoid a critical warning in the fwupd plugin when the device vendor is not set
 * Show verified developers for snaps

This release also updates translations.

Version 3.30.2
~~~~~~~~~~~~~~
Released: 2018-10-05

This is a stable release with the following changes:
 * Localize the polkit policy file
 * Display ongoing app-installation at top of the list
 * Update apps in display order
 * Fix autoupdates triggering in a feedback loop
 * Tweak the prefs dialog layout
 * Various fixes to the flatpak plugin, making its state keeping more robust
 * Fix flatpak errors to show up instead of a generic "Aborted" error
 * Avoid triggering reboots for online updatable apps (flatpak)
 * Make rpm-ostree updates work again
 * Fix an issue that caused duplicate lines in 'OS Updates' on rpm-ostree based systems
 * Compiler warning fixes

This release also updates translations.

Version 3.30.1
~~~~~~~~~~~~~~
Released: 2018-09-25

This is a stable release with the following changes:
 * Fix an issue that caused duplicate lines in 'OS Updates'
 * Filter the application restart notification to actual desktop apps
 * Fix an issue that caused automatic updates to fail during download phase
 * Avoid showing duplicates in the featured apps when an app is available as both flatpak and a
   package
 * Fix an issue that caused gnome-software to use 100% of CPU when doing automatic updates
 * Lower IO priority for gnome-software so that other apps stay responsive during flatpak installs
 * Various fixes and wording changes to automatic updates notifications
 * Only show "Examine Disk" button when baobab is available
 * Leak and correctness fixes in the snap plugin

This release also updates translations.

Version 3.30.0
~~~~~~~~~~~~~~
Released: 2018-09-04

This is the first stable release for GNOME 3.30.

Version 3.29.92
~~~~~~~~~~~~~~~
Released: 2018-08-28

This is an unstable release in the 3.27 development series, with the following improvements:
 * Do not go 'back' to a previous application details panel
 * Don't crash if when getting the fwupd locked status
 * Download updates automatically when required
 * Fix dark theme support
 * Hide screenshot and support widgets when no screenshots
 * Ignore non-interactive generic errors
 * Implement distro upgrade downloading when using rpm-ostree
 * Only update the update check timestamp when it succeeds
 * Open the WiFi panel when clicking the Network Settings button
 * Rotate featured apps on the overview page
 * Simplify the updates panel
 * Use FlatpakTransaction to install, remove and update
 * Use new display name for the Snap publisher
 * Use the full name for the ESRB ratings descripion

This release also updates translations.

Version 3.29.1
~~~~~~~~~~~~~~
Released: 2018-03-05

This is an unstable release in the 3.27 development series, with the following improvements:
 * Show a better notification when a local file or URI is not supported
 * snap: Use ODRS for reviews

This release also updates translations.

Version 3.28.2
~~~~~~~~~~~~~~
Released: 2018-05-09

This is a stable release with the following changes:
 * Add a warning when enabling the LVFS remote
 * Show a notification when failing to open an url or a local file
 * Fix multiple flatpak refreshes with new libflatpak
 * Build fixes for FreeBSD
 * Icon loading fixes for snap

This release also updates translations.

Version 3.28.1
~~~~~~~~~~~~~~
Released: 2018-04-09

This is a stable release with the following changes:
 * Fix a regression with opening results from gnome-shell search
 * Show "Source: " tag in gnome-shell search when we have multiple matches
 * Improve unknown license tag color scheme on details page
 * Don't show installed icon on app tiles while still installing
 * Fix empty items appearing under OS Updates
 * Fix a regression that caused duplicate results in codec search
 * Fix an issue with passing username/password to packagekit proxy
 * Avoid crashing during first run with no network access
 * A number of rpm-ostree fixes, making it possible to trigger offline updates
 * Stop searching multiple times on search page
 * Update Fedora third party repositories "Find out more..." link
 * Fix an issue with in-app notifications failing with invalid markup errors
 * Improve purchase failure handling for the snap store
 * Fix a possible crash in snap plugin when adding screenshots
 * Various other crash and correctness fixes

This release also updates translations.

Version 3.28.0
~~~~~~~~~~~~~~
Released: 2018-03-12

This is the first stable release for GNOME 3.28, with the following improvements:
 * Fix the build on NixOS
 * Fix purchasing not working after authentication
 * Revert a commit that led to flatpak updates failing without any feedback
 * Make front page featured tile corners round to match other tiles
 * Fix in-app notification close button alignment
 * Several fixes to make error notifications more useful
 * snap: Fix invalid metadata after cancelled refine
 * snap: Launch command line snaps with 'snap run'

This release also updates translations.

Version 3.27.92
~~~~~~~~~~~~~~~
Released: 2018-03-05

This is an unstable release in the 3.27 development series, marking the end of the development
cycle. Next release will be 3.28.0!
 * Removal of global plugin cache, simplifying gnome-software internals
 * Software Repositories dialog got another batch of improvements and UI changes
 * GNOME Shell Extensions repository and fwupd repositories are now shown in the Software
   Repositories dialog
 * Shell extensions handling through PackageKit was improved, fixing a long standing bug where we
   were unable to remove shell extension packages
 * Category page rewrite that landed earlier this cycle went through UI review and got a number of
   fixes
 * Package version comparison in the updates dialog was fixed and should no longer incorrectly show
   updates as downgrades
 * Distro upgrade notifications are now rate limited to once per week
 * Install buttons in codec install view that got lost in the 3.22 cycle are now back
 * Various paper cuts with distro upgrades were fixed
 * Various fixes to installing apps from yum repos that have enabled=0 enabled_metadata=1
 * Various other correctness and warning fixes
 * Distros: Minimum supported fwupd version is now 1.0.3
 * Distros: We've released PackageKit 1.1.9 that has string changes to match gnome-software 3.28

This release also updates translations.

Version 3.27.90
~~~~~~~~~~~~~~~
Released: 2018-02-14

This is an unstable release in the 3.27 development series, with the following improvements:
 * The Software Sources dialog was renamed to Software Repositories and rewritten
 * Fedora Workstation third party repository handling was rewritten and should be more robust
 * Improved handling of metered network connections, making sure we cancel any downloads when
   changing to a metered connection
 * Limit the number of parallel operations depending on the installed CPU
 * Improved handling of pending installs when there's no network connection
 * Unused ostree and rpm plugins were dropped
 * Switch from GtkSpell to gspell
 * Improve alignment on the updates page
 * Do not show missing screenshot error for fonts that have screenshots
 * Fix various issues on Ubuntu when purchasing apps
 * Fix an issue that led to duplicate categories appearing on the overview page
 * Various memory leak and correctness fixes

This release also updates translations.

Version 3.27.4
~~~~~~~~~~~~~~
Released: 2018-01-08

This is an unstable release in the 3.27 development series, with the following improvements:
 * Add missing locking to gs_plugin_cache_remove(), fixing a possible crash
 * Fix various memory leaks spotted by valgrind
 * Fix a possible crash triggered by the fwupd plugin
 * Do not emit critical warnings when reviewing OS Updates
 * fwupd: Use the custom user-agent when downloading firmware
 * overview page: Fix a crash when we have no featured apps
 * packagekit: Implement repository enabling
 * Fix hover CSS for "unknown" and "nonfree" license buttons

This release also updates translations.

Version 3.27.3
~~~~~~~~~~~~~~
Released: 2017-11-13

This is an unstable release in the 3.27 development series, with the following improvements:
 * Fix crashes in the repos plugin due to missing locking
 * Add translated strings for the new OARS v1.1 additions
 * Work around Firefox deleting rpm/deb files downloaded to /tmp when closing
 * Log errors to console when starting from command line
 * Do not enable distro-upgrades when updates are disabled
 * Do not require the user to keep clicking 'More reviews' after each click
 * Fix a critical when updating (flatpak) packages live
 * fwupd: Do not crash when trying to list a locked device
 * fwupd: Prepend the vendor name to the device name if not included
 * Improve SPDX ID parsing when working out if it is 'free'
 * packagekit: Do not crash when getting an invalid ID from PackageKit
 * packagekit: Support apt:// URLs
 * Various fixes to the snap plugin
 * Do not crash when closing the source dialog while it is loading

This release also updates translations.

Version 3.27.2
~~~~~~~~~~~~~~
Released: 2017-11-13

This is an unstable release in the 3.27 development series, with the following improvements:
 * Redesigned category view
 * Better notifications for completed distro upgrades
 * Number of test suite fixes to pave way for continuous integration tests
 * Improved support for running on low res displays
 * Various fixes to internal state handling
 * Allow linking to specified proprietary licenses
 * Don't use versioned subdirectories under ~/.cache/gnome-software
 * Only show in-app notifications for interactive user actions
 * Various fixes for flatpak, fwupd, and snap support

This release also updates translations.

Version 3.26.2
~~~~~~~~~~~~~~
Released: 2017-11-09

This is a stable release with the following changes:
 * Various fixes to cancellable handling, making it more robust to cancel install/remove operations
 * Fix a common crash in Fedora distro upgrades plugin
 * Fix showing N+2 Fedora upgrades
 * Fix flatpak updates inadvertently triggering a reboot
 * Revert plugin GType registering changes that broke app "adopting"
 * Various flatpak plugin fixes
 * Various snap plugin fixes
 * Bump fwupd required dep to 0.9.7 and support building with new 1.0.0 API
 * Avoid erroring out for operations that return more than 500 results (distro upgrades, getting
   gnome-shell extensions list)
 * Fix a few memory leaks

This release also updates translations.

Version 3.26.1
~~~~~~~~~~~~~~
Released: 2017-10-02

This is a stable release with the following changes:
 * Fix memory leak in "external appstream" plugin
 * Don't translate an icon name in the Punjabi translation
 * Fix critical warning in the fwupd plugin if the update URI isn't set
 * Fix Addon categories not showing
 * Fix crash in PackageKit plugin if reporting progress with no current application
 * Revert a change in the snapd plugin which can cause operations to fail or hang in some
   situations

This release also updates translations.

Version 3.26.0
~~~~~~~~~~~~~~
Released: 2017-09-11

This is the first stable release for GNOME 3.26, with the following improvements:
 * Use the new fwupd API in 0.9.7 to avoid when a reboot is required
 * Pass the complete proxy settings to PackageKit

The following bugs are also fixed:
 * Do not crash when emitting an uncommon error message
 * Do not show a critical warning with new versions of fwupd
 * Do not show an error for a remote-less flatpakref application
 * Don't refine PackageKit packages after we've been cancelled
 * Fix a possible crash on 32 bit systems
 * Fix GNOME Shell search results for snap applications
 * Properly disable shell-extensions when not running GNOME Shell

This release also updates translations.

Version 3.25.91
~~~~~~~~~~~~~~~
Released: 2017-08-21

This is an unstable release in the 3.25 development series, with the following improvements:
 * Add a simple donation button on the details page

The following bugs are also fixed:
 * Allow plugins to say that installation cannot be cancelled
 * Fix displaying the info bar for the Shell Extensions category
 * Use first featured snap as the featured app

This release also updates translations.

Version 3.25.90
~~~~~~~~~~~~~~~
Released: 2017-08-07

This is an unstable release in the 3.25 development series, with the following improvements:
 * Add a simple donation button on the details page

The following bugs are also fixed:
 * Do not crash if the child schema is invalid
 * Don't log a warning when clicking the the 'more results' search entry
 * Fixed subcategory names localization
 * Ensure flatpak remote names are valid
 * Fix critical warning with new versions of the fwupd daemon

This release also updates translations.

Version 3.25.4
~~~~~~~~~~~~~~
Released: 2017-07-21

This is an unstable release in the 3.25 development series, with the following improvements:
 * Add new rpm-ostree integration for Fedora Atomic Workstation
 * Install the Flatpak runtime as part of the application install phase
 * Split OS updates up into multiple sections and show the target version
 * Support compatibility IDs when getting reviews from the ODRS

The following bugs are also fixed:
 * Cancel plugin jobs if they take too much time
 * Correctly find already installed flatpak runtimes
 * Do not show an error for a flatpakref when broken remotes exist
 * Don't show the screenshot section for runtimes
 * Fix authentication prompt not showing when using snapd
 * Make license buttons buttons actually look clickable
 * Make the review moderator panel easier to use
 * Only show snaps as sandboxed if snapd supports confinement
 * Respect the per-user or per-system install preferences
 * Return the correct installed state for user/system flatpak remotes

This release also updates translations.

Version 3.25.3
~~~~~~~~~~~~~~
Released: 2017-06-22

This is an unstable release in the 3.25 development series, with the following improvements:
 * Add a banner designer utility
 * Add the initial support to support purchasable apps
 * Automatically install flatpak icon themes and GTK themes
 * Restyle the updates panel to have a separate sections
 * Show a notification in the updates page when the OS is end of life
 * Show recently updated applications on the overview page

The following bugs are also fixed:
 * Add snap self tests and provide more data to the details panel
 * Allow compiling with newer versions of meson
 * Do not crash when sending progress reports while refreshing
 * Don't trigger systemd for every single offline update
 * Ensure all related flatpak applications get installed
 * Ensure we use the gnome-desktop support if enabled
 * Fix searching for codecs on Ubuntu
 * Show a better status messages when downloading metadata
 * Show a pulsing progressbar if plugins do not report progress
 * Show the PackageKit interactive dialog when required
 * Support updating metadata from multiple fwupd remotes

This release also updates translations.

Version 3.25.2
~~~~~~~~~~~~~~
Released: 2017-05-08

This is an unstable release in the 3.25 development series, with the following improvements:
 * Allow AppStream to be downloaded out-of-band per-user

The following bugs are also fixed:
 * Do not initialize plugins in every instance
 * Fix the 'Show Details' context menu item in GNOME Shell
 * Use headerbar in toolbar-mode in Unity
 * Do not allow plugins to set the origin title in the UI

This release also updates translations.

Version 3.25.1
~~~~~~~~~~~~~~
Released: 2017-04-28

This is an unstable release in the 3.25 development series, with the following improvements:
 * Truncate the search results if there are a large number
 * Use the complete source as a search keyword

The following bugs are also fixed:
 * Fall back to a stock icon for hardware drivers
 * Fix a crash when removing an addon
 * Fix a critical warning in the shell search provider
 * Fix popular-overrides to show the correct applications
 * Fix various failures to read from snapd
 * Make offline updates work when online updates are available
 * Never include the size of the runtime in the installed size
 * Respect the install preference when for flatpakref files
 * Use the developer name in preference to the project group

This release also updates translations.

Version 3.23.92
~~~~~~~~~~~~~~~
Released: 2017-03-13

This is an unstable release in the 3.23 development series, with the following bug fixes:
 * Allow installing broken flatpakref files
 * Do not reload the updates list when updates are in progress
 * Reset the headerbar title when switching to the details page
 * Unconditionally show things that are in progress in the Installed page

This release also updates translations.

Version 3.23.91
~~~~~~~~~~~~~~~
Released: 2017-02-27

This is an unstable release in the 3.23 development series, with the following improvements:
 * Add support for RuntimeRepo in flatpakref files
 * Allow the user to restart the currently running gnome-software instance
 * Never show components without AppData files

The following bugs are also fixed:
 * Initialize progress to zero right before and after processing an action
 * Animate the removal of live updates
 * Add YaST as a default folder in gnome-shell overview

This release also updates translations.

Version 3.23.90
~~~~~~~~~~~~~~~
Released: 2017-02-13

This is an unstable release in the 3.23 development series, with the following improvements:
 * Handle apt and snap URLs
 * Show the updates panel with sections
 * Sort the apps in the installed panel by kind

The following bugs are also fixed:
 * Add a more detailed error message when AC power is required
 * Do not hardcode the gnome-software application name
 * Ensure firmware is downloaded when not cached
 * Fix a rather large memory leak when loading Steam data
 * Fix launching Flatpak apps after updating
 * Install needed Flatpak runtimes when updating an app
 * Only show the scary firmware warning for removable devices

This release also updates translations.

Version 3.23.3
~~~~~~~~~~~~~~
Released: 2016-12-15

This is an unstable release in the 3.23 development series, with the following improvements:
 * Add an --install and --interaction CLI options
 * Add the installed size of the apps in the installed view
 * Always set a description for each notification
 * Show an in-app notification when installed plugins are changed
 * Use a set of stars to show the different star ratings

The following bugs are also fixed:
 * Add a missing error check to fix a common crash on LiveDVD media
 * Add thread locking in GsApp to fix some common crashes
 * Allow upgrading to Fedora EOL releases
 * Don't allow review actions when offline
 * Ensure we actually schedule firmware updates for download
 * Fix the getting of PackageKit and flatpak update details
 * Hide some notifications when the new app is launched or the window is closed
 * Hide the screenshot placeholder for input methods and langpacks

This release also updates translations.

Version 3.23.2
~~~~~~~~~~~~~~
Released: 2016-11-21

This is an unstable release in the 3.23 development series, with the following improvements:
 * Add a setting for downloading updates on metered connections
 * Add content rating interface for games
 * Add support for pending updates that are applied on demand
 * Add support for the flatpak DefaultBranch feature
 * Allow showing an application review without a display name
 * Convert the modal failure dialogs to in-app notifications
 * Switch to using the ODRS server hosted by GNOME

The following bugs are also fixed:
 * Always get the newest screenshot for GNOME Shell extensions
 * Avoid redownloading the same screenshots for different images
 * Don't download updates when low on power
 * Fix the growth in memory usage for every search request
 * Never show a 'back' button when showing search results
 * Show the search bar when the user does ctrl+f

This release also updates translations.

Version 3.22.2
~~~~~~~~~~~~~~
Released: 2016-11-07

This stable release fixes the following bugs:
 * Large number of fixes and improvements for flatpak support
 * Improved handling for flatpak repos with multiple branches
 * Initial support for installing flatpakrepo files
 * Fix a crash when searching for codecs
 * Fix a crash when de-duplicating applications
 * Speed improvements for loading appstream data
 * Refactor snapd handling code using snapd-glib
 * Show the search bar when the user does Ctrl+f

This release also updates translations.

Version 3.22.1
~~~~~~~~~~~~~~
Released: 2016-10-12

This stable release fixes the following bugs:
 * Fix several issues with flatpak bundles
 * Fix installing local packages
 * Fix a crash when failing to get an installed flatpak ref
 * Speed up loading the details and overview pages
 * Switch to using the ODRS server hosted by GNOME

This release also updates translations.

Version 3.22.0
~~~~~~~~~~~~~~
Released: 2016-09-19

This is the first stable release for GNOME 3.22 and updates several translations.

Version 3.21.92
~~~~~~~~~~~~~~~
Released: 2016-09-13

This is an unstable release in the 3.21 development series, with the following improvements:
 * Add a new section name in the Addons category for drivers
 * Add a plugin to match a hardware modalias

The following bugs are also fixed:
 * Do not hide the origin when installing or removing an app
 * Do not show the screenshot fallback image for firmware or drivers
 * Fix launching app's details from the installed notification
 * Fix showing the source line in the installed panel
 * Unbreak the GNOME Shell search provider
 * Use the same padding as a GtkStackSwitcher

This release also updates translations for many languages.

Version 3.21.91
~~~~~~~~~~~~~~~
Released: 2016-08-31

This is an unstable release in the 3.21 development series, with the following improvements:
 * Add functionality to enable non-free sources
 * Show the device bootloader screenshot when required

The following bugs are also fixed:
 * Always return consistent results by allowing plugins to share a cache
 * Ensure the search text is showing when going back to search results
 * Only enable the firmware 'Install' button when the device is in the right mode
 * Remove an app from the installed view when it's uninstalled
 * Show percentage progress when installing firmware

This release also updates translations for many languages.

Version 3.21.90
~~~~~~~~~~~~~~~
Released: 2016-08-15

This is an unstable release in the 3.21 development series, with the following improvements:
 * Limit the ODRS moderation queue to a specific language

The following bugs are also fixed:
 * Correctly load .flatpakrepo files
 * Don't get the download size for installed flatpak packages
 * Fix showing the progress bar when installing apps
 * Never try to modify the application name
 * Only notify about upgrades once per month

This release also updates translations for many languages.

Version 3.21.4
~~~~~~~~~~~~~~
Released: 2016-07-18

This is an unstable release in the 3.21 development series, with the following improvements:
 * Add a cancel button and progress information to the details page
 * Add a dialog to confirm upgrade removals
 * Add support for authenticating in plugins
 * Add support for snaps
 * Enable gtk-doc generation for documentation
 * Show a new-style category list on the overview page
 * Show origin information when applications are available from multiple sources
 * Show sandboxing information for selected applications
 * Show the star ratings in more places
 * Support installing .flatpakrepo files
 * Support launching applicatins using a appstream:// URL

The following bugs are also fixed:
 * Allow plugins to be enabled and disabled at runtime
 * Always show the 'MyLanguage' kudo when in en_US locale
 * Correctly trigger systemd offline updates when only processing OS updates
 * Disable app folders feature when run outside GNOME
 * Do not show buttons on the search results
 * Do not use deprecated CSS properties
 * Do not use deprecated fwupd API
 * Ensure reviews are shown in the correct order
 * Fix a crash when double clicking files
 * Fix several UX issues when upgrading
 * Show the 'More Reviews' button in the details panel
 * Try really hard to have two rows of important categories

This release also updates translations for many languages.

Version 3.21.2
~~~~~~~~~~~~~~
Released: 2016-05-23

This is an unstable release in the 3.21 development series, with the following improvements:
 * Add a --details-pkg option to the gnome-software binary
 * Add support for flatpak packages
 * Add a plugin to auto-add some license information
 * Add depends, requires and conflicts at initialize time
 * Add support for application key colors
 * Export a set of headers to allow external plugins to be built

The following bugs are also fixed:
 * Do not crash if plugins are badly behaved
 * Do not directly load pixbufs in the AppStream plugin
 * Do not unconditionally invalidate the updates list on hardware hotplug
 * Find the best AppSteam component when matching any prefixes
 * Fix crash due to network change before app activation
 * Fix launching various KDE4 applications
 * Support getting cached content from /var/cache and /usr/share

This release also updates translations for many languages.

Version 3.21.1
~~~~~~~~~~~~~~
Released: 2016-04-25

This is an unstable release in the 3.21 development series, with the following improvements:
 * Add an initial loading panel when there is no metadata
 * Add an outline ostree plugin that just adds remotes as sources
 * Add an unreviewable application quirk
 * Add initial Steam support
 * Add support for app shortcut addition/removal
 * Add support for GNOME Shell extensions
 * Allow free-but-unspecified SPDX tokens
 * Allow widgets to use custom CSS in a generic way
 * Do the PackageKit refresh as a background transaction
 * Hide "Software Sources" menu when its action is disabled
 * Make the distro upgrades dialog match the new mockup
 * Split the 'size' property into size-installed and size-download
 * Use a link instead of a button for history
 * Use AppStream files for the popular, featured and extra category data
 * Use dpkg-deb info to create a GsApp when double clicking on a .deb file
 * Use FwupdClient from fwupd 0.7.0
 * Use GdkPixbuf to parse icns files
 * Use gsettings to enable/disable the 'sources' action
 * Use the Fedora themed image for the upgrade banner
 * When there are no trusted sources mark everything as non-3rd-party

The following bugs are also fixed:
 * Actually show the error dialog for an invalid file
 * Allow all functions called by g_module_symbol() to fail
 * Allow popular and featured apps to match any prefix
 * Do not maintain a cache of applications in the plugin loader
 * Do not make the ODRS plugin depend on xdg-app
 * Do not re-request the distro-upgrade when switching pages
 * Do not show ratings and reviews for some component kinds
 * Do not show the distro-upgrade notification if the window is open
 * Do not use the header bar on Unity
 * Fix a crash when double clicking package files
 * Fix live installing firmware
 * Get the correct icon size when installing xdg-app bundles on HiDPI
 * Hide the kudo details panel for non desktop components
 * Load screenshots directly if their URLs point to local files
 * Lower the limits for review text
 * Make all the plugins more threadsafe
 * Make the provenance plugin non-specific to Fedora
 * Move header bar button creation into individual pages
 * Move the Install & Restart button below the upgrade banner
 * Never show star ratings on the category app tiles
 * Only show one modal dialog at a time
 * Only show the session manager restart if there were any non-live updates
 * Properly support multi-line .deb descriptions
 * Show a 'Install All' button when all the updates can be installed live
 * Show a modal dialog when downloading the distro-upgrade failed
 * Show the upgrades banner even if there are no updates to show
 * Use a cache file to respect the fedora-distro-upgrades cache-age
 * Use GFile instead of a filename when converting apps

This release also updates translations for many languages.

Version 3.19.91
~~~~~~~~~~~~~~~
Released: 2016-02-29

This is an unstable release in the 3.19 development series, with the following improvements:
 * Add an 'All' subcategory in the category shell
 * Add ratings and review functionality for Ubuntu
 * Install the xdg-app runtime as required automatically
 * Show a confirmation dialog before reporting a review
 * Show a guide label for the different star values
 * Support installing local xdg-app bundles

The following bugs are also fixed:
 * Correctly identify local packages with sources
 * Do not add multiple search results for the same app
 * Do not show xdg-app runtimes in the installed panel
 * Escape markup before showing modal dialogs

This release also updates translations for many languages.

Version 3.19.90
~~~~~~~~~~~~~~~
Released: 2016-02-15

This is an unstable release in the 3.19 development series, with the following improvements:
 * Add end-user application review functionality
 * Add support for upgrading the OS from one release to another
 * Add support for xdg-app and Limba bundles
 * Add tags to applications, and explain them in the details page
 * Update the list of featured applications on the front page

The following bugs are also fixed:
 * Add a missing tag to the software center metadata file
 * PackageKit support is now optional
 * Temporarily remove the remove button in the sources dialog
 * Use versioned user cache directories to pick up new screenshots

This release also updates translations for many languages.

Version 3.19.4
~~~~~~~~~~~~~~
Released: 2016-01-15

This is an unstable release in the 3.19 development series, with the following improvements:
 * Add a link to Wikipedia to explain proprietary and public domain software
 * Allow administrators to override the default popular applications
 * Improve the interface for device firmware updates and some can be done live
 * Make sure Characters and Disks show up in Utilities
 * Show 3rd party applications in the search results
 * Show a nicer installation dialog when installing local files
 * Speed up the application first-start and also speed up switching pages
 * Try to show if an application is free software

The following bugs are also fixed:
 * Do not crash on refresh if the fwupd daemon is not available
 * Fix installing web applications
 * Rework several windows to fit better on small screens
 * Use the correct user agent string when downloading firmware

This release also updates translations for many languages.

Version 3.18.3
~~~~~~~~~~~~~~
Released: 2015-11-05

This stable release fixes the following bugs:
 * Use the correct user agent string when downloading firmware
 * Fix a crash in the limba plugin
 * Fix installing web applications

This release also updates translations for many languages.

Version 3.18.2
~~~~~~~~~~~~~~
Released: 2015-10-15

This stable release fixes the following bugs:
 * Fix a regression that could lead to never finding any updates
 * Fix an issue with getting package details for apps without AppData

This release also updates translations for many languages.

Version 3.18.1
~~~~~~~~~~~~~~
Released: 2015-10-13

This stable release fixes the following bugs:
 * Do not force the cache refresh and delete otherwise valid packages
 * Fix several potential crashes when navigating and when installing
 * Get the new application icon for local packages after installation
 * Improve cold start time by only parsing AppStream data once
 * Make sure Characters and Disks show up in Utilities
 * Only download the fwupd metadata signature once per day
 * Show an empty space for no category results
 * Show applications without AppData in the installed panel

This release also updates translations for many languages.

Version 3.18.0
~~~~~~~~~~~~~~
Released: 2015-09-21

This is the first stable release for the GNOME 3.18 desktop!

Version 3.17.92
~~~~~~~~~~~~~~~
Released: 2015-09-15

This is an unstable release in the 3.17 development series, with the following improvements:
 * Fix getting firmware updates by parsing the metadata correctly
 * Make the application menu path correct in RTL locales
 * Don't keep the application running forever when run as a search provider

This release also updates translations for many languages.

Version 3.17.91
~~~~~~~~~~~~~~~
Released: 2015-09-03

This is an unstable release in the 3.17 development series, with the following improvements:
 * Better theming for the category sidebar
 * Use standard size icon in the about dialog
 * Support mouse back button for going back in dialogs
 * Fix incorrect alignment on the front page in RTL languages
 * Misc other minor bugs fixed

This release also updates translations for many languages.

Version 3.17.90
~~~~~~~~~~~~~~~
Released: 2015-08-19

This is an unstable release with the following bugs fixed:
 * Use CSS to style the error message details
 * Correctly align labels in the Add to Folder dialog

This release also updates translations for many languages.

Version 3.17.3
~~~~~~~~~~~~~~
Released: 2015-08-12

This is an unstable release in the 3.17 development series, with the following improvements:
 * Add basic support for Limba bundles
 * Automatically download new firmware metadata from LVFS
 * Hide updates UI on managed systems
 * Show a new notification when security updates remain unapplied
 * Show installation progress when installing applications
 * Use some new applications to the picked category

Bugs fixed in this release:
 * Do not show applications that are not available when searching by category
 * Don't crash when launching an app that has no desktop ID
 * Don't show applications without AppData in the category view
 * Fix a possible race and crash when loading icons
 * Fix locking in the AppStream code to fix several crashes
 * Use better error messages on offline update failure
 * Withdraw the notification when prepared update gets invalidated

This release also updates translations for many languages.

Version 3.17.2
~~~~~~~~~~~~~~
Released: 2015-06-05

This is an unstable release in the 3.17 development series, with the following improvements:
 * Make fwupd dependency automagic

Bugs fixed in this release:
 * Fix a regression from the previous unstable release that made it impossible to install updates
 * Fix a crash in the screenshot loader
 * Fix a crash in the sources dialog
 * Fix a crash when installing rpms that lack description
 * Wrap long descriptions in the update dialog

This release also updates translations for many languages.

Version 3.17.1
~~~~~~~~~~~~~~
Released: 2015-05-25

This is the first unstable release in the 3.17 development series, with a number of new features:
 * Support getting firmware updates through the fwupd daemon
 * Use a smaller number of tiles on the front page on small monitors
 * Rework internal modulesets, making it easier to edit the list of featured apps
 * Revert back to using a hand-picked list of featured apps
 * Several improvements to the sources dialog
 * Show better human readable names when searching for font scripts
 * Show a spinner while loading the data for the update history dialog

This release also updates translations for many languages.

Version 3.16.2
~~~~~~~~~~~~~~
Released: 2015-05-11

This release fixes the following bugs:
 * Remove redundant OK button from the updates installed notification
 * Display a better human readable title for printer drivers
 * Show a better UI for offline update failure dialog
 * Set default actions for the update done notifications
 * Allow searching for packages via the API without appdata
 * Fix showing webapps with non-local icons

This release also updates translations for many languages.

Version 3.16.1
~~~~~~~~~~~~~~
Released: 2015-04-14

This release fixes the following bugs:
 * Correctly save HiDPI images to HiDPI directories
 * Scroll the contents of the error message dialog

This release also updates translations for many languages.

Version 3.16.0
~~~~~~~~~~~~~~
Released: 2015-03-23

This stable release marks the release of GNOME 3.16!

Version 3.15.92
~~~~~~~~~~~~~~~
Released: 2015-03-16

This unstable release adds the following features:
 * React to theme changes
 * Rebase the HighContrast theme

This release fixes the following bug:
 * Fix HiDPI scale factor calculation
 * Align section headings in all views
 * Fix 'installed' overlays when using the HighContrast theme
 * Fall back to showing the top level category when no sub category exists
 * Fix a crash when using the pending applications feature

This release also updates translations for many languages.

Version 3.15.91
~~~~~~~~~~~~~~~
Released: 2015-03-02

This unstable release adds the following features:
 * Enable kinetic scrolling in updates dialog

This release fixes the following bug:
 * Always ensure that the back entry focus widget is valid
 * Don't show small screenshots on HiDPI hardware
 * Fix a crash when starting GNOME Software for the first time
 * Only show compatible projects when getting the featured list

Version 3.15.90
~~~~~~~~~~~~~~~
Released: 2015-02-16

This unstable release adds the following features:
 * Add a new panel for displaying session service results
 * Add a new version of the Modify interface
 * Require AppData for all available packages

This release fixes the following bug:
 * Use the new mockups for the 3rd party source install dialogs

Version 3.15.4
~~~~~~~~~~~~~~
Released: 2015-01-19

This unstable release adds the following features:
 * Fix searching with very small search terms

This release fixes the following bugs:
 * Do case-insensitive searching of suitable keywords
 * Fix a crash in the screenshot loader
 * Fix a crash when clicking the back button
 * Fix searching for keyworks with special chars
 * Show an error message when we fail to load details about a local file

Version 3.15.2
~~~~~~~~~~~~~~
Released: 2014-11-24

This unstable release adds the following features:
 * Show a blurred low-resolution screenshot while loading the HiDPI one

This release fixes the following bugs:
 * Do not show a random white line above the star rating widget
 * Do not show empty app boxes if no popular results are available
 * Do not try to download local web-app icons
 * Use blue stars for the user-ratings rather than gold<|MERGE_RESOLUTION|>--- conflicted
+++ resolved
@@ -1,85 +1,3 @@
-<<<<<<< HEAD
-Version 40.4
-~~~~~~~~~~~~
-Released: 2021-08-13
-
-This is a stable release with the following changes:
- * flatpak: Improve search of applications
- * Correct download size for app's runtime
-
-Translation updates:
- * Occitan (post 1500)
-
-Version 40.3
-~~~~~~~~~~~~
-Released: 2021-07-09
-
-This is a stable release with the following changes:
- * Fix a bug where app sources appeared in the header of the Updates tab
- * Automatically install application updates, depending on the type of application and user config
- * Avoid extra vertical space in the featured apps carousel
- * Include apps from disabled repos in Shell Overview search results
- * Distinguish between download size and installed size for PackageKit apps
- * Properly update the "Last checked" timestamp on the Updates tab
- * Fix a crash that sometimes happens when clicking on the Website button on a details page
- * Fix a bug where the list of sources for an application was sometimes incomplete
-
-Translation updates:
- * Belarusian
-
-Version 40.2
-~~~~~~~~~~~~
-Released: 2021-06-04
-
-This is a stable release with the following changes:
- * Avoid spurious polkit prompts by the PackageKit plugin for background operations
- * Handle NULL OS name or version
- * Fix a crash related to version history gathering
- * Fix a crash when a Flatpak component had been renamed
- * Improve error reporting when low on disk space for Flatpak
- * Fix a deadlock after Flatpak changes from the command line
- * Fix list of alternative application sources to not show duplicates
- * Fix application icon loading for already cached icons
- * Fix crash loading empty DEP-11 data
- * Fix update of related Flatpak runtimes
- * Fix automatic download of pending updates
- * Consider only critical updates as important
-
-Translation updates:
- * Basque
- * Bokmål, Norwegian
- * Catalan
- * Friulian
- * Occitan (post 1500)
-
-Version 40.1
-~~~~~~~~~~~~
-Released: 2021-04-30
-
-This is a stable release with the following changes:
- * Fix flatpak update state if update was already done outside of GNOME Software
- * Update app state after repository is enabled or disabled
- * Fix the overview opening empty in some situations
- * Show apps which are being updated in the updates page, rather than just ones which are ready to
-   be updated
- * Fix section headers on ‘Installed’ page
- * Fix searches not being triggered by typing in the search entry in some situations
- * Fix duplicate origins being listed incorrectly in the app details page (in particular, for
-   UngoogledChromium)
- * Fix a broken rpm-ostree repository causing other repositories to be ignored
- * Fix animation glitch on featured apps carousel when going from app 2 to app 1
- * Improve featured apps carousel contrast for Steam
- * Speed up search queries by over 40%
- * Do not keep the rpm-ostree service alive forever while GNOME Software is running
- * Fix broken header bar on application details page in some situations
- * Prevent uninstallation of add-ons for system apps
- * Fix search from Nautilus on Fedora Silverblue
- * Fix reporting state of layered packages on Fedora Silverblue
- * Fix updating add-on state when uninstalling an app
-
-Translation updates:
- * Basque
-=======
 Version 41.0
 ~~~~~~~~~~~~
 Released: 2021-09-17
@@ -205,7 +123,6 @@
  * Basque
  * Belarusian
  * Bokmål, Norwegian
->>>>>>> 8566498b
  * Catalan
  * Chinese (China)
  * Chinese (Taiwan)
@@ -213,17 +130,6 @@
  * Dutch
  * English (United Kingdom)
  * Finnish
-<<<<<<< HEAD
- * French
- * Galician
- * German
- * Greek, Modern (1453-)
- * Hebrew
- * Indonesian
- * Italian
- * Lithuanian
- * Nepali
-=======
  * Friulian
  * German
  * Greek, Modern (1453-)
@@ -232,27 +138,16 @@
  * Lithuanian
  * Nepali
  * Occitan (post 1500)
->>>>>>> 8566498b
  * Persian
  * Polish
  * Portuguese
  * Portuguese (Brazil)
  * Romanian
-<<<<<<< HEAD
- * Serbian
- * Slovenian
- * Spanish
- * Swedish
- * Turkish
- * Ukrainian
- * Vietnamese
-=======
  * Russian
  * Serbian
  * Spanish
  * Swedish
  * Ukrainian
->>>>>>> 8566498b
 
 Version 40
 ~~~~~~~~~~
