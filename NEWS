<<<<<<< HEAD
=======
Version 3.30.0
~~~~~~~~~~~~~~
Released: 2018-09-04

This is the first stable release for GNOME 3.30.

Version 3.29.92
~~~~~~~~~~~~~~~
Released: 2018-08-28

This is an unstable release in the 3.27 development series, with the following
improvements:
 * Do not go 'back' to a previous application details panel
 * Don't crash if when getting the fwupd locked status
 * Download updates automatically when required
 * Fix dark theme support
 * Hide screenshot and support widgets when no screenshots
 * Ignore non-interactive generic errors
 * Implement distro upgrade downloading when using rpm-ostree
 * Only update the update check timestamp when it succeeds
 * Open the WiFi panel when clicking the Network Settings button
 * Rotate featured apps on the overview page
 * Simplify the updates panel
 * Use FlatpakTransaction to install, remove and update
 * Use new display name for the Snap publisher
 * Use the full name for the ESRB ratings descripion

This release also updates translations.

>>>>>>> 9f58ded1
Version 3.29.1
~~~~~~~~~~~~~~
Released: 2018-03-05

This is an unstable release in the 3.27 development series, with the following
improvements:
 * Show a better notification when a local file or URI is not supported
 * snap: Use ODRS for reviews

This release also updates translations.

Version 3.28.2
~~~~~~~~~~~~~~
Released: 2018-05-09

This is a stable release with the following changes:
 * Add a warning when enabling the LVFS remote
 * Show a notification when failing to open an url or a local file
 * Fix multiple flatpak refreshes with new libflatpak
 * Build fixes for FreeBSD
 * Icon loading fixes for snap

This release also updates translations.

Version 3.28.1
~~~~~~~~~~~~~~
Released: 2018-04-09

This is a stable release with the following changes:
 * Fix a regression with opening results from gnome-shell search
 * Show "Source: " tag in gnome-shell search when we have multiple matches
 * Improve unknown license tag color scheme on details page
 * Don't show installed icon on app tiles while still installing
 * Fix empty items appearing under OS Updates
 * Fix a regression that caused duplicate results in codec search
 * Fix an issue with passing username/password to packagekit proxy
 * Avoid crashing during first run with no network access
 * A number of rpm-ostree fixes, making it possible to trigger offline updates
 * Stop searching multiple times on search page
 * Update Fedora third party repositories "Find out more..." link
 * Fix an issue with in-app notifications failing with invalid markup errors
 * Improve purchase failure handling for the snap store
 * Fix a possible crash in snap plugin when adding screenshots
 * Various other crash and correctness fixes

This release also updates translations.

Version 3.28.0
~~~~~~~~~~~~~~
Released: 2018-03-12

This is the first stable release for GNOME 3.28, with the following
improvements:
 * Fix the build on NixOS
 * Fix purchasing not working after authentication
 * Revert a commit that led to flatpak updates failing without any feedback
 * Make front page featured tile corners round to match other tiles
 * Fix in-app notification close button alignment
 * Several fixes to make error notifications more useful
 * snap: Fix invalid metadata after cancelled refine
 * snap: Launch command line snaps with 'snap run'

This release also updates translations.

Version 3.27.92
~~~~~~~~~~~~~~~
Released: 2018-03-05

This is an unstable release in the 3.27 development series, marking the end of
the development cycle. Next release will be 3.28.0!
 * Removal of global plugin cache, simplifying gnome-software internals
 * Software Repositories dialog got another batch of improvements and UI
   changes
 * GNOME Shell Extensions repository and fwupd repositories are now shown in
   the Software Repositories dialog
 * Shell extensions handling through PackageKit was improved, fixing a long
   standing bug where we were unable to remove shell extension packages
 * Category page rewrite that landed earlier this cycle went through UI review
   and got a number of fixes
 * Package version comparison in the updates dialog was fixed and should no
   longer incorrectly show updates as downgrades
 * Distro upgrade notifications are now rate limited to once per week
 * Install buttons in codec install view that got lost in the 3.22 cycle are
   now back
 * Various paper cuts with distro upgrades were fixed
 * Various fixes to installing apps from yum repos that have enabled=0
   enabled_metadata=1
 * Various other correctness and warning fixes
 * Distros: Minimum supported fwupd version is now 1.0.3
 * Distros: We've released PackageKit 1.1.9 that has string changes to match
   gnome-software 3.28

This release also updates translations.

Version 3.27.90
~~~~~~~~~~~~~~~
Released: 2018-02-14

This is an unstable release in the 3.27 development series, with the following
improvements:
 * The Software Sources dialog was renamed to Software Repositories and
   rewritten
 * Fedora Workstation third party repository handling was rewritten and should
   be more robust
 * Improved handling of metered network connections, making sure we cancel any
   downloads when changing to a metered connection
 * Limit the number of parallel operations depending on the installed CPU
 * Improved handling of pending installs when there's no network connection
 * Unused ostree and rpm plugins were dropped
 * Switch from GtkSpell to gspell
 * Improve alignment on the updates page
 * Do not show missing screenshot error for fonts that have screenshots
 * Fix various issues on Ubuntu when purchasing apps
 * Fix an issue that led to duplicate categories appearing on the overview page
 * Various memory leak and correctness fixes

This release also updates translations.

Version 3.27.4
~~~~~~~~~~~~~~
Released: 2018-01-08

This is an unstable release in the 3.27 development series, with the following
improvements:
 * Add missing locking to gs_plugin_cache_remove(), fixing a possible crash
 * Fix various memory leaks spotted by valgrind
 * Fix a possible crash triggered by the fwupd plugin
 * Do not emit critical warnings when reviewing OS Updates
 * fwupd: Use the custom user-agent when downloading firmware
 * overview page: Fix a crash when we have no featured apps
 * packagekit: Implement repository enabling
 * Fix hover CSS for "unknown" and "nonfree" license buttons

This release also updates translations.

Version 3.27.3
~~~~~~~~~~~~~~
Released: 2017-11-13

This is an unstable release in the 3.27 development series, with the following
improvements:
 * Fix crashes in the repos plugin due to missing locking
 * Add translated strings for the new OARS v1.1 additions
 * Work around Firefox deleting rpm/deb files downloaded to /tmp when closing
 * Log errors to console when starting from command line
 * Do not enable distro-upgrades when updates are disabled
 * Do not require the user to keep clicking 'More reviews' after each click
 * Fix a critical when updating (flatpak) packages live
 * fwupd: Do not crash when trying to list a locked device
 * fwupd: Prepend the vendor name to the device name if not included
 * Improve SPDX ID parsing when working out if it is 'free'
 * packagekit: Do not crash when getting an invalid ID from PackageKit
 * packagekit: Support apt:// URLs
 * Various fixes to the snap plugin
 * Do not crash when closing the source dialog while it is loading

This release also updates translations.

Version 3.27.2
~~~~~~~~~~~~~~
Released: 2017-11-13

This is an unstable release in the 3.27 development series, with the following
improvements:
 * Redesigned category view
 * Better notifications for completed distro upgrades
 * Number of test suite fixes to pave way for continous integration tests
 * Improved support for running on low res displays
 * Various fixes to internal state handling
 * Allow linking to specified proprietary licenses
 * Don't use versioned subdirectories under ~/.cache/gnome-software
 * Only show in-app notifications for interactive user actions
 * Various fixes for flatpak, fwupd, and snap support

This release also updates translations.

Version 3.26.2
~~~~~~~~~~~~~~
Released: 2017-11-09

This is a stable release with the following changes:
 * Various fixes to cancellable handling, making it more robust to cancel
   install/remove operations
 * Fix a common crash in Fedora distro upgrades plugin
 * Fix showing N+2 Fedora upgrades
 * Fix flatpak updates inadvertently triggering a reboot
 * Revert plugin GType registering changes that broke app "adopting"
 * Various flatpak plugin fixes
 * Various snap plugin fixes
 * Bump fwupd required dep to 0.9.7 and support building with new 1.0.0 API
 * Avoid erroring out for operations that return more than 500 results (distro
   upgrades, getting gnome-shell extensions list)
 * Fix a few memory leaks

This release also updates translations.

Version 3.26.1
~~~~~~~~~~~~~~
Released: 2017-10-02

This is a stable release with the following changes:
 * Fix memory leak in "external appstream" plugin
 * Don't translate an icon name in the Punjabi translation
 * Fix critical warning in the fwupd plugin if the update URI isn't set
 * Fix Addon categories not showing
 * Fix crash in PackageKit plugin if reporting progress with no current
   application
 * Revert a change in the snapd plugin which can cause operations to fail or
   hang in some situations

This release also updates translations.

Version 3.26.0
~~~~~~~~~~~~~~
Released: 2017-09-11

This is the first stable release for GNOME 3.26, with the following
improvements:
 * Use the new fwupd API in 0.9.7 to avoid when a reboot is required
 * Pass the complete proxy settings to PackageKit

The following bugs are also fixed:
 * Do not crash when emitting an uncommon error message
 * Do not show a critical warning with new versions of fwupd
 * Do not show an error for a remote-less flatpakref application
 * Don't refine PackageKit packages after we've been cancelled
 * Fix a possible crash on 32 bit systems
 * Fix GNOME Shell search results for snap applications
 * Properly disable shell-extensions when not running GNOME Shell

This release also updates translations.

Version 3.25.91
~~~~~~~~~~~~~~~
Released: 2017-08-21

This is an unstable release in the 3.25 development series, with the following
improvements:
 * Add a simple donation button on the details page

The following bugs are also fixed:
 * Allow plugins to say that installation cannot be cancelled
 * Fix displaying the info bar for the Shell Extensions category
 * Use first featured snap as the featured app

This release also updates translations.

Version 3.25.90
~~~~~~~~~~~~~~~
Released: 2017-08-07

This is an unstable release in the 3.25 development series, with the following
improvements:
 * Add a simple donation button on the details page

The following bugs are also fixed:
 * Do not crash if the child schema is invalid
 * Don't log a warning when clicking the the 'more results' search entry
 * Fixed subcategory names localization
 * Ensure flatpak remote names are valid
 * Fix critical warning with new versions of the fwupd daemon

This release also updates translations.

Version 3.25.4
~~~~~~~~~~~~~~
Released: 2017-07-21

This is an unstable release in the 3.25 development series, with the following
improvements:
 * Add new rpm-ostree integration for Fedora Atomic Workstation
 * Install the Flatpak runtime as part of the application install phase
 * Split OS updates up into multiple sections and show the target version
 * Support compatibility IDs when getting reviews from the ODRS

The following bugs are also fixed:
 * Cancel plugin jobs if they take too much time
 * Correctly find already installed flatpak runtimes
 * Do not show an error for a flatpakref when broken remotes exist
 * Don't show the screenshot section for runtimes
 * Fix authentication prompt not showing when using snapd
 * Make license buttons buttons actually look clickable
 * Make the review moderator panel easier to use
 * Only show snaps as sandboxed if snapd supports confinement
 * Respect the per-user or per-system install preferences
 * Return the correct installed state for user/system flatpak remotes

This release also updates translations.

Version 3.25.3
~~~~~~~~~~~~~~
Released: 2017-06-22

This is an unstable release in the 3.25 development series, with the following
improvements:
 * Add a banner designer utility
 * Add the initial support to support purchasable apps
 * Automatically install flatpak icon themes and GTK themes
 * Restyle the updates panel to have a separate sections
 * Show a notification in the updates page when the OS is end of life
 * Show recently updated applications on the overview page

The following bugs are also fixed:
 * Add snap self tests and provide more data to the details panel
 * Allow compiling with newer versions of meson
 * Do not crash when sending progress reports while refreshing
 * Don't trigger systemd for every single offline update
 * Ensure all related flatpak applications get installed
 * Ensure we use the gnome-desktop support if enabled
 * Fix searching for codecs on Ubuntu
 * Show a better status messages when downloading metadata
 * Show a pulsing progressbar if plugins do not report progress
 * Show the PackageKit interactive dialog when required
 * Support updating metadata from multiple fwupd remotes

This release also updates translations.

Version 3.25.2
~~~~~~~~~~~~~~
Released: 2017-05-08

This is an unstable release in the 3.25 development series, with the following
improvements:
 * Allow AppStream to be downloaded out-of-band per-user

The following bugs are also fixed:
 * Do not initialize plugins in every instance
 * Fix the 'Show Details' context menu item in GNOME Shell
 * Use headerbar in toolbar-mode in Unity
 * Do not allow plugins to set the origin title in the UI

This release also updates translations.

Version 3.25.1
~~~~~~~~~~~~~~
Released: 2017-04-28

This is an unstable release in the 3.25 development series, with the following
improvements:
 * Truncate the search results if there are a large number
 * Use the complete source as a search keyword

The following bugs are also fixed:
 * Fall back to a stock icon for hardware drivers
 * Fix a crash when removing an addon
 * Fix a critical warning in the shell search provider
 * Fix popular-overrides to show the correct applications
 * Fix various failures to read from snapd
 * Make offline updates work when online updates are available
 * Never include the size of the runtime in the installed size
 * Respect the install preference when for flatpakref files
 * Use the developer name in preference to the project group

This release also updates translations.

Version 3.23.92
~~~~~~~~~~~~~~~
Released: 2017-03-13

This is an unstable release in the 3.23 development series, with the following
bug fixes:
 * Allow installing broken flatpakref files
 * Do not reload the updates list when updates are in progress
 * Reset the headerbar title when switching to the details page
 * Unconditionally show things that are in progress in the Installed page

This release also updates translations.

Version 3.23.91
~~~~~~~~~~~~~~~
Released: 2017-02-27

This is an unstable release in the 3.23 development series, with the following
improvements:
 * Add support for RuntimeRepo in flatpakref files
 * Allow the user to restart the currently running gnome-software instance
 * Never show components without AppData files

The following bugs are also fixed:
 * Initialize progress to zero right before and after processing an action
 * Animate the removal of live updates
 * Add YaST as a default folder in gnome-shell overview

This release also updates translations.

Version 3.23.90
~~~~~~~~~~~~~~~
Released: 2017-02-13

This is an unstable release in the 3.23 development series, with the following
improvements:
 * Handle apt and snap URLs
 * Show the updates panel with sections
 * Sort the apps in the installed panel by kind

The following bugs are also fixed:
 * Add a more detailed error message when AC power is required
 * Do not hardcode the gnome-software application name
 * Ensure firmware is downloaded when not cached
 * Fix a rather large memory leak when loading Steam data
 * Fix launching Flatpak apps after updating
 * Install needed Flatpak runtimes when updating an app
 * Only show the scary firmware warning for removable devices

This release also updates translations.

Version 3.23.3
~~~~~~~~~~~~~~
Released: 2016-12-15

This is an unstable release in the 3.23 development series, with the following
improvements:
 * Add an --install and --interaction CLI options
 * Add the installed size of the apps in the installed view
 * Always set a description for each notification
 * Show an in-app notification when installed plugins are changed
 * Use a set of stars to show the different star ratings

The following bugs are also fixed:
 * Add a missing error check to fix a common crash on LiveDVD media
 * Add thread locking in GsApp to fix some common crashes
 * Allow upgrading to Fedora EOL releases
 * Don't allow review actions when offline
 * Ensure we actually schedule firmware updates for download
 * Fix the getting of PackageKit and flatpak update details
 * Hide some notifications when the new app is launched or the window is closed
 * Hide the screenshot placeholder for input methods and langpacks

This release also updates translations.

Version 3.23.2
~~~~~~~~~~~~~~
Released: 2016-11-21

This is an unstable release in the 3.23 development series, with the following
improvements:
 * Add a setting for downloading updates on metered connections
 * Add content rating interface for games
 * Add support for pending updates that are applied on demand
 * Add support for the flatpak DefaultBranch feature
 * Allow showing an application review without a display name
 * Convert the modal failure dialogs to in-app notifications
 * Switch to using the ODRS server hosted by GNOME

The following bugs are also fixed:
 * Always get the newest screenshot for GNOME Shell extensions
 * Avoid redownloading the same screenshots for different images
 * Don't download updates when low on power
 * Fix the growth in memory usage for every search request
 * Never show a 'back' button when showing search results
 * Show the search bar when the user does ctrl+f

This release also updates translations.

Version 3.22.2
~~~~~~~~~~~~~~
Released: 2016-11-07

This stable release fixes the following bugs:
 * Large number of fixes and improvements for flatpak support
 * Improved handling for flatpak repos with multiple branches
 * Initial support for installing flatpakrepo files
 * Fix a crash when searching for codecs
 * Fix a crash when de-duplicating applications
 * Speed improvements for loading appstream data
 * Refactor snapd handling code using snapd-glib
 * Show the search bar when the user does Ctrl+f

This release also updates translations.

Version 3.22.1
~~~~~~~~~~~~~~
Released: 2016-10-12

This stable release fixes the following bugs:
 * Fix several issues with flatpak bundles
 * Fix installing local packages
 * Fix a crash when failing to get an installed flatpak ref
 * Speed up loading the details and overview pages
 * Switch to using the ODRS server hosted by GNOME

This release also updates translations.

Version 3.22.0
~~~~~~~~~~~~~~
Released: 2016-09-19

This is the first stable release for GNOME 3.22 and updates several
translations.

Version 3.21.92
~~~~~~~~~~~~~~~
Released: 2016-09-13

This is an unstable release in the 3.21 development series, with the following
improvements:
 * Add a new section name in the Addons category for drivers
 * Add a plugin to match a hardware modalias

The following bugs are also fixed:
 * Do not hide the origin when installing or removing an app
 * Do not show the screenshot fallback image for firmware or drivers
 * Fix launching app's details from the installed notification
 * Fix showing the source line in the installed panel
 * Unbreak the GNOME Shell search provider
 * Use the same padding as a GtkStackSwitcher

This release also updates translations for many languages.

Version 3.21.91
~~~~~~~~~~~~~~~
Released: 2016-08-31

This is an unstable release in the 3.21 development series, with the following
improvements:
 * Add functionality to enable non-free sources
 * Show the device bootloader screenshot when required

The following bugs are also fixed:
 * Always return consistent results by allowing plugins to share a cache
 * Ensure the search text is showing when going back to search results
 * Only enable the firmware 'Install' button when the device is in the right
   mode
 * Remove an app from the installed view when it's uninstalled
 * Show percentage progress when installing firmware

This release also updates translations for many languages.

Version 3.21.90
~~~~~~~~~~~~~~~
Released: 2016-08-15

This is an unstable release in the 3.21 development series, with the following
improvements:
 * Limit the ODRS moderation queue to a specific language

The following bugs are also fixed:
 * Correctly load .flatpakrepo files
 * Don't get the download size for installed flatpak packages
 * Fix showing the progress bar when installing apps
 * Never try to modify the application name
 * Only notify about upgrades once per month

This release also updates translations for many languages.

Version 3.21.4
~~~~~~~~~~~~~~
Released: 2016-07-18

This is an unstable release in the 3.21 development series, with the following
improvements:
 * Add a cancel button and progress information to the details page
 * Add a dialog to confirm upgrade removals
 * Add support for authenticating in plugins
 * Add support for snaps
 * Enable gtk-doc generation for documentation
 * Show a new-style category list on the overview page
 * Show origin information when applications are available from multiple
   sources
 * Show sandboxing information for selected applications
 * Show the star ratings in more places
 * Support installing .flatpakrepo files
 * Support launching applicatins using a appstream:// URL

The following bugs are also fixed:
 * Allow plugins to be enabled and disabled at runtime
 * Always show the 'MyLanguage' kudo when in en_US locale
 * Correctly trigger systemd offline updates when only processing OS updates
 * Disable app folders feature when run outside GNOME
 * Do not show buttons on the search results
 * Do not use deprecated CSS properties
 * Do not use deprecated fwupd API
 * Ensure reviews are shown in the correct order
 * Fix a crash when double clicking files
 * Fix several UX issues when upgrading
 * Show the 'More Reviews' button in the details panel
 * Try really hard to have two rows of important categories

This release also updates translations for many languages.

Version 3.21.2
~~~~~~~~~~~~~~
Released: 2016-05-23

This is an unstable release in the 3.21 development series, with the following
improvements:
 * Add a --details-pkg option to the gnome-software binary
 * Add support for flatpak packages
 * Add a plugin to auto-add some license information
 * Add depends, requires and conflicts at initialize time
 * Add support for application key colors
 * Export a set of headers to allow external plugins to be built

The following bugs are also fixed:
 * Do not crash if plugins are badly behaved
 * Do not directly load pixbufs in the AppStream plugin
 * Do not unconditionally invalidate the updates list on hardware hotplug
 * Find the best AppSteam component when matching any prefixes
 * Fix crash due to network change before app activation
 * Fix launching various KDE4 applications
 * Support getting cached content from /var/cache and /usr/share

This release also updates translations for many languages.

Version 3.21.1
~~~~~~~~~~~~~~
Released: 2016-04-25

This is an unstable release in the 3.21 development series, with the following
improvements:
 * Add an initial loading panel when there is no metadata
 * Add an outline ostree plugin that just adds remotes as sources
 * Add an unreviewable application quirk
 * Add initial Steam support
 * Add support for app shortcut addition/removal
 * Add support for GNOME Shell extensions
 * Allow free-but-unspecified SPDX tokens
 * Allow widgets to use custom CSS in a generic way
 * Do the PackageKit refresh as a background transaction
 * Hide "Software Sources" menu when its action is disabled
 * Make the distro upgrades dialog match the new mockup
 * Split the 'size' property into size-installed and size-download
 * Use a link instead of a button for history
 * Use AppStream files for the popular, featured and extra category data
 * Use dpkg-deb info to create a GsApp when double clicking on a .deb file
 * Use FwupdClient from fwupd 0.7.0
 * Use GdkPixbuf to parse icns files
 * Use gsettings to enable/disable the 'sources' action
 * Use the Fedora themed image for the upgrade banner
 * When there are no trusted sources mark everything as non-3rd-party

The following bugs are also fixed:
 * Actually show the error dialog for an invalid file
 * Allow all functions called by g_module_symbol() to fail
 * Allow popular and featured apps to match any prefix
 * Do not maintain a cache of applications in the plugin loader
 * Do not make the ODRS plugin depend on xdg-app
 * Do not re-request the distro-upgrade when switching pages
 * Do not show ratings and reviews for some component kinds
 * Do not show the distro-upgrade notification if the window is open
 * Do not use the header bar on Unity
 * Fix a crash when double clicking package files
 * Fix live installing firmware
 * Get the correct icon size when installing xdg-app bundles on HiDPI
 * Hide the kudo details panel for non desktop components
 * Load screenshots directly if their URLs point to local files
 * Lower the limits for review text
 * Make all the plugins more threadsafe
 * Make the provenance plugin non-specific to Fedora
 * Move header bar button creation into individual pages
 * Move the Install & Restart button below the upgrade banner
 * Never show star ratings on the category app tiles
 * Only show one modal dialog at a time
 * Only show the session manager restart if there were any non-live updates
 * Properly support multi-line .deb descriptions
 * Show a 'Install All' button when all the updates can be installed live
 * Show a modal dialog when downloading the distro-upgrade failed
 * Show the upgrades banner even if there are no updates to show
 * Use a cache file to respect the fedora-distro-upgrades cache-age
 * Use GFile instead of a filename when converting apps

This release also updates translations for many languages.

Version 3.19.91
~~~~~~~~~~~~~~~
Released: 2016-02-29

This is an unstable release in the 3.19 development series, with the following
improvements:
 * Add an 'All' subcategory in the category shell
 * Add ratings and review functionality for Ubuntu
 * Install the xdg-app runtime as required automatically
 * Show a confirmation dialog before reporting a review
 * Show a guide label for the different star values
 * Support installing local xdg-app bundles

The following bugs are also fixed:
 * Correctly identify local packages with sources
 * Do not add multiple search results for the same app
 * Do not show xdg-app runtimes in the installed panel
 * Escape markup before showing modal dialogs

This release also updates translations for many languages.

Version 3.19.90
~~~~~~~~~~~~~~~
Released: 2016-02-15

This is an unstable release in the 3.19 development series, with the following
improvements:
 * Add end-user application review functionality
 * Add support for upgrading the OS from one release to another
 * Add support for xdg-app and Limba bundles
 * Add tags to applications, and explain them in the details page
 * Update the list of featured applications on the front page

The following bugs are also fixed:
 * Add a missing tag to the software center metadata file
 * PackageKit support is now optional
 * Temporarily remove the remove button in the sources dialog
 * Use versioned user cache directories to pick up new screenshots

This release also updates translations for many languages.

Version 3.19.4
~~~~~~~~~~~~~~
Released: 2016-01-15

This is an unstable release in the 3.19 development series, with the following
improvements:
 * Add a link to Wikipedia to explain proprietary and public domain software
 * Allow administrators to override the default popular applications
 * Improve the interface for device firmware updates and some can be done live
 * Make sure Characters and Disks show up in Utilities
 * Show 3rd party applications in the search results
 * Show a nicer installation dialog when installing local files
 * Speed up the application first-start and also speed up switching pages
 * Try to show if an application is free software

The following bugs are also fixed:
 * Do not crash on refresh if the fwupd daemon is not available
 * Fix installing web applications
 * Rework several windows to fit better on small screens
 * Use the correct user agent string when downloading firmware

This release also updates translations for many languages.

Version 3.18.3
~~~~~~~~~~~~~~
Released: 2015-11-05

This stable release fixes the following bugs:
 * Use the correct user agent string when downloading firmware
 * Fix a crash in the limba plugin
 * Fix installing web applications

This release also updates translations for many languages.

Version 3.18.2
~~~~~~~~~~~~~~
Released: 2015-10-15

This stable release fixes the following bugs:
 * Fix a regression that could lead to never finding any updates
 * Fix an issue with getting package details for apps without AppData

This release also updates translations for many languages.

Version 3.18.1
~~~~~~~~~~~~~~
Released: 2015-10-13

This stable release fixes the following bugs:
 * Do not force the cache refresh and delete otherwise valid packages
 * Fix several potential crashes when navigating and when installing
 * Get the new application icon for local packages after installation
 * Improve cold start time by only parsing AppStream data once
 * Make sure Characters and Disks show up in Utilities
 * Only download the fwupd metadata signature once per day
 * Show an empty space for no category results
 * Show applications without AppData in the installed panel

This release also updates translations for many languages.

Version 3.18.0
~~~~~~~~~~~~~~
Released: 2015-09-21

This is the first stable release for the GNOME 3.18 desktop!

Version 3.17.92
~~~~~~~~~~~~~~~
Released: 2015-09-15

This is an unstable release in the 3.17 development series, with the following
improvements:
 * Fix getting firmware updates by parsing the metadata correctly
 * Make the application menu path correct in RTL locales
 * Don't keep the application running forever when run as a search provider

This release also updates translations for many languages.

Version 3.17.91
~~~~~~~~~~~~~~~
Released: 2015-09-03

This is an unstable release in the 3.17 development series, with the following
improvements:
 * Better theming for the category sidebar
 * Use standard size icon in the about dialog
 * Support mouse back button for going back in dialogs
 * Fix incorrect alignment on the front page in RTL languages
 * Misc other minor bugs fixed

This release also updates translations for many languages.

Version 3.17.90
~~~~~~~~~~~~~~~
Released: 2015-08-19

This is an unstable release with the following bugs fixed:
 * Use CSS to style the error message details
 * Correctly align labels in the Add to Folder dialog

This release also updates translations for many languages.

Version 3.17.3
~~~~~~~~~~~~~~
Released: 2015-08-12

This is an unstable release in the 3.17 development series, with the following
improvements:
 * Add basic support for Limba bundles
 * Automatically download new firmware metadata from LVFS
 * Hide updates UI on managed systems
 * Show a new notification when security updates remain unapplied
 * Show installation progress when installing applications
 * Use some new applications to the picked category

Bugs fixed in this release:
 * Do not show applications that are not available when searching by category
 * Don't crash when launching an app that has no desktop ID
 * Don't show applications without AppData in the category view
 * Fix a possible race and crash when loading icons
 * Fix locking in the AppStream code to fix several crashes
 * Use better error messages on offline update failure
 * Withdraw the notification when prepared update gets invalidated

This release also updates translations for many languages.

Version 3.17.2
~~~~~~~~~~~~~~
Released: 2015-06-05

This is an unstable release in the 3.17 development series, with the following
improvements:
 * Make fwupd dependency automagic

Bugs fixed in this release:
 * Fix a regression from the previous unstable release that made it impossible
   to install updates
 * Fix a crash in the screenshot loader
 * Fix a crash in the sources dialog
 * Fix a crash when installing rpms that lack description
 * Wrap long descriptions in the update dialog

This release also updates translations for many languages.

Version 3.17.1
~~~~~~~~~~~~~~
Released: 2015-05-25

This is the first unstable release in the 3.17 development series, with a
number of new features:
 * Support getting firmware updates through the fwupd daemon
 * Use a smaller number of tiles on the front page on small monitors
 * Rework internal modulesets, making it easier to edit the list of featured
   apps
 * Revert back to using a hand-picked list of featured apps
 * Several improvements to the sources dialog
 * Show better human readable names when searching for font scripts
 * Show a spinner while loading the data for the update history dialog

This release also updates translations for many languages.

Version 3.16.2
~~~~~~~~~~~~~~
Released: 2015-05-11

This release fixes the following bugs:
 * Remove redundant OK button from the updates installed notification
 * Display a better human readable title for printer drivers
 * Show a better UI for offline update failure dialog
 * Set default actions for the update done notifications
 * Allow searching for packages via the API without appdata
 * Fix showing webapps with non-local icons

This release also updates translations for many languages.

Version 3.16.1
~~~~~~~~~~~~~~
Released: 2015-04-14

This release fixes the following bugs:
 * Correctly save HiDPI images to HiDPI directories
 * Scroll the contents of the error message dialog

This release also updates translations for many languages.

Version 3.16.0
~~~~~~~~~~~~~~
Released: 2015-03-23

This stable release marks the release of GNOME 3.16!

Version 3.15.92
~~~~~~~~~~~~~~~
Released: 2015-03-16

This unstable release adds the following features:
 * React to theme changes
 * Rebase the HighContrast theme

This release fixes the following bug:
 * Fix HiDPI scale factor calculation
 * Align section headings in all views
 * Fix 'installed' overlays when using the HighContrast theme
 * Fall back to showing the top level category when no sub category exists
 * Fix a crash when using the pending applications feature

This release also updates translations for many languages.

Version 3.15.91
~~~~~~~~~~~~~~~
Released: 2015-03-02

This unstable release adds the following features:
 * Enable kinetic scrolling in updates dialog

This release fixes the following bug:
 * Always ensure that the back entry focus widget is valid
 * Don't show small screenshots on HiDPI hardware
 * Fix a crash when starting GNOME Software for the first time
 * Only show compatible projects when getting the featured list

Version 3.15.90
~~~~~~~~~~~~~~~
Released: 2015-02-16

This unstable release adds the following features:
 * Add a new panel for displaying session service results
 * Add a new version of the Modify interface
 * Require AppData for all available packages

This release fixes the following bug:
 * Use the new mockups for the 3rd party source install dialogs

Version 3.15.4
~~~~~~~~~~~~~~
Released: 2015-01-19

This unstable release adds the following features:
 * Fix searching with very small search terms

This release fixes the following bugs:
 * Do case-insensitive searching of suitable keywords
 * Fix a crash in the screenshot loader
 * Fix a crash when clicking the back button
 * Fix searching for keyworks with special chars
 * Show an error message when we fail to load details about a local file

Version 3.15.2
~~~~~~~~~~~~~~
Released: 2014-11-24

This unstable release adds the following features:
 * Show a blurred low-resolution screenshot while loading the HiDPI one

This release fixes the following bugs:
 * Do not show a random white line above the star rating widget
 * Do not show empty app boxes if no popular results are available
 * Do not try to download local web-app icons
 * Use blue stars for the user-ratings rather than gold<|MERGE_RESOLUTION|>--- conflicted
+++ resolved
@@ -1,5 +1,3 @@
-<<<<<<< HEAD
-=======
 Version 3.30.0
 ~~~~~~~~~~~~~~
 Released: 2018-09-04
@@ -29,7 +27,6 @@
 
 This release also updates translations.
 
->>>>>>> 9f58ded1
 Version 3.29.1
 ~~~~~~~~~~~~~~
 Released: 2018-03-05
