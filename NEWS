<<<<<<< HEAD
Version 45.3
~~~~~~~~~~~~
Released: 2024-01-05

This is a stable release with the following changes:
 * Recognize links in package update descriptions
 * Increase speed of load of the category pages
 * Fix deadlock when cancelling app update

This release also updates translations:
 * Chinese (Taiwan) (Andre Klapper)
 * Persian (Danial Behzadi)

Version 45.2
~~~~~~~~~~~~
Released: 2023-12-01

This is a stable release with translations update:
 * Catalan (Jordi Mas)
 * Czech (Daniel Rusek)
 * Friulian (Fabio Tomat)
 * Georgian (Ekaterine Papava)
 * Russian (Artur S0)
 * Vietnamese (Ngọc Quân Trần)

Version 45.1
~~~~~~~~~~~~
Released: 2023-10-20

This is a stable release with the following changes:
 * Various styling fixes
 * Report PackageKit GPG-related errors in the GUI
 * Flatpak permission checks improvements
 * Optimize loading of the details page

This release also updates translations:
 * Catalan (Jordi Mas)
 * Chinese (Taiwan) (Cheng-Chia Tseng)
 * English (United Kingdom) (Bruce Cowan)
 * Esperanto (Kristjan SCHMIDT)
 * French (Irénée THIRION)
 * Friulian (Fabio Tomat)
 * Romanian (Florentina Mușat)
 * Turkish (Sabri Ünal)

=======
Version 46~beta
~~~~~~~~~~~~~~~
Released: 2024-01-09

This is an unstable release with the following changes:
 * Show feedback for all conditions that pause automatic updates
 * Various UI improvements and move to new libadwaita widgets
 * Fix loading OS AppStream catalog data if it is available as YAML
 * Add openSUSE Leap distro upgrade plugin

This release also updates translations:
 * Basque (Asier Sarasua Garmendia)
 * Belarusian (Vasil Pupkin)
 * Czech (Daniel Rusek)
 * Galician (Fran Dieguez)
 * Hebrew (Yosef Or Boczko)
 * Persian (Danial Behzadi)
 * Portuguese (Brazil) (Juliano de Souza Camargo)
 * Russian (Artur S0)
 * Turkish (Sabri Ünal)

Version 46~alpha
~~~~~~~~~~~~~~~~
Released: 2024-01-05

This is an unstable release with the following changes:
 * Recognize links in package update descriptions
 * Expose package names discreetly in the UI
 * Increase speed of load of the category pages
 * Improve search match with multiple words
 * Recognize verified apps by Flathub
 * Correct message when installing firmware updates
 * Improve application safety checks
 * Improve update preferences dialog
 * Fix deadlock when cancelling app update
 * Support user installation of local flatpak files
 * Fix apps appearing unsorted and without tiles in category page

This release also updates translations:
 * Basque (Asier Sarasua Garmendia)
 * Chinese (China) (Boyuan Yang)
 * Chinese (Taiwan) (Andre Klapper)
 * Czech (Daniel Rusek)
 * Friulian (Fabio Tomat)
 * Georgian (Ekaterine Papava)
 * German (Jürgen Benvenuti)
 * Hebrew (Yosef Or Boczko)
 * Persian (Danial Behzadi)
 * Romanian (Florentina Mușat)
 * Russian (Artur S0)
 * Turkish (Emin Tufan Çetin, Sabri Ünal)
 * Ukrainian (Yuri Chornoivan)
 * Vietnamese (Ngọc Quân Trần)

>>>>>>> 3e5dfc8c
Version 45.0
~~~~~~~~~~~~
Released: 2023-09-15

This is a stable release with the following changes:
 * Fix a crash when downloading resources from the Internet
 * Fix a crash after cancelled Restart request
 * Correct safety rating for KDE apps
 * Correct version history widgets visibility in the details page

This release also updates translations:
 * Catalan (Jordi Mas)
 * Greek, Modern (1453-) (Efstathios Iosifidis)
 * Hebrew (Yosef Or Boczko)
 * Hungarian (Balázs Úr)
 * Indonesian (Kukuh Syafaat)
 * Korean (Seong-ho Cho)
 * Occitan (post 1500) (Quentin PAGÈS)
 * Panjabi (A S Alam)
 * Slovenian (Matej Urbančič)
 * Spanish (Daniel Mustieles)
 * Swedish (Anders Jonsson)
 * Turkish (Emin Tufan Çetin)

Version 45~rc
~~~~~~~~~~~~~
Released: 2023-09-01

This is an unstable release with the following changes:
 * Fix firmware's 'Restart & Update' to ask for the restart
 * Fix app getting unresponsive when loading screenshots
 * Improve performance for PackageKit plugin search-by-file
 * Improve app license display
 * Improve search to also check for 'contains' words
 * Various minor styling updates

This release also updates translations:
 * Basque (Asier Sarasua Garmendia)
 * Belarusian (Vasil Pupkin)
 * Catalan (Jordi Mas)
 * Chinese (China) (Luming Zh, Boyuan Yang)
 * Czech (Daniel Rusek)
 * Danish (Alan Mortensen)
 * Dutch (Nathan Follens)
 * Finnish (Jiri Grönroos)
 * Galician (Fran Dieguez)
 * Georgian (Ekaterine Papava)
 * German (Philipp Kiemle, Christian Kirbach)
 * Greek, Modern (1453-) (Efstathios Iosifidis)
 * Hebrew (Yosef Or Boczko)
 * Hungarian (Balázs Úr)
 * Indonesian (Andika Triwidada, Kukuh Syafaat)
 * Kazakh (Baurzhan Muftakhidinov)
 * Lithuanian (Aurimas Černius)
 * Panjabi (Amn Alam)
 * Persian (Danial Behzadi)
 * Polish (Piotr Drąg)
 * Portuguese (Hugo Carvalho)
 * Russian (Artur S0, Artur So)
 * Spanish (Daniel Mustieles)
 * Turkish (Sabri Ünal)
 * Ukrainian (Yuri Chornoivan)

Version 45~beta
~~~~~~~~~~~~~~~
Released: 2023-07-30

This is an unstable release with the following changes:
 * Improve error notifications from failed GPG checks
 * Disable animations in the UI according to the user’s accessibility settings
 * Fix applying updates which require some packages to be removed to satisfy dependencies
 * Stop using the software repositories dialog provided by the distribution, and always use GNOME
   Software’s inbuilt dialog; this will affect Debian and Ubuntu

This release also updates translations:
 * Belarusian (Vasil Pupkin)
 * Chinese (China) (Luming Zh)
 * Czech (Daniel Rusek)
 * English (United Kingdom) (Bruce Cowan)
 * French (Guillaume Bernard)
 * Friulian (Fabio Tomat)
 * Georgian (Ekaterine Papava)
 * Greek, Modern (1453-) (Efstathios Iosifidis)
 * Hebrew (Yosef Or Boczko)
 * Hungarian (Balázs Úr)
 * Lithuanian (Aurimas Černius)
 * Persian (Danial Behzadi)
 * Turkish (Sabri Ünal)
 * Ukrainian (Yuri Chornoivan)

Version 45~alpha
~~~~~~~~~~~~~~~~
Released: 2023-06-30

This is an unstable release with the following changes:
 * Indicate when OS updates includes security fixes
 * Ask whether to clear app storage for Flatpak apps on uninstall
 * Show a notification when system updates are downloaded
 * Advertise if an installed Flatpak app has reached end of life
 * Revamp Safety ratings
 * Fix slow Repositories dialog open
 * Fix card view and key navigation in the Explore page
 * Fix a crash on startup in GNOME OS
 * Fix navigation between "Other Apps by Developer" in the Details page
 * Fix a crash when refining a Flatpak app
 * Fix a state recover after a failed app update

This release also updates translations:
 * Basque (Asier Sarasua Garmendia)
 * Catalan (Jordi Mas i Hernandez)
 * Czech (Daniel Rusek)
 * Finnish (Jiri Grönroos)
 * Friulian (Fabio Tomat)
 * Georgian (Ekaterine Papava)
 * Hebrew (Yosef Or Boczko)
 * Italian (Gianvito Cavasoli)
 * Occitan (post 1500) (Quentin PAGÈS)
 * Persian (Danial Behzadi)
 * Polish (Piotr Drąg)
 * Portuguese (Hugo Carvalho)
 * Russian (Aleksandr Melman)
 * Slovenian (Martin)
 * Turkish (Sabri Ünal)

Version 44.1
~~~~~~~~~~~~
Released: 2023-04-21

This is a stable release with the following changes:
 * Fix firmware updates state change after update
 * Fix origin reference information for PackageKit apps
 * Fix a crash after dismissing firmware update warning dialog
 * Fix a crash on repo removal

This release also updates translations:
 * Basque (Asier Sarasua Garmendia)
 * Bulgarian (Alexander Shopov)
 * Chinese (China) (Boyuan Yang)
 * Chinese (Taiwan) (Chao-Hsiung Liao)
 * Czech (Petr Kovář, Daniel Rusek)
 * Dutch (Nathan Follens)
 * French (Guillaume Bernard)
 * Occitan (post 1500) (Quentin PAGÈS)
 * Persian (Danial Behzadi)
 * Slovenian (Martin)
 * Vietnamese (Ngọc Quân Trần)

Version 44.0
~~~~~~~~~~~~
Released: 2023-03-16

This is a stable release with the following changes:
 * Fix missing separators in system updates dialog

This release also updates translations:
 * Bulgarian (Alexander Shopov)
 * Catalan (Jordi Mas)
 * Danish (Alan Mortensen)
 * English (United Kingdom) (Bruce Cowan)
 * Friulian (Fabio Tomat)
 * Hebrew (Yosef Or Boczko)
 * Korean (Seong-ho Cho)
 * Polish (Piotr Drąg)
 * Russian (Aleksandr Melman)
 * Slovenian (Martin, Matej Urbančič)
 * Swedish (Anders Jonsson)

Version 44~rc
~~~~~~~~~~~~~
Released: 2023-03-03

This is an unstable release with the following changes:
 * Fix a crash during install of a firmware update
 * Fix notifications of a prepared update
 * Fix cancellation of an update
 * Update details page on app job start/end
 * Fix a crash after cancelling of a single package update

This release also updates translations:
 * Basque (Asier Sarasua Garmendia)
 * Belarusian (Vasil Pupkin)
 * Bokmål, Norwegian (Kjartan Maraas)
 * Catalan (Jordi Mas)
 * Finnish (Jiri Grönroos)
 * Friulian (Fabio Tomat)
 * Galician (Fran Dieguez)
 * Georgian (Ekaterine Papava)
 * German (Jürgen Benvenuti, Philipp Kiemle)
 * Hebrew (Yosef Or Boczko, Yaron Shahrabani)
 * Hungarian (Balázs Úr)
 * Indonesian (Andika Triwidada, Kukuh Syafaat)
 * Lithuanian (Aurimas Černius)
 * Occitan (post 1500) (Quentin PAGÈS)
 * Portuguese (Hugo Carvalho)
 * Spanish (Daniel, Daniel Mustieles)
 * Turkish (Sabri Ünal)
 * Ukrainian (Yuri Chornoivan)

Version 44~beta
~~~~~~~~~~~~~~~
Released: 2023-02-13

This is an unstable release with the following changes:
 * Add a preference for only showing freely-licensed apps
 * Improve design of Install/Uninstall buttons for app addons
 * Fix loading flatpak bundles if a runtime is missing
 * Improvements to the UI for ratings and reviews
 * Fix refreshing the details page after searching for an app
 * Improve choice of icons for apps where a themed icon is available
 * Improve performance of downloading remote icons significantly

This release also updates translations:
 * Basque (Asier Sarasua Garmendia)
 * Belarusian (Vasil Pupkin)
 * Galician (Fran Dieguez)
 * Georgian (Ekaterine Papava)
 * German (Jürgen Benvenuti)
 * Hebrew (Yosef Or Boczko, Yaron Shahrabani)
 * Indonesian (Andika Triwidada)
 * Lithuanian (Aurimas Černius)
 * Occitan (post 1500) (Quentin PAGÈS)
 * Portuguese (Hugo Carvalho)
 * Russian (Aleksandr Melman)
 * Spanish (Philip Withnall, Daniel Mustieles)
 * Turkish (Sabri Ünal, Emin Tufan Çetin)
 * Ukrainian (Yuri Chornoivan)
 * Vietnamese (Ngọc Quân Trần)

Version 44~alpha
~~~~~~~~~~~~~~~~
Released: 2023-01-06

This is an unstable release with the following changes:
 * Allow automatically removing unneeded runtimes
 * Show changelogs for rpm-ostree updates
 * Limit the maximum description length in context tiles
 * Support a less-prominent UI for regular updates for image-based OSs
 * Improvements to error notification display
 * Reduce reloading/refreshing of view when installing apps
 * Minor usability improvements to review lists and adding a review
 * Stop using libdnf in rpm-ostree backend
 * UI polish on app source chooser
 * Fix distro upgrades
 * Fix system-wide external AppStream support
 * UI polish on Incompatible Software dialog
 * Fix opening web apps
 * Fix notifying about available firmware updates
 * Improve scaling of Explore page on phones
 * Add a placeholder to search entry
 * Fix repo authentication dialog
 * Periodically refresh cached app icons
 * Improve labels and tooltips on Updates page
 * Annotate firmware updates with their release urgency
 * Adapt to GTK API deprecations
 * Use the OS logo for minor update rows for image-based OSs
 * Change ‘application’ to ‘app’ in translatable strings
 * Stop notifying about unprepared critical updates
 * Show the ‘Learn More’ link for larger updates of image-based OSs if provided
 * Add translations for more firmware device categories

This release also updates translations:
 * Abkhazian (Nart Tlisha)
 * Belarusian (Vasil Pupkin)
 * Catalan (Jordi Mas)
 * Chinese (Taiwan) (Cheng-Chia Tseng)
 * Croatian (Goran Vidović)
 * Czech (Daniel Rusek)
 * French (Claude Paroz)
 * Friulian (Fabio Tomat)
 * Georgian (Zurab Kargareteli)
 * German (Philipp Kiemle, Jürgen Benvenuti)
 * Greek, Modern (1453-) (Kosmas Martakidis)
 * Hebrew (Yosef Or Boczko)
 * Hungarian (Balázs Úr)
 * Icelandic (Sveinn í Felli)
 * Interlingue (Olga Smirnova)
 * Italian (Gianvito Cavasoli)
 * Kazakh (Baurzhan Muftakhidinov)
 * Panjabi (A S Alam)
 * Persian (Danial Behzadi)
 * Russian (Aleksandr Melman)
 * Slovenian (Matej Urbančič)
 * Turkish (Sabri Ünal)
 * Ukrainian (Yuri Chornoivan)

Version 43.1
~~~~~~~~~~~~
Released: 2022-10-21

This is a stable release with the following changes:
 * Fix searches not completing if installing or uninstalling an app at the same time
 * Notify of errors when running a flatpak app whose runtime is missing
 * Fix installing local RPM packages
 * Fix distribution upgrades when package conflicts are present
 * Fix opening web apps from their details page
 * Improve appearance of app ratings if ratings data cannot be downloaded
 * Fix crash when showing offline update errors on startup
 * Highlight priority of firmware updates, making security fixes more obvious
 * Fix installation of pending apps in some situations
 * Fix downloading of rpm-ostree app updates from the Updates page

This release also updates translations:
 * Abkhazian (Nart Tlisha)
 * Catalan (Jordi Mas)
 * Chinese (Taiwan) (Cheng-Chia Tseng)
 * Croatian (Goran Vidović)
 * French (Claude Paroz)
 * Friulian (Fabio Tomat)
 * Georgian (Zurab Kargareteli)
 * German (Philipp Kiemle, Jürgen Benvenuti)
 * Icelandic (Sveinn í Felli)
 * Italian (Gianvito Cavasoli)
 * Kazakh (Baurzhan Muftakhidinov)
 * Panjabi (A S Alam)
 * Slovenian (Matej Urbančič)

Version 43.0
~~~~~~~~~~~~
Released: 2022-09-16

This is a stable release with translation updates:
 * Bulgarian
 * Catalan
 * Chinese (Taiwan)
 * Czech
 * English (United Kingdom)
 * Galician
 * Georgian
 * German
 * Hebrew
 * Hungarian
 * Icelandic
 * Latvian
 * Lithuanian
 * Nepali
 * Serbian
 * Slovenian
 * Spanish
 * Swedish

Version 43~rc
~~~~~~~~~~~~~
Released: 2022-09-02

This is the third unstable release for GNOME 43.
 * Supports video as a screenshot
 * Improvements of source picker in the details page
 * Fixes a bug when viewing details of a package file
 * Fixes a bug when reading certain .flatpakref file

This release also updates translations:
 * Abkhazian
 * Basque
 * Catalan
 * Chinese (China)
 * Croatian
 * Danish
 * Dutch
 * Finnish
 * Galician
 * Georgian
 * Hebrew
 * Icelandic
 * Indonesian
 * Korean
 * Lithuanian
 * Persian
 * Polish
 * Portuguese
 * Portuguese (Brazil)
 * Russian
 * Serbian
 * Spanish
 * Turkish
 * Ukrainian

Version 43~beta
~~~~~~~~~~~~~~~
Released: 2022-08-05

This is the second unstable release for GNOME 43.
 * Various fixes related to changed threading model
 * Various UI parts updated
 * Sources dropdown had been reworked
 * Fixes a rare crash when showing app details

This release also updates translations:
 * Abkhazian
 * Catalan
 * Chinese (China)
 * Dutch
 * Georgian
 * Hebrew
 * Indonesian
 * Italian
 * Lithuanian
 * Persian
 * Portuguese
 * Russian
 * Serbian
 * Spanish
 * Turkish
 * Ukrainian
 * Vietnamese

Version 43~alpha
~~~~~~~~~~~~~~~~
Released: 2022-06-30

This is the first unstable release for GNOME 43.
 * Various improvements to notifications
 * Fix several crashes when handling flatpak apps
 * Add ‘Other Apps by Author’ section in the app details page
 * Improve styling of app context lozenges
 * Add ‘Available for Distro’ section to the overview page (if configured by your distribution)
 * Show more details about file system permissions requested by flatpak apps
 * Show more types of URI from app metainfo
 * Fix a few issues when using a dark mode theme
 * Fix some issues with arrows in right-to-left locales
 * Fix language pack installation for certain locales
 * Improve debug output to make user bug reports more useful
 * Add `--uninstall=ID` command line option
 * Allow scrolling screenshots by clicking on next and previous screenshots
 * Add support for webapps
 * Allow swiping back in the shell using touch gestures
 * Improved caching of downloaded metadata
 * Many internal architectural changes to make the code more maintainable
 * The popular-overrides GSettings key has been removed; distribution vendors wishing to mark
   their apps as popular should see `doc/vendor-customisation.md` for examples of how to do this
   now
 * The hardcoded_popular Meson option has been renamed to hardcoded_curated.

This release also updates translations:
 * Basque
 * Bulgarian
 * Catalan
 * Chinese (China)
 * Chinese (Taiwan)
 * Croatian
 * Czech
 * Danish
 * Dutch
 * English (United Kingdom)
 * Finnish
 * French
 * Friulian
 * Galician
 * Georgian
 * German
 * Hebrew
 * Hungarian
 * Indonesian
 * Lithuanian
 * Nepali
 * Occitan (post 1500)
 * Persian
 * Polish
 * Portuguese
 * Portuguese (Brazil)
 * Russian
 * Serbian
 * Slovenian
 * Spanish
 * Swedish
 * Turkish
 * Ukrainian
 * Vietnamese

Version 42.0
~~~~~~~~~~~~
Released: 2022-03-18

This is a stable release with the following changes:
 * Various fixes related to changed threading model
 * Added several appstream-related fixes

This release also updates translations:
 * Basque
 * Bokmål, Norwegian
 * Bulgarian
 * Catalan
 * Chinese (China)
 * Danish
 * Finnish
 * French
 * German
 * Hebrew
 * Hungarian
 * Japanese
 * Kazakh
 * Lithuanian
 * Occitan (post 1500)
 * Persian
 * Polish
 * Russian
 * Serbian
 * Slovenian
 * Swedish

Version 42~rc
~~~~~~~~~~~~~
Released: 2022-03-04

This is the third unstable release for GNOME 42.
 * Cancel ongoing update downloads when system power is low
 * Numerous small user interface fixes and tweaks
 * Prioritize full matches in search results
 * Improvements in dark mode
 * Fix disabling flatpak remotes from the ‘Software Repositories’ dialog
 * Threading and performance improvements which should reduce the number of user interface freezes
 * Update some icons
 * Check for updates when moving from a metered to a non-metered network connection

This release also updates translations:
 * Basque
 * Catalan
 * Chinese (China)
 * Croatian
 * Czech
 * Danish
 * Friulian
 * Galician
 * Hebrew
 * Indonesian
 * Korean
 * Lithuanian
 * Persian
 * Portuguese
 * Portuguese (Brazil)
 * Russian
 * Slovenian
 * Spanish
 * Turkish
 * Ukrainian

Version 42~beta
~~~~~~~~~~~~~~~
Released: 2022-02-10

This is the second unstable release for GNOME 42.
 * Allow --verbose to be enabled at runtime
 * Condense the rows in the age rating context dialog
 * Update the UI for ratings and reviews of apps
 * Improve the appearance of the category page loading screen
 * Drop the first run dialog
 * Improvements to dark theming
 * Support viewing a specific metainfo file using --show-metainfo
 * Several more threading improvements
 * Icon updates
 * Drop the hardcoded-popular plugin in favour of an appstream file
 * The background image for upgrades is now looked for using several well-known (and
   distribution-specific) names in ${DATADIR}/gnome-software/backgrounds, and the previous
   Fedora-specific default background image is no longer distributed. Similarly, the
   upgrade-background-uri GSettings key has been removed. Distributions may need to update how
   they ship background images. See doc/vendor-customisation.md.

This release also updates translations:
 * Chinese (China)
 * Galician
 * Hebrew
 * Icelandic
 * Indonesian
 * Japanese
 * Occitan (post 1500)
 * Portuguese
 * Portuguese (Brazil)
 * Russian
 * Slovenian
 * Spanish
 * Ukrainian

Version 42~alpha
~~~~~~~~~~~~~~~~
Released: 2022-01-07

This is the first unstable release for GNOME 42.
 * Various UI parts updated
 * Support more markup in the application description
 * Ask about package signature with PackageKit on signing issue
 * Show better System Update progress
 * Remove various cultural sensitivity badges
 * Fix a crash when processing age ratings
 * Reload application details only when not installing/removing the application
 * Do not follow symlinks when calculating disk size usage
 * Fix addons section, which could show addons for different application
 * Fix showing a ‘transaction in progress’ error when using the rpm-ostree plugin
 * Don’t recommend a reboot if firmware updates fail
 * Fix flathub repo being considered present on Fedora 35 with filtered flathub
 * Allow searching for extensions
 * Fix translation of main button on updates page
 * Fix codec installation process
 * Add new GNOME Circle apps to the featured carousel
 * Improve metadata support for snaps
 * Fix update checks being missed across suspend/hibernation
 * Ensure application lists are updated when repositories are enabled/installed or
   disabled/removed

This release also updates translations:
 * Basque
 * Belarusian
 * Bulgarian
 * Catalan
 * Chinese (China)
 * Croatian
 * Dutch
 * English (United Kingdom)
 * Friulian
 * Galician
 * German
 * Hebrew
 * Icelandic
 * Indonesian
 * Latvian
 * Lithuanian
 * Occitan (post 1500)
 * Persian
 * Portuguese
 * Portuguese (Brazil)
 * Russian
 * Serbian
 * Slovak
 * Slovenian
 * Spanish
 * Swedish
 * Turkish
 * Ukrainian
 * Vietnamese

Version 41.0
~~~~~~~~~~~~
Released: 2021-09-17

This is a stable release with the following changes:
 * Instead of showing all package-based apps as "potentially unsafe", only use that language for
   3rd party ones
 * Fix a bug where the "Show more" button on an app details page would flicker when the window is
   resized
 * Fix a bug where Software sometimes shows an Uninstall button after uninstalling something
 * Add GNOME Circle apps to the featured carousel
 * Fix a bug where Software would sometimes fail to execute an install/remove operation for
   PackageKit software rather than showing a PolicyKit password prompt
 * Fix a bug where Software would fail to upgrade the distribution via PackageKit
 * Fix the hiding of rows on the Updates tab after they have been updated

This release also updates translations:
 * Basque
 * Catalan
 * Chinese (China)
 * Croatian
 * Czech
 * Danish
 * Dutch
 * Finnish
 * French
 * Galician
 * German
 * Hungarian
 * Indonesian
 * Korean
 * Lithuanian
 * Occitan (post 1500)
 * Polish
 * Portuguese
 * Portuguese (Brazil)
 * Romanian
 * Russian
 * Slovenian
 * Spanish
 * Swedish
 * Ukrainian

Version 41~rc
~~~~~~~~~~~~~
Released: 2021-09-07

This is the third unstable release for GNOME 41.
 * Tweaks to the context tiles and dialogs
 * Fixes to the details page for non-desktop apps
 * Re-add support for the add-ons categories
 * Sort new and updated apps by release date on the category page

This release also updates translations:
 * Basque
 * Catalan
 * Chinese (China)
 * Chinese (Taiwan)
 * Croatian
 * English (United Kingdom)
 * Finnish
 * Galician
 * Indonesian
 * Kazakh
 * Korean
 * Lithuanian
 * Occitan (post 1500)
 * Persian
 * Portuguese
 * Portuguese (Brazil)
 * Slovenian
 * Spanish
 * Swedish
 * Ukrainian

Version 41~beta
~~~~~~~~~~~~~~~
Released: 2021-08-13

This is the second unstable release for GNOME 41.
 * Many parts of the user interface reworked
 * Fix when the 'Launch' button is shown after an application install
 * Fix appstream:// URL handling
 * Fix application freeze on Flatpak application install/remove/update
 * Disable automatic update downloads when in power saver mode

This release also updates translations:
 * Belarusian
 * Bulgarian
 * Catalan
 * Friulian
 * Galician
 * German
 * Greek, Modern (1453-)
 * Occitan (post 1500)
 * Persian
 * Portuguese
 * Portuguese (Brazil)
 * Slovenian
 * Ukrainian

Version 41~alpha
~~~~~~~~~~~~~~~~
Released: 2021-07-20

This is the first unstable release for GNOME 41.
 * Many parts of the user interface reworked
 * Improve error reporting from flatpak when low on disk space
 * Fix issues with updating the UI when uninstalling apps with add-ons
 * Don’t keep rpm-ostreed alive forever
 * Prevent polkit checks showing up for background operations
 * Disallow submitting reviews for an app you haven’t installed
 * Show download size in the Updates page
 * Notify when restart is needed when uninstalling an app
 * Fix some issues with searches not running
 * Allow non-integer average star ratings for apps
 * Reduce number of categories in the UI
 * Improve ‘pending updates’ notifications
 * Refine presentation of download and installed size on details page
 * Remove left over gnome-online-account dependencies

This release also updates translations:
 * Basque
 * Belarusian
 * Bokmål, Norwegian
 * Catalan
 * Chinese (China)
 * Chinese (Taiwan)
 * Czech
 * Dutch
 * English (United Kingdom)
 * Finnish
 * Friulian
 * German
 * Greek, Modern (1453-)
 * Hebrew
 * Italian
 * Lithuanian
 * Nepali
 * Occitan (post 1500)
 * Persian
 * Polish
 * Portuguese
 * Portuguese (Brazil)
 * Romanian
 * Russian
 * Serbian
 * Spanish
 * Swedish
 * Ukrainian

Version 40
~~~~~~~~~~
Released: 2021-03-19

This is a stable release with the following changes:
 * Fix handling of invalid or incomplete application icons
 * Fix the plugin documentation to reflect reality
 * Fix the Snap plugin to actually load icons
 * Set download size to 0 after the package is downloaded

Translation updates:
 * British English
 * Danish
 * Greek
 * Italian
 * Norwegian Bokmål
 * Polish
 * Punjabi
 * Serbian

Version 40~rc
~~~~~~~~~~~~~
Released: 2021-03-12

This is an unstable release with the following changes:
 * Implement new featured apps carousel.
 * List of Flatpak repositories is updated when changed using the Flatpak command line tool.
 * The loading page now shows the full color icon instead of the symbolic one.
 * Show release date in version history for releases that use the 'date' attribute.
 * Improved icon handling, including with hiDPI screens.
 * Fixed a bug in remembering when update notifications were shown.
 * Build as a dynamic rather than a static library, and rearrange installation paths.

Translation updates:
 * Basque
 * Catalan
 * Croatian
 * Czech
 * Dutch
 * English (United Kingdom)
 * Finnish
 * French
 * Friulian
 * Galician
 * German
 * Hungarian
 * Indonesian
 * Kazakh
 * Korean
 * Lithuanian
 * Persian
 * Portuguese
 * Portuguese (Brazil)
 * Romanian
 * Serbian
 * Slovenian
 * Spanish
 * Swedish
 * Turkish
 * Ukrainian

Version 40~beta
~~~~~~~~~~~~~~~
Released: 2021-02-16

This is an unstable release with the following changes:
 * GNOME Software now uses libappstream instead of libappstream-glib to work with appstream data
   which provides information about apps and other components.
 * App details pages show version history information when it's available.
 * The loading page now shows the full color icon instead of the symbolic one.
 * UI elements for displaying app add-ons have been tweaked to more closely match the designs.
 * Installed icons and the badge showing the number of updates available were changed back to blue
   from green.
 * The dropdown showing the available sources of an application includes the packaging format
   (e.g. Flatpak vs RPM).
 * A bug was fixed that prevented installation of .flatpakref files

Translation updates:
 * Catalan
 * Czech
 * Galician
 * Indonesian
 * Panjabi
 * Portuguese
 * Slovenian
 * Spanish
 * Swedish

Version 40~alpha
~~~~~~~~~~~~~~~~
Released: 2021-01-27

This is the first unstable release for GNOME 40.
 * Small updates to how app descriptions and addons are presented on the details page
 * Fix handling of pending app installations when going online
 * Better support for dark themes (particularly Adwaita-Dark)
 * Improvements to how app screenshots are loaded and presented
 * Hide ‘Launch’ button if an application (for example, Wine) cannot be launched
 * Make the UI clearer when loading information from flatpakref files
 * Don’t update app metadata on start when download-updates is disabled
 * Fix opening the updates list when clicking on an updates notification
 * Fix state updates when installing flatpak apps or repos which are already installed
 * Add Ctrl+Q as a keyboard shortcut for closing the window
 * Rework timing and content of software update notifications
 * Prevent uninstalled local apps from appearing in the installed apps list
 * Support installation/uninstallation of addons for flatpak apps
 * Improve presentation of age ratings for apps
 * Fix a crash in the updates page
 * Fix presentation of app permissions for fully sandboxed flatpak apps
 * Fix deadlock on rpm-ostree systems
 * Fix presentation of version number changes in right-to-left locales
 * Error handling improvements for fwupd
 * Performance improvements for ODRS on startup
 * Improve presentation of firmware warning messages
 * XML parsing performance improvements
 * Automatically remove end-of-life flatpak runtimes
 * Support updating flatpaks to their new name when they are renamed
 * Update the GNOME Software icon
 * Support more search results in the snap store
 * Drop libgnome-desktop-3 dependency in favour of gsettings-desktop-schemas

This release also updates translations:
 * Basque
 * Bokmål, Norwegian
 * Catalan
 * Chinese (Taiwan)
 * Czech
 * Friulian
 * Galician
 * German
 * Greek, Modern (1453-)
 * Hebrew
 * Indonesian
 * Italian
 * Kabyle
 * Kazakh
 * Latvian
 * Lithuanian
 * Persian
 * Portuguese
 * Portuguese (Brazil)
 * Romanian
 * Slovak
 * Spanish
 * Turkish
 * Ukrainian
 * Vietnamese

Version 3.37.92
~~~~~~~~~~~~~~~
Released: 2020-09-01

This is an unstable stable release with the following changes:
 * Add sysprof support for profiling jobs
 * Add webflow and basic auth support to flatpak plugin
 * Coalesce refresh operations where possible
 * Correctly mark layered rpm-ostree local packages as removable
 * Fix flatpak bundle installation
 * Handle invalid snap auth data
 * Improve flatpak progress reporting for transactions
 * Improve the heuristic for detecting old-style AppStream override files
 * Many performance improvements in many areas of the code
 * Only delete the firmware archive if we downloaded it to the cache
 * Show a pulsing progress bar if progress is unknown
 * Support loading appstream files from custom install prefix
 * Use the runtime fwupd version for the user agent

This release also updates existing translations.

Version 3.36.0
~~~~~~~~~~~~~~
Released: 2020-03-11

This is the first stable release for GNOME 3.36.

Version 3.35.92
~~~~~~~~~~~~~~~
Released: 2020-03-04

This is an unstable stable release with the following changes:
 * Fix crash when viewing application details
 * Fix “thrice daily” check running every 3 days
 * Improve the appearance of the front page banners
 * Show the correct upgrade banner contents when a reboot is requried

This release also updates existing translations.

Version 3.35.91
~~~~~~~~~~~~~~~
Released: 2020-02-19

This is an unstable stable release with the following changes:
 * Add an info bar about automatic updates
 * Avoid rpm-ostree downgrade error when doing distro upgrade
 * Click on stars to open review dialog in the details view
 * Fix loading of icons from AppStream YAML
 * Fix weird font sizes in the batter
 * Hide any in-app notifications when closing the main window
 * Integrate better with snapd
 * Only ignore flatpak estimated progress if >10%
 * Remove color stripes on categories in the Explore page
 * Remove support for Shell extensions
 * Remove webapp support
 * Reset star rating when loading an unrated app
 * Sort applications using locale based algorithms
 * Stop snaps from being automatically updated

This release also adds and updates existing translations.

Version 3.35.2
~~~~~~~~~~~~~~
Released: 2019-11-25

This is an unstable stable release with the following changes:
 * Add missing OARS content rating descriptions
 * Add new plugin for restricting access to apps
 * Avoid a UI crash when switching modes
 * Build libmalcontent dependency on Fedora CI
 * Correctly distinguish empty content ratings from missing ones
 * Correctly set the application state if autoupdate is in progress
 * Do not show a crazy error when installing packages
 * Do not show non-applications in the installed panel
 * Download Flatpak updates in the correct installation
 * Expose snap channels as app alternates
 * Fix a crash on 32-bit systems
 * Fix langpacks autoinstall on Fedora SilverBlue
 * Fix manual detach when updating removable device firmware
 * Fix third party repo enabling not working
 * Hide add/remove shortcut buttons for parentally filtered apps
 * Improve some front page banners
 * Invalidate caches when adding or removing remotes
 * Make flatpak more thread-safe to fix some crashes
 * Match the exact ID when refining a wildcard
 * Only set the app row's buttons as destructive when they remove an app
 * Remove hardcoded-featured plugin
 * Remove the app folder functionality as this is now built-in to the shell
 * Remove the banner editor as this is now an app on it's own
 * Rework age ratings handling to avoid hard-coded list
 * Set the shell extension origin correctly in all cases
 * Show the channel for snaps
 * Speed up the flatpak plugin in some situations
 * Use plugin API to launch apps from install notification.

This release also adds and updates existing translations.

Version 3.34.0
~~~~~~~~~~~~~~
Released: 2019-09-09

This is a stable release with the following changes:
 * Add a link to the privacy policy in the review dialog
 * Add and improve many overview banners
 * Add support for download scheduling using Mogwai
 * Allow installing locale data automatically
 * Allow snaps to be shown by AppStream ID
 * Don't apply drop shadow on stock symbolic icons
 * Don't install queued apps when the network changes and is metered
 * Fix the 'localised in my language' kudo
 * Hide addons that are not available in repos
 * Localize ESRB content rating strings
 * Never show the installation progress bar going backwards
 * Notify the user when an application can escape the sandbox
 * Refactor screenshots and hide those unavailable when offline
 * Select the rating systems selected based by territory
 * Use smaller default size for main window when required

This release also adds and updates existing translations.

Version 3.32.4
~~~~~~~~~~~~~~
Released: 2019-07-11

This is a stable release with the following changes:
 * Fix an issue that led to some packages with multiple appdata files not correctly showing up on
   the updates page
 * Fix various problems with flatpak branch handling that were causing issues with freedesktop.org
   runtime updates
 * Fix flatpak update versions to correctly show up
 * Various other minor bug fixes

Version 3.32.3
~~~~~~~~~~~~~~
Released: 2019-05-24

This is a stable release with the following changes:
 * Add missing XbSilo locking, hopefully fixing a large number of reported crashes
 * Fix a regression that caused the fonts category to go missing
 * Show a placeholder on the details page when we don't have the actual icon
 * Plug a large memory leak
 * Use nicer arrows for version numbers on the updates page
 * Fix an issue that led to screenshots not being correctly scaled on hidpi
 * flatpak: Fix several double-uses of GErrors
 * flatpak: Handle failure of a libflatpak function updating permissions
 * rpm-ostree: Implement what-provides decompose

Version 3.32.2
~~~~~~~~~~~~~~
Released: 2019-05-07

This is a stable release with the following changes:
 * Avoid showing a review more than once
 * Correctly update progress bar when downloading packagekit distro upgrades
 * Fix a crash when closing the updates dialog before the content has loaded
 * Fix CTRL+F not working right in certains conditions
 * Set 022 umask to make sure flatpak system helper process can read the files we've written
 * rpm-ostree: Implement getting the repo list, and enabling and disabling repos
 * rpm-ostree: Implement provides search
 * rpm-ostree: Make layered apps not discoverable in the UI
 * Various other minor bug fixes

This release also updates translations.

Version 3.32.1
~~~~~~~~~~~~~~
Released: 2019-04-15

This is a stable release with the following changes:
 * Add drop shadows to app icons
 * Various fixes to initial loading screen
 * Show a generic icon instead of empty space if we failed to load the app icon
 * Update featured banners for Maps and Blender
 * Update featured app IDs
 * Fix a crash due to missing locking
 * Fix missing back button under certain conditions
 * Fix loading AppSteam data from .yml.gz files
 * Fix an issue that caused flatpak repo to not be correctly shown when it matched an existing
   packagekit repo name
 * Hide the fwupd Vendor repo in the repos dialog

This release also updates translations.

Version 3.32.0
~~~~~~~~~~~~~~
Released: 2019-03-11

This is the first stable release for GNOME 3.32. Notable changes compared to 3.30 include:
 * Appstream parsing is completely rewritten and now uses the new libxmlb library, instead of
   appstream-glib
 * Improved handling for apps that are available from multiple sources, e.g. as a flatpak from
   Flathub, as a flatpak from Fedora, and as an RPM package
 * New source selection drop down on the details pages
 * Flatpak apps now list the permissions they need on the details pages, and also show new
   permissions when updating
 * The flatpak backend received a large number of bug fixes
 * The rpm-ostree backend has grown many new features and bug fixes, including support for
   installing layered packages and doing distro upgrades
 * Numerous fixes for error reporting, including making error messages more useful and avoiding
   showing network errors from background operations
 * The items in the app menu were all moved to the window menu
 * New redesigned icon

Version 3.31.92
~~~~~~~~~~~~~~~
Released: 2019-03-05

This is an unstable release in the 3.31 development series, marking the end of the development
cycle. Next release will be 3.32.0!
 * Add two missing description strings for flatpak permissions
 * Only show permissions for flatpak apps and not for e.g. fonts
 * Fix flatpak permissions to correctly show up for available apps
 * Hide various details page items that don't make sense when showing .flatpakrepo files
 * Fix an issue that caused descriptions to sometimes not get correctly loaded
 * Sort the items in the Source drop down
 * Don't show error notifications for background download and refresh errors
 * Fix an issue that could cause an explosion of "A restart is required" notifications
 * Various flatpak plugin fixes to make it correctly match the data when multiple flatpak repos
   are available
 * Fix the rpm-ostree plugin to correctly convert remote dbus errors

This release also updates translations.

Version 3.31.90
~~~~~~~~~~~~~~~
Released: 2019-02-24

This is an unstable release in the 3.31 development series, with the following improvements:
 * Fix showing the installed check mark on tiles
 * Fix crashes in the packagekit plugin due to missing locking
 * Add back support for appstream data in /var/{cache,lib}/app-info directories that accidentally
   got left out with the libxmlb rewrite
 * Update the featured banner for gnome-chess
 * Fix the details page alignment when only one screenshot is shown
 * Move the Update button to the right hand side on the details page
 * Fix enabling repos when installing codecs through the extras page
 * Remove the Sundry folder and sync the apps in the Utilities folder with gnome-menus 3.31.90
 * Improve various content rating texts
 * Drop workarounds for locales with codesets
 * Use the currently selected icon theme for stock icons
 * Don't hide compulsory apps in the category views
 * Use the SPDX-License-Identifier in all source files
 * Remove various useless error prefixes, making flatpak and packagekit error messages shorter and
   easier to read
 * flatpak: Show the installation type (user, system) in the Source dropdown
 * flatpak: Let apps control the name suffix/prefix they have and don't force (Nightly) suffix for
   everything on the master branch
 * flatpak: Various fixes for matching flatpaks to appstream entries
 * flatpak: Distinguish between the same app coming from multiple remotes
 * rpm-ostree: Correctly resolve installed appdata files to package names
 * rpm-ostree: Hook up percentage progress for install and remove
 * rpm-ostree: Implement layered package install
 * rpm-ostree: Implement locally downloaded rpm install
 * rpm-ostree: Show the source of the packages when installing layered packages
 * rpm-ostree: Various fixes making things more robust
 * snap: Use new media API

This release also updates translations.

Version 3.31.2
~~~~~~~~~~~~~~
Released: 2019-01-16

This is an unstable release in the 3.31 development series, with the following improvements:
 * Show permissions for installed flatpaks, and new permissions for updates
 * Use libxmlb to parse AppStream XML, making gnome-software start up faster and use less memory
 * Update the app icon
 * Update categories for ESRA rating system
 * Improve various error messages to have more details
 * Fix an issue that caused incorrect version numbers to be shown for installed flatpaks
 * Fix various thread safety related crashes
 * Fix row unrevealing to not leave behind 2 pixels on the updates page
 * Make the refresh button to actually refresh packagekit cache
 * Fix various issues that could lead to cache refresh getting stuck
 * Show updates available notifications even when automatic updates are disabled
 * Fix counting apps in the updates applied notification
 * Improve packagekit update loading code, hopefully making it more robust
 * Fix an issue that could lead to the packagekit plugin activating on rpm-ostree based systems
 * Switch flatpak updates to use a single transaction, which lets us share more code (and bugs)
   with the command line flatpak utility
 * Fix various issues with transitioning from the "Download" state to "Restart & Update"
 * Don't error out from update downloads if the ODRS server is unavailable
 * Fix old updates accumulating in the OS Updates item
 * Various flatpakref installation fixes
 * Fix opening the details page when clicking on "Show Details" in GNOME Shell
 * Fix opening shell extensions details from GNOME Tweaks
 * Various fixes for initial loading state
 * Add a separate "Download" step for packagekit offline updates, so that "Restart & Update" is
   instant
 * Fix a version comparison issue that led to package updates sometimes showing as downgrades in
   the OS Updates section (this needs latest appstream-glib)
 * Show the refresh button when the updates page is in the failed state
 * Notify about offline updates only after they are fully downloaded
 * Fix a memory corruption issue on 32-bit arches that made gnome-software very crashy
 * Fix an issue with stuck back button on the details page after closing and reopening
   gnome-software
 * Make distro upgrades to Fedora N+2 release show up correctly
 * Various flatpak plugin fixes
 * Allow opening CAB files that include more than one update
 * Fix critical warnings when quickly switching between category pages
 * Small memory leak fixes

This release also updates translations.

Version 3.31.1
~~~~~~~~~~~~~~
Released: 2018-10-09

This is an unstable release in the 3.31 development series, with the following improvements:
 * Icon redesign
 * Switch to using window menus instead of app menu
 * Add a source selection drop down to details pages
 * Move the search button to the left side in the header bar
 * Various other minor UI tweaks
 * GtkBuilder UI file changes to pave the way for an eventual GTK4 port (please file issues for
   any UI layout regressions if you notice any!)
 * Various internal plugin loader fixes and cleanups
 * Remove the steam plugin
 * Simplify the details page loading
 * Fix an issue that caused icons to not get loaded for locally installed flatpaks
 * Update Fedora distro upgrades text
 * Avoid a critical warning in the fwupd plugin when the device vendor is not set
 * Show verified developers for snaps

This release also updates translations.

Version 3.30.2
~~~~~~~~~~~~~~
Released: 2018-10-05

This is a stable release with the following changes:
 * Localize the polkit policy file
 * Display ongoing app-installation at top of the list
 * Update apps in display order
 * Fix autoupdates triggering in a feedback loop
 * Tweak the prefs dialog layout
 * Various fixes to the flatpak plugin, making its state keeping more robust
 * Fix flatpak errors to show up instead of a generic "Aborted" error
 * Avoid triggering reboots for online updatable apps (flatpak)
 * Make rpm-ostree updates work again
 * Fix an issue that caused duplicate lines in 'OS Updates' on rpm-ostree based systems
 * Compiler warning fixes

This release also updates translations.

Version 3.30.1
~~~~~~~~~~~~~~
Released: 2018-09-25

This is a stable release with the following changes:
 * Fix an issue that caused duplicate lines in 'OS Updates'
 * Filter the application restart notification to actual desktop apps
 * Fix an issue that caused automatic updates to fail during download phase
 * Avoid showing duplicates in the featured apps when an app is available as both flatpak and a
   package
 * Fix an issue that caused gnome-software to use 100% of CPU when doing automatic updates
 * Lower IO priority for gnome-software so that other apps stay responsive during flatpak installs
 * Various fixes and wording changes to automatic updates notifications
 * Only show "Examine Disk" button when baobab is available
 * Leak and correctness fixes in the snap plugin

This release also updates translations.

Version 3.30.0
~~~~~~~~~~~~~~
Released: 2018-09-04

This is the first stable release for GNOME 3.30.

Version 3.29.92
~~~~~~~~~~~~~~~
Released: 2018-08-28

This is an unstable release in the 3.27 development series, with the following improvements:
 * Do not go 'back' to a previous application details panel
 * Don't crash if when getting the fwupd locked status
 * Download updates automatically when required
 * Fix dark theme support
 * Hide screenshot and support widgets when no screenshots
 * Ignore non-interactive generic errors
 * Implement distro upgrade downloading when using rpm-ostree
 * Only update the update check timestamp when it succeeds
 * Open the WiFi panel when clicking the Network Settings button
 * Rotate featured apps on the overview page
 * Simplify the updates panel
 * Use FlatpakTransaction to install, remove and update
 * Use new display name for the Snap publisher
 * Use the full name for the ESRB ratings descripion

This release also updates translations.

Version 3.29.1
~~~~~~~~~~~~~~
Released: 2018-03-05

This is an unstable release in the 3.27 development series, with the following improvements:
 * Show a better notification when a local file or URI is not supported
 * snap: Use ODRS for reviews

This release also updates translations.

Version 3.28.2
~~~~~~~~~~~~~~
Released: 2018-05-09

This is a stable release with the following changes:
 * Add a warning when enabling the LVFS remote
 * Show a notification when failing to open an url or a local file
 * Fix multiple flatpak refreshes with new libflatpak
 * Build fixes for FreeBSD
 * Icon loading fixes for snap

This release also updates translations.

Version 3.28.1
~~~~~~~~~~~~~~
Released: 2018-04-09

This is a stable release with the following changes:
 * Fix a regression with opening results from gnome-shell search
 * Show "Source: " tag in gnome-shell search when we have multiple matches
 * Improve unknown license tag color scheme on details page
 * Don't show installed icon on app tiles while still installing
 * Fix empty items appearing under OS Updates
 * Fix a regression that caused duplicate results in codec search
 * Fix an issue with passing username/password to packagekit proxy
 * Avoid crashing during first run with no network access
 * A number of rpm-ostree fixes, making it possible to trigger offline updates
 * Stop searching multiple times on search page
 * Update Fedora third party repositories "Find out more..." link
 * Fix an issue with in-app notifications failing with invalid markup errors
 * Improve purchase failure handling for the snap store
 * Fix a possible crash in snap plugin when adding screenshots
 * Various other crash and correctness fixes

This release also updates translations.

Version 3.28.0
~~~~~~~~~~~~~~
Released: 2018-03-12

This is the first stable release for GNOME 3.28, with the following improvements:
 * Fix the build on NixOS
 * Fix purchasing not working after authentication
 * Revert a commit that led to flatpak updates failing without any feedback
 * Make front page featured tile corners round to match other tiles
 * Fix in-app notification close button alignment
 * Several fixes to make error notifications more useful
 * snap: Fix invalid metadata after cancelled refine
 * snap: Launch command line snaps with 'snap run'

This release also updates translations.

Version 3.27.92
~~~~~~~~~~~~~~~
Released: 2018-03-05

This is an unstable release in the 3.27 development series, marking the end of the development
cycle. Next release will be 3.28.0!
 * Removal of global plugin cache, simplifying gnome-software internals
 * Software Repositories dialog got another batch of improvements and UI changes
 * GNOME Shell Extensions repository and fwupd repositories are now shown in the Software
   Repositories dialog
 * Shell extensions handling through PackageKit was improved, fixing a long standing bug where we
   were unable to remove shell extension packages
 * Category page rewrite that landed earlier this cycle went through UI review and got a number of
   fixes
 * Package version comparison in the updates dialog was fixed and should no longer incorrectly
   show updates as downgrades
 * Distro upgrade notifications are now rate limited to once per week
 * Install buttons in codec install view that got lost in the 3.22 cycle are now back
 * Various paper cuts with distro upgrades were fixed
 * Various fixes to installing apps from yum repos that have enabled=0 enabled_metadata=1
 * Various other correctness and warning fixes
 * Distros: Minimum supported fwupd version is now 1.0.3
 * Distros: We've released PackageKit 1.1.9 that has string changes to match gnome-software 3.28

This release also updates translations.

Version 3.27.90
~~~~~~~~~~~~~~~
Released: 2018-02-14

This is an unstable release in the 3.27 development series, with the following improvements:
 * The Software Sources dialog was renamed to Software Repositories and rewritten
 * Fedora Workstation third party repository handling was rewritten and should be more robust
 * Improved handling of metered network connections, making sure we cancel any downloads when
   changing to a metered connection
 * Limit the number of parallel operations depending on the installed CPU
 * Improved handling of pending installs when there's no network connection
 * Unused ostree and rpm plugins were dropped
 * Switch from GtkSpell to gspell
 * Improve alignment on the updates page
 * Do not show missing screenshot error for fonts that have screenshots
 * Fix various issues on Ubuntu when purchasing apps
 * Fix an issue that led to duplicate categories appearing on the overview page
 * Various memory leak and correctness fixes

This release also updates translations.

Version 3.27.4
~~~~~~~~~~~~~~
Released: 2018-01-08

This is an unstable release in the 3.27 development series, with the following improvements:
 * Add missing locking to gs_plugin_cache_remove(), fixing a possible crash
 * Fix various memory leaks spotted by valgrind
 * Fix a possible crash triggered by the fwupd plugin
 * Do not emit critical warnings when reviewing OS Updates
 * fwupd: Use the custom user-agent when downloading firmware
 * overview page: Fix a crash when we have no featured apps
 * packagekit: Implement repository enabling
 * Fix hover CSS for "unknown" and "nonfree" license buttons

This release also updates translations.

Version 3.27.3
~~~~~~~~~~~~~~
Released: 2017-11-13

This is an unstable release in the 3.27 development series, with the following improvements:
 * Fix crashes in the repos plugin due to missing locking
 * Add translated strings for the new OARS v1.1 additions
 * Work around Firefox deleting rpm/deb files downloaded to /tmp when closing
 * Log errors to console when starting from command line
 * Do not enable distro-upgrades when updates are disabled
 * Do not require the user to keep clicking 'More reviews' after each click
 * Fix a critical when updating (flatpak) packages live
 * fwupd: Do not crash when trying to list a locked device
 * fwupd: Prepend the vendor name to the device name if not included
 * Improve SPDX ID parsing when working out if it is 'free'
 * packagekit: Do not crash when getting an invalid ID from PackageKit
 * packagekit: Support apt:// URLs
 * Various fixes to the snap plugin
 * Do not crash when closing the source dialog while it is loading

This release also updates translations.

Version 3.27.2
~~~~~~~~~~~~~~
Released: 2017-11-13

This is an unstable release in the 3.27 development series, with the following improvements:
 * Redesigned category view
 * Better notifications for completed distro upgrades
 * Number of test suite fixes to pave way for continuous integration tests
 * Improved support for running on low res displays
 * Various fixes to internal state handling
 * Allow linking to specified proprietary licenses
 * Don't use versioned subdirectories under ~/.cache/gnome-software
 * Only show in-app notifications for interactive user actions
 * Various fixes for flatpak, fwupd, and snap support

This release also updates translations.

Version 3.26.2
~~~~~~~~~~~~~~
Released: 2017-11-09

This is a stable release with the following changes:
 * Various fixes to cancellable handling, making it more robust to cancel install/remove
   operations
 * Fix a common crash in Fedora distro upgrades plugin
 * Fix showing N+2 Fedora upgrades
 * Fix flatpak updates inadvertently triggering a reboot
 * Revert plugin GType registering changes that broke app "adopting"
 * Various flatpak plugin fixes
 * Various snap plugin fixes
 * Bump fwupd required dep to 0.9.7 and support building with new 1.0.0 API
 * Avoid erroring out for operations that return more than 500 results (distro upgrades, getting
   gnome-shell extensions list)
 * Fix a few memory leaks

This release also updates translations.

Version 3.26.1
~~~~~~~~~~~~~~
Released: 2017-10-02

This is a stable release with the following changes:
 * Fix memory leak in "external appstream" plugin
 * Don't translate an icon name in the Punjabi translation
 * Fix critical warning in the fwupd plugin if the update URI isn't set
 * Fix Addon categories not showing
 * Fix crash in PackageKit plugin if reporting progress with no current application
 * Revert a change in the snapd plugin which can cause operations to fail or hang in some
   situations

This release also updates translations.

Version 3.26.0
~~~~~~~~~~~~~~
Released: 2017-09-11

This is the first stable release for GNOME 3.26, with the following improvements:
 * Use the new fwupd API in 0.9.7 to avoid when a reboot is required
 * Pass the complete proxy settings to PackageKit

The following bugs are also fixed:
 * Do not crash when emitting an uncommon error message
 * Do not show a critical warning with new versions of fwupd
 * Do not show an error for a remote-less flatpakref application
 * Don't refine PackageKit packages after we've been cancelled
 * Fix a possible crash on 32 bit systems
 * Fix GNOME Shell search results for snap applications
 * Properly disable shell-extensions when not running GNOME Shell

This release also updates translations.

Version 3.25.91
~~~~~~~~~~~~~~~
Released: 2017-08-21

This is an unstable release in the 3.25 development series, with the following improvements:
 * Add a simple donation button on the details page

The following bugs are also fixed:
 * Allow plugins to say that installation cannot be cancelled
 * Fix displaying the info bar for the Shell Extensions category
 * Use first featured snap as the featured app

This release also updates translations.

Version 3.25.90
~~~~~~~~~~~~~~~
Released: 2017-08-07

This is an unstable release in the 3.25 development series, with the following improvements:
 * Add a simple donation button on the details page

The following bugs are also fixed:
 * Do not crash if the child schema is invalid
 * Don't log a warning when clicking the the 'more results' search entry
 * Fixed subcategory names localization
 * Ensure flatpak remote names are valid
 * Fix critical warning with new versions of the fwupd daemon

This release also updates translations.

Version 3.25.4
~~~~~~~~~~~~~~
Released: 2017-07-21

This is an unstable release in the 3.25 development series, with the following improvements:
 * Add new rpm-ostree integration for Fedora Atomic Workstation
 * Install the Flatpak runtime as part of the application install phase
 * Split OS updates up into multiple sections and show the target version
 * Support compatibility IDs when getting reviews from the ODRS

The following bugs are also fixed:
 * Cancel plugin jobs if they take too much time
 * Correctly find already installed flatpak runtimes
 * Do not show an error for a flatpakref when broken remotes exist
 * Don't show the screenshot section for runtimes
 * Fix authentication prompt not showing when using snapd
 * Make license buttons buttons actually look clickable
 * Make the review moderator panel easier to use
 * Only show snaps as sandboxed if snapd supports confinement
 * Respect the per-user or per-system install preferences
 * Return the correct installed state for user/system flatpak remotes

This release also updates translations.

Version 3.25.3
~~~~~~~~~~~~~~
Released: 2017-06-22

This is an unstable release in the 3.25 development series, with the following improvements:
 * Add a banner designer utility
 * Add the initial support to support purchasable apps
 * Automatically install flatpak icon themes and GTK themes
 * Restyle the updates panel to have a separate sections
 * Show a notification in the updates page when the OS is end of life
 * Show recently updated applications on the overview page

The following bugs are also fixed:
 * Add snap self tests and provide more data to the details panel
 * Allow compiling with newer versions of meson
 * Do not crash when sending progress reports while refreshing
 * Don't trigger systemd for every single offline update
 * Ensure all related flatpak applications get installed
 * Ensure we use the gnome-desktop support if enabled
 * Fix searching for codecs on Ubuntu
 * Show a better status messages when downloading metadata
 * Show a pulsing progressbar if plugins do not report progress
 * Show the PackageKit interactive dialog when required
 * Support updating metadata from multiple fwupd remotes

This release also updates translations.

Version 3.25.2
~~~~~~~~~~~~~~
Released: 2017-05-08

This is an unstable release in the 3.25 development series, with the following improvements:
 * Allow AppStream to be downloaded out-of-band per-user

The following bugs are also fixed:
 * Do not initialize plugins in every instance
 * Fix the 'Show Details' context menu item in GNOME Shell
 * Use headerbar in toolbar-mode in Unity
 * Do not allow plugins to set the origin title in the UI

This release also updates translations.

Version 3.25.1
~~~~~~~~~~~~~~
Released: 2017-04-28

This is an unstable release in the 3.25 development series, with the following improvements:
 * Truncate the search results if there are a large number
 * Use the complete source as a search keyword

The following bugs are also fixed:
 * Fall back to a stock icon for hardware drivers
 * Fix a crash when removing an addon
 * Fix a critical warning in the shell search provider
 * Fix popular-overrides to show the correct applications
 * Fix various failures to read from snapd
 * Make offline updates work when online updates are available
 * Never include the size of the runtime in the installed size
 * Respect the install preference when for flatpakref files
 * Use the developer name in preference to the project group

This release also updates translations.

Version 3.23.92
~~~~~~~~~~~~~~~
Released: 2017-03-13

This is an unstable release in the 3.23 development series, with the following bug fixes:
 * Allow installing broken flatpakref files
 * Do not reload the updates list when updates are in progress
 * Reset the headerbar title when switching to the details page
 * Unconditionally show things that are in progress in the Installed page

This release also updates translations.

Version 3.23.91
~~~~~~~~~~~~~~~
Released: 2017-02-27

This is an unstable release in the 3.23 development series, with the following improvements:
 * Add support for RuntimeRepo in flatpakref files
 * Allow the user to restart the currently running gnome-software instance
 * Never show components without AppData files

The following bugs are also fixed:
 * Initialize progress to zero right before and after processing an action
 * Animate the removal of live updates
 * Add YaST as a default folder in gnome-shell overview

This release also updates translations.

Version 3.23.90
~~~~~~~~~~~~~~~
Released: 2017-02-13

This is an unstable release in the 3.23 development series, with the following improvements:
 * Handle apt and snap URLs
 * Show the updates panel with sections
 * Sort the apps in the installed panel by kind

The following bugs are also fixed:
 * Add a more detailed error message when AC power is required
 * Do not hardcode the gnome-software application name
 * Ensure firmware is downloaded when not cached
 * Fix a rather large memory leak when loading Steam data
 * Fix launching Flatpak apps after updating
 * Install needed Flatpak runtimes when updating an app
 * Only show the scary firmware warning for removable devices

This release also updates translations.

Version 3.23.3
~~~~~~~~~~~~~~
Released: 2016-12-15

This is an unstable release in the 3.23 development series, with the following improvements:
 * Add an --install and --interaction CLI options
 * Add the installed size of the apps in the installed view
 * Always set a description for each notification
 * Show an in-app notification when installed plugins are changed
 * Use a set of stars to show the different star ratings

The following bugs are also fixed:
 * Add a missing error check to fix a common crash on LiveDVD media
 * Add thread locking in GsApp to fix some common crashes
 * Allow upgrading to Fedora EOL releases
 * Don't allow review actions when offline
 * Ensure we actually schedule firmware updates for download
 * Fix the getting of PackageKit and flatpak update details
 * Hide some notifications when the new app is launched or the window is closed
 * Hide the screenshot placeholder for input methods and langpacks

This release also updates translations.

Version 3.23.2
~~~~~~~~~~~~~~
Released: 2016-11-21

This is an unstable release in the 3.23 development series, with the following improvements:
 * Add a setting for downloading updates on metered connections
 * Add content rating interface for games
 * Add support for pending updates that are applied on demand
 * Add support for the flatpak DefaultBranch feature
 * Allow showing an application review without a display name
 * Convert the modal failure dialogs to in-app notifications
 * Switch to using the ODRS server hosted by GNOME

The following bugs are also fixed:
 * Always get the newest screenshot for GNOME Shell extensions
 * Avoid redownloading the same screenshots for different images
 * Don't download updates when low on power
 * Fix the growth in memory usage for every search request
 * Never show a 'back' button when showing search results
 * Show the search bar when the user does ctrl+f

This release also updates translations.

Version 3.22.2
~~~~~~~~~~~~~~
Released: 2016-11-07

This stable release fixes the following bugs:
 * Large number of fixes and improvements for flatpak support
 * Improved handling for flatpak repos with multiple branches
 * Initial support for installing flatpakrepo files
 * Fix a crash when searching for codecs
 * Fix a crash when de-duplicating applications
 * Speed improvements for loading appstream data
 * Refactor snapd handling code using snapd-glib
 * Show the search bar when the user does Ctrl+f

This release also updates translations.

Version 3.22.1
~~~~~~~~~~~~~~
Released: 2016-10-12

This stable release fixes the following bugs:
 * Fix several issues with flatpak bundles
 * Fix installing local packages
 * Fix a crash when failing to get an installed flatpak ref
 * Speed up loading the details and overview pages
 * Switch to using the ODRS server hosted by GNOME

This release also updates translations.

Version 3.22.0
~~~~~~~~~~~~~~
Released: 2016-09-19

This is the first stable release for GNOME 3.22 and updates several translations.

Version 3.21.92
~~~~~~~~~~~~~~~
Released: 2016-09-13

This is an unstable release in the 3.21 development series, with the following improvements:
 * Add a new section name in the Addons category for drivers
 * Add a plugin to match a hardware modalias

The following bugs are also fixed:
 * Do not hide the origin when installing or removing an app
 * Do not show the screenshot fallback image for firmware or drivers
 * Fix launching app's details from the installed notification
 * Fix showing the source line in the installed panel
 * Unbreak the GNOME Shell search provider
 * Use the same padding as a GtkStackSwitcher

This release also updates translations for many languages.

Version 3.21.91
~~~~~~~~~~~~~~~
Released: 2016-08-31

This is an unstable release in the 3.21 development series, with the following improvements:
 * Add functionality to enable non-free sources
 * Show the device bootloader screenshot when required

The following bugs are also fixed:
 * Always return consistent results by allowing plugins to share a cache
 * Ensure the search text is showing when going back to search results
 * Only enable the firmware 'Install' button when the device is in the right mode
 * Remove an app from the installed view when it's uninstalled
 * Show percentage progress when installing firmware

This release also updates translations for many languages.

Version 3.21.90
~~~~~~~~~~~~~~~
Released: 2016-08-15

This is an unstable release in the 3.21 development series, with the following improvements:
 * Limit the ODRS moderation queue to a specific language

The following bugs are also fixed:
 * Correctly load .flatpakrepo files
 * Don't get the download size for installed flatpak packages
 * Fix showing the progress bar when installing apps
 * Never try to modify the application name
 * Only notify about upgrades once per month

This release also updates translations for many languages.

Version 3.21.4
~~~~~~~~~~~~~~
Released: 2016-07-18

This is an unstable release in the 3.21 development series, with the following improvements:
 * Add a cancel button and progress information to the details page
 * Add a dialog to confirm upgrade removals
 * Add support for authenticating in plugins
 * Add support for snaps
 * Enable gtk-doc generation for documentation
 * Show a new-style category list on the overview page
 * Show origin information when applications are available from multiple sources
 * Show sandboxing information for selected applications
 * Show the star ratings in more places
 * Support installing .flatpakrepo files
 * Support launching applicatins using a appstream:// URL

The following bugs are also fixed:
 * Allow plugins to be enabled and disabled at runtime
 * Always show the 'MyLanguage' kudo when in en_US locale
 * Correctly trigger systemd offline updates when only processing OS updates
 * Disable app folders feature when run outside GNOME
 * Do not show buttons on the search results
 * Do not use deprecated CSS properties
 * Do not use deprecated fwupd API
 * Ensure reviews are shown in the correct order
 * Fix a crash when double clicking files
 * Fix several UX issues when upgrading
 * Show the 'More Reviews' button in the details panel
 * Try really hard to have two rows of important categories

This release also updates translations for many languages.

Version 3.21.2
~~~~~~~~~~~~~~
Released: 2016-05-23

This is an unstable release in the 3.21 development series, with the following improvements:
 * Add a --details-pkg option to the gnome-software binary
 * Add support for flatpak packages
 * Add a plugin to auto-add some license information
 * Add depends, requires and conflicts at initialize time
 * Add support for application key colors
 * Export a set of headers to allow external plugins to be built

The following bugs are also fixed:
 * Do not crash if plugins are badly behaved
 * Do not directly load pixbufs in the AppStream plugin
 * Do not unconditionally invalidate the updates list on hardware hotplug
 * Find the best AppSteam component when matching any prefixes
 * Fix crash due to network change before app activation
 * Fix launching various KDE4 applications
 * Support getting cached content from /var/cache and /usr/share

This release also updates translations for many languages.

Version 3.21.1
~~~~~~~~~~~~~~
Released: 2016-04-25

This is an unstable release in the 3.21 development series, with the following improvements:
 * Add an initial loading panel when there is no metadata
 * Add an outline ostree plugin that just adds remotes as sources
 * Add an unreviewable application quirk
 * Add initial Steam support
 * Add support for app shortcut addition/removal
 * Add support for GNOME Shell extensions
 * Allow free-but-unspecified SPDX tokens
 * Allow widgets to use custom CSS in a generic way
 * Do the PackageKit refresh as a background transaction
 * Hide "Software Sources" menu when its action is disabled
 * Make the distro upgrades dialog match the new mockup
 * Split the 'size' property into size-installed and size-download
 * Use a link instead of a button for history
 * Use AppStream files for the popular, featured and extra category data
 * Use dpkg-deb info to create a GsApp when double clicking on a .deb file
 * Use FwupdClient from fwupd 0.7.0
 * Use GdkPixbuf to parse icns files
 * Use gsettings to enable/disable the 'sources' action
 * Use the Fedora themed image for the upgrade banner
 * When there are no trusted sources mark everything as non-3rd-party

The following bugs are also fixed:
 * Actually show the error dialog for an invalid file
 * Allow all functions called by g_module_symbol() to fail
 * Allow popular and featured apps to match any prefix
 * Do not maintain a cache of applications in the plugin loader
 * Do not make the ODRS plugin depend on xdg-app
 * Do not re-request the distro-upgrade when switching pages
 * Do not show ratings and reviews for some component kinds
 * Do not show the distro-upgrade notification if the window is open
 * Do not use the header bar on Unity
 * Fix a crash when double clicking package files
 * Fix live installing firmware
 * Get the correct icon size when installing xdg-app bundles on HiDPI
 * Hide the kudo details panel for non desktop components
 * Load screenshots directly if their URLs point to local files
 * Lower the limits for review text
 * Make all the plugins more threadsafe
 * Make the provenance plugin non-specific to Fedora
 * Move header bar button creation into individual pages
 * Move the Install & Restart button below the upgrade banner
 * Never show star ratings on the category app tiles
 * Only show one modal dialog at a time
 * Only show the session manager restart if there were any non-live updates
 * Properly support multi-line .deb descriptions
 * Show a 'Install All' button when all the updates can be installed live
 * Show a modal dialog when downloading the distro-upgrade failed
 * Show the upgrades banner even if there are no updates to show
 * Use a cache file to respect the fedora-distro-upgrades cache-age
 * Use GFile instead of a filename when converting apps

This release also updates translations for many languages.

Version 3.19.91
~~~~~~~~~~~~~~~
Released: 2016-02-29

This is an unstable release in the 3.19 development series, with the following improvements:
 * Add an 'All' subcategory in the category shell
 * Add ratings and review functionality for Ubuntu
 * Install the xdg-app runtime as required automatically
 * Show a confirmation dialog before reporting a review
 * Show a guide label for the different star values
 * Support installing local xdg-app bundles

The following bugs are also fixed:
 * Correctly identify local packages with sources
 * Do not add multiple search results for the same app
 * Do not show xdg-app runtimes in the installed panel
 * Escape markup before showing modal dialogs

This release also updates translations for many languages.

Version 3.19.90
~~~~~~~~~~~~~~~
Released: 2016-02-15

This is an unstable release in the 3.19 development series, with the following improvements:
 * Add end-user application review functionality
 * Add support for upgrading the OS from one release to another
 * Add support for xdg-app and Limba bundles
 * Add tags to applications, and explain them in the details page
 * Update the list of featured applications on the front page

The following bugs are also fixed:
 * Add a missing tag to the software center metadata file
 * PackageKit support is now optional
 * Temporarily remove the remove button in the sources dialog
 * Use versioned user cache directories to pick up new screenshots

This release also updates translations for many languages.

Version 3.19.4
~~~~~~~~~~~~~~
Released: 2016-01-15

This is an unstable release in the 3.19 development series, with the following improvements:
 * Add a link to Wikipedia to explain proprietary and public domain software
 * Allow administrators to override the default popular applications
 * Improve the interface for device firmware updates and some can be done live
 * Make sure Characters and Disks show up in Utilities
 * Show 3rd party applications in the search results
 * Show a nicer installation dialog when installing local files
 * Speed up the application first-start and also speed up switching pages
 * Try to show if an application is free software

The following bugs are also fixed:
 * Do not crash on refresh if the fwupd daemon is not available
 * Fix installing web applications
 * Rework several windows to fit better on small screens
 * Use the correct user agent string when downloading firmware

This release also updates translations for many languages.

Version 3.18.3
~~~~~~~~~~~~~~
Released: 2015-11-05

This stable release fixes the following bugs:
 * Use the correct user agent string when downloading firmware
 * Fix a crash in the limba plugin
 * Fix installing web applications

This release also updates translations for many languages.

Version 3.18.2
~~~~~~~~~~~~~~
Released: 2015-10-15

This stable release fixes the following bugs:
 * Fix a regression that could lead to never finding any updates
 * Fix an issue with getting package details for apps without AppData

This release also updates translations for many languages.

Version 3.18.1
~~~~~~~~~~~~~~
Released: 2015-10-13

This stable release fixes the following bugs:
 * Do not force the cache refresh and delete otherwise valid packages
 * Fix several potential crashes when navigating and when installing
 * Get the new application icon for local packages after installation
 * Improve cold start time by only parsing AppStream data once
 * Make sure Characters and Disks show up in Utilities
 * Only download the fwupd metadata signature once per day
 * Show an empty space for no category results
 * Show applications without AppData in the installed panel

This release also updates translations for many languages.

Version 3.18.0
~~~~~~~~~~~~~~
Released: 2015-09-21

This is the first stable release for the GNOME 3.18 desktop!

Version 3.17.92
~~~~~~~~~~~~~~~
Released: 2015-09-15

This is an unstable release in the 3.17 development series, with the following improvements:
 * Fix getting firmware updates by parsing the metadata correctly
 * Make the application menu path correct in RTL locales
 * Don't keep the application running forever when run as a search provider

This release also updates translations for many languages.

Version 3.17.91
~~~~~~~~~~~~~~~
Released: 2015-09-03

This is an unstable release in the 3.17 development series, with the following improvements:
 * Better theming for the category sidebar
 * Use standard size icon in the about dialog
 * Support mouse back button for going back in dialogs
 * Fix incorrect alignment on the front page in RTL languages
 * Misc other minor bugs fixed

This release also updates translations for many languages.

Version 3.17.90
~~~~~~~~~~~~~~~
Released: 2015-08-19

This is an unstable release with the following bugs fixed:
 * Use CSS to style the error message details
 * Correctly align labels in the Add to Folder dialog

This release also updates translations for many languages.

Version 3.17.3
~~~~~~~~~~~~~~
Released: 2015-08-12

This is an unstable release in the 3.17 development series, with the following improvements:
 * Add basic support for Limba bundles
 * Automatically download new firmware metadata from LVFS
 * Hide updates UI on managed systems
 * Show a new notification when security updates remain unapplied
 * Show installation progress when installing applications
 * Use some new applications to the picked category

Bugs fixed in this release:
 * Do not show applications that are not available when searching by category
 * Don't crash when launching an app that has no desktop ID
 * Don't show applications without AppData in the category view
 * Fix a possible race and crash when loading icons
 * Fix locking in the AppStream code to fix several crashes
 * Use better error messages on offline update failure
 * Withdraw the notification when prepared update gets invalidated

This release also updates translations for many languages.

Version 3.17.2
~~~~~~~~~~~~~~
Released: 2015-06-05

This is an unstable release in the 3.17 development series, with the following improvements:
 * Make fwupd dependency automagic

Bugs fixed in this release:
 * Fix a regression from the previous unstable release that made it impossible to install updates
 * Fix a crash in the screenshot loader
 * Fix a crash in the sources dialog
 * Fix a crash when installing rpms that lack description
 * Wrap long descriptions in the update dialog

This release also updates translations for many languages.

Version 3.17.1
~~~~~~~~~~~~~~
Released: 2015-05-25

This is the first unstable release in the 3.17 development series, with a number of new features:
 * Support getting firmware updates through the fwupd daemon
 * Use a smaller number of tiles on the front page on small monitors
 * Rework internal modulesets, making it easier to edit the list of featured apps
 * Revert back to using a hand-picked list of featured apps
 * Several improvements to the sources dialog
 * Show better human readable names when searching for font scripts
 * Show a spinner while loading the data for the update history dialog

This release also updates translations for many languages.

Version 3.16.2
~~~~~~~~~~~~~~
Released: 2015-05-11

This release fixes the following bugs:
 * Remove redundant OK button from the updates installed notification
 * Display a better human readable title for printer drivers
 * Show a better UI for offline update failure dialog
 * Set default actions for the update done notifications
 * Allow searching for packages via the API without appdata
 * Fix showing webapps with non-local icons

This release also updates translations for many languages.

Version 3.16.1
~~~~~~~~~~~~~~
Released: 2015-04-14

This release fixes the following bugs:
 * Correctly save HiDPI images to HiDPI directories
 * Scroll the contents of the error message dialog

This release also updates translations for many languages.

Version 3.16.0
~~~~~~~~~~~~~~
Released: 2015-03-23

This stable release marks the release of GNOME 3.16!

Version 3.15.92
~~~~~~~~~~~~~~~
Released: 2015-03-16

This unstable release adds the following features:
 * React to theme changes
 * Rebase the HighContrast theme

This release fixes the following bug:
 * Fix HiDPI scale factor calculation
 * Align section headings in all views
 * Fix 'installed' overlays when using the HighContrast theme
 * Fall back to showing the top level category when no sub category exists
 * Fix a crash when using the pending applications feature

This release also updates translations for many languages.

Version 3.15.91
~~~~~~~~~~~~~~~
Released: 2015-03-02

This unstable release adds the following features:
 * Enable kinetic scrolling in updates dialog

This release fixes the following bug:
 * Always ensure that the back entry focus widget is valid
 * Don't show small screenshots on HiDPI hardware
 * Fix a crash when starting GNOME Software for the first time
 * Only show compatible projects when getting the featured list

Version 3.15.90
~~~~~~~~~~~~~~~
Released: 2015-02-16

This unstable release adds the following features:
 * Add a new panel for displaying session service results
 * Add a new version of the Modify interface
 * Require AppData for all available packages

This release fixes the following bug:
 * Use the new mockups for the 3rd party source install dialogs

Version 3.15.4
~~~~~~~~~~~~~~
Released: 2015-01-19

This unstable release adds the following features:
 * Fix searching with very small search terms

This release fixes the following bugs:
 * Do case-insensitive searching of suitable keywords
 * Fix a crash in the screenshot loader
 * Fix a crash when clicking the back button
 * Fix searching for keyworks with special chars
 * Show an error message when we fail to load details about a local file

Version 3.15.2
~~~~~~~~~~~~~~
Released: 2014-11-24

This unstable release adds the following features:
 * Show a blurred low-resolution screenshot while loading the HiDPI one

This release fixes the following bugs:
 * Do not show a random white line above the star rating widget
 * Do not show empty app boxes if no popular results are available
 * Do not try to download local web-app icons
 * Use blue stars for the user-ratings rather than gold<|MERGE_RESOLUTION|>--- conflicted
+++ resolved
@@ -1,50 +1,3 @@
-<<<<<<< HEAD
-Version 45.3
-~~~~~~~~~~~~
-Released: 2024-01-05
-
-This is a stable release with the following changes:
- * Recognize links in package update descriptions
- * Increase speed of load of the category pages
- * Fix deadlock when cancelling app update
-
-This release also updates translations:
- * Chinese (Taiwan) (Andre Klapper)
- * Persian (Danial Behzadi)
-
-Version 45.2
-~~~~~~~~~~~~
-Released: 2023-12-01
-
-This is a stable release with translations update:
- * Catalan (Jordi Mas)
- * Czech (Daniel Rusek)
- * Friulian (Fabio Tomat)
- * Georgian (Ekaterine Papava)
- * Russian (Artur S0)
- * Vietnamese (Ngọc Quân Trần)
-
-Version 45.1
-~~~~~~~~~~~~
-Released: 2023-10-20
-
-This is a stable release with the following changes:
- * Various styling fixes
- * Report PackageKit GPG-related errors in the GUI
- * Flatpak permission checks improvements
- * Optimize loading of the details page
-
-This release also updates translations:
- * Catalan (Jordi Mas)
- * Chinese (Taiwan) (Cheng-Chia Tseng)
- * English (United Kingdom) (Bruce Cowan)
- * Esperanto (Kristjan SCHMIDT)
- * French (Irénée THIRION)
- * Friulian (Fabio Tomat)
- * Romanian (Florentina Mușat)
- * Turkish (Sabri Ünal)
-
-=======
 Version 46~beta
 ~~~~~~~~~~~~~~~
 Released: 2024-01-09
@@ -99,7 +52,6 @@
  * Ukrainian (Yuri Chornoivan)
  * Vietnamese (Ngọc Quân Trần)
 
->>>>>>> 3e5dfc8c
 Version 45.0
 ~~~~~~~~~~~~
 Released: 2023-09-15
