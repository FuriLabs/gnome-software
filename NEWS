--- conflicted
+++ resolved
@@ -1,43 +1,3 @@
-<<<<<<< HEAD
-Version 42.4
-~~~~~~~~~~~~
-Released: 2022-08-05
-
-This is a stable release with the following change:
- * Fix update detail text, when it contains markup
-
-This release also updates translations:
- * Italian
- * Serbian
-
-Version 42.3
-~~~~~~~~~~~~
-Released: 2022-06-30
-
-This is a stable release with the following notable changes:
- * Fix some crashes when handling flatpaks
- * Fix incorrectly showing a restart notification after a failed firmware update
- * Fix a mismatch between app review ratings at the top and bottom of the page
- * Fix prompt dialogs when updating firmware on devices which need user interaction
-
-This release also updates translations:
- * Catalan
- * Czech
-
-Version 42.2
-~~~~~~~~~~~~
-Released: 2022-05-30
-
-This is a stable release with the following notable changes:
- * Fix installing langpacks for certain locales (#1747)
- * Improve UI presentation of flatpak apps with complex permissions (!1332)
- * Fix minor UI glitches on updates page (!1334)
- * Fix installation of .deb packages with PackageKit ≥ 1.2.5 (!1333)
- * Fix the ‘Remove’ button for your own app reviews (!1369)
- * Minor UI fixes when using a dark theme (!1371)
-
-This release also updates translations:
-=======
 Version 43.beta
 ~~~~~~~~~~~~~~~
 Released: 2022-08-05
@@ -96,20 +56,10 @@
 
 This release also updates translations:
  * Basque
->>>>>>> 26441dfd
  * Bulgarian
  * Catalan
  * Chinese (China)
  * Chinese (Taiwan)
-<<<<<<< HEAD
- * Finnish
- * French
- * Galician
- * German
- * Indonesian
- * Lithuanian
- * Nepali
-=======
  * Croatian
  * Czech
  * Danish
@@ -127,76 +77,19 @@
  * Lithuanian
  * Nepali
  * Occitan (post 1500)
->>>>>>> 26441dfd
  * Persian
  * Polish
  * Portuguese
  * Portuguese (Brazil)
  * Russian
-<<<<<<< HEAD
-=======
  * Serbian
  * Slovenian
  * Spanish
->>>>>>> 26441dfd
  * Swedish
  * Turkish
  * Ukrainian
  * Vietnamese
 
-<<<<<<< HEAD
-Version 42.1
-~~~~~~~~~~~~
-Released: 2022-04-26
-
-* This is a stable release with the following notable changes:
- - #1514 GNOME OS: Most system apps have no icons in installed list
- - #1690 Button to go back is missing in "OS Updates" page opened from
-   "Installed Updates" window
- - #1693 Fix an issue where Software would sometimes display a "Software
-   Updates Failed" error message on startup
- - #1712 Clicking "Fedora Flathub Selection" does not update the filtered
-   Flathub AppStream metadata until reboot
- - #1723 Installed Updates dialog UI papercuts
- - #1727 Wrong direction of arrows in updates list in RTL languages
- - !794 flatpak: Prefer to install runtimes from the same remote as the application
- - !1235 Find AppStream metadata in every possible location
- - !1299 Avoid re-downloads of not-yet-stale data in some cases
- - !1307 Change thread I/O priority depending on job priority
- - !1313 Ensure labels don't overlap in app lists
- - !1318 Fix an issue preventing the user from disabling some repositories on Fedora
-
-* Translation updates:
- - Basque
- - Bulgarian
- - Catalan
- - Chinese (China)
- - Croatian
- - Czech
- - Danish
- - Dutch
- - English (United Kingdom)
- - Friulian
- - Galician
- - Hebrew
- - Hungarian
- - Indonesian
- - Lithuanian
- - Persian
- - Polish
- - Portuguese
- - Portuguese (Brazil)
- - Russian
- - Serbian
- - Slovenian
- - Spanish
- - Swedish
- - Turkish
- - Ukrainian
- - Vietnamese
-
-=======
->>>>>>> 26441dfd
 Version 42.0
 ~~~~~~~~~~~~
 Released: 2022-03-18
