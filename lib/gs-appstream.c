--- conflicted
+++ resolved
@@ -22,11 +22,7 @@
 	GsApp *app;
 	g_autoptr(GsApp) app_new = NULL;
 
-<<<<<<< HEAD
-	g_return_val_if_fail (GS_IS_PLUGIN (plugin), NULL);
-=======
 	/* The 'plugin' can be NULL, when creating app for --show-metainfo */
->>>>>>> 26441dfd
 	g_return_val_if_fail (XB_IS_SILO (silo), NULL);
 	g_return_val_if_fail (XB_IS_NODE (component), NULL);
 
@@ -949,36 +945,6 @@
 		{ "requires", AS_RELATION_KIND_REQUIRES },
 	};
 
-<<<<<<< HEAD
-	/* find any recommends */
-	recommends = xb_node_query (component, "recommends", 0, &error_local);
-	if (recommends == NULL &&
-	    !g_error_matches (error_local, G_IO_ERROR, G_IO_ERROR_NOT_FOUND)) {
-		g_propagate_error (error, g_steal_pointer (&error_local));
-		return FALSE;
-	}
-
-	for (guint i = 0; recommends != NULL && i < recommends->len; i++) {
-		XbNode *recommend = g_ptr_array_index (recommends, i);
-		if (!gs_appstream_refine_app_relation (app, recommend, AS_RELATION_KIND_RECOMMENDS, error))
-			return FALSE;
-	}
-
-	g_clear_error (&error_local);
-
-	/* find any requires */
-	requires = xb_node_query (component, "requires", 0, &error_local);
-	if (requires == NULL &&
-	    !g_error_matches (error_local, G_IO_ERROR, G_IO_ERROR_NOT_FOUND)) {
-		g_propagate_error (error, g_steal_pointer (&error_local));
-		return FALSE;
-	}
-
-	for (guint i = 0; requires != NULL && i < requires->len; i++) {
-		XbNode *require = g_ptr_array_index (requires, i);
-		if (!gs_appstream_refine_app_relation (app, require, AS_RELATION_KIND_REQUIRES, error))
-			return FALSE;
-=======
 	for (gsize i = 0; i < G_N_ELEMENTS (relation_types); i++) {
 		g_autoptr(GPtrArray) relations = NULL;
 		g_autoptr(GError) error_local = NULL;
@@ -996,7 +962,6 @@
 			if (!gs_appstream_refine_app_relation (app, relation, relation_types[i].relation_kind, error))
 				return FALSE;
 		}
->>>>>>> 26441dfd
 	}
 
 	return TRUE;
@@ -1016,11 +981,7 @@
 	g_autoptr(GPtrArray) launchables = NULL;
 	g_autoptr(XbNode) req = NULL;
 
-<<<<<<< HEAD
-	g_return_val_if_fail (GS_IS_PLUGIN (plugin), FALSE);
-=======
 	/* The 'plugin' can be NULL, when creating app for --show-metainfo */
->>>>>>> 26441dfd
 	g_return_val_if_fail (GS_IS_APP (app), FALSE);
 	g_return_val_if_fail (XB_IS_SILO (silo), FALSE);
 	g_return_val_if_fail (XB_IS_NODE (component), FALSE);
@@ -1460,11 +1421,6 @@
 	g_autoptr(GPtrArray) array = g_ptr_array_new_with_free_func ((GDestroyNotify) gs_appstream_search_helper_free);
 	g_autoptr(GPtrArray) components = NULL;
 	g_autoptr(GTimer) timer = g_timer_new ();
-
-	g_return_val_if_fail (GS_IS_PLUGIN (plugin), FALSE);
-	g_return_val_if_fail (XB_IS_SILO (silo), FALSE);
-	g_return_val_if_fail (values != NULL, FALSE);
-	g_return_val_if_fail (GS_IS_APP_LIST (list), FALSE);
 
 	g_return_val_if_fail (GS_IS_PLUGIN (plugin), FALSE);
 	g_return_val_if_fail (XB_IS_SILO (silo), FALSE);
