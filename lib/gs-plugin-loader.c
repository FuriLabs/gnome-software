/* -*- Mode: C; tab-width: 8; indent-tabs-mode: t; c-basic-offset: 8 -*-
 *
 * Copyright (C) 2007-2018 Richard Hughes <richard@hughsie.com>
 * Copyright (C) 2014-2018 Kalev Lember <klember@redhat.com>
 *
 * Licensed under the GNU General Public License Version 2
 *
 * This program is free software; you can redistribute it and/or modify
 * it under the terms of the GNU General Public License as published by
 * the Free Software Foundation; either version 2 of the License, or
 * (at your option) any later version.
 *
 * This program is distributed in the hope that it will be useful,
 * but WITHOUT ANY WARRANTY; without even the implied warranty of
 * MERCHANTABILITY or FITNESS FOR A PARTICULAR PURPOSE.  See the
 * GNU General Public License for more details.
 *
 * You should have received a copy of the GNU General Public License
 * along with this program; if not, write to the Free Software
 * Foundation, Inc., 51 Franklin Street, Fifth Floor, Boston, MA 02110-1301 USA.
 */

#include "config.h"

#include <locale.h>
#include <glib/gi18n.h>
#include <appstream-glib.h>
#include <math.h>

#include "gs-app-collation.h"
#include "gs-app-private.h"
#include "gs-app-list-private.h"
#include "gs-category-private.h"
#include "gs-plugin-loader.h"
#include "gs-plugin.h"
#include "gs-plugin-event.h"
#include "gs-plugin-job-private.h"
#include "gs-plugin-private.h"
#include "gs-utils.h"

#define GS_PLUGIN_LOADER_UPDATES_CHANGED_DELAY	3	/* s */
#define GS_PLUGIN_LOADER_RELOAD_DELAY		5	/* s */

typedef struct
{
	GPtrArray		*plugins;
	GPtrArray		*locations;
	gchar			*locale;
	gchar			*language;
	AsProfile		*profile;
	SoupSession		*soup_session;
	GPtrArray		*auth_array;
	GPtrArray		*file_monitors;
	GsPluginStatus		 global_status_last;

	GMutex			 pending_apps_mutex;
	GPtrArray		*pending_apps;

	GThreadPool		*queued_ops_pool;

	GSettings		*settings;

	GMutex			 events_by_id_mutex;
	GHashTable		*events_by_id;		/* unique-id : GsPluginEvent */

	gchar			**compatible_projects;
	guint			 scale;

	guint			 updates_changed_id;
	guint			 reload_id;
	GHashTable		*disallow_updates;	/* GsPlugin : const char *name */

	GNetworkMonitor		*network_monitor;
	gulong			 network_changed_handler;
} GsPluginLoaderPrivate;

static void gs_plugin_loader_monitor_network (GsPluginLoader *plugin_loader);
static void add_app_to_install_queue (GsPluginLoader *plugin_loader, GsApp *app);
static void gs_plugin_loader_process_in_thread_pool_cb (gpointer data, gpointer user_data);

G_DEFINE_TYPE_WITH_PRIVATE (GsPluginLoader, gs_plugin_loader, G_TYPE_OBJECT)

enum {
	SIGNAL_STATUS_CHANGED,
	SIGNAL_PENDING_APPS_CHANGED,
	SIGNAL_UPDATES_CHANGED,
	SIGNAL_RELOAD,
	SIGNAL_LAST
};

enum {
	PROP_0,
	PROP_EVENTS,
	PROP_ALLOW_UPDATES,
	PROP_NETWORK_AVAILABLE,
	PROP_LAST
};

static guint signals [SIGNAL_LAST] = { 0 };

typedef void		 (*GsPluginFunc)		(GsPlugin	*plugin);
typedef gboolean	 (*GsPluginSetupFunc)		(GsPlugin	*plugin,
							 GCancellable	*cancellable,
							 GError		**error);
typedef gboolean	 (*GsPluginSearchFunc)		(GsPlugin	*plugin,
							 gchar		**value,
							 GsAppList	*list,
							 GCancellable	*cancellable,
							 GError		**error);
typedef gboolean	 (*GsPluginCategoryFunc)	(GsPlugin	*plugin,
							 GsCategory	*category,
							 GsAppList	*list,
							 GCancellable	*cancellable,
							 GError		**error);
typedef gboolean	 (*GsPluginGetRecentFunc)	(GsPlugin	*plugin,
							 GsAppList	*list,
							 guint64	 age,
							 GCancellable	*cancellable,
							 GError		**error);
typedef gboolean	 (*GsPluginResultsFunc)		(GsPlugin	*plugin,
							 GsAppList	*list,
							 GCancellable	*cancellable,
							 GError		**error);
typedef gboolean	 (*GsPluginCategoriesFunc)	(GsPlugin	*plugin,
							 GPtrArray	*list,
							 GCancellable	*cancellable,
							 GError		**error);
typedef gboolean	 (*GsPluginActionFunc)		(GsPlugin	*plugin,
							 GsApp		*app,
							 GCancellable	*cancellable,
							 GError		**error);
typedef gboolean	 (*GsPluginPurchaseFunc)	(GsPlugin	*plugin,
							 GsApp		*app,
							 GsPrice	*price,
							 GCancellable	*cancellable,
							 GError		**error);
typedef gboolean	 (*GsPluginReviewFunc)		(GsPlugin	*plugin,
							 GsApp		*app,
							 AsReview	*review,
							 GCancellable	*cancellable,
							 GError		**error);
typedef gboolean	 (*GsPluginAuthFunc)		(GsPlugin	*plugin,
							 GsAuth		*auth,
							 GCancellable	*cancellable,
							 GError		**error);
typedef gboolean	 (*GsPluginRefineFunc)		(GsPlugin	*plugin,
							 GsAppList	*list,
							 GsPluginRefineFlags refine_flags,
							 GCancellable	*cancellable,
							 GError		**error);
typedef gboolean	 (*GsPluginRefineAppFunc)	(GsPlugin	*plugin,
							 GsApp		*app,
							 GsPluginRefineFlags refine_flags,
							 GCancellable	*cancellable,
							 GError		**error);
typedef gboolean	 (*GsPluginRefineWildcardFunc)	(GsPlugin	*plugin,
							 GsApp		*app,
							 GsAppList	*list,
							 GsPluginRefineFlags refine_flags,
							 GCancellable	*cancellable,
							 GError		**error);
typedef gboolean	 (*GsPluginRefreshFunc)		(GsPlugin	*plugin,
							 guint		 cache_age,
							 GCancellable	*cancellable,
							 GError		**error);
typedef gboolean	 (*GsPluginFileToAppFunc)	(GsPlugin	*plugin,
							 GsAppList	*list,
							 GFile		*file,
							 GCancellable	*cancellable,
							 GError		**error);
typedef gboolean	 (*GsPluginUrlToAppFunc)	(GsPlugin	*plugin,
							 GsAppList	*list,
							 const gchar	*url,
							 GCancellable	*cancellable,
							 GError		**error);
typedef gboolean	 (*GsPluginUpdateFunc)		(GsPlugin	*plugin,
							 GsAppList	*apps,
							 GCancellable	*cancellable,
							 GError		**error);
typedef void		 (*GsPluginAdoptAppFunc)	(GsPlugin	*plugin,
							 GsApp		*app);

/* async helper */
typedef struct {
	GsPluginLoader			*plugin_loader;
	GCancellable			*cancellable;
	GCancellable			*cancellable_caller;
	gulong				 cancellable_id;
	const gchar			*function_name;
	const gchar			*function_name_parent;
	GPtrArray			*catlist;
	GsPluginJob			*plugin_job;
	gboolean			 anything_ran;
	guint				 timeout_id;
	gboolean			 timeout_triggered;
	gchar				**tokens;
} GsPluginLoaderHelper;

static GsPluginLoaderHelper *
gs_plugin_loader_helper_new (GsPluginLoader *plugin_loader, GsPluginJob *plugin_job)
{
	GsPluginLoaderHelper *helper = g_slice_new0 (GsPluginLoaderHelper);
	GsPluginAction action = gs_plugin_job_get_action (plugin_job);
	helper->plugin_loader = g_object_ref (plugin_loader);
	helper->plugin_job = g_object_ref (plugin_job);
	helper->function_name = gs_plugin_action_to_function_name (action);
	return helper;
}

static void
gs_plugin_loader_helper_free (GsPluginLoaderHelper *helper)
{
	/* reset progress */
	switch (gs_plugin_job_get_action (helper->plugin_job)) {
	case GS_PLUGIN_ACTION_INSTALL:
	case GS_PLUGIN_ACTION_REMOVE:
	case GS_PLUGIN_ACTION_UPDATE:
	case GS_PLUGIN_ACTION_DOWNLOAD:
		{
			GsApp *app = gs_plugin_job_get_app (helper->plugin_job);
			if (app != NULL)
				gs_app_set_progress (app, 0);
		}
		break;
	default:
		break;
	}

	if (helper->cancellable_id > 0) {
		g_cancellable_disconnect (helper->cancellable_caller,
					  helper->cancellable_id);
	}
	g_object_unref (helper->plugin_loader);
	if (helper->timeout_id != 0)
		g_source_remove (helper->timeout_id);
	if (helper->plugin_job != NULL)
		g_object_unref (helper->plugin_job);
	if (helper->cancellable != NULL)
		g_object_unref (helper->cancellable);
	if (helper->cancellable_caller != NULL)
		g_object_unref (helper->cancellable_caller);
	if (helper->catlist != NULL)
		g_ptr_array_unref (helper->catlist);
	g_strfreev (helper->tokens);
	g_slice_free (GsPluginLoaderHelper, helper);
}

static void
gs_plugin_loader_job_debug (GsPluginLoaderHelper *helper)
{
	g_autofree gchar *str = gs_plugin_job_to_string (helper->plugin_job);
	g_debug ("%s", str);
}

G_DEFINE_AUTOPTR_CLEANUP_FUNC(GsPluginLoaderHelper, gs_plugin_loader_helper_free)

static gint
gs_plugin_loader_app_sort_name_cb (GsApp *app1, GsApp *app2, gpointer user_data)
{
	g_autofree gchar *casefolded_name1 = NULL;
	g_autofree gchar *casefolded_name2 = NULL;

	if (gs_app_get_name (app1) != NULL)
		casefolded_name1 = g_utf8_casefold (gs_app_get_name (app1), -1);
	if (gs_app_get_name (app2) != NULL)
		casefolded_name2 = g_utf8_casefold (gs_app_get_name (app2), -1);
	return g_strcmp0 (casefolded_name1, casefolded_name2);
}

GsPlugin *
gs_plugin_loader_find_plugin (GsPluginLoader *plugin_loader,
			      const gchar *plugin_name)
{
	GsPluginLoaderPrivate *priv = gs_plugin_loader_get_instance_private (plugin_loader);

	for (guint i = 0; i < priv->plugins->len; i++) {
		GsPlugin *plugin = g_ptr_array_index (priv->plugins, i);
		if (g_strcmp0 (gs_plugin_get_name (plugin), plugin_name) == 0)
			return plugin;
	}
	return NULL;
}

static void
gs_plugin_loader_action_start (GsPluginLoader *plugin_loader,
			       GsPlugin *plugin,
			       gboolean exclusive)
{
	GsPluginLoaderPrivate *priv = gs_plugin_loader_get_instance_private (plugin_loader);
	guint i;

	/* set plugin as SELF and all plugins as OTHER */
	gs_plugin_action_start (plugin, exclusive);
	for (i = 0; i < priv->plugins->len; i++) {
		GsPlugin *plugin_tmp;
		plugin_tmp = g_ptr_array_index (priv->plugins, i);
		if (!gs_plugin_get_enabled (plugin_tmp))
			continue;
		gs_plugin_set_running_other (plugin_tmp, TRUE);
	}
}

static void
gs_plugin_loader_action_stop (GsPluginLoader *plugin_loader, GsPlugin *plugin)
{
	GsPluginLoaderPrivate *priv = gs_plugin_loader_get_instance_private (plugin_loader);
	guint i;

	/* clear plugin as SELF and all plugins as OTHER */
	gs_plugin_action_stop (plugin);
	for (i = 0; i < priv->plugins->len; i++) {
		GsPlugin *plugin_tmp;
		plugin_tmp = g_ptr_array_index (priv->plugins, i);
		if (!gs_plugin_get_enabled (plugin_tmp))
			continue;
		gs_plugin_set_running_other (plugin_tmp, FALSE);
	}
}

static gboolean
gs_plugin_loader_notify_idle_cb (gpointer user_data)
{
	GsPluginLoader *plugin_loader = GS_PLUGIN_LOADER (user_data);
	g_object_notify (G_OBJECT (plugin_loader), "events");
	return FALSE;
}

static void
gs_plugin_loader_add_event (GsPluginLoader *plugin_loader, GsPluginEvent *event)
{
	GsPluginLoaderPrivate *priv = gs_plugin_loader_get_instance_private (plugin_loader);
	g_autoptr(GMutexLocker) locker = g_mutex_locker_new (&priv->events_by_id_mutex);

	/* events should always have a unique ID, either constructed from the
	 * app they are processing or preferably from the GError message */
	if (gs_plugin_event_get_unique_id (event) == NULL) {
		g_warning ("failed to add event from action %s",
			   gs_plugin_action_to_string (gs_plugin_event_get_action (event)));
		return;
	}

	g_hash_table_insert (priv->events_by_id,
			     g_strdup (gs_plugin_event_get_unique_id (event)),
			     g_object_ref (event));
	g_idle_add (gs_plugin_loader_notify_idle_cb, plugin_loader);
}

static GsPluginEvent *
gs_plugin_job_to_failed_event (GsPluginJob *plugin_job, const GError *error)
<<<<<<< HEAD
{
	GsPluginEvent *event;
	GsPluginFailureFlags flags;
	g_autoptr(GError) error_copy = NULL;

	/* invalid */
	if (error == NULL)
		return NULL;
	if (error->domain != GS_PLUGIN_ERROR) {
		g_warning ("not GsPlugin error %s:%i: %s",
			   g_quark_to_string (error->domain),
			   error->code,
			   error->message);
		g_set_error_literal (&error_copy,
				     GS_PLUGIN_ERROR,
				     GS_PLUGIN_ERROR_FAILED,
				     error->message);
	} else {
		error_copy = g_error_copy (error);
	}

	/* only add this if the caller is interactive */
	flags = gs_plugin_job_get_failure_flags (plugin_job);
	if ((flags & GS_PLUGIN_FAILURE_FLAGS_USE_EVENTS) == 0)
		return NULL;

	/* create plugin event */
	event = gs_plugin_event_new ();
	gs_plugin_event_set_error (event, error_copy);
	gs_plugin_event_set_action (event, gs_plugin_job_get_action (plugin_job));
	if (gs_plugin_job_get_app (plugin_job) != NULL)
		gs_plugin_event_set_app (event, gs_plugin_job_get_app (plugin_job));
	gs_plugin_event_add_flag (event, GS_PLUGIN_EVENT_FLAG_WARNING);
	return event;
}

/* if the error is worthy of notifying then create a plugin event */
static void
gs_plugin_loader_create_event_from_error (GsPluginLoader *plugin_loader,
					  GsPluginJob *plugin_job,
					  GsPlugin *plugin,
					  const GError *error)
{
	g_autoptr(GsApp) origin = NULL;
	g_auto(GStrv) split = NULL;
	g_autoptr(GsPluginEvent) event = NULL;
=======
{
	GsPluginEvent *event;
	g_autoptr(GError) error_copy = NULL;

	g_return_val_if_fail (error != NULL, NULL);
>>>>>>> 9f58ded1

	/* invalid */
	if (error->domain != GS_PLUGIN_ERROR) {
		g_warning ("not GsPlugin error %s:%i: %s",
			   g_quark_to_string (error->domain),
			   error->code,
			   error->message);
		g_set_error_literal (&error_copy,
				     GS_PLUGIN_ERROR,
				     GS_PLUGIN_ERROR_FAILED,
				     error->message);
	} else {
		error_copy = g_error_copy (error);
	}

	/* create plugin event */
<<<<<<< HEAD
	event = gs_plugin_job_to_failed_event (plugin_job, error);
	if (event == NULL)
		return;

	/* can we find a unique ID */
	split = g_strsplit_set (error->message, "[]: ", -1);
	for (guint i = 0; split[i] != NULL; i++) {
		if (as_utils_unique_id_valid (split[i])) {
			origin = gs_plugin_cache_lookup (plugin, split[i]);
			if (origin != NULL) {
				g_debug ("found origin %s in error",
					 gs_app_get_unique_id (origin));
				gs_plugin_event_set_origin (event, origin);
				break;
			} else {
				g_debug ("no unique ID found for %s", split[i]);
			}
		}
	}

	/* add event to queue */
	gs_plugin_loader_add_event (plugin_loader, event);
=======
	event = gs_plugin_event_new ();
	gs_plugin_event_set_error (event, error_copy);
	gs_plugin_event_set_action (event, gs_plugin_job_get_action (plugin_job));
	if (gs_plugin_job_get_app (plugin_job) != NULL)
		gs_plugin_event_set_app (event, gs_plugin_job_get_app (plugin_job));
	if (gs_plugin_job_get_interactive (plugin_job))
		gs_plugin_event_add_flag (event, GS_PLUGIN_EVENT_FLAG_INTERACTIVE);
	gs_plugin_event_add_flag (event, GS_PLUGIN_EVENT_FLAG_WARNING);
	return event;
>>>>>>> 9f58ded1
}

static gboolean
gs_plugin_loader_is_error_fatal (const GError *err)
{
	if (g_error_matches (err, GS_PLUGIN_ERROR, GS_PLUGIN_ERROR_TIMED_OUT))
		return TRUE;
	if (g_error_matches (err, GS_PLUGIN_ERROR, GS_PLUGIN_ERROR_AUTH_REQUIRED))
		return TRUE;
	if (g_error_matches (err, GS_PLUGIN_ERROR, GS_PLUGIN_ERROR_AUTH_INVALID))
		return TRUE;
	if (g_error_matches (err, GS_PLUGIN_ERROR, GS_PLUGIN_ERROR_PURCHASE_NOT_SETUP))
		return TRUE;
	if (g_error_matches (err, GS_PLUGIN_ERROR, GS_PLUGIN_ERROR_PURCHASE_DECLINED))
		return TRUE;
	return FALSE;
}

static gboolean
gs_plugin_error_handle_failure (GsPluginLoaderHelper *helper,
				GsPlugin *plugin,
				const GError *error_local,
				GError **error)
{
	g_auto(GStrv) split = NULL;
	g_autoptr(GsApp) origin = NULL;
	g_autoptr(GsPluginEvent) event = NULL;

	/* badly behaved plugin */
	if (error_local == NULL) {
		g_critical ("%s did not set error for %s",
			    gs_plugin_get_name (plugin),
			    helper->function_name);
		return TRUE;
	}

<<<<<<< HEAD
	/* create event which is handled by the GsShell */
	gs_plugin_loader_create_event_from_error (helper->plugin_loader,
						  helper->plugin_job,
						  plugin,
						  error_local);

	/* abort early to allow main thread to process */
	flags = gs_plugin_job_get_failure_flags (helper->plugin_job);
	if (gs_plugin_loader_is_error_fatal (flags, error_local)) {
=======
	/* this is only ever informational */
	if (g_error_matches (error_local, GS_PLUGIN_ERROR, GS_PLUGIN_ERROR_CANCELLED)) {
		g_debug ("ignoring error cancelled: %s", error_local->message);
		return TRUE;
	}

	/* fatal error */
	if (gs_plugin_job_get_action (helper->plugin_job) == GS_PLUGIN_ACTION_SETUP ||
	    gs_plugin_loader_is_error_fatal (error_local) ||
	    g_getenv ("GS_SELF_TEST_PLUGIN_ERROR_FAIL_HARD") != NULL) {
>>>>>>> 9f58ded1
		if (error != NULL)
			*error = g_error_copy (error_local);
		return FALSE;
	}

	/* create event which is handled by the GsShell */
	event = gs_plugin_job_to_failed_event (helper->plugin_job, error_local);

	/* can we find a unique ID */
	split = g_strsplit_set (error_local->message, "[]: ", -1);
	for (guint i = 0; split[i] != NULL; i++) {
		if (as_utils_unique_id_valid (split[i])) {
			origin = gs_plugin_cache_lookup (plugin, split[i]);
			if (origin != NULL) {
				g_debug ("found origin %s in error",
					 gs_app_get_unique_id (origin));
				gs_plugin_event_set_origin (event, origin);
				break;
			} else {
				g_debug ("no unique ID found for %s", split[i]);
			}
		}
	}

	/* add event to queue */
	gs_plugin_loader_add_event (helper->plugin_loader, event);
	return TRUE;
}

static void
gs_plugin_loader_run_adopt (GsPluginLoader *plugin_loader, GsAppList *list)
{
	GsPluginLoaderPrivate *priv = gs_plugin_loader_get_instance_private (plugin_loader);
	guint i;
	guint j;

	/* go through each plugin in order */
	for (i = 0; i < priv->plugins->len; i++) {
		GsPluginAdoptAppFunc adopt_app_func = NULL;
		GsPlugin *plugin = g_ptr_array_index (priv->plugins, i);
		adopt_app_func = gs_plugin_get_symbol (plugin, "gs_plugin_adopt_app");
		if (adopt_app_func == NULL)
			continue;
		for (j = 0; j < gs_app_list_length (list); j++) {
			GsApp *app = gs_app_list_index (list, j);
			if (gs_app_get_management_plugin (app) != NULL)
				continue;
			if (gs_app_has_quirk (app, AS_APP_QUIRK_MATCH_ANY_PREFIX))
				continue;
			gs_plugin_loader_action_start (plugin_loader, plugin, FALSE);
			adopt_app_func (plugin, app);
			gs_plugin_loader_action_stop (plugin_loader, plugin);
			if (gs_app_get_management_plugin (app) != NULL) {
				g_debug ("%s adopted %s",
					 gs_plugin_get_name (plugin),
					 gs_app_get_unique_id (app));
			}
		}
	}
	for (j = 0; j < gs_app_list_length (list); j++) {
		GsApp *app = gs_app_list_index (list, j);
		if (gs_app_get_management_plugin (app) != NULL)
			continue;
		if (gs_app_has_quirk (app, AS_APP_QUIRK_MATCH_ANY_PREFIX))
			continue;
		g_debug ("nothing adopted %s", gs_app_get_unique_id (app));
	}
}

static gint
gs_plugin_loader_review_score_sort_cb (gconstpointer a, gconstpointer b)
{
	AsReview *ra = *((AsReview **) a);
	AsReview *rb = *((AsReview **) b);
	if (as_review_get_priority (ra) < as_review_get_priority (rb))
		return 1;
	if (as_review_get_priority (ra) > as_review_get_priority (rb))
		return -1;
	return 0;
}

static gboolean
gs_plugin_loader_call_vfunc (GsPluginLoaderHelper *helper,
			     GsPlugin *plugin,
			     GsApp *app,
			     GsAppList *list,
			     GsPluginRefineFlags refine_flags,
			     GCancellable *cancellable,
			     GError **error)
{
	GsPluginLoaderPrivate *priv = gs_plugin_loader_get_instance_private (helper->plugin_loader);
	GsPluginAction action = gs_plugin_job_get_action (helper->plugin_job);
	gboolean ret = TRUE;
	gpointer func = NULL;
	g_autoptr(GError) error_local = NULL;
	g_autoptr(GTimer) timer = g_timer_new ();
	g_autoptr(AsProfileTask) ptask = NULL;

	/* load the possible symbol */
	func = gs_plugin_get_symbol (plugin, helper->function_name);
	if (func == NULL)
		return TRUE;

	/* profile */
	if (g_strcmp0 (helper->function_name, "gs_plugin_refine_app") != 0) {
		if (helper->function_name_parent == NULL) {
			ptask = as_profile_start (priv->profile,
						  "GsPlugin::%s(%s)",
						  gs_plugin_get_name (plugin),
						  helper->function_name);
		} else {
			ptask = as_profile_start (priv->profile,
						  "GsPlugin::%s(%s;%s)",
						  gs_plugin_get_name (plugin),
						  helper->function_name_parent,
						  helper->function_name);
		}
		g_assert (ptask != NULL);
	}

	/* fallback if unset */
	if (app == NULL)
		app = gs_plugin_job_get_app (helper->plugin_job);
	if (list == NULL)
		list = gs_plugin_job_get_list (helper->plugin_job);
	if (refine_flags == GS_PLUGIN_REFINE_FLAGS_DEFAULT)
		refine_flags = gs_plugin_job_get_refine_flags (helper->plugin_job);

	/* set what plugin is running on the job */
	gs_plugin_job_set_plugin (helper->plugin_job, plugin);

	/* run the correct vfunc */
	gs_plugin_loader_action_start (helper->plugin_loader, plugin, FALSE);
	if (gs_plugin_job_get_interactive (helper->plugin_job))
		gs_plugin_interactive_inc (plugin);
	switch (action) {
	case GS_PLUGIN_ACTION_INITIALIZE:
	case GS_PLUGIN_ACTION_DESTROY:
		{
			GsPluginFunc plugin_func = func;
			plugin_func (plugin);
		}
		break;
	case GS_PLUGIN_ACTION_SETUP:
		{
			GsPluginSetupFunc plugin_func = func;
			ret = plugin_func (plugin, cancellable, &error_local);
		}
		break;
	case GS_PLUGIN_ACTION_REFINE:
		if (g_strcmp0 (helper->function_name, "gs_plugin_refine_wildcard") == 0) {
			GsPluginRefineWildcardFunc plugin_func = func;
			ret = plugin_func (plugin, app, list, refine_flags, cancellable, &error_local);
		} else if (g_strcmp0 (helper->function_name, "gs_plugin_refine_app") == 0) {
			GsPluginRefineAppFunc plugin_func = func;
			ret = plugin_func (plugin, app, refine_flags, cancellable, &error_local);
		} else if (g_strcmp0 (helper->function_name, "gs_plugin_refine") == 0) {
			GsPluginRefineFunc plugin_func = func;
			ret = plugin_func (plugin, list, refine_flags, cancellable, &error_local);
		} else {
			g_critical ("function_name %s invalid for %s",
				    helper->function_name,
				    gs_plugin_action_to_string (action));
		}
		break;
	case GS_PLUGIN_ACTION_UPDATE:
		if (g_strcmp0 (helper->function_name, "gs_plugin_update_app") == 0) {
			GsPluginActionFunc plugin_func = func;
			ret = plugin_func (plugin, app, cancellable, &error_local);
		} else if (g_strcmp0 (helper->function_name, "gs_plugin_update") == 0) {
			GsPluginUpdateFunc plugin_func = func;
			ret = plugin_func (plugin, list, cancellable, &error_local);
		} else {
			g_critical ("function_name %s invalid for %s",
				    helper->function_name,
				    gs_plugin_action_to_string (action));
		}
		break;
	case GS_PLUGIN_ACTION_DOWNLOAD:
		if (g_strcmp0 (helper->function_name, "gs_plugin_download_app") == 0) {
			GsPluginActionFunc plugin_func = func;
			ret = plugin_func (plugin, app, cancellable, &error_local);
		} else if (g_strcmp0 (helper->function_name, "gs_plugin_download") == 0) {
			GsPluginUpdateFunc plugin_func = func;
			ret = plugin_func (plugin, list, cancellable, &error_local);
		} else {
			g_critical ("function_name %s invalid for %s",
				    helper->function_name,
				    gs_plugin_action_to_string (action));
		}
		break;
	case GS_PLUGIN_ACTION_INSTALL:
	case GS_PLUGIN_ACTION_REMOVE:
	case GS_PLUGIN_ACTION_SET_RATING:
	case GS_PLUGIN_ACTION_UPGRADE_DOWNLOAD:
	case GS_PLUGIN_ACTION_UPGRADE_TRIGGER:
	case GS_PLUGIN_ACTION_LAUNCH:
	case GS_PLUGIN_ACTION_UPDATE_CANCEL:
	case GS_PLUGIN_ACTION_ADD_SHORTCUT:
	case GS_PLUGIN_ACTION_REMOVE_SHORTCUT:
		{
			GsPluginActionFunc plugin_func = func;
			ret = plugin_func (plugin, app, cancellable, &error_local);
		}
		break;
	case GS_PLUGIN_ACTION_PURCHASE:
		{
			GsPluginPurchaseFunc plugin_func = func;
			ret = plugin_func (plugin, app,
					   gs_plugin_job_get_price (helper->plugin_job),
					   cancellable, &error_local);
		}
		break;
	case GS_PLUGIN_ACTION_REVIEW_SUBMIT:
	case GS_PLUGIN_ACTION_REVIEW_UPVOTE:
	case GS_PLUGIN_ACTION_REVIEW_DOWNVOTE:
	case GS_PLUGIN_ACTION_REVIEW_REPORT:
	case GS_PLUGIN_ACTION_REVIEW_REMOVE:
	case GS_PLUGIN_ACTION_REVIEW_DISMISS:
		{
			GsPluginReviewFunc plugin_func = func;
			ret = plugin_func (plugin, app,
					   gs_plugin_job_get_review (helper->plugin_job),
					   cancellable, &error_local);
		}
		break;
	case GS_PLUGIN_ACTION_GET_RECENT:
		{
			GsPluginGetRecentFunc plugin_func = func;
			ret = plugin_func (plugin, list,
					   gs_plugin_job_get_age (helper->plugin_job),
					   cancellable, &error_local);
		}
		break;
	case GS_PLUGIN_ACTION_GET_UPDATES:
	case GS_PLUGIN_ACTION_GET_UPDATES_HISTORICAL:
	case GS_PLUGIN_ACTION_GET_DISTRO_UPDATES:
	case GS_PLUGIN_ACTION_GET_UNVOTED_REVIEWS:
	case GS_PLUGIN_ACTION_GET_SOURCES:
	case GS_PLUGIN_ACTION_GET_INSTALLED:
	case GS_PLUGIN_ACTION_GET_POPULAR:
	case GS_PLUGIN_ACTION_GET_FEATURED:
		{
			GsPluginResultsFunc plugin_func = func;
			ret = plugin_func (plugin, list, cancellable, &error_local);
		}
		break;
	case GS_PLUGIN_ACTION_SEARCH:
		{
			GsPluginSearchFunc plugin_func = func;
			ret = plugin_func (plugin, helper->tokens, list,
					   cancellable, &error_local);
		}
		break;
	case GS_PLUGIN_ACTION_SEARCH_FILES:
	case GS_PLUGIN_ACTION_SEARCH_PROVIDES:
		{
			GsPluginSearchFunc plugin_func = func;
			gchar *search[2] = { gs_plugin_job_get_search (helper->plugin_job), NULL };
			ret = plugin_func (plugin, search, list,
					   cancellable, &error_local);
		}
		break;
	case GS_PLUGIN_ACTION_GET_CATEGORIES:
		{
			GsPluginCategoriesFunc plugin_func = func;
			ret = plugin_func (plugin, helper->catlist,
					   cancellable, &error_local);
		}
		break;
	case GS_PLUGIN_ACTION_GET_CATEGORY_APPS:
		{
			GsPluginCategoryFunc plugin_func = func;
			ret = plugin_func (plugin,
					   gs_plugin_job_get_category (helper->plugin_job),
					   list,
					   cancellable, &error_local);
		}
		break;
	case GS_PLUGIN_ACTION_REFRESH:
		{
			GsPluginRefreshFunc plugin_func = func;
			ret = plugin_func (plugin,
					   gs_plugin_job_get_age (helper->plugin_job),
					   cancellable, &error_local);
		}
		break;
	case GS_PLUGIN_ACTION_FILE_TO_APP:
		{
			GsPluginFileToAppFunc plugin_func = func;
			ret = plugin_func (plugin, list,
					   gs_plugin_job_get_file (helper->plugin_job),
					   cancellable, &error_local);
		}
		break;
	case GS_PLUGIN_ACTION_URL_TO_APP:
		{
			GsPluginUrlToAppFunc plugin_func = func;
			ret = plugin_func (plugin, list,
					   gs_plugin_job_get_search (helper->plugin_job),
					   cancellable, &error_local);
		}
		break;
	case GS_PLUGIN_ACTION_AUTH_LOGIN:
	case GS_PLUGIN_ACTION_AUTH_LOGOUT:
	case GS_PLUGIN_ACTION_AUTH_REGISTER:
	case GS_PLUGIN_ACTION_AUTH_LOST_PASSWORD:
		{
			GsPluginAuthFunc plugin_func = func;
			ret = plugin_func (plugin,
					   gs_plugin_job_get_auth (helper->plugin_job),
					   cancellable, &error_local);
		}
		break;
	default:
		g_critical ("no handler for %s", helper->function_name);
		break;
	}
	gs_plugin_loader_action_stop (helper->plugin_loader, plugin);
	if (gs_plugin_job_get_interactive (helper->plugin_job))
		gs_plugin_interactive_dec (plugin);

	/* plugin did not return error on cancellable abort */
	if (ret && g_cancellable_set_error_if_cancelled (cancellable, &error_local)) {
		g_debug ("plugin %s did not return error with cancellable set",
			 gs_plugin_get_name (plugin));
		gs_utils_error_convert_gio (&error_local);
		ret = FALSE;
	}

	/* failed */
	if (!ret) {
		/* we returned cancelled, but this was because of a timeout,
		 * so re-create error, throwing the plugin under the bus */
		if (helper->timeout_triggered &&
		    g_error_matches (error_local, GS_PLUGIN_ERROR, GS_PLUGIN_ERROR_CANCELLED)) {
			g_debug ("converting cancelled to timeout");
			g_clear_error (&error_local);
			g_set_error (&error_local,
				     GS_PLUGIN_ERROR,
				     GS_PLUGIN_ERROR_TIMED_OUT,
				     "Timeout was reached as %s took "
				     "too long to return results",
				     gs_plugin_get_name (plugin));
		}
		return gs_plugin_error_handle_failure (helper,
							plugin,
							error_local,
							error);
	}

	/* add app to the pending installation queue if necessary */
	if (action == GS_PLUGIN_ACTION_INSTALL &&
	    app != NULL && gs_app_get_state (app) == AS_APP_STATE_QUEUED_FOR_INSTALL) {
	        add_app_to_install_queue (helper->plugin_loader, app);
	}

	/* check the plugin didn't take too long */
	switch (action) {
	case GS_PLUGIN_ACTION_INITIALIZE:
	case GS_PLUGIN_ACTION_DESTROY:
	case GS_PLUGIN_ACTION_SETUP:
		if (g_timer_elapsed (timer, NULL) > 1.0f) {
			g_warning ("plugin %s took %.1f seconds to do %s",
				   gs_plugin_get_name (plugin),
				   g_timer_elapsed (timer, NULL),
				   gs_plugin_action_to_string (action));
		}
		break;
	default:
		if (g_timer_elapsed (timer, NULL) > 1.0f) {
			g_debug ("plugin %s took %.1f seconds to do %s",
				 gs_plugin_get_name (plugin),
				 g_timer_elapsed (timer, NULL),
				 gs_plugin_action_to_string (action));
			}
		break;
	}

	/* success */
	helper->anything_ran = TRUE;
	return TRUE;
}

static gboolean
gs_plugin_loader_run_refine_filter (GsPluginLoaderHelper *helper,
				    GsAppList *list,
				    GsPluginRefineFlags refine_flags,
				    GCancellable *cancellable,
				    GError **error)
{
	GsPluginLoaderPrivate *priv = gs_plugin_loader_get_instance_private (helper->plugin_loader);

	/* run each plugin */
	for (guint i = 0; i < priv->plugins->len; i++) {
		g_autoptr(AsProfileTask) ptask = NULL;
		GsPlugin *plugin = g_ptr_array_index (priv->plugins, i);
		g_autoptr(GsAppList) app_list = NULL;

		/* run the batched plugin symbol then the per-app plugin */
		helper->function_name = "gs_plugin_refine";
		if (!gs_plugin_loader_call_vfunc (helper, plugin, NULL, list,
						  refine_flags, cancellable, error)) {
			return FALSE;
		}

		/* use a copy of the list for the loop because a function called
		 * on the plugin may affect the list which can lead to problems
		 * (e.g. inserting an app in the list on every call results in
		 * an infinite loop) */
		app_list = gs_app_list_copy (list);
		for (guint j = 0; j < gs_app_list_length (app_list); j++) {
			GsApp *app = gs_app_list_index (app_list, j);
			if (!gs_app_has_quirk (app, AS_APP_QUIRK_MATCH_ANY_PREFIX)) {
				helper->function_name = "gs_plugin_refine_app";
			} else {
				helper->function_name = "gs_plugin_refine_wildcard";
			}
			if (!gs_plugin_loader_call_vfunc (helper, plugin, app, NULL,
							  refine_flags, cancellable, error)) {
				return FALSE;
			}
		}
		gs_plugin_status_update (plugin, NULL, GS_PLUGIN_STATUS_FINISHED);
	}
	return TRUE;
}

static gboolean
gs_plugin_loader_app_is_non_wildcard (GsApp *app, gpointer user_data)
{
	return !gs_app_has_quirk (app, AS_APP_QUIRK_MATCH_ANY_PREFIX);
}

static gboolean
gs_plugin_loader_run_refine_internal (GsPluginLoaderHelper *helper,
				      GsAppList *list,
				      GCancellable *cancellable,
				      GError **error)
{
	/* try to adopt each application with a plugin */
	gs_plugin_loader_run_adopt (helper->plugin_loader, list);

	/* run each plugin */
	if (!gs_plugin_loader_run_refine_filter (helper, list,
						 GS_PLUGIN_REFINE_FLAGS_DEFAULT,
						 cancellable, error))
		return FALSE;

	/* ensure these are sorted by score */
	if (gs_plugin_job_has_refine_flags (helper->plugin_job,
						GS_PLUGIN_REFINE_FLAGS_REQUIRE_REVIEWS)) {
		GPtrArray *reviews;
		for (guint i = 0; i < gs_app_list_length (list); i++) {
			GsApp *app = gs_app_list_index (list, i);
			reviews = gs_app_get_reviews (app);
			g_ptr_array_sort (reviews,
					  gs_plugin_loader_review_score_sort_cb);
		}
	}

	/* refine addons one layer deep */
	if (gs_plugin_job_has_refine_flags (helper->plugin_job,
						GS_PLUGIN_REFINE_FLAGS_REQUIRE_ADDONS)) {
		g_autoptr(GsAppList) addons_list = NULL;
		gs_plugin_job_remove_refine_flags (helper->plugin_job,
						   GS_PLUGIN_REFINE_FLAGS_REQUIRE_ADDONS |
						   GS_PLUGIN_REFINE_FLAGS_REQUIRE_REVIEWS |
						   GS_PLUGIN_REFINE_FLAGS_REQUIRE_REVIEW_RATINGS);
		addons_list = gs_app_list_new ();
		for (guint i = 0; i < gs_app_list_length (list); i++) {
			GsApp *app = gs_app_list_index (list, i);
			GsAppList *addons = gs_app_get_addons (app);
			for (guint j = 0; j < gs_app_list_length (addons); j++) {
				GsApp *addon = gs_app_list_index (addons, j);
				g_debug ("refining app %s addon %s",
					 gs_app_get_id (app),
					 gs_app_get_id (addon));
				gs_app_list_add (addons_list, addon);
			}
		}
		if (gs_app_list_length (addons_list) > 0) {
			if (!gs_plugin_loader_run_refine_internal (helper,
								   addons_list,
								   cancellable,
								   error)) {
				return FALSE;
			}
		}
	}

	/* also do runtime */
	if (gs_plugin_job_has_refine_flags (helper->plugin_job,
						GS_PLUGIN_REFINE_FLAGS_REQUIRE_RUNTIME)) {
		g_autoptr(GsAppList) list2 = gs_app_list_new ();
		for (guint i = 0; i < gs_app_list_length (list); i++) {
			GsApp *runtime;
			GsApp *app = gs_app_list_index (list, i);
			runtime = gs_app_get_runtime (app);
			if (runtime != NULL)
				gs_app_list_add (list2, runtime);
		}
		if (gs_app_list_length (list2) > 0) {
			if (!gs_plugin_loader_run_refine_internal (helper,
								   list2,
								   cancellable,
								   error)) {
				return FALSE;
			}
		}
	}

	/* also do related packages one layer deep */
	if (gs_plugin_job_has_refine_flags (helper->plugin_job,
						GS_PLUGIN_REFINE_FLAGS_REQUIRE_RELATED)) {
		g_autoptr(GsAppList) related_list = NULL;
		gs_plugin_job_remove_refine_flags (helper->plugin_job,
						   GS_PLUGIN_REFINE_FLAGS_REQUIRE_RELATED);
		related_list = gs_app_list_new ();
		for (guint i = 0; i < gs_app_list_length (list); i++) {
			GsApp *app = gs_app_list_index (list, i);
			GsAppList *related = gs_app_get_related (app);
			for (guint j = 0; j < gs_app_list_length (related); j++) {
				GsApp *app2 = gs_app_list_index (related, j);
				g_debug ("refining related: %s[%s]",
					 gs_app_get_id (app2),
					 gs_app_get_source_default (app2));
				gs_app_list_add (related_list, app2);
			}
		}
		if (gs_app_list_length (related_list) > 0) {
			if (!gs_plugin_loader_run_refine_internal (helper,
								   related_list,
								   cancellable,
								   error)) {
				return FALSE;
			}
		}
	}

	/* success */
	return TRUE;
}

static gboolean
app_thaw_notify_idle (gpointer data)
{
	GsApp *app = GS_APP (data);
	g_object_thaw_notify (G_OBJECT (app));
	g_object_unref (app);
	return G_SOURCE_REMOVE;
}

static gboolean
gs_plugin_loader_run_refine (GsPluginLoaderHelper *helper,
			     GsAppList *list,
			     GCancellable *cancellable,
			     GError **error)
{
	gboolean has_match_any_prefix = FALSE;
	gboolean ret;
	g_autoptr(GsAppList) freeze_list = NULL;
	g_autoptr(GsPluginLoaderHelper) helper2 = NULL;
	g_autoptr(GsPluginJob) plugin_job = NULL;

	/* nothing to do */
	if (gs_app_list_length (list) == 0)
		return TRUE;

	/* freeze all apps */
	freeze_list = gs_app_list_copy (list);
	for (guint i = 0; i < gs_app_list_length (freeze_list); i++) {
		GsApp *app = gs_app_list_index (freeze_list, i);
		g_object_freeze_notify (G_OBJECT (app));
	}

	/* first pass */
	plugin_job = gs_plugin_job_newv (GS_PLUGIN_ACTION_REFINE,
					 "list", list,
					 "refine-flags", gs_plugin_job_get_refine_flags (helper->plugin_job),
					 NULL);
	helper2 = gs_plugin_loader_helper_new (helper->plugin_loader, plugin_job);
	helper2->function_name_parent = helper->function_name;
	ret = gs_plugin_loader_run_refine_internal (helper2, list, cancellable, error);
	if (!ret)
		goto out;

	/* second pass for any unadopted apps */
	for (guint i = 0; i < gs_app_list_length (list); i++) {
		GsApp *app = gs_app_list_index (list, i);
		if (gs_app_has_quirk (app, AS_APP_QUIRK_MATCH_ANY_PREFIX)) {
			has_match_any_prefix = TRUE;
			break;
		}
	}
	if (has_match_any_prefix) {
		g_debug ("2nd resolve pass for unadopted wildcards");
		if (!gs_plugin_loader_run_refine_internal (helper2, list,
							   cancellable,
							   error))
			goto out;
		/* filter any MATCH_ANY_PREFIX apps left in the list */
		gs_app_list_filter (list, gs_plugin_loader_app_is_non_wildcard, NULL);
	}

	/* remove any addons that have the same source as the parent app */
	for (guint i = 0; i < gs_app_list_length (list); i++) {
		g_autoptr(GPtrArray) to_remove = g_ptr_array_new ();
		GsApp *app = gs_app_list_index (list, i);
		GsAppList *addons = gs_app_get_addons (app);

		/* find any apps with the same source */
		const gchar *pkgname_parent = gs_app_get_source_default (app);
		if (pkgname_parent == NULL)
			continue;
		for (guint j = 0; j < gs_app_list_length (addons); j++) {
			GsApp *addon = gs_app_list_index (addons, j);
			if (g_strcmp0 (gs_app_get_source_default (addon),
				       pkgname_parent) == 0) {
				g_debug ("%s has the same pkgname of %s as %s",
					 gs_app_get_unique_id (app),
					 pkgname_parent,
					 gs_app_get_unique_id (addon));
				g_ptr_array_add (to_remove, addon);
			}
		}

		/* remove any addons with the same source */
		for (guint j = 0; j < to_remove->len; j++) {
			GsApp *addon = g_ptr_array_index (to_remove, j);
			gs_app_remove_addon (app, addon);
		}
	}

out:
	/* now emit all the changed signals */
	for (guint i = 0; i < gs_app_list_length (freeze_list); i++) {
		GsApp *app = gs_app_list_index (freeze_list, i);
		g_idle_add (app_thaw_notify_idle, g_object_ref (app));
	}
	return ret;
}

static void
gs_plugin_loader_job_sorted_truncation_again (GsPluginLoaderHelper *helper)
{
	GsAppListSortFunc sort_func;
	gpointer sort_func_data;

	/* not valid */
	if (gs_plugin_job_get_list (helper->plugin_job) == NULL)
		return;

	/* unset */
	sort_func = gs_plugin_job_get_sort_func (helper->plugin_job);
	if (sort_func == NULL)
		return;
	sort_func_data = gs_plugin_job_get_sort_func_data (helper->plugin_job);
	gs_app_list_sort (gs_plugin_job_get_list (helper->plugin_job), sort_func, sort_func_data);
}

static void
gs_plugin_loader_job_sorted_truncation (GsPluginLoaderHelper *helper)
{
	GsAppListSortFunc sort_func;
	guint max_results;
	GsAppList *list = gs_plugin_job_get_list (helper->plugin_job);

	/* not valid */
	if (list == NULL)
		return;

	/* unset */
	max_results = gs_plugin_job_get_max_results (helper->plugin_job);
	if (max_results == 0)
		return;

	/* already small enough */
	if (gs_app_list_length (list) <= max_results)
		return;

	/* nothing set */
	g_debug ("truncating results to %u from %u",
		 max_results, gs_app_list_length (list));
	sort_func = gs_plugin_job_get_sort_func (helper->plugin_job);
	if (sort_func == NULL) {
		GsPluginAction action = gs_plugin_job_get_action (helper->plugin_job);
		g_debug ("no ->sort_func() set for %s, using random!",
			 gs_plugin_action_to_string (action));
		gs_app_list_randomize (list);
	} else {
		gpointer sort_func_data;
		sort_func_data = gs_plugin_job_get_sort_func_data (helper->plugin_job);
		gs_app_list_sort (list, sort_func, sort_func_data);
	}
	gs_app_list_truncate (list, max_results);
}

static gboolean
gs_plugin_loader_run_results (GsPluginLoaderHelper *helper,
			      GCancellable *cancellable,
			      GError **error)
{
	GsPluginLoaderPrivate *priv = gs_plugin_loader_get_instance_private (helper->plugin_loader);
	g_autoptr(AsProfileTask) ptask = NULL;

	/* profile */
	ptask = as_profile_start (priv->profile, "GsPlugin::*(%s)",
				  helper->function_name);
	g_assert (ptask != NULL);

	/* run each plugin */
	for (guint i = 0; i < priv->plugins->len; i++) {
		GsPlugin *plugin = g_ptr_array_index (priv->plugins, i);
		if (g_cancellable_set_error_if_cancelled (cancellable, error)) {
			gs_utils_error_convert_gio (error);
			return FALSE;
		}
		if (!gs_plugin_loader_call_vfunc (helper, plugin, NULL, NULL,
						  GS_PLUGIN_REFINE_FLAGS_DEFAULT,
						  cancellable, error)) {
			return FALSE;
		}
		gs_plugin_status_update (plugin, NULL, GS_PLUGIN_STATUS_FINISHED);
	}
	return TRUE;
}

static const gchar *
gs_plugin_loader_get_app_str (GsApp *app)
{
	const gchar *id;

	/* first try the actual id */
	id = gs_app_get_unique_id (app);
	if (id != NULL)
		return id;

	/* then try the source */
	id = gs_app_get_source_default (app);
	if (id != NULL)
		return id;

	/* lastly try the source id */
	id = gs_app_get_source_id_default (app);
	if (id != NULL)
		return id;

	/* urmmm */
	return "<invalid>";
}

static gboolean
gs_plugin_loader_app_set_prio (GsApp *app, gpointer user_data)
{
	GsPluginLoader *plugin_loader = GS_PLUGIN_LOADER (user_data);
	GsPlugin *plugin;
	const gchar *tmp;

	/* if set, copy the priority */
	tmp = gs_app_get_management_plugin (app);
	if (tmp == NULL)
		return TRUE;
	plugin = gs_plugin_loader_find_plugin (plugin_loader, tmp);
	if (plugin == NULL)
		return TRUE;
	gs_app_set_priority (app, gs_plugin_get_priority (plugin));
	return TRUE;
}

static gboolean
gs_plugin_loader_app_is_valid_installed (GsApp *app, gpointer user_data)
{
	/* even without AppData, show things in progress */
	switch (gs_app_get_state (app)) {
	case AS_APP_STATE_INSTALLING:
	case AS_APP_STATE_REMOVING:
	case AS_APP_STATE_PURCHASING:
		return TRUE;
		break;
	default:
		break;
	}

	switch (gs_app_get_kind (app)) {
	case AS_APP_KIND_OS_UPGRADE:
	case AS_APP_KIND_CODEC:
	case AS_APP_KIND_FONT:
		g_debug ("app invalid as %s: %s",
			 as_app_kind_to_string (gs_app_get_kind (app)),
			 gs_plugin_loader_get_app_str (app));
		return FALSE;
		break;
	default:
		break;
	}

	/* sanity check */
	if (!gs_app_is_installed (app)) {
		g_autofree gchar *tmp = gs_app_to_string (app);
		g_warning ("ignoring non-installed app %s", tmp);
		return FALSE;
	}

	return TRUE;
}

static gboolean
gs_plugin_loader_app_is_valid (GsApp *app, gpointer user_data)
{
	GsPluginLoaderHelper *helper = (GsPluginLoaderHelper *) user_data;

	/* never show addons */
	if (gs_app_get_kind (app) == AS_APP_KIND_ADDON) {
		g_debug ("app invalid as addon %s",
			 gs_plugin_loader_get_app_str (app));
		return FALSE;
	}

	/* never show CLI apps */
	if (gs_app_get_kind (app) == AS_APP_KIND_CONSOLE) {
		g_debug ("app invalid as console %s",
			 gs_plugin_loader_get_app_str (app));
		return FALSE;
	}

	/* don't show unknown state */
	if (gs_app_get_state (app) == AS_APP_STATE_UNKNOWN) {
		g_debug ("app invalid as state unknown %s",
			 gs_plugin_loader_get_app_str (app));
		return FALSE;
	}

	/* don't show unconverted unavailables */
	if (gs_app_get_kind (app) == AS_APP_KIND_UNKNOWN &&
		gs_app_get_state (app) == AS_APP_STATE_UNAVAILABLE) {
		g_debug ("app invalid as unconverted unavailable %s",
			 gs_plugin_loader_get_app_str (app));
		return FALSE;
	}

	/* don't show blacklisted apps */
	if (gs_app_has_category (app, "Blacklisted")) {
		g_debug ("app invalid as blacklisted %s",
			 gs_plugin_loader_get_app_str (app));
		return FALSE;
	}

	/* don't show sources */
	if (gs_app_get_kind (app) == AS_APP_KIND_SOURCE) {
		g_debug ("app invalid as source %s",
			 gs_plugin_loader_get_app_str (app));
		return FALSE;
	}

	/* don't show unknown kind */
	if (gs_app_get_kind (app) == AS_APP_KIND_UNKNOWN) {
		g_debug ("app invalid as kind unknown %s",
			 gs_plugin_loader_get_app_str (app));
		return FALSE;
	}

	/* don't show unconverted packages in the application view */
	if (!gs_plugin_job_has_refine_flags (helper->plugin_job,
						 GS_PLUGIN_REFINE_FLAGS_ALLOW_PACKAGES) &&
	    (gs_app_get_kind (app) == AS_APP_KIND_GENERIC)) {
//		g_debug ("app invalid as only a %s: %s",
//			 as_app_kind_to_string (gs_app_get_kind (app)),
//			 gs_plugin_loader_get_app_str (app));
		return FALSE;
	}

	/* don't show apps that do not have the required details */
	if (gs_app_get_name (app) == NULL) {
		g_debug ("app invalid as no name %s",
			 gs_plugin_loader_get_app_str (app));
		return FALSE;
	}
	if (gs_app_get_summary (app) == NULL) {
		g_debug ("app invalid as no summary %s",
			 gs_plugin_loader_get_app_str (app));
		return FALSE;
	}
	if (gs_app_get_kind (app) == AS_APP_KIND_DESKTOP &&
	    gs_app_get_pixbuf (app) == NULL) {
		g_debug ("app invalid as no pixbuf %s",
			 gs_plugin_loader_get_app_str (app));
		return FALSE;
	}

	/* ignore this crazy application */
	if (g_strcmp0 (gs_app_get_id (app), "gnome-system-monitor-kde.desktop") == 0) {
		g_debug ("Ignoring KDE version of %s", gs_app_get_id (app));
		return FALSE;
	}
	return TRUE;
}

static gboolean
gs_plugin_loader_app_is_valid_updatable (GsApp *app, gpointer user_data)
{
	return gs_plugin_loader_app_is_valid (app, user_data) &&
		gs_app_is_updatable (app);
}

static gboolean
gs_plugin_loader_filter_qt_for_gtk (GsApp *app, gpointer user_data)
{
	/* hide the QT versions in preference to the GTK ones */
	if (g_strcmp0 (gs_app_get_id (app), "transmission-qt.desktop") == 0 ||
	    g_strcmp0 (gs_app_get_id (app), "nntpgrab_qt.desktop") == 0 ||
	    g_strcmp0 (gs_app_get_id (app), "gimagereader-qt4.desktop") == 0 ||
	    g_strcmp0 (gs_app_get_id (app), "gimagereader-qt5.desktop") == 0 ||
	    g_strcmp0 (gs_app_get_id (app), "nntpgrab_server_qt.desktop") == 0 ||
	    g_strcmp0 (gs_app_get_id (app), "hotot-qt.desktop") == 0) {
		g_debug ("removing QT version of %s",
			 gs_plugin_loader_get_app_str (app));
		return FALSE;
	}

	/* hide the KDE version in preference to the GTK one */
	if (g_strcmp0 (gs_app_get_id (app), "qalculate_kde.desktop") == 0) {
		g_debug ("removing KDE version of %s",
			 gs_plugin_loader_get_app_str (app));
		return FALSE;
	}

	/* hide the KDE version in preference to the Qt one */
	if (g_strcmp0 (gs_app_get_id (app), "kid3.desktop") == 0 ||
	    g_strcmp0 (gs_app_get_id (app), "kchmviewer.desktop") == 0) {
		g_debug ("removing KDE version of %s",
			 gs_plugin_loader_get_app_str (app));
		return FALSE;
	}
	return TRUE;
}

static gboolean
gs_plugin_loader_app_is_non_compulsory (GsApp *app, gpointer user_data)
{
	return !gs_app_has_quirk (app, AS_APP_QUIRK_COMPULSORY);
}

static gboolean
gs_plugin_loader_get_app_is_compatible (GsApp *app, gpointer user_data)
{
	GsPluginLoader *plugin_loader = GS_PLUGIN_LOADER (user_data);
	GsPluginLoaderPrivate *priv = gs_plugin_loader_get_instance_private (plugin_loader);
	const gchar *tmp;
	guint i;

	/* search for any compatible projects */
	tmp = gs_app_get_project_group (app);
	if (tmp == NULL)
		return TRUE;
	for (i = 0; priv->compatible_projects[i] != NULL; i++) {
		if (g_strcmp0 (tmp,  priv->compatible_projects[i]) == 0)
			return TRUE;
	}
	g_debug ("removing incompatible %s from project group %s",
		 gs_app_get_id (app), gs_app_get_project_group (app));
	return FALSE;
}

/******************************************************************************/

static gboolean
gs_plugin_loader_featured_debug (GsApp *app, gpointer user_data)
{
	if (g_strcmp0 (gs_app_get_id (app),
	    g_getenv ("GNOME_SOFTWARE_FEATURED")) == 0)
		return TRUE;
	return FALSE;
}

static gint
gs_plugin_loader_app_sort_kind_cb (GsApp *app1, GsApp *app2, gpointer user_data)
{
	if (gs_app_get_kind (app1) == AS_APP_KIND_DESKTOP)
		return -1;
	if (gs_app_get_kind (app2) == AS_APP_KIND_DESKTOP)
		return 1;
	return 0;
}

static gint
gs_plugin_loader_app_sort_match_value_cb (GsApp *app1, GsApp *app2, gpointer user_data)
{
	if (gs_app_get_match_value (app1) > gs_app_get_match_value (app2))
		return -1;
	if (gs_app_get_match_value (app1) < gs_app_get_match_value (app2))
		return 1;
	return 0;
}

/******************************************************************************/

static gboolean
gs_plugin_loader_convert_unavailable_app (GsApp *app, const gchar *search)
{
	GPtrArray *keywords;
	const gchar *keyword;
	guint i;
	g_autoptr(GString) tmp = NULL;

	/* is the search string one of the codec keywords */
	keywords = gs_app_get_keywords (app);
	for (i = 0; i < keywords->len; i++) {
		keyword = g_ptr_array_index (keywords, i);
		if (g_ascii_strcasecmp (search, keyword) == 0) {
			search = keyword;
			break;
		}
	}

	tmp = g_string_new ("");
	/* TRANSLATORS: this is when we know about an application or
	 * addon, but it can't be listed for some reason */
	g_string_append_printf (tmp, _("No addon codecs are available "
				"for the %s format."), search);
	g_string_append (tmp, "\n");
	g_string_append_printf (tmp, _("Information about %s, as well as options "
				"for how to get a codec that can play this format "
				"can be found on the website."), search);
	gs_app_set_summary_missing (app, tmp->str);
	gs_app_set_kind (app, AS_APP_KIND_GENERIC);
	gs_app_set_state (app, AS_APP_STATE_UNAVAILABLE);
	gs_app_set_size_installed (app, GS_APP_SIZE_UNKNOWABLE);
	gs_app_set_size_download (app, GS_APP_SIZE_UNKNOWABLE);
	return TRUE;
}

static void
gs_plugin_loader_convert_unavailable (GsAppList *list, const gchar *search)
{
	guint i;
	GsApp *app;

	for (i = 0; i < gs_app_list_length (list); i++) {
		app = gs_app_list_index (list, i);
		if (gs_app_get_kind (app) != AS_APP_KIND_GENERIC)
			continue;
		if (gs_app_get_state (app) != AS_APP_STATE_UNAVAILABLE)
			continue;
		if (gs_app_get_kind (app) != AS_APP_KIND_CODEC)
			continue;
		if (gs_app_get_url (app, AS_URL_KIND_MISSING) == NULL)
			continue;

		/* only convert the first unavailable codec */
		if (gs_plugin_loader_convert_unavailable_app (app, search))
			break;
	}
}

/**
 * gs_plugin_loader_job_process_finish:
 *
 * Return value: (element-type GsApp) (transfer full): A list of applications
 **/
GsAppList *
gs_plugin_loader_job_process_finish (GsPluginLoader *plugin_loader,
				     GAsyncResult *res,
				     GError **error)
{
	g_return_val_if_fail (GS_IS_PLUGIN_LOADER (plugin_loader), NULL);
	g_return_val_if_fail (G_IS_TASK (res), NULL);
	g_return_val_if_fail (g_task_is_valid (res, plugin_loader), NULL);
	g_return_val_if_fail (error == NULL || *error == NULL, NULL);

	gs_utils_error_convert_gio (error);
	return g_task_propagate_pointer (G_TASK (res), error);
}

/**
 * gs_plugin_loader_job_action_finish:
 *
 * Return value: success
 **/
gboolean
gs_plugin_loader_job_action_finish (GsPluginLoader *plugin_loader,
				     GAsyncResult *res,
				     GError **error)
{
	g_autoptr(GsAppList) list = NULL;

	g_return_val_if_fail (GS_IS_PLUGIN_LOADER (plugin_loader), FALSE);
	g_return_val_if_fail (G_IS_TASK (res), FALSE);
	g_return_val_if_fail (g_task_is_valid (res, plugin_loader), FALSE);
	g_return_val_if_fail (error == NULL || *error == NULL, FALSE);

	list = g_task_propagate_pointer (G_TASK (res), error);
	return list != NULL;
}

/******************************************************************************/

static gint
gs_plugin_loader_category_sort_cb (gconstpointer a, gconstpointer b)
{
	GsCategory *cata = GS_CATEGORY (*(GsCategory **) a);
	GsCategory *catb = GS_CATEGORY (*(GsCategory **) b);
	if (gs_category_get_score (cata) < gs_category_get_score (catb))
		return 1;
	if (gs_category_get_score (cata) > gs_category_get_score (catb))
		return -1;
	return g_strcmp0 (gs_category_get_name (cata),
			  gs_category_get_name (catb));
}

static void
gs_plugin_loader_fix_category_all (GsCategory *category)
{
	GPtrArray *children;
	GsCategory *cat_all;
	guint i, j;

	/* set correct size */
	cat_all = gs_category_find_child (category, "all");
	if (cat_all == NULL)
		return;
	gs_category_set_size (cat_all, gs_category_get_size (category));

	/* add the desktop groups from all children */
	children = gs_category_get_children (category);
	for (i = 0; i < children->len; i++) {
		GPtrArray *desktop_groups;
		GsCategory *child;

		/* ignore the all category */
		child = g_ptr_array_index (children, i);
		if (g_strcmp0 (gs_category_get_id (child), "all") == 0)
			continue;

		/* add all desktop groups */
		desktop_groups = gs_category_get_desktop_groups (child);
		for (j = 0; j < desktop_groups->len; j++) {
			const gchar *tmp = g_ptr_array_index (desktop_groups, j);
			gs_category_add_desktop_group (cat_all, tmp);
		}
	}
}

static void
gs_plugin_loader_job_get_categories_thread_cb (GTask *task,
					      gpointer object,
					      gpointer task_data,
					      GCancellable *cancellable)
{
	GError *error = NULL;
	GsPluginLoaderHelper *helper = (GsPluginLoaderHelper *) task_data;

	/* run each plugin */
	if (!gs_plugin_loader_run_results (helper, cancellable, &error)) {
		g_task_return_error (task, error);
		return;
	}

	/* make sure 'All' has the right categories */
	for (guint i = 0; i < helper->catlist->len; i++) {
		GsCategory *cat = g_ptr_array_index (helper->catlist, i);
		gs_plugin_loader_fix_category_all (cat);
	}

	/* sort by name */
	g_ptr_array_sort (helper->catlist, gs_plugin_loader_category_sort_cb);
	for (guint i = 0; i < helper->catlist->len; i++) {
		GsCategory *cat = GS_CATEGORY (g_ptr_array_index (helper->catlist, i));
		gs_category_sort_children (cat);
	}

	/* success */
	if (helper->catlist->len == 0) {
		g_task_return_new_error (task,
					 GS_PLUGIN_ERROR,
					 GS_PLUGIN_ERROR_NOT_SUPPORTED,
					 "no categories to show");
		return;
	}

	/* show elapsed time */
	gs_plugin_loader_job_debug (helper);

	/* success */
	g_task_return_pointer (task, g_ptr_array_ref (helper->catlist), (GDestroyNotify) g_ptr_array_unref);
}

/**
 * gs_plugin_loader_job_get_categories_async:
 *
 * This method calls all plugins that implement the gs_plugin_add_categories()
 * function. The plugins return #GsCategory objects.
 **/
void
gs_plugin_loader_job_get_categories_async (GsPluginLoader *plugin_loader,
				       GsPluginJob *plugin_job,
				       GCancellable *cancellable,
				       GAsyncReadyCallback callback,
				       gpointer user_data)
{
	GsPluginLoaderHelper *helper;
	g_autoptr(GTask) task = NULL;

	g_return_if_fail (GS_IS_PLUGIN_LOADER (plugin_loader));
	g_return_if_fail (GS_IS_PLUGIN_JOB (plugin_job));
	g_return_if_fail (cancellable == NULL || G_IS_CANCELLABLE (cancellable));

	/* save helper */
	helper = gs_plugin_loader_helper_new (plugin_loader, plugin_job);
	helper->catlist = g_ptr_array_new_with_free_func ((GDestroyNotify) g_object_unref);

	/* run in a thread */
	task = g_task_new (plugin_loader, cancellable, callback, user_data);
	g_task_set_task_data (task, helper, (GDestroyNotify) gs_plugin_loader_helper_free);
	g_task_run_in_thread (task, gs_plugin_loader_job_get_categories_thread_cb);
}

/**
 * gs_plugin_loader_job_get_categories_finish:
 *
 * Return value: (element-type GsCategory) (transfer full): A list of applications
 **/
GPtrArray *
gs_plugin_loader_job_get_categories_finish (GsPluginLoader *plugin_loader,
					   GAsyncResult *res,
					   GError **error)
{
	g_return_val_if_fail (GS_IS_PLUGIN_LOADER (plugin_loader), NULL);
	g_return_val_if_fail (G_IS_TASK (res), NULL);
	g_return_val_if_fail (g_task_is_valid (res, plugin_loader), NULL);
	g_return_val_if_fail (error == NULL || *error == NULL, NULL);

	gs_utils_error_convert_gio (error);
	return g_task_propagate_pointer (G_TASK (res), error);
}

/******************************************************************************/

static gboolean
emit_pending_apps_idle (gpointer loader)
{
	g_signal_emit (loader, signals[SIGNAL_PENDING_APPS_CHANGED], 0);
	g_object_unref (loader);

	return G_SOURCE_REMOVE;
}

static void
gs_plugin_loader_pending_apps_add (GsPluginLoader *plugin_loader,
				   GsPluginLoaderHelper *helper)
{
	GsAppList *list = gs_plugin_job_get_list (helper->plugin_job);
	GsPluginLoaderPrivate *priv = gs_plugin_loader_get_instance_private (plugin_loader);
	g_autoptr(GMutexLocker) locker = g_mutex_locker_new (&priv->pending_apps_mutex);

	g_assert (gs_app_list_length (list) > 0);
	for (guint i = 0; i < gs_app_list_length (list); i++) {
		GsApp *app = gs_app_list_index (list, i);
		g_ptr_array_add (priv->pending_apps, g_object_ref (app));
		/* make sure the progress is properly initialized */
		gs_app_set_progress (app, 0);
	}
	g_idle_add (emit_pending_apps_idle, g_object_ref (plugin_loader));
}

static void
gs_plugin_loader_pending_apps_remove (GsPluginLoader *plugin_loader,
				      GsPluginLoaderHelper *helper)
{
	GsAppList *list = gs_plugin_job_get_list (helper->plugin_job);
	GsPluginLoaderPrivate *priv = gs_plugin_loader_get_instance_private (plugin_loader);
	g_autoptr(GMutexLocker) locker = g_mutex_locker_new (&priv->pending_apps_mutex);

	g_assert (gs_app_list_length (list) > 0);
	for (guint i = 0; i < gs_app_list_length (list); i++) {
		GsApp *app = gs_app_list_index (list, i);
		g_ptr_array_remove (priv->pending_apps, app);

		/* check the app is not still in an action helper */
		switch (gs_app_get_state (app)) {
		case AS_APP_STATE_INSTALLING:
		case AS_APP_STATE_REMOVING:
			g_warning ("application %s left in %s helper",
				   gs_app_get_unique_id (app),
				   as_app_state_to_string (gs_app_get_state (app)));
			gs_app_set_state (app, AS_APP_STATE_UNKNOWN);
			break;
		default:
			break;
		}

	}
	g_idle_add (emit_pending_apps_idle, g_object_ref (plugin_loader));
}

static gboolean
load_install_queue (GsPluginLoader *plugin_loader, GError **error)
{
	GsPluginLoaderPrivate *priv = gs_plugin_loader_get_instance_private (plugin_loader);
	g_autofree gchar *contents = NULL;
	g_autofree gchar *file = NULL;
	g_auto(GStrv) names = NULL;
	g_autoptr(GsAppList) list = NULL;

	/* load from file */
	file = g_build_filename (g_get_user_data_dir (),
				 "gnome-software",
				 "install-queue",
				 NULL);
	if (!g_file_test (file, G_FILE_TEST_EXISTS))
		return TRUE;
	g_debug ("loading install queue from %s", file);
	if (!g_file_get_contents (file, &contents, NULL, error))
		return FALSE;

	/* add to GsAppList, deduplicating if required */
	list = gs_app_list_new ();
	names = g_strsplit (contents, "\n", 0);
	for (guint i = 0; names[i] != NULL; i++) {
		g_autoptr(GsApp) app = NULL;
		if (strlen (names[i]) == 0)
			continue;
		app = gs_app_new (names[i]);
		gs_app_set_state (app, AS_APP_STATE_QUEUED_FOR_INSTALL);
		gs_app_list_add (list, app);
	}

	/* add to pending list */
	g_mutex_lock (&priv->pending_apps_mutex);
	for (guint i = 0; i < gs_app_list_length (list); i++) {
		GsApp *app = gs_app_list_index (list, i);
		g_debug ("adding pending app %s", gs_app_get_unique_id (app));
		g_ptr_array_add (priv->pending_apps, g_object_ref (app));
	}
	g_mutex_unlock (&priv->pending_apps_mutex);

	/* refine */
	if (gs_app_list_length (list) > 0) {
		g_autoptr(GsPluginLoaderHelper) helper = NULL;
		g_autoptr(GsPluginJob) plugin_job = NULL;
		plugin_job = gs_plugin_job_newv (GS_PLUGIN_ACTION_REFINE, NULL);
		helper = gs_plugin_loader_helper_new (plugin_loader, plugin_job);
		if (!gs_plugin_loader_run_refine (helper, list, NULL, error))
			return FALSE;
	}
	return TRUE;
}

static void
save_install_queue (GsPluginLoader *plugin_loader)
{
	GsPluginLoaderPrivate *priv = gs_plugin_loader_get_instance_private (plugin_loader);
	GPtrArray *pending_apps;
	gboolean ret;
	gint i;
	g_autoptr(GError) error = NULL;
	g_autoptr(GString) s = NULL;
	g_autofree gchar *file = NULL;

	s = g_string_new ("");
	pending_apps = priv->pending_apps;
	g_mutex_lock (&priv->pending_apps_mutex);
	for (i = (gint) pending_apps->len - 1; i >= 0; i--) {
		GsApp *app;
		app = g_ptr_array_index (pending_apps, i);
		if (gs_app_get_state (app) == AS_APP_STATE_QUEUED_FOR_INSTALL) {
			g_string_append (s, gs_app_get_id (app));
			g_string_append_c (s, '\n');
		}
	}
	g_mutex_unlock (&priv->pending_apps_mutex);

	/* save file */
	file = g_build_filename (g_get_user_data_dir (),
				 "gnome-software",
				 "install-queue",
				 NULL);
	if (!gs_mkdir_parent (file, &error)) {
		g_warning ("failed to create dir for %s: %s",
			   file, error->message);
		return;
	}
	g_debug ("saving install queue to %s", file);
	ret = g_file_set_contents (file, s->str, (gssize) s->len, &error);
	if (!ret)
		g_warning ("failed to save install queue: %s", error->message);
}

static void
add_app_to_install_queue (GsPluginLoader *plugin_loader, GsApp *app)
{
	GsPluginLoaderPrivate *priv = gs_plugin_loader_get_instance_private (plugin_loader);
	GsAppList *addons;
	guint i;
	guint id;

	/* queue the app itself */
	g_mutex_lock (&priv->pending_apps_mutex);
	g_ptr_array_add (priv->pending_apps, g_object_ref (app));
	g_mutex_unlock (&priv->pending_apps_mutex);

	gs_app_set_state (app, AS_APP_STATE_QUEUED_FOR_INSTALL);
	id = g_idle_add (emit_pending_apps_idle, g_object_ref (plugin_loader));
	g_source_set_name_by_id (id, "[gnome-software] emit_pending_apps_idle");
	save_install_queue (plugin_loader);

	/* recursively queue any addons */
	addons = gs_app_get_addons (app);
	for (i = 0; i < gs_app_list_length (addons); i++) {
		GsApp *addon = gs_app_list_index (addons, i);
		if (gs_app_get_to_be_installed (addon))
			add_app_to_install_queue (plugin_loader, addon);
	}
}

static gboolean
remove_app_from_install_queue (GsPluginLoader *plugin_loader, GsApp *app)
{
	GsPluginLoaderPrivate *priv = gs_plugin_loader_get_instance_private (plugin_loader);
	GsAppList *addons;
	gboolean ret;
	guint i;
	guint id;

	g_mutex_lock (&priv->pending_apps_mutex);
	ret = g_ptr_array_remove (priv->pending_apps, app);
	g_mutex_unlock (&priv->pending_apps_mutex);

	if (ret) {
		gs_app_set_state (app, AS_APP_STATE_AVAILABLE);
		id = g_idle_add (emit_pending_apps_idle, g_object_ref (plugin_loader));
		g_source_set_name_by_id (id, "[gnome-software] emit_pending_apps_idle");
		save_install_queue (plugin_loader);

		/* recursively remove any queued addons */
		addons = gs_app_get_addons (app);
		for (i = 0; i < gs_app_list_length (addons); i++) {
			GsApp *addon = gs_app_list_index (addons, i);
			remove_app_from_install_queue (plugin_loader, addon);
		}
	}

	return ret;
}

/******************************************************************************/

gboolean
gs_plugin_loader_get_allow_updates (GsPluginLoader *plugin_loader)
{
	GsPluginLoaderPrivate *priv = gs_plugin_loader_get_instance_private (plugin_loader);
	g_autoptr(GList) list = NULL;

	/* nothing */
	if (g_hash_table_size (priv->disallow_updates) == 0)
		return TRUE;

	/* list */
	list = g_hash_table_get_values (priv->disallow_updates);
	for (GList *l = list; l != NULL; l = l->next) {
		const gchar *reason = l->data;
		g_debug ("managed updates inhibited by %s", reason);
	}
	return FALSE;
}

GsAppList *
gs_plugin_loader_get_pending (GsPluginLoader *plugin_loader)
{
	GsPluginLoaderPrivate *priv = gs_plugin_loader_get_instance_private (plugin_loader);
	GsAppList *array;
	guint i;

	array = gs_app_list_new ();
	g_mutex_lock (&priv->pending_apps_mutex);
	for (i = 0; i < priv->pending_apps->len; i++) {
		GsApp *app = g_ptr_array_index (priv->pending_apps, i);
		gs_app_list_add (array, app);
	}
	g_mutex_unlock (&priv->pending_apps_mutex);

	return array;
}

gboolean
gs_plugin_loader_get_enabled (GsPluginLoader *plugin_loader,
			      const gchar *plugin_name)
{
	GsPlugin *plugin;
	plugin = gs_plugin_loader_find_plugin (plugin_loader, plugin_name);
	if (plugin == NULL)
		return FALSE;
	return gs_plugin_get_enabled (plugin);
}

/**
 * gs_plugin_loader_get_events:
 * @plugin_loader: A #GsPluginLoader
 *
 * Gets all plugin events, even ones that are not active or visible anymore.
 *
 * Returns: (transfer container) (element-type GsPluginEvent): events
 **/
GPtrArray *
gs_plugin_loader_get_events (GsPluginLoader *plugin_loader)
{
	GsPluginLoaderPrivate *priv = gs_plugin_loader_get_instance_private (plugin_loader);
	GPtrArray *events = g_ptr_array_new_with_free_func ((GDestroyNotify) g_object_unref);
	g_autoptr(GList) keys = NULL;
	g_autoptr(GMutexLocker) locker = g_mutex_locker_new (&priv->events_by_id_mutex);

	/* just add everything */
	keys = g_hash_table_get_keys (priv->events_by_id);
	for (GList *l = keys; l != NULL; l = l->next) {
		const gchar *key = l->data;
		GsPluginEvent *event = g_hash_table_lookup (priv->events_by_id, key);
		if (event == NULL) {
			g_warning ("failed to get event for '%s'", key);
			continue;
		}
		g_ptr_array_add (events, g_object_ref (event));
	}
	return events;
}

/**
 * gs_plugin_loader_get_event_default:
 * @plugin_loader: A #GsPluginLoader
 *
 * Gets an active plugin event where active means that it was not been
 * already dismissed by the user.
 *
 * Returns: a #GsPluginEvent, or %NULL for none
 **/
GsPluginEvent *
gs_plugin_loader_get_event_default (GsPluginLoader *plugin_loader)
{
	GsPluginLoaderPrivate *priv = gs_plugin_loader_get_instance_private (plugin_loader);
	g_autoptr(GList) keys = NULL;
	g_autoptr(GMutexLocker) locker = g_mutex_locker_new (&priv->events_by_id_mutex);

	/* just add everything */
	keys = g_hash_table_get_keys (priv->events_by_id);
	for (GList *l = keys; l != NULL; l = l->next) {
		const gchar *key = l->data;
		GsPluginEvent *event = g_hash_table_lookup (priv->events_by_id, key);
		if (event == NULL) {
			g_warning ("failed to get event for '%s'", key);
			continue;
		}
		if (!gs_plugin_event_has_flag (event, GS_PLUGIN_EVENT_FLAG_INVALID))
			return event;
	}
	return NULL;
}

/**
 * gs_plugin_loader_remove_events:
 * @plugin_loader: A #GsPluginLoader
 *
 * Removes all plugin events from the loader. This function should only be
 * called from the self tests.
 **/
void
gs_plugin_loader_remove_events (GsPluginLoader *plugin_loader)
{
	GsPluginLoaderPrivate *priv = gs_plugin_loader_get_instance_private (plugin_loader);
	g_autoptr(GMutexLocker) locker = g_mutex_locker_new (&priv->events_by_id_mutex);
	g_hash_table_remove_all (priv->events_by_id);
}

static void
gs_plugin_loader_report_event_cb (GsPlugin *plugin,
				  GsPluginEvent *event,
				  GsPluginLoader *plugin_loader)
{
	if (gs_plugin_has_flags (plugin, GS_PLUGIN_FLAGS_INTERACTIVE))
		gs_plugin_event_add_flag (event, GS_PLUGIN_EVENT_FLAG_INTERACTIVE);
	gs_plugin_loader_add_event (plugin_loader, event);
}

static void
gs_plugin_loader_allow_updates_cb (GsPlugin *plugin,
				   gboolean allow_updates,
				   GsPluginLoader *plugin_loader)
{
	GsPluginLoaderPrivate *priv = gs_plugin_loader_get_instance_private (plugin_loader);
	gpointer exists;

	/* plugin now allowing gnome-software to show updates panel */
	exists = g_hash_table_lookup (priv->disallow_updates, plugin);
	if (allow_updates) {
		if (exists == NULL)
			return;
		g_debug ("plugin %s no longer inhibited managed updates",
			 gs_plugin_get_name (plugin));
		g_hash_table_remove (priv->disallow_updates, plugin);

	/* plugin preventing the updates panel from being shown */
	} else {
		if (exists != NULL)
			return;
		g_debug ("plugin %s inhibited managed updates",
			 gs_plugin_get_name (plugin));
		g_hash_table_insert (priv->disallow_updates,
				     (gpointer) plugin,
				     (gpointer) gs_plugin_get_name (plugin));
	}

	/* something possibly changed, so notify display layer */
	g_object_notify (G_OBJECT (plugin_loader), "allow-updates");
}

static void
gs_plugin_loader_status_changed_cb (GsPlugin *plugin,
				    GsApp *app,
				    GsPluginStatus status,
				    GsPluginLoader *plugin_loader)
{
	GsPluginLoaderPrivate *priv = gs_plugin_loader_get_instance_private (plugin_loader);

	/* nothing specific */
	if (app == NULL || gs_app_get_id (app) == NULL) {
		if (priv->global_status_last != status) {
			g_debug ("emitting global %s",
				 gs_plugin_status_to_string (status));
			g_signal_emit (plugin_loader,
				       signals[SIGNAL_STATUS_CHANGED],
				       0, app, status);
			priv->global_status_last = status;
		}
		return;
	}

	/* a specific app */
	g_debug ("emitting %s(%s)",
		 gs_plugin_status_to_string (status),
		 gs_app_get_id (app));
	g_signal_emit (plugin_loader,
		       signals[SIGNAL_STATUS_CHANGED],
		       0, app, status);
}

static gboolean
gs_plugin_loader_job_actions_changed_delay_cb (gpointer user_data)
{
	GsPluginLoader *plugin_loader = GS_PLUGIN_LOADER (user_data);
	GsPluginLoaderPrivate *priv = gs_plugin_loader_get_instance_private (plugin_loader);

	/* notify shells */
	g_debug ("updates-changed");
	g_signal_emit (plugin_loader, signals[SIGNAL_UPDATES_CHANGED], 0);
	priv->updates_changed_id = 0;

	g_object_unref (plugin_loader);
	return FALSE;
}

static void
gs_plugin_loader_job_actions_changed_cb (GsPlugin *plugin,
				     GsPluginLoader *plugin_loader)
{
	GsPluginLoaderPrivate *priv = gs_plugin_loader_get_instance_private (plugin_loader);
	if (priv->updates_changed_id != 0)
		return;
	priv->updates_changed_id =
		g_timeout_add_seconds (GS_PLUGIN_LOADER_UPDATES_CHANGED_DELAY,
				       gs_plugin_loader_job_actions_changed_delay_cb,
				       g_object_ref (plugin_loader));
}

static gboolean
gs_plugin_loader_reload_delay_cb (gpointer user_data)
{
	GsPluginLoader *plugin_loader = GS_PLUGIN_LOADER (user_data);
	GsPluginLoaderPrivate *priv = gs_plugin_loader_get_instance_private (plugin_loader);

	/* notify shells */
	g_debug ("emitting ::reload");
	g_signal_emit (plugin_loader, signals[SIGNAL_RELOAD], 0);
	priv->reload_id = 0;

	g_object_unref (plugin_loader);
	return FALSE;
}

static void
gs_plugin_loader_reload_cb (GsPlugin *plugin,
			    GsPluginLoader *plugin_loader)
{
	GsPluginLoaderPrivate *priv = gs_plugin_loader_get_instance_private (plugin_loader);
	if (priv->reload_id != 0)
		return;
	priv->reload_id =
		g_timeout_add_seconds (GS_PLUGIN_LOADER_RELOAD_DELAY,
				       gs_plugin_loader_reload_delay_cb,
				       g_object_ref (plugin_loader));
}

static void
gs_plugin_loader_open_plugin (GsPluginLoader *plugin_loader,
			      const gchar *filename)
{
	GsPluginLoaderPrivate *priv = gs_plugin_loader_get_instance_private (plugin_loader);
	GsPlugin *plugin;
	g_autoptr(GError) error = NULL;

	/* create plugin from file */
	plugin = gs_plugin_create (filename, &error);
	if (plugin == NULL) {
		g_warning ("Failed to load %s: %s", filename, error->message);
		return;
	}
	g_signal_connect (plugin, "updates-changed",
			  G_CALLBACK (gs_plugin_loader_job_actions_changed_cb),
			  plugin_loader);
	g_signal_connect (plugin, "reload",
			  G_CALLBACK (gs_plugin_loader_reload_cb),
			  plugin_loader);
	g_signal_connect (plugin, "status-changed",
			  G_CALLBACK (gs_plugin_loader_status_changed_cb),
			  plugin_loader);
	g_signal_connect (plugin, "report-event",
			  G_CALLBACK (gs_plugin_loader_report_event_cb),
			  plugin_loader);
	g_signal_connect (plugin, "allow-updates",
			  G_CALLBACK (gs_plugin_loader_allow_updates_cb),
			  plugin_loader);
	gs_plugin_set_soup_session (plugin, priv->soup_session);
	gs_plugin_set_auth_array (plugin, priv->auth_array);
	gs_plugin_set_profile (plugin, priv->profile);
	gs_plugin_set_locale (plugin, priv->locale);
	gs_plugin_set_language (plugin, priv->language);
	gs_plugin_set_scale (plugin, gs_plugin_loader_get_scale (plugin_loader));
	gs_plugin_set_network_monitor (plugin, priv->network_monitor);
	g_debug ("opened plugin %s: %s", filename, gs_plugin_get_name (plugin));

	/* add to array */
	g_ptr_array_add (priv->plugins, plugin);
}

void
gs_plugin_loader_set_scale (GsPluginLoader *plugin_loader, guint scale)
{
	GsPluginLoaderPrivate *priv = gs_plugin_loader_get_instance_private (plugin_loader);

	/* save globally, and update each plugin */
	priv->scale = scale;
	for (guint i = 0; i < priv->plugins->len; i++) {
		GsPlugin *plugin = g_ptr_array_index (priv->plugins, i);
		gs_plugin_set_scale (plugin, scale);
	}
}

guint
gs_plugin_loader_get_scale (GsPluginLoader *plugin_loader)
{
	GsPluginLoaderPrivate *priv = gs_plugin_loader_get_instance_private (plugin_loader);
	return priv->scale;
}

GsAuth *
gs_plugin_loader_get_auth_by_id (GsPluginLoader *plugin_loader,
				 const gchar *provider_id)
{
	GsPluginLoaderPrivate *priv = gs_plugin_loader_get_instance_private (plugin_loader);
	guint i;

	/* match on ID */
	for (i = 0; i < priv->auth_array->len; i++) {
		GsAuth *auth = g_ptr_array_index (priv->auth_array, i);
		if (g_strcmp0 (gs_auth_get_provider_id (auth), provider_id) == 0)
			return auth;
	}
	return NULL;
}

GPtrArray *
gs_plugin_loader_get_auths (GsPluginLoader *plugin_loader)
{
	GsPluginLoaderPrivate *priv = gs_plugin_loader_get_instance_private (plugin_loader);
	return priv->auth_array;
}

void
gs_plugin_loader_add_location (GsPluginLoader *plugin_loader, const gchar *location)
{
	GsPluginLoaderPrivate *priv = gs_plugin_loader_get_instance_private (plugin_loader);
	for (guint i = 0; i < priv->locations->len; i++) {
		const gchar *location_tmp = g_ptr_array_index (priv->locations, i);
		if (g_strcmp0 (location_tmp, location) == 0)
			return;
	}
	g_info ("adding plugin location %s", location);
	g_ptr_array_add (priv->locations, g_strdup (location));
}

static gint
gs_plugin_loader_plugin_sort_fn (gconstpointer a, gconstpointer b)
{
	GsPlugin *pa = *((GsPlugin **) a);
	GsPlugin *pb = *((GsPlugin **) b);
	if (gs_plugin_get_order (pa) < gs_plugin_get_order (pb))
		return -1;
	if (gs_plugin_get_order (pa) > gs_plugin_get_order (pb))
		return 1;
	return g_strcmp0 (gs_plugin_get_name (pa), gs_plugin_get_name (pb));
}

static void
gs_plugin_loader_plugin_dir_changed_cb (GFileMonitor *monitor,
					GFile *file,
					GFile *other_file,
					GFileMonitorEvent event_type,
					GsPluginLoader *plugin_loader)
{
	g_autoptr(GsApp) app = NULL;
	g_autoptr(GsPluginEvent) event = gs_plugin_event_new ();
	g_autoptr(GError) error = NULL;

	/* add app */
	gs_plugin_event_set_action (event, GS_PLUGIN_ACTION_SETUP);
	app = gs_plugin_loader_app_create (plugin_loader,
		"system/*/*/*/org.gnome.Software.desktop/*");
	if (app != NULL)
		gs_plugin_event_set_app (event, app);

	/* add error */
	g_set_error_literal (&error,
			     GS_PLUGIN_ERROR,
			     GS_PLUGIN_ERROR_RESTART_REQUIRED,
			     "A restart is required");
	gs_plugin_event_set_error (event, error);
	gs_plugin_loader_add_event (plugin_loader, event);
}

void
gs_plugin_loader_clear_caches (GsPluginLoader *plugin_loader)
{
	GsPluginLoaderPrivate *priv = gs_plugin_loader_get_instance_private (plugin_loader);
	for (guint i = 0; i < priv->plugins->len; i++) {
		GsPlugin *plugin = g_ptr_array_index (priv->plugins, i);
		gs_plugin_cache_invalidate (plugin);
	}
}

/**
 * gs_plugin_loader_setup_again:
 * @plugin_loader: a #GsPluginLoader
 *
 * Calls setup on each plugin. This should only be used from the self tests
 * and in a controlled way.
 */
void
gs_plugin_loader_setup_again (GsPluginLoader *plugin_loader)
{
	GsPluginLoaderPrivate *priv = gs_plugin_loader_get_instance_private (plugin_loader);
	GsPluginAction actions[] = {
		GS_PLUGIN_ACTION_DESTROY,
		GS_PLUGIN_ACTION_INITIALIZE,
		GS_PLUGIN_ACTION_SETUP,
		GS_PLUGIN_ACTION_UNKNOWN };

	/* clear global cache */
	gs_plugin_loader_clear_caches (plugin_loader);

	/* remove any events */
	gs_plugin_loader_remove_events (plugin_loader);

	/* call in order */
	for (guint j = 0; actions[j] != GS_PLUGIN_ACTION_UNKNOWN; j++) {
		for (guint i = 0; i < priv->plugins->len; i++) {
			g_autoptr(GError) error_local = NULL;
			g_autoptr(GsPluginLoaderHelper) helper = NULL;
			g_autoptr(GsPluginJob) plugin_job = NULL;
			GsPlugin *plugin = g_ptr_array_index (priv->plugins, i);
			if (!gs_plugin_get_enabled (plugin))
				continue;

			plugin_job = gs_plugin_job_newv (actions[j], NULL);
			helper = gs_plugin_loader_helper_new (plugin_loader, plugin_job);
			if (!gs_plugin_loader_call_vfunc (helper, plugin, NULL, NULL,
							  GS_PLUGIN_REFINE_FLAGS_DEFAULT,
							  NULL, &error_local)) {
				g_warning ("resetup of %s failed: %s",
					   gs_plugin_get_name (plugin),
					   error_local->message);
				break;
			}
			if (actions[j] == GS_PLUGIN_ACTION_DESTROY)
				gs_plugin_clear_data (plugin);
		}
	}
}

static gint
gs_plugin_loader_path_sort_fn (gconstpointer a, gconstpointer b)
{
	const gchar *sa = *((const gchar **) a);
	const gchar *sb = *((const gchar **) b);
	return g_strcmp0 (sa, sb);
}

static GPtrArray *
gs_plugin_loader_find_plugins (const gchar *path, GError **error)
{
	const gchar *fn_tmp;
	g_autoptr(GPtrArray) fns = g_ptr_array_new_with_free_func (g_free);
	g_autoptr(GDir) dir = g_dir_open (path, 0, error);
	if (dir == NULL)
		return NULL;
	while ((fn_tmp = g_dir_read_name (dir)) != NULL) {
		if (!g_str_has_suffix (fn_tmp, ".so"))
			continue;
		g_ptr_array_add (fns, g_build_filename (path, fn_tmp, NULL));
	}
	g_ptr_array_sort (fns, gs_plugin_loader_path_sort_fn);
	return g_steal_pointer (&fns);
}

/**
 * gs_plugin_loader_setup:
 * @plugin_loader: a #GsPluginLoader
 * @whitelist: list of plugin names, or %NULL
 * @blacklist: list of plugin names, or %NULL
 * @cancellable: A #GCancellable, or %NULL
 * @error: A #GError, or %NULL
 *
 * Sets up the plugin loader ready for use.
 *
 * Returns: %TRUE for success
 */
gboolean
gs_plugin_loader_setup (GsPluginLoader *plugin_loader,
			gchar **whitelist,
			gchar **blacklist,
			GCancellable *cancellable,
			GError **error)
{
	GsPluginLoaderPrivate *priv = gs_plugin_loader_get_instance_private (plugin_loader);
	const gchar *plugin_name;
	gboolean changes;
	GPtrArray *deps;
	GsPlugin *dep;
	GsPlugin *plugin;
	guint dep_loop_check = 0;
	guint i;
	guint j;
	g_autoptr(AsProfileTask) ptask = NULL;
	g_autoptr(GsPluginLoaderHelper) helper = NULL;
	g_autoptr(GsPluginJob) plugin_job = NULL;

	/* use the default, but this requires a 'make install' */
	if (priv->locations->len == 0) {
		g_autofree gchar *filename = NULL;
		filename = g_strdup_printf ("gs-plugins-%s", GS_PLUGIN_API_VERSION);
		g_ptr_array_add (priv->locations, g_build_filename (LIBDIR, filename, NULL));
	}

	for (i = 0; i < priv->locations->len; i++) {
		GFileMonitor *monitor;
		const gchar *location = g_ptr_array_index (priv->locations, i);
		g_autoptr(GFile) plugin_dir = g_file_new_for_path (location);
		monitor = g_file_monitor_directory (plugin_dir,
						    G_FILE_MONITOR_NONE,
						    cancellable,
						    error);
		if (monitor == NULL)
			return FALSE;
		g_signal_connect (monitor, "changed",
				  G_CALLBACK (gs_plugin_loader_plugin_dir_changed_cb), plugin_loader);
		g_ptr_array_add (priv->file_monitors, monitor);
	}

	/* search for plugins */
	ptask = as_profile_start_literal (priv->profile, "GsPlugin::setup");
	g_assert (ptask != NULL);
	for (i = 0; i < priv->locations->len; i++) {
		const gchar *location = g_ptr_array_index (priv->locations, i);
		g_autoptr(GPtrArray) fns = NULL;

		/* search in the plugin directory for plugins */
		g_debug ("searching for plugins in %s", location);
		fns = gs_plugin_loader_find_plugins (location, error);
		if (fns == NULL)
			return FALSE;
		for (j = 0; j < fns->len; j++) {
			const gchar *fn = g_ptr_array_index (fns, j);
			gs_plugin_loader_open_plugin (plugin_loader, fn);
		}
	}

	/* optional whitelist */
	if (whitelist != NULL) {
		for (i = 0; i < priv->plugins->len; i++) {
			gboolean ret;
			plugin = g_ptr_array_index (priv->plugins, i);
			if (!gs_plugin_get_enabled (plugin))
				continue;
			ret = g_strv_contains ((const gchar * const *) whitelist,
					       gs_plugin_get_name (plugin));
			if (!ret) {
				g_debug ("%s not in whitelist, disabling",
					 gs_plugin_get_name (plugin));
			}
			gs_plugin_set_enabled (plugin, ret);
		}
	}

	/* optional blacklist */
	if (blacklist != NULL) {
		for (i = 0; i < priv->plugins->len; i++) {
			gboolean ret;
			plugin = g_ptr_array_index (priv->plugins, i);
			if (!gs_plugin_get_enabled (plugin))
				continue;
			ret = g_strv_contains ((const gchar * const *) blacklist,
					       gs_plugin_get_name (plugin));
			if (ret)
				gs_plugin_set_enabled (plugin, FALSE);
		}
	}

	/* run the plugins */
	plugin_job = gs_plugin_job_newv (GS_PLUGIN_ACTION_INITIALIZE, NULL);
	helper = gs_plugin_loader_helper_new (plugin_loader, plugin_job);
	if (!gs_plugin_loader_run_results (helper, cancellable, error))
		return FALSE;

	/* order by deps */
	do {
		changes = FALSE;
		for (i = 0; i < priv->plugins->len; i++) {
			plugin = g_ptr_array_index (priv->plugins, i);
			deps = gs_plugin_get_rules (plugin, GS_PLUGIN_RULE_RUN_AFTER);
			for (j = 0; j < deps->len && !changes; j++) {
				plugin_name = g_ptr_array_index (deps, j);
				dep = gs_plugin_loader_find_plugin (plugin_loader,
								    plugin_name);
				if (dep == NULL) {
					g_debug ("cannot find plugin '%s' "
						 "requested by '%s'",
						 plugin_name,
						 gs_plugin_get_name (plugin));
					continue;
				}
				if (!gs_plugin_get_enabled (dep))
					continue;
				if (gs_plugin_get_order (plugin) <= gs_plugin_get_order (dep)) {
					g_debug ("%s [%u] to be ordered after %s [%u] "
						 "so promoting to [%u]",
						 gs_plugin_get_name (plugin),
						 gs_plugin_get_order (plugin),
						 gs_plugin_get_name (dep),
						 gs_plugin_get_order (dep),
						 gs_plugin_get_order (dep) + 1);
					gs_plugin_set_order (plugin, gs_plugin_get_order (dep) + 1);
					changes = TRUE;
				}
			}
		}
		for (i = 0; i < priv->plugins->len; i++) {
			plugin = g_ptr_array_index (priv->plugins, i);
			deps = gs_plugin_get_rules (plugin, GS_PLUGIN_RULE_RUN_BEFORE);
			for (j = 0; j < deps->len && !changes; j++) {
				plugin_name = g_ptr_array_index (deps, j);
				dep = gs_plugin_loader_find_plugin (plugin_loader,
								    plugin_name);
				if (dep == NULL) {
					g_debug ("cannot find plugin '%s' "
						 "requested by '%s'",
						 plugin_name,
						 gs_plugin_get_name (plugin));
					continue;
				}
				if (!gs_plugin_get_enabled (dep))
					continue;
				if (gs_plugin_get_order (plugin) >= gs_plugin_get_order (dep)) {
					g_debug ("%s [%u] to be ordered before %s [%u] "
						 "so promoting to [%u]",
						 gs_plugin_get_name (plugin),
						 gs_plugin_get_order (plugin),
						 gs_plugin_get_name (dep),
						 gs_plugin_get_order (dep),
						 gs_plugin_get_order (dep) + 1);
					gs_plugin_set_order (dep, gs_plugin_get_order (plugin) + 1);
					changes = TRUE;
				}
			}
		}

		/* check we're not stuck */
		if (dep_loop_check++ > 100) {
			g_set_error (error,
				     GS_PLUGIN_ERROR,
				     GS_PLUGIN_ERROR_PLUGIN_DEPSOLVE_FAILED,
				     "got stuck in dep loop");
			return FALSE;
		}
	} while (changes);

	/* check for conflicts */
	for (i = 0; i < priv->plugins->len; i++) {
		plugin = g_ptr_array_index (priv->plugins, i);
		if (!gs_plugin_get_enabled (plugin))
			continue;
		deps = gs_plugin_get_rules (plugin, GS_PLUGIN_RULE_CONFLICTS);
		for (j = 0; j < deps->len && !changes; j++) {
			plugin_name = g_ptr_array_index (deps, j);
			dep = gs_plugin_loader_find_plugin (plugin_loader,
							    plugin_name);
			if (dep == NULL)
				continue;
			if (!gs_plugin_get_enabled (dep))
				continue;
			g_debug ("disabling %s as conflicts with %s",
				 gs_plugin_get_name (dep),
				 gs_plugin_get_name (plugin));
			gs_plugin_set_enabled (dep, FALSE);
		}
	}

	/* sort by order */
	g_ptr_array_sort (priv->plugins,
			  gs_plugin_loader_plugin_sort_fn);

	/* assign priority values */
	do {
		changes = FALSE;
		for (i = 0; i < priv->plugins->len; i++) {
			plugin = g_ptr_array_index (priv->plugins, i);
			deps = gs_plugin_get_rules (plugin, GS_PLUGIN_RULE_BETTER_THAN);
			for (j = 0; j < deps->len && !changes; j++) {
				plugin_name = g_ptr_array_index (deps, j);
				dep = gs_plugin_loader_find_plugin (plugin_loader,
								    plugin_name);
				if (dep == NULL) {
					g_debug ("cannot find plugin '%s' "
						 "requested by '%s'",
						 plugin_name,
						 gs_plugin_get_name (plugin));
					continue;
				}
				if (!gs_plugin_get_enabled (dep))
					continue;
				if (gs_plugin_get_priority (plugin) <= gs_plugin_get_priority (dep)) {
					g_debug ("%s [%u] is better than %s [%u] "
						 "so promoting to [%u]",
						 gs_plugin_get_name (plugin),
						 gs_plugin_get_priority (plugin),
						 gs_plugin_get_name (dep),
						 gs_plugin_get_priority (dep),
						 gs_plugin_get_priority (dep) + 1);
					gs_plugin_set_priority (plugin, gs_plugin_get_priority (dep) + 1);
					changes = TRUE;
				}
			}
		}

		/* check we're not stuck */
		if (dep_loop_check++ > 100) {
			g_set_error (error,
				     GS_PLUGIN_ERROR,
				     GS_PLUGIN_ERROR_PLUGIN_DEPSOLVE_FAILED,
				     "got stuck in priority loop");
			return FALSE;
		}
	} while (changes);

	/* run setup */
	gs_plugin_job_set_action (helper->plugin_job, GS_PLUGIN_ACTION_SETUP);
	helper->function_name = "gs_plugin_setup";
	for (i = 0; i < priv->plugins->len; i++) {
		g_autoptr(GError) error_local = NULL;
		plugin = g_ptr_array_index (priv->plugins, i);
		if (!gs_plugin_loader_call_vfunc (helper, plugin, NULL, NULL,
						  GS_PLUGIN_REFINE_FLAGS_DEFAULT,
						  cancellable, &error_local)) {
			g_debug ("disabling %s as setup failed: %s",
				 gs_plugin_get_name (plugin),
				 error_local->message);
			gs_plugin_set_enabled (plugin, FALSE);
		}
	}

	/* now we can load the install-queue */
	if (!load_install_queue (plugin_loader, error))
		return FALSE;
	return TRUE;
}

void
gs_plugin_loader_dump_state (GsPluginLoader *plugin_loader)
{
	GsPluginLoaderPrivate *priv = gs_plugin_loader_get_instance_private (plugin_loader);
	g_autoptr(GString) str_enabled = g_string_new (NULL);
	g_autoptr(GString) str_disabled = g_string_new (NULL);

	/* print what the priorities are if verbose */
	for (guint i = 0; i < priv->plugins->len; i++) {
		GsPlugin *plugin = g_ptr_array_index (priv->plugins, i);
		GString *str = gs_plugin_get_enabled (plugin) ? str_enabled : str_disabled;
		g_string_append_printf (str, "%s, ", gs_plugin_get_name (plugin));
		g_debug ("[%s]\t%u\t->\t%s",
			 gs_plugin_get_enabled (plugin) ? "enabled" : "disabld",
			 gs_plugin_get_order (plugin),
			 gs_plugin_get_name (plugin));
	}
	if (str_enabled->len > 2)
		g_string_truncate (str_enabled, str_enabled->len - 2);
	if (str_disabled->len > 2)
		g_string_truncate (str_disabled, str_disabled->len - 2);
	g_info ("enabled plugins: %s", str_enabled->str);
	g_info ("disabled plugins: %s", str_disabled->str);
}

static void
gs_plugin_loader_get_property (GObject *object, guint prop_id,
			       GValue *value, GParamSpec *pspec)
{
	GsPluginLoader *plugin_loader = GS_PLUGIN_LOADER (object);
	GsPluginLoaderPrivate *priv = gs_plugin_loader_get_instance_private (plugin_loader);

	switch (prop_id) {
	case PROP_EVENTS:
		g_value_set_pointer (value, priv->events_by_id);
		break;
	case PROP_ALLOW_UPDATES:
		g_value_set_boolean (value, gs_plugin_loader_get_allow_updates (plugin_loader));
		break;
	case PROP_NETWORK_AVAILABLE:
		g_value_set_boolean (value, gs_plugin_loader_get_network_available (plugin_loader));
		break;
	default:
		G_OBJECT_WARN_INVALID_PROPERTY_ID (object, prop_id, pspec);
		break;
	}
}

static void
gs_plugin_loader_set_property (GObject *object, guint prop_id,
			       const GValue *value, GParamSpec *pspec)
{
	switch (prop_id) {
	default:
		G_OBJECT_WARN_INVALID_PROPERTY_ID (object, prop_id, pspec);
		break;
	}
}

static void
gs_plugin_loader_dispose (GObject *object)
{
	GsPluginLoader *plugin_loader = GS_PLUGIN_LOADER (object);
	GsPluginLoaderPrivate *priv = gs_plugin_loader_get_instance_private (plugin_loader);

	if (priv->plugins != NULL) {
		g_autoptr(GsPluginLoaderHelper) helper = NULL;
		g_autoptr(GsPluginJob) plugin_job = NULL;
		plugin_job = gs_plugin_job_newv (GS_PLUGIN_ACTION_DESTROY, NULL);
		helper = gs_plugin_loader_helper_new (plugin_loader, plugin_job);
		gs_plugin_loader_run_results (helper, NULL, NULL);
		g_clear_pointer (&priv->plugins, g_ptr_array_unref);
	}
	if (priv->updates_changed_id != 0) {
		g_source_remove (priv->updates_changed_id);
		priv->updates_changed_id = 0;
	}
	if (priv->network_changed_handler != 0) {
		g_signal_handler_disconnect (priv->network_monitor,
					     priv->network_changed_handler);
		priv->network_changed_handler = 0;
	}
	if (priv->queued_ops_pool != NULL) {
		/* stop accepting more requests and wait until any currently
		 * running ones are finished */
		g_thread_pool_free (priv->queued_ops_pool, TRUE, TRUE);
		priv->queued_ops_pool = NULL;
	}
	g_clear_object (&priv->network_monitor);
	g_clear_object (&priv->soup_session);
	g_clear_object (&priv->profile);
	g_clear_object (&priv->settings);
	g_clear_pointer (&priv->auth_array, g_ptr_array_unref);
	g_clear_pointer (&priv->pending_apps, g_ptr_array_unref);

	G_OBJECT_CLASS (gs_plugin_loader_parent_class)->dispose (object);
}

static void
gs_plugin_loader_finalize (GObject *object)
{
	GsPluginLoader *plugin_loader = GS_PLUGIN_LOADER (object);
	GsPluginLoaderPrivate *priv = gs_plugin_loader_get_instance_private (plugin_loader);

	g_strfreev (priv->compatible_projects);
	g_ptr_array_unref (priv->locations);
	g_free (priv->locale);
	g_free (priv->language);
	g_ptr_array_unref (priv->file_monitors);
	g_hash_table_unref (priv->events_by_id);
	g_hash_table_unref (priv->disallow_updates);

	g_mutex_clear (&priv->pending_apps_mutex);
	g_mutex_clear (&priv->events_by_id_mutex);

	G_OBJECT_CLASS (gs_plugin_loader_parent_class)->finalize (object);
}

static void
gs_plugin_loader_class_init (GsPluginLoaderClass *klass)
{
	GParamSpec *pspec;
	GObjectClass *object_class = G_OBJECT_CLASS (klass);

	object_class->get_property = gs_plugin_loader_get_property;
	object_class->set_property = gs_plugin_loader_set_property;
	object_class->dispose = gs_plugin_loader_dispose;
	object_class->finalize = gs_plugin_loader_finalize;

	pspec = g_param_spec_string ("events", NULL, NULL,
				     NULL,
				     G_PARAM_READABLE);
	g_object_class_install_property (object_class, PROP_EVENTS, pspec);

	pspec = g_param_spec_boolean ("allow-updates", NULL, NULL,
				      TRUE,
				      G_PARAM_READABLE);
	g_object_class_install_property (object_class, PROP_ALLOW_UPDATES, pspec);

	pspec = g_param_spec_boolean ("network-available", NULL, NULL,
				      FALSE,
				      G_PARAM_READABLE);
	g_object_class_install_property (object_class, PROP_NETWORK_AVAILABLE, pspec);

	signals [SIGNAL_STATUS_CHANGED] =
		g_signal_new ("status-changed",
			      G_TYPE_FROM_CLASS (object_class), G_SIGNAL_RUN_LAST,
			      G_STRUCT_OFFSET (GsPluginLoaderClass, status_changed),
			      NULL, NULL, g_cclosure_marshal_generic,
			      G_TYPE_NONE, 2, G_TYPE_POINTER, G_TYPE_UINT);
	signals [SIGNAL_PENDING_APPS_CHANGED] =
		g_signal_new ("pending-apps-changed",
			      G_TYPE_FROM_CLASS (object_class), G_SIGNAL_RUN_LAST,
			      G_STRUCT_OFFSET (GsPluginLoaderClass, pending_apps_changed),
			      NULL, NULL, g_cclosure_marshal_VOID__VOID,
			      G_TYPE_NONE, 0);
	signals [SIGNAL_UPDATES_CHANGED] =
		g_signal_new ("updates-changed",
			      G_TYPE_FROM_CLASS (object_class), G_SIGNAL_RUN_LAST,
			      G_STRUCT_OFFSET (GsPluginLoaderClass, updates_changed),
			      NULL, NULL, g_cclosure_marshal_VOID__VOID,
			      G_TYPE_NONE, 0);
	signals [SIGNAL_RELOAD] =
		g_signal_new ("reload",
			      G_TYPE_FROM_CLASS (object_class), G_SIGNAL_RUN_LAST,
			      G_STRUCT_OFFSET (GsPluginLoaderClass, reload),
			      NULL, NULL, g_cclosure_marshal_VOID__VOID,
			      G_TYPE_NONE, 0);
}

static void
gs_plugin_loader_allow_updates_recheck (GsPluginLoader *plugin_loader)
{
	GsPluginLoaderPrivate *priv = gs_plugin_loader_get_instance_private (plugin_loader);
	if (g_settings_get_boolean (priv->settings, "allow-updates")) {
		g_hash_table_remove (priv->disallow_updates, plugin_loader);
	} else {
		g_hash_table_insert (priv->disallow_updates,
				     (gpointer) plugin_loader,
				     (gpointer) "GSettings");
	}
}

static void
gs_plugin_loader_settings_changed_cb (GSettings *settings,
				      const gchar *key,
				      GsPluginLoader *plugin_loader)
{
	if (g_strcmp0 (key, "allow-updates") == 0)
		gs_plugin_loader_allow_updates_recheck (plugin_loader);
}

static gint
get_max_parallel_ops (void)
{
	/* We're allowing 1 op per GB of memory */
	return (gint) MAX (round((gdouble) gs_utils_get_memory_total () / 1024), 1.0);
}

static void
gs_plugin_loader_init (GsPluginLoader *plugin_loader)
{
	GsPluginLoaderPrivate *priv = gs_plugin_loader_get_instance_private (plugin_loader);
	const gchar *tmp;
	gchar *match;
	gchar **projects;
	guint i;

	priv->scale = 1;
	priv->plugins = g_ptr_array_new_with_free_func ((GDestroyNotify) g_object_unref);
	priv->pending_apps = g_ptr_array_new_with_free_func ((GFreeFunc) g_object_unref);
	priv->queued_ops_pool = g_thread_pool_new (gs_plugin_loader_process_in_thread_pool_cb,
						   NULL,
						   get_max_parallel_ops (),
						   FALSE,
						   NULL);
	priv->auth_array = g_ptr_array_new_with_free_func ((GFreeFunc) g_object_unref);
	priv->file_monitors = g_ptr_array_new_with_free_func ((GFreeFunc) g_object_unref);
	priv->locations = g_ptr_array_new_with_free_func (g_free);
	priv->profile = as_profile_new ();
	priv->settings = g_settings_new ("org.gnome.software");
	g_signal_connect (priv->settings, "changed",
			  G_CALLBACK (gs_plugin_loader_settings_changed_cb), plugin_loader);
	priv->events_by_id = g_hash_table_new_full ((GHashFunc) as_utils_unique_id_hash,
					            (GEqualFunc) as_utils_unique_id_equal,
						    g_free,
						    (GDestroyNotify) g_object_unref);

	/* share a soup session (also disable the double-compression) */
	priv->soup_session = soup_session_new_with_options (SOUP_SESSION_USER_AGENT, gs_user_agent (),
							    SOUP_SESSION_TIMEOUT, 10,
							    NULL);

	/* get the locale without the various UTF-8 suffixes */
	tmp = g_getenv ("GS_SELF_TEST_LOCALE");
	if (tmp != NULL) {
		g_debug ("using self test locale of %s", tmp);
		priv->locale = g_strdup (tmp);
	} else {
		priv->locale = g_strdup (setlocale (LC_MESSAGES, NULL));
		match = g_strstr_len (priv->locale, -1, ".UTF-8");
		if (match != NULL)
			*match = '\0';
		match = g_strstr_len (priv->locale, -1, ".utf8");
		if (match != NULL)
			*match = '\0';
	}

	/* the settings key sets the initial override */
	priv->disallow_updates = g_hash_table_new (g_direct_hash, g_direct_equal);
	gs_plugin_loader_allow_updates_recheck (plugin_loader);

	/* get the language from the locale */
	priv->language = g_strdup (priv->locale);
	match = g_strrstr (priv->language, "_");
	if (match != NULL)
		*match = '\0';

	g_mutex_init (&priv->pending_apps_mutex);
	g_mutex_init (&priv->events_by_id_mutex);

	/* monitor the network as the many UI operations need the network */
	gs_plugin_loader_monitor_network (plugin_loader);

	/* by default we only show project-less apps or compatible projects */
	tmp = g_getenv ("GNOME_SOFTWARE_COMPATIBLE_PROJECTS");
	if (tmp == NULL) {
		projects = g_settings_get_strv (priv->settings,
						"compatible-projects");
	} else {
		projects = g_strsplit (tmp, ",", -1);
	}
	for (i = 0; projects[i] != NULL; i++)
		g_debug ("compatible-project: %s", projects[i]);
	priv->compatible_projects = projects;
}

/**
 * gs_plugin_loader_new:
 *
 * Return value: a new GsPluginLoader object.
 **/
GsPluginLoader *
gs_plugin_loader_new (void)
{
	GsPluginLoader *plugin_loader;
	plugin_loader = g_object_new (GS_TYPE_PLUGIN_LOADER, NULL);
	return GS_PLUGIN_LOADER (plugin_loader);
}

static void
gs_plugin_loader_app_installed_cb (GObject *source,
				   GAsyncResult *res,
				   gpointer user_data)
{
	GsPluginLoader *plugin_loader = GS_PLUGIN_LOADER (source);
	gboolean ret;
	g_autoptr(GError) error = NULL;
	g_autoptr(GsApp) app = GS_APP (user_data);

	ret = gs_plugin_loader_job_action_finish (plugin_loader,
						   res,
						   &error);
	if (!ret) {
		remove_app_from_install_queue (plugin_loader, app);
		g_warning ("failed to install %s: %s",
			   gs_app_get_unique_id (app), error->message);
	}
}

gboolean
gs_plugin_loader_get_network_available (GsPluginLoader *plugin_loader)
{
	GsPluginLoaderPrivate *priv = gs_plugin_loader_get_instance_private (plugin_loader);
	if (priv->network_monitor == NULL) {
		g_debug ("no network monitor, so returning network-available=TRUE");
		return TRUE;
	}
	return g_network_monitor_get_network_available (priv->network_monitor);
}

gboolean
gs_plugin_loader_get_network_metered (GsPluginLoader *plugin_loader)
{
	GsPluginLoaderPrivate *priv = gs_plugin_loader_get_instance_private (plugin_loader);
	if (priv->network_monitor == NULL) {
		g_debug ("no network monitor, so returning network-metered=FALSE");
		return FALSE;
	}
	return g_network_monitor_get_network_metered (priv->network_monitor);
}

static void
gs_plugin_loader_network_changed_cb (GNetworkMonitor *monitor,
				     gboolean available,
				     GsPluginLoader *plugin_loader)
{
	GsPluginLoaderPrivate *priv = gs_plugin_loader_get_instance_private (plugin_loader);

	g_debug ("network status change: %s [%s]",
		 available ? "online" : "offline",
		 g_network_monitor_get_network_metered (priv->network_monitor) ? "metered" : "unmetered");

	g_object_notify (G_OBJECT (plugin_loader), "network-available");

	if (available) {
		g_autoptr(GsAppList) queue = NULL;
		g_mutex_lock (&priv->pending_apps_mutex);
		queue = gs_app_list_new ();
		for (guint i = 0; i < priv->pending_apps->len; i++) {
			GsApp *app = g_ptr_array_index (priv->pending_apps, i);
			if (gs_app_get_state (app) == AS_APP_STATE_QUEUED_FOR_INSTALL)
				gs_app_list_add (queue, app);
		}
		g_mutex_unlock (&priv->pending_apps_mutex);
		for (guint i = 0; i < gs_app_list_length (queue); i++) {
			GsApp *app = gs_app_list_index (queue, i);
			g_autoptr(GsPluginJob) plugin_job = NULL;
			plugin_job = gs_plugin_job_newv (GS_PLUGIN_ACTION_INSTALL,
							 "app", app,
							 NULL);
			gs_plugin_loader_job_process_async (plugin_loader, plugin_job,
							    NULL,
							    gs_plugin_loader_app_installed_cb,
							    g_object_ref (app));
		}
	}
}

static void
gs_plugin_loader_monitor_network (GsPluginLoader *plugin_loader)
{
	GsPluginLoaderPrivate *priv = gs_plugin_loader_get_instance_private (plugin_loader);
	GNetworkMonitor *network_monitor;

	network_monitor = g_network_monitor_get_default ();
	if (network_monitor == NULL || priv->network_changed_handler != 0)
		return;
	priv->network_monitor = g_object_ref (network_monitor);

	priv->network_changed_handler =
		g_signal_connect (priv->network_monitor, "network-changed",
				  G_CALLBACK (gs_plugin_loader_network_changed_cb), plugin_loader);

	gs_plugin_loader_network_changed_cb (priv->network_monitor,
			    g_network_monitor_get_network_available (priv->network_monitor),
			    plugin_loader);
}

/******************************************************************************/

static AsIcon *
_gs_app_get_icon_by_kind (GsApp *app, AsIconKind kind)
{
	GPtrArray *icons = gs_app_get_icons (app);
	guint i;
	for (i = 0; i < icons->len; i++) {
		AsIcon *ic = g_ptr_array_index (icons, i);
		if (as_icon_get_kind (ic) == kind)
			return ic;
	}
	return NULL;
}

static void
generic_update_cancelled_cb (GCancellable *cancellable, gpointer data)
{
	GCancellable *app_cancellable = G_CANCELLABLE (data);
	g_cancellable_cancel (app_cancellable);
}

static gboolean
gs_plugin_loader_generic_update (GsPluginLoader *plugin_loader,
				 GsPluginLoaderHelper *helper,
				 GCancellable *cancellable,
				 GError **error)
{
	GsPluginLoaderPrivate *priv = gs_plugin_loader_get_instance_private (plugin_loader);
	guint cancel_handler_id = 0;
	GsAppList *list;

	/* run each plugin, per-app version */
	list = gs_plugin_job_get_list (helper->plugin_job);
	for (guint i = 0; i < priv->plugins->len; i++) {
		GsPluginActionFunc plugin_app_func = NULL;
		GsPlugin *plugin = g_ptr_array_index (priv->plugins, i);
		if (g_cancellable_set_error_if_cancelled (cancellable, error)) {
			gs_utils_error_convert_gio (error);
			return FALSE;
		}
		plugin_app_func = gs_plugin_get_symbol (plugin, helper->function_name);
		if (plugin_app_func == NULL)
			continue;

		/* for each app */
		for (guint j = 0; j < gs_app_list_length (list); j++) {
			GCancellable *app_cancellable;
			GsApp *app = gs_app_list_index (list, j);
			gboolean ret;
			g_autoptr(AsProfileTask) ptask = NULL;
			g_autoptr(GError) error_local = NULL;

			/* if the whole operation should be cancelled */
			if (g_cancellable_set_error_if_cancelled (cancellable, error))
				return FALSE;

			/* make sure that the app update is cancelled when the whole op is cancelled */
			app_cancellable = gs_app_get_cancellable (app);
			cancel_handler_id = g_cancellable_connect (cancellable,
								   G_CALLBACK (generic_update_cancelled_cb),
								   g_object_ref (app_cancellable),
								   g_object_unref);

			gs_plugin_job_set_app (helper->plugin_job, app);
			ptask = as_profile_start (priv->profile,
						  "GsPlugin::%s(%s){%s}",
						  gs_plugin_get_name (plugin),
						  helper->function_name,
						  gs_app_get_id (app));
			g_assert (ptask != NULL);
			gs_plugin_loader_action_start (plugin_loader, plugin, FALSE);
			ret = plugin_app_func (plugin, app, app_cancellable, &error_local);
			gs_plugin_loader_action_stop (plugin_loader, plugin);
			g_cancellable_disconnect (cancellable, cancel_handler_id);

			if (!ret) {
				if (!gs_plugin_error_handle_failure (helper,
								     plugin,
								     error_local,
								     error)) {
					return FALSE;
				}
			}
		}
		helper->anything_ran = TRUE;
		gs_plugin_status_update (plugin, NULL, GS_PLUGIN_STATUS_FINISHED);
	}
	return TRUE;
}

static void
gs_plugin_loader_process_thread_cb (GTask *task,
				    gpointer object,
				    gpointer task_data,
				    GCancellable *cancellable)
{
	GError *error = NULL;
	GsPluginLoaderHelper *helper = (GsPluginLoaderHelper *) task_data;
	GsAppList *list = gs_plugin_job_get_list (helper->plugin_job);
	GsPluginAction action = gs_plugin_job_get_action (helper->plugin_job);
	GsPluginLoader *plugin_loader = GS_PLUGIN_LOADER (object);
	GsPluginRefineFlags filter_flags;
	GsPluginRefineFlags refine_flags;
	gboolean add_to_pending_array = FALSE;

	/* these change the pending count on the installed panel */
	switch (action) {
	case GS_PLUGIN_ACTION_INSTALL:
	case GS_PLUGIN_ACTION_REMOVE:
		add_to_pending_array = TRUE;
		break;
	default:
		break;
	}

	/* add to pending list */
	if (add_to_pending_array)
		gs_plugin_loader_pending_apps_add (plugin_loader, helper);

	/* run each plugin */
	if (action != GS_PLUGIN_ACTION_REFINE) {
		if (!gs_plugin_loader_run_results (helper, cancellable, &error)) {
			if (add_to_pending_array) {
				gs_app_set_state_recover (gs_plugin_job_get_app (helper->plugin_job));
				gs_plugin_loader_pending_apps_remove (plugin_loader, helper);
			}
			gs_utils_error_convert_gio (&error);
			g_task_return_error (task, error);
			return;
		}
	}

	/* run per-app version */
	if (action == GS_PLUGIN_ACTION_UPDATE) {
		helper->function_name = "gs_plugin_update_app";
		if (!gs_plugin_loader_generic_update (plugin_loader, helper,
						      cancellable, &error)) {
			gs_utils_error_convert_gio (&error);
			g_task_return_error (task, error);
			return;
		}
	} else if (action == GS_PLUGIN_ACTION_DOWNLOAD) {
		helper->function_name = "gs_plugin_download_app";
		if (!gs_plugin_loader_generic_update (plugin_loader, helper,
						      cancellable, &error)) {
			gs_utils_error_convert_gio (&error);
			g_task_return_error (task, error);
			return;
		}
	}

	/* remove from pending list */
	if (add_to_pending_array)
		gs_plugin_loader_pending_apps_remove (plugin_loader, helper);

	/* some functions are really required for proper operation */
	switch (action) {
	case GS_PLUGIN_ACTION_DESTROY:
	case GS_PLUGIN_ACTION_GET_INSTALLED:
	case GS_PLUGIN_ACTION_GET_UPDATES:
	case GS_PLUGIN_ACTION_INITIALIZE:
	case GS_PLUGIN_ACTION_INSTALL:
	case GS_PLUGIN_ACTION_DOWNLOAD:
	case GS_PLUGIN_ACTION_LAUNCH:
	case GS_PLUGIN_ACTION_REFRESH:
	case GS_PLUGIN_ACTION_REMOVE:
	case GS_PLUGIN_ACTION_SEARCH:
	case GS_PLUGIN_ACTION_SETUP:
	case GS_PLUGIN_ACTION_UPDATE:
		if (!helper->anything_ran) {
			g_set_error (&error,
				     GS_PLUGIN_ERROR,
				     GS_PLUGIN_ERROR_NOT_SUPPORTED,
				     "no plugin could handle %s",
				     gs_plugin_action_to_string (action));
			g_task_return_error (task, error);
			return;
		}
		break;
	case GS_PLUGIN_ACTION_REFINE:
		break;
	default:
		if (!helper->anything_ran) {
			g_debug ("no plugin could handle %s",
				 gs_plugin_action_to_string (action));
		}
		break;
	}

	/* unstage addons */
	if (add_to_pending_array) {
		GsAppList *addons;
		addons = gs_app_get_addons (gs_plugin_job_get_app (helper->plugin_job));
		for (guint i = 0; i < gs_app_list_length (addons); i++) {
			GsApp *addon = gs_app_list_index (addons, i);
			if (gs_app_get_to_be_installed (addon))
				gs_app_set_to_be_installed (addon, FALSE);
		}
	}

	/* modify the local app */
	switch (action) {
	case GS_PLUGIN_ACTION_REVIEW_SUBMIT:
		gs_app_add_review (gs_plugin_job_get_app (helper->plugin_job), gs_plugin_job_get_review (helper->plugin_job));
		break;
	case GS_PLUGIN_ACTION_REVIEW_REMOVE:
		gs_app_remove_review (gs_plugin_job_get_app (helper->plugin_job), gs_plugin_job_get_review (helper->plugin_job));
		break;
	default:
		break;
	}

	/* refine with enough data so that the sort_func can do what it needs */
	filter_flags = gs_plugin_job_get_filter_flags (helper->plugin_job);
	if (filter_flags > 0) {
		g_autoptr(GsPluginLoaderHelper) helper2 = NULL;
		g_autoptr(GsPluginJob) plugin_job = NULL;
		plugin_job = gs_plugin_job_newv (GS_PLUGIN_ACTION_REFINE,
						 "list", list,
						 "refine-flags", filter_flags,
						 NULL);
		helper2 = gs_plugin_loader_helper_new (helper->plugin_loader, plugin_job);
		helper2->function_name_parent = helper->function_name;
		g_debug ("running filter flags with early refine");
		if (!gs_plugin_loader_run_refine_filter (helper2, list,
							 filter_flags,
							 cancellable, &error)) {
			gs_utils_error_convert_gio (&error);
			g_task_return_error (task, error);
			return;
		}
	}

	/* filter to reduce to a sane set */
	gs_plugin_loader_job_sorted_truncation (helper);

	/* set the local file on any of the returned results */
	switch (action) {
	case GS_PLUGIN_ACTION_FILE_TO_APP:
		for (guint j = 0; j < gs_app_list_length (list); j++) {
			GsApp *app = gs_app_list_index (list, j);
			if (gs_app_get_local_file (app) == NULL)
				gs_app_set_local_file (app, gs_plugin_job_get_file (helper->plugin_job));
		}
	default:
		break;
	}

	/* pick up new source id */
	switch (action) {
	case GS_PLUGIN_ACTION_INSTALL:
	case GS_PLUGIN_ACTION_REMOVE:
		gs_plugin_job_add_refine_flags (helper->plugin_job,
		                                GS_PLUGIN_REFINE_FLAGS_REQUIRE_ORIGIN |
		                                GS_PLUGIN_REFINE_FLAGS_REQUIRE_SETUP_ACTION);
		break;
	default:
		break;
	}

	/* run refine() on each one if required */
	if (gs_plugin_job_get_refine_flags (helper->plugin_job) != 0) {
		if (!gs_plugin_loader_run_refine (helper, list, cancellable, &error)) {
			gs_utils_error_convert_gio (&error);
			g_task_return_error (task, error);
			return;
		}
	} else {
		g_debug ("no refine flags set for transaction");
	}

	/* convert any unavailable codecs */
	switch (action) {
	case GS_PLUGIN_ACTION_SEARCH:
	case GS_PLUGIN_ACTION_SEARCH_FILES:
	case GS_PLUGIN_ACTION_SEARCH_PROVIDES:
		gs_plugin_loader_convert_unavailable (list, gs_plugin_job_get_search (helper->plugin_job));
		break;
	default:
		break;
	}

	/* check the local files have an icon set */
	switch (action) {
	case GS_PLUGIN_ACTION_URL_TO_APP:
	case GS_PLUGIN_ACTION_FILE_TO_APP:
		for (guint j = 0; j < gs_app_list_length (list); j++) {
			GsApp *app = gs_app_list_index (list, j);
			if (_gs_app_get_icon_by_kind (app, AS_ICON_KIND_STOCK) == NULL &&
			    _gs_app_get_icon_by_kind (app, AS_ICON_KIND_LOCAL) == NULL &&
			    _gs_app_get_icon_by_kind (app, AS_ICON_KIND_CACHED) == NULL) {
				g_autoptr(AsIcon) ic = as_icon_new ();
				as_icon_set_kind (ic, AS_ICON_KIND_STOCK);
				if (gs_app_has_quirk (app, AS_APP_QUIRK_HAS_SOURCE))
					as_icon_set_name (ic, "x-package-repository");
				else
					as_icon_set_name (ic, "application-x-executable");
				gs_app_add_icon (app, ic);
			}
		}

		/* run refine() on each one again to pick up any icons */
		refine_flags = gs_plugin_job_get_refine_flags (helper->plugin_job);
		gs_plugin_job_set_refine_flags (helper->plugin_job,
						GS_PLUGIN_REFINE_FLAGS_REQUIRE_ICON);
		if (!gs_plugin_loader_run_refine (helper, list, cancellable, &error)) {
			gs_utils_error_convert_gio (&error);
			g_task_return_error (task, error);
			return;
		}
		/* restore the refine flags so that gs_app_list_filter sees the right thing */
		gs_plugin_job_set_refine_flags (helper->plugin_job, refine_flags);
		break;
	default:
		break;
	}

	/* filter package list */
	switch (action) {
	case GS_PLUGIN_ACTION_URL_TO_APP:
		gs_app_list_filter (list, gs_plugin_loader_app_is_valid, helper);
		break;
	case GS_PLUGIN_ACTION_SEARCH:
	case GS_PLUGIN_ACTION_SEARCH_FILES:
	case GS_PLUGIN_ACTION_SEARCH_PROVIDES:
		gs_app_list_filter (list, gs_plugin_loader_app_is_valid, helper);
		gs_app_list_filter (list, gs_plugin_loader_filter_qt_for_gtk, NULL);
		gs_app_list_filter (list, gs_plugin_loader_get_app_is_compatible, plugin_loader);
		break;
	case GS_PLUGIN_ACTION_GET_CATEGORY_APPS:
		gs_app_list_filter (list, gs_plugin_loader_app_is_non_compulsory, NULL);
		gs_app_list_filter (list, gs_plugin_loader_app_is_valid, helper);
		gs_app_list_filter (list, gs_plugin_loader_filter_qt_for_gtk, NULL);
		gs_app_list_filter (list, gs_plugin_loader_get_app_is_compatible, plugin_loader);
		break;
	case GS_PLUGIN_ACTION_GET_INSTALLED:
		gs_app_list_filter (list, gs_plugin_loader_app_is_valid, helper);
		gs_app_list_filter (list, gs_plugin_loader_app_is_valid_installed, helper);
		break;
	case GS_PLUGIN_ACTION_GET_FEATURED:
		if (g_getenv ("GNOME_SOFTWARE_FEATURED") != NULL) {
			gs_app_list_filter (list, gs_plugin_loader_featured_debug, NULL);
		} else {
			gs_app_list_filter (list, gs_plugin_loader_app_is_valid, helper);
			gs_app_list_filter (list, gs_plugin_loader_get_app_is_compatible, plugin_loader);
		}
		break;
	case GS_PLUGIN_ACTION_GET_UPDATES:
		gs_app_list_filter (list, gs_plugin_loader_app_is_valid_updatable, helper);
		break;
	case GS_PLUGIN_ACTION_GET_RECENT:
		gs_app_list_filter (list, gs_plugin_loader_app_is_non_compulsory, NULL);
		gs_app_list_filter (list, gs_plugin_loader_app_is_valid, helper);
		gs_app_list_filter (list, gs_plugin_loader_filter_qt_for_gtk, NULL);
		gs_app_list_filter (list, gs_plugin_loader_get_app_is_compatible, plugin_loader);
		break;
	case GS_PLUGIN_ACTION_REFINE:
		gs_app_list_filter (list, gs_plugin_loader_app_is_valid, helper);
		break;
	case GS_PLUGIN_ACTION_GET_POPULAR:
		gs_app_list_filter (list, gs_plugin_loader_app_is_valid, helper);
		gs_app_list_filter (list, gs_plugin_loader_filter_qt_for_gtk, NULL);
		gs_app_list_filter (list, gs_plugin_loader_get_app_is_compatible, plugin_loader);
		break;
	default:
		break;
	}

	/* only allow one result */
	if (action == GS_PLUGIN_ACTION_URL_TO_APP ||
	    action == GS_PLUGIN_ACTION_FILE_TO_APP) {
		if (gs_app_list_length (list) == 0) {
			g_autofree gchar *str = gs_plugin_job_to_string (helper->plugin_job);
			g_autoptr(GError) error_local = NULL;
			g_autoptr(GsPluginEvent) event = NULL;
			g_set_error (&error_local,
				     GS_PLUGIN_ERROR,
				     GS_PLUGIN_ERROR_NOT_SUPPORTED,
				     "no application was created for %s", str);
			event = gs_plugin_job_to_failed_event (helper->plugin_job, error_local);
<<<<<<< HEAD
			if (event != NULL)
				gs_plugin_loader_add_event (plugin_loader, event);
=======
			gs_plugin_loader_add_event (plugin_loader, event);
>>>>>>> 9f58ded1
			g_task_return_error (task, g_steal_pointer (&error_local));
			return;
		}
		if (gs_app_list_length (list) > 1) {
			g_autofree gchar *str = gs_plugin_job_to_string (helper->plugin_job);
			g_task_return_new_error (task,
						 GS_PLUGIN_ERROR,
						 GS_PLUGIN_ERROR_NOT_SUPPORTED,
						 "more than one application was created for %s",
						 str);
			return;
		}
	}

	/* filter duplicates with priority, taking into account the source name
	 * & version, so we combine available updates with the installed app */
	gs_app_list_filter (list, gs_plugin_loader_app_set_prio, plugin_loader);
	gs_app_list_filter_duplicates (list,
				       GS_APP_LIST_FILTER_FLAG_KEY_ID |
				       GS_APP_LIST_FILTER_FLAG_KEY_SOURCE |
				       GS_APP_LIST_FILTER_FLAG_KEY_VERSION);

	/* sort these again as the refine may have added useful metadata */
	gs_plugin_loader_job_sorted_truncation_again (helper);

	/* show elapsed time */
	gs_plugin_loader_job_debug (helper);

	/* success */
	g_task_return_pointer (task, g_object_ref (list), (GDestroyNotify) g_object_unref);
}

static void
gs_plugin_loader_process_in_thread_pool_cb (gpointer data,
					    gpointer user_data)
{
	GTask *task = data;
	gpointer source_object = g_task_get_source_object (task);
	gpointer task_data = g_task_get_task_data (task);
	GCancellable *cancellable = g_task_get_cancellable (task);

	gs_plugin_loader_process_thread_cb (task, source_object, task_data, cancellable);
	g_object_unref (task);
}

static gboolean
gs_plugin_loader_job_timeout_cb (gpointer user_data)
{
	GsPluginLoaderHelper *helper = (GsPluginLoaderHelper *) user_data;

	/* call the cancellable */
	g_debug ("cancelling job as it took too long");
	if (!g_cancellable_is_cancelled (helper->cancellable))
		g_cancellable_cancel (helper->cancellable);

	/* failed */
	helper->timeout_triggered = TRUE;
	helper->timeout_id = 0;
	return G_SOURCE_REMOVE;
}

static void
gs_plugin_loader_cancelled_cb (GCancellable *cancellable, GsPluginLoaderHelper *helper)
{
	/* just proxy this forward */
	g_cancellable_cancel (helper->cancellable);
}

static void
gs_plugin_loader_schedule_task (GsPluginLoader *plugin_loader,
				GTask *task)
{
	GsPluginLoaderHelper *helper = g_task_get_task_data (task);
	GsPluginLoaderPrivate *priv = gs_plugin_loader_get_instance_private (plugin_loader);
	GsApp *app = gs_plugin_job_get_app (helper->plugin_job);

	if (app != NULL) {
		/* set the pending-action to the app */
		GsPluginAction action = gs_plugin_job_get_action (helper->plugin_job);
		gs_app_set_pending_action (app, action);
	}
	g_thread_pool_push (priv->queued_ops_pool, g_object_ref (task), NULL);
}

/**
 * gs_plugin_loader_job_process_async:
 *
 * This method calls all plugins.
 **/
void
gs_plugin_loader_job_process_async (GsPluginLoader *plugin_loader,
				    GsPluginJob *plugin_job,
				    GCancellable *cancellable,
				    GAsyncReadyCallback callback,
				    gpointer user_data)
{
	GsPluginAction action;
	GsPluginLoaderHelper *helper;
	GsPluginLoaderPrivate *priv = gs_plugin_loader_get_instance_private (plugin_loader);
	g_autoptr(GTask) task = NULL;
	g_autoptr(GCancellable) cancellable_job = g_cancellable_new ();

	g_return_if_fail (GS_IS_PLUGIN_LOADER (plugin_loader));
	g_return_if_fail (GS_IS_PLUGIN_JOB (plugin_job));
	g_return_if_fail (cancellable == NULL || G_IS_CANCELLABLE (cancellable));

	/* check job has valid action */
	if (gs_plugin_job_get_action (plugin_job) == GS_PLUGIN_ACTION_UNKNOWN) {
		g_autofree gchar *job_str = gs_plugin_job_to_string (plugin_job);
		task = g_task_new (plugin_loader, cancellable_job, callback, user_data);
		g_task_return_new_error (task,
					 GS_PLUGIN_ERROR,
					 GS_PLUGIN_ERROR_NOT_SUPPORTED,
					 "job has no valid action: %s", job_str);
		return;
	}

	/* deal with the install queue */
	action = gs_plugin_job_get_action (plugin_job);
	if (action == GS_PLUGIN_ACTION_REMOVE) {
		if (remove_app_from_install_queue (plugin_loader, gs_plugin_job_get_app (plugin_job))) {
			GsAppList *list = gs_plugin_job_get_list (plugin_job);
			task = g_task_new (plugin_loader, cancellable, callback, user_data);
			g_task_return_pointer (task, g_object_ref (list), (GDestroyNotify) g_object_unref);
			return;
		}
	}

	/* hardcoded, so resolve a set list */
	if (action == GS_PLUGIN_ACTION_GET_POPULAR) {
		g_auto(GStrv) apps = NULL;
		if (g_getenv ("GNOME_SOFTWARE_POPULAR") != NULL) {
			apps = g_strsplit (g_getenv ("GNOME_SOFTWARE_POPULAR"), ",", 0);
		} else {
			apps = g_settings_get_strv (priv->settings, "popular-overrides");
		}
		if (apps != NULL && g_strv_length (apps) > 0) {
			GsAppList *list = gs_plugin_job_get_list (plugin_job);
			for (guint i = 0; apps[i] != NULL; i++) {
				g_autoptr(GsApp) app = gs_app_new (apps[i]);
				gs_app_add_quirk (app, AS_APP_QUIRK_MATCH_ANY_PREFIX);
				gs_app_list_add (list, app);
			}
			gs_plugin_job_set_action (plugin_job, GS_PLUGIN_ACTION_REFINE);
		}
	}

	/* FIXME: the plugins should specify this, rather than hardcoding */
	if (gs_plugin_job_has_refine_flags (plugin_job,
					    GS_PLUGIN_REFINE_FLAGS_REQUIRE_KEY_COLORS)) {
		gs_plugin_job_add_refine_flags (plugin_job,
						GS_PLUGIN_REFINE_FLAGS_REQUIRE_ICON);
	}
	if (gs_plugin_job_has_refine_flags (plugin_job,
					    GS_PLUGIN_REFINE_FLAGS_REQUIRE_ORIGIN_UI)) {
		gs_plugin_job_add_refine_flags (plugin_job,
						GS_PLUGIN_REFINE_FLAGS_REQUIRE_ORIGIN);
	}
	if (gs_plugin_job_has_refine_flags (plugin_job,
					    GS_PLUGIN_REFINE_FLAGS_REQUIRE_ORIGIN_HOSTNAME)) {
		gs_plugin_job_add_refine_flags (plugin_job,
						GS_PLUGIN_REFINE_FLAGS_REQUIRE_ORIGIN);
	}
	if (gs_plugin_job_has_refine_flags (plugin_job,
					    GS_PLUGIN_REFINE_FLAGS_REQUIRE_SIZE)) {
		gs_plugin_job_add_refine_flags (plugin_job,
						GS_PLUGIN_REFINE_FLAGS_REQUIRE_RUNTIME);
	}

	/* FIXME: this is probably a bug */
	if (action == GS_PLUGIN_ACTION_GET_DISTRO_UPDATES ||
	    action == GS_PLUGIN_ACTION_GET_SOURCES) {
		gs_plugin_job_add_refine_flags (plugin_job,
						GS_PLUGIN_REFINE_FLAGS_REQUIRE_SETUP_ACTION);
	}

	/* check required args */
	task = g_task_new (plugin_loader, cancellable_job, callback, user_data);
	switch (action) {
	case GS_PLUGIN_ACTION_SEARCH:
	case GS_PLUGIN_ACTION_SEARCH_FILES:
	case GS_PLUGIN_ACTION_SEARCH_PROVIDES:
	case GS_PLUGIN_ACTION_URL_TO_APP:
		if (gs_plugin_job_get_search (plugin_job) == NULL) {
			g_task_return_new_error (task,
						 GS_PLUGIN_ERROR,
						 GS_PLUGIN_ERROR_NOT_SUPPORTED,
						 "no valid search terms");
			return;
		}
		break;
	case GS_PLUGIN_ACTION_REVIEW_SUBMIT:
	case GS_PLUGIN_ACTION_REVIEW_UPVOTE:
	case GS_PLUGIN_ACTION_REVIEW_DOWNVOTE:
	case GS_PLUGIN_ACTION_REVIEW_REPORT:
	case GS_PLUGIN_ACTION_REVIEW_REMOVE:
	case GS_PLUGIN_ACTION_REVIEW_DISMISS:
		if (gs_plugin_job_get_review (plugin_job) == NULL) {
			g_task_return_new_error (task,
						 GS_PLUGIN_ERROR,
						 GS_PLUGIN_ERROR_NOT_SUPPORTED,
						 "no valid review object");
			return;
		}
		break;
	default:
		break;
	}

	/* sorting fallbacks */
	switch (action) {
	case GS_PLUGIN_ACTION_SEARCH:
		if (gs_plugin_job_get_sort_func (plugin_job) == NULL) {
			gs_plugin_job_set_sort_func (plugin_job,
						     gs_plugin_loader_app_sort_match_value_cb);
		}
		break;
	case GS_PLUGIN_ACTION_GET_RECENT:
		if (gs_plugin_job_get_sort_func (plugin_job) == NULL) {
			gs_plugin_job_set_sort_func (plugin_job,
						     gs_plugin_loader_app_sort_kind_cb);
		}
		break;
	case GS_PLUGIN_ACTION_GET_CATEGORY_APPS:
		if (gs_plugin_job_get_sort_func (plugin_job) == NULL) {
			gs_plugin_job_set_sort_func (plugin_job,
						     gs_plugin_loader_app_sort_name_cb);
		}
		break;
	default:
		break;
	}

	/* save helper */
	helper = gs_plugin_loader_helper_new (plugin_loader, plugin_job);
	g_task_set_task_data (task, helper, (GDestroyNotify) gs_plugin_loader_helper_free);

	/* let the task cancel itself */
	g_task_set_check_cancellable (task, FALSE);
	g_task_set_return_on_cancel (task, FALSE);

	/* pre-tokenize search */
	if (action == GS_PLUGIN_ACTION_SEARCH) {
		const gchar *search = gs_plugin_job_get_search (plugin_job);
		helper->tokens = as_utils_search_tokenize (search);
		if (helper->tokens == NULL) {
			g_task_return_new_error (task,
						 GS_PLUGIN_ERROR,
						 GS_PLUGIN_ERROR_NOT_SUPPORTED,
						 "failed to tokenize %s", search);
			return;
		}
	}

	/* jobs always have a valid cancellable, so proxy the caller */
	helper->cancellable = g_object_ref (cancellable_job);
	if (cancellable != NULL) {
		helper->cancellable_caller = g_object_ref (cancellable);
		helper->cancellable_id =
			g_cancellable_connect (helper->cancellable_caller,
					       G_CALLBACK (gs_plugin_loader_cancelled_cb),
					       helper, NULL);
	}

	/* set up a hang handler */
	switch (action) {
	case GS_PLUGIN_ACTION_GET_CATEGORY_APPS:
	case GS_PLUGIN_ACTION_GET_FEATURED:
	case GS_PLUGIN_ACTION_GET_INSTALLED:
	case GS_PLUGIN_ACTION_GET_POPULAR:
	case GS_PLUGIN_ACTION_GET_RECENT:
	case GS_PLUGIN_ACTION_GET_UPDATES:
	case GS_PLUGIN_ACTION_SEARCH:
	case GS_PLUGIN_ACTION_SEARCH_FILES:
	case GS_PLUGIN_ACTION_SEARCH_PROVIDES:
		helper->timeout_id =
			g_timeout_add_seconds (gs_plugin_job_get_timeout (plugin_job),
					       gs_plugin_loader_job_timeout_cb,
					       helper);
		break;
	default:
		break;
	}

	switch (action) {
	case GS_PLUGIN_ACTION_INSTALL:
	case GS_PLUGIN_ACTION_UPDATE:
	case GS_PLUGIN_ACTION_UPGRADE_DOWNLOAD:
		/* these actions must be performed by the thread pool because we
		 * want to limit the number of them running in parallel */
		gs_plugin_loader_schedule_task (plugin_loader, task);
		return;
	default:
		break;
	}

	/* run in a thread */
	g_task_run_in_thread (task, gs_plugin_loader_process_thread_cb);
}

/******************************************************************************/

/**
 * gs_plugin_loader_get_plugin_supported:
 *
 * This function returns TRUE if the symbol is found in any enabled plugin.
 */
gboolean
gs_plugin_loader_get_plugin_supported (GsPluginLoader *plugin_loader,
				       const gchar *function_name)
{
	GsPluginLoaderPrivate *priv = gs_plugin_loader_get_instance_private (plugin_loader);
	for (guint i = 0; i < priv->plugins->len; i++) {
		GsPlugin *plugin = g_ptr_array_index (priv->plugins, i);
		if (gs_plugin_get_symbol (plugin, function_name) != NULL)
			return TRUE;
	}
	return FALSE;
}

/**
 * gs_plugin_loader_app_create:
 * @plugin_loader: a #GsPluginLoader
 * @unique_id: a unique_id
 *
 * Returns an application from the global cache, creating if required.
 *
 * Returns: (transfer full): a #GsApp
 **/
GsApp *
gs_plugin_loader_app_create (GsPluginLoader *plugin_loader, const gchar *unique_id)
{
	g_autoptr(GError) error = NULL;
	g_autoptr(GsApp) app = NULL;
	g_autoptr(GsAppList) list = gs_app_list_new ();
	g_autoptr(GsPluginJob) plugin_job = NULL;
	g_autoptr(GsPluginLoaderHelper) helper = NULL;

	/* use the plugin loader to convert a wildcard app*/
	app = gs_app_new (NULL);
	gs_app_add_quirk (app, AS_APP_QUIRK_MATCH_ANY_PREFIX);
	gs_app_set_from_unique_id (app, unique_id);
	gs_app_list_add (list, app);
	plugin_job = gs_plugin_job_newv (GS_PLUGIN_ACTION_REFINE, NULL);
	helper = gs_plugin_loader_helper_new (plugin_loader, plugin_job);
	if (!gs_plugin_loader_run_refine (helper, list, NULL, &error)) {
		g_warning ("%s", error->message);
		return NULL;
	}

	/* return the first returned app that's not a wildcard */
	for (guint i = 0; i < gs_app_list_length (list); i++) {
		GsApp *app_tmp = gs_app_list_index (list, i);
		if (!gs_app_has_quirk (app_tmp, AS_APP_QUIRK_MATCH_ANY_PREFIX))
			return g_object_ref (app_tmp);
	}

	/* does not exist */
	g_warning ("failed to create an app for %s", unique_id);
	return NULL;
}

/**
 * gs_plugin_loader_get_system_app:
 * @plugin_loader: a #GsPluginLoader
 *
 * Returns the application that represents the currently installed OS.
 *
 * Returns: (transfer full): a #GsApp
 **/
GsApp *
gs_plugin_loader_get_system_app (GsPluginLoader *plugin_loader)
{
	return gs_plugin_loader_app_create (plugin_loader, "*/*/*/*/system/*");
}

AsProfile *
gs_plugin_loader_get_profile (GsPluginLoader *plugin_loader)
{
	GsPluginLoaderPrivate *priv = gs_plugin_loader_get_instance_private (plugin_loader);
	return priv->profile;
}

/**
 * gs_plugin_loader_set_max_parallel_ops:
 * @plugin_loader: a #GsPluginLoader
 * @max_ops: the maximum number of parallel operations
 *
 * Sets the number of maximum number of queued operations (install/update/upgrade-download)
 * to be processed at a time. If @max_ops is 0, then it will set the default maximum number.
 */
void
gs_plugin_loader_set_max_parallel_ops (GsPluginLoader *plugin_loader,
				       guint max_ops)
{
	g_autoptr(GError) error = NULL;
	GsPluginLoaderPrivate *priv = gs_plugin_loader_get_instance_private (plugin_loader);
	if (max_ops == 0)
		max_ops = get_max_parallel_ops ();
	if (!g_thread_pool_set_max_threads (priv->queued_ops_pool, max_ops, &error))
		g_warning ("Failed to set the maximum number of ops in parallel: %s",
			   error->message);
}

/* vim: set noexpandtab: */<|MERGE_RESOLUTION|>--- conflicted
+++ resolved
@@ -347,60 +347,11 @@
 
 static GsPluginEvent *
 gs_plugin_job_to_failed_event (GsPluginJob *plugin_job, const GError *error)
-<<<<<<< HEAD
-{
-	GsPluginEvent *event;
-	GsPluginFailureFlags flags;
-	g_autoptr(GError) error_copy = NULL;
-
-	/* invalid */
-	if (error == NULL)
-		return NULL;
-	if (error->domain != GS_PLUGIN_ERROR) {
-		g_warning ("not GsPlugin error %s:%i: %s",
-			   g_quark_to_string (error->domain),
-			   error->code,
-			   error->message);
-		g_set_error_literal (&error_copy,
-				     GS_PLUGIN_ERROR,
-				     GS_PLUGIN_ERROR_FAILED,
-				     error->message);
-	} else {
-		error_copy = g_error_copy (error);
-	}
-
-	/* only add this if the caller is interactive */
-	flags = gs_plugin_job_get_failure_flags (plugin_job);
-	if ((flags & GS_PLUGIN_FAILURE_FLAGS_USE_EVENTS) == 0)
-		return NULL;
-
-	/* create plugin event */
-	event = gs_plugin_event_new ();
-	gs_plugin_event_set_error (event, error_copy);
-	gs_plugin_event_set_action (event, gs_plugin_job_get_action (plugin_job));
-	if (gs_plugin_job_get_app (plugin_job) != NULL)
-		gs_plugin_event_set_app (event, gs_plugin_job_get_app (plugin_job));
-	gs_plugin_event_add_flag (event, GS_PLUGIN_EVENT_FLAG_WARNING);
-	return event;
-}
-
-/* if the error is worthy of notifying then create a plugin event */
-static void
-gs_plugin_loader_create_event_from_error (GsPluginLoader *plugin_loader,
-					  GsPluginJob *plugin_job,
-					  GsPlugin *plugin,
-					  const GError *error)
-{
-	g_autoptr(GsApp) origin = NULL;
-	g_auto(GStrv) split = NULL;
-	g_autoptr(GsPluginEvent) event = NULL;
-=======
 {
 	GsPluginEvent *event;
 	g_autoptr(GError) error_copy = NULL;
 
 	g_return_val_if_fail (error != NULL, NULL);
->>>>>>> 9f58ded1
 
 	/* invalid */
 	if (error->domain != GS_PLUGIN_ERROR) {
@@ -417,30 +368,6 @@
 	}
 
 	/* create plugin event */
-<<<<<<< HEAD
-	event = gs_plugin_job_to_failed_event (plugin_job, error);
-	if (event == NULL)
-		return;
-
-	/* can we find a unique ID */
-	split = g_strsplit_set (error->message, "[]: ", -1);
-	for (guint i = 0; split[i] != NULL; i++) {
-		if (as_utils_unique_id_valid (split[i])) {
-			origin = gs_plugin_cache_lookup (plugin, split[i]);
-			if (origin != NULL) {
-				g_debug ("found origin %s in error",
-					 gs_app_get_unique_id (origin));
-				gs_plugin_event_set_origin (event, origin);
-				break;
-			} else {
-				g_debug ("no unique ID found for %s", split[i]);
-			}
-		}
-	}
-
-	/* add event to queue */
-	gs_plugin_loader_add_event (plugin_loader, event);
-=======
 	event = gs_plugin_event_new ();
 	gs_plugin_event_set_error (event, error_copy);
 	gs_plugin_event_set_action (event, gs_plugin_job_get_action (plugin_job));
@@ -450,7 +377,6 @@
 		gs_plugin_event_add_flag (event, GS_PLUGIN_EVENT_FLAG_INTERACTIVE);
 	gs_plugin_event_add_flag (event, GS_PLUGIN_EVENT_FLAG_WARNING);
 	return event;
->>>>>>> 9f58ded1
 }
 
 static gboolean
@@ -487,17 +413,6 @@
 		return TRUE;
 	}
 
-<<<<<<< HEAD
-	/* create event which is handled by the GsShell */
-	gs_plugin_loader_create_event_from_error (helper->plugin_loader,
-						  helper->plugin_job,
-						  plugin,
-						  error_local);
-
-	/* abort early to allow main thread to process */
-	flags = gs_plugin_job_get_failure_flags (helper->plugin_job);
-	if (gs_plugin_loader_is_error_fatal (flags, error_local)) {
-=======
 	/* this is only ever informational */
 	if (g_error_matches (error_local, GS_PLUGIN_ERROR, GS_PLUGIN_ERROR_CANCELLED)) {
 		g_debug ("ignoring error cancelled: %s", error_local->message);
@@ -508,7 +423,6 @@
 	if (gs_plugin_job_get_action (helper->plugin_job) == GS_PLUGIN_ACTION_SETUP ||
 	    gs_plugin_loader_is_error_fatal (error_local) ||
 	    g_getenv ("GS_SELF_TEST_PLUGIN_ERROR_FAIL_HARD") != NULL) {
->>>>>>> 9f58ded1
 		if (error != NULL)
 			*error = g_error_copy (error_local);
 		return FALSE;
@@ -3470,12 +3384,7 @@
 				     GS_PLUGIN_ERROR_NOT_SUPPORTED,
 				     "no application was created for %s", str);
 			event = gs_plugin_job_to_failed_event (helper->plugin_job, error_local);
-<<<<<<< HEAD
-			if (event != NULL)
-				gs_plugin_loader_add_event (plugin_loader, event);
-=======
 			gs_plugin_loader_add_event (plugin_loader, event);
->>>>>>> 9f58ded1
 			g_task_return_error (task, g_steal_pointer (&error_local));
 			return;
 		}
