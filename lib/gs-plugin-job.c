--- conflicted
+++ resolved
@@ -18,10 +18,7 @@
 	GObject			 parent_instance;
 	GsPluginRefineFlags	 refine_flags;
 	GsPluginRefineFlags	 filter_flags;
-<<<<<<< HEAD
-=======
 	GsAppListFilterFlags	 dedupe_flags;
->>>>>>> 6ce4c5d6
 	gboolean		 interactive;
 	guint			 max_results;
 	guint			 timeout;
@@ -48,10 +45,7 @@
 	PROP_SEARCH,
 	PROP_REFINE_FLAGS,
 	PROP_FILTER_FLAGS,
-<<<<<<< HEAD
-=======
 	PROP_DEDUPE_FLAGS,
->>>>>>> 6ce4c5d6
 	PROP_INTERACTIVE,
 	PROP_AUTH,
 	PROP_APP,
@@ -186,8 +180,6 @@
 	return self->filter_flags;
 }
 
-<<<<<<< HEAD
-=======
 GsAppListFilterFlags
 gs_plugin_job_get_dedupe_flags (GsPluginJob *self)
 {
@@ -195,7 +187,6 @@
 	return self->dedupe_flags;
 }
 
->>>>>>> 6ce4c5d6
 gboolean
 gs_plugin_job_has_refine_flags (GsPluginJob *self, GsPluginRefineFlags refine_flags)
 {
@@ -466,12 +457,9 @@
 	case PROP_FILTER_FLAGS:
 		g_value_set_uint64 (value, self->filter_flags);
 		break;
-<<<<<<< HEAD
-=======
 	case PROP_DEDUPE_FLAGS:
 		g_value_set_uint64 (value, self->dedupe_flags);
 		break;
->>>>>>> 6ce4c5d6
 	case PROP_INTERACTIVE:
 		g_value_set_boolean (value, self->interactive);
 		break;
@@ -529,12 +517,9 @@
 	case PROP_FILTER_FLAGS:
 		gs_plugin_job_set_filter_flags (self, g_value_get_uint64 (value));
 		break;
-<<<<<<< HEAD
-=======
 	case PROP_DEDUPE_FLAGS:
 		gs_plugin_job_set_dedupe_flags (self, g_value_get_uint64 (value));
 		break;
->>>>>>> 6ce4c5d6
 	case PROP_INTERACTIVE:
 		gs_plugin_job_set_interactive (self, g_value_get_boolean (value));
 		break;
@@ -621,22 +606,15 @@
 				     G_PARAM_READWRITE);
 	g_object_class_install_property (object_class, PROP_FILTER_FLAGS, pspec);
 
-<<<<<<< HEAD
+	pspec = g_param_spec_uint64 ("dedupe-flags", NULL, NULL,
+				     0, G_MAXUINT64, 0,
+				     G_PARAM_READWRITE);
+	g_object_class_install_property (object_class, PROP_DEDUPE_FLAGS, pspec);
+
 	pspec = g_param_spec_boolean ("interactive", NULL, NULL,
 				      FALSE,
 				      G_PARAM_READWRITE);
 
-=======
-	pspec = g_param_spec_uint64 ("dedupe-flags", NULL, NULL,
-				     0, G_MAXUINT64, 0,
-				     G_PARAM_READWRITE);
-	g_object_class_install_property (object_class, PROP_DEDUPE_FLAGS, pspec);
-
-	pspec = g_param_spec_boolean ("interactive", NULL, NULL,
-				      FALSE,
-				      G_PARAM_READWRITE);
-
->>>>>>> 6ce4c5d6
 	g_object_class_install_property (object_class, PROP_INTERACTIVE, pspec);
 
 	pspec = g_param_spec_string ("search", NULL, NULL,
@@ -695,12 +673,9 @@
 {
 	self->refine_flags = GS_PLUGIN_REFINE_FLAGS_DEFAULT;
 	self->filter_flags = GS_PLUGIN_REFINE_FLAGS_DEFAULT;
-<<<<<<< HEAD
-=======
 	self->dedupe_flags = GS_APP_LIST_FILTER_FLAG_KEY_ID |
 			     GS_APP_LIST_FILTER_FLAG_KEY_SOURCE |
 			     GS_APP_LIST_FILTER_FLAG_KEY_VERSION;
->>>>>>> 6ce4c5d6
 	self->list = gs_app_list_new ();
 	self->time_created = g_get_monotonic_time ();
 }