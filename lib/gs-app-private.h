/* -*- Mode: C; tab-width: 8; indent-tabs-mode: t; c-basic-offset: 8 -*-
 *
 * Copyright (C) 2016 Richard Hughes <richard@hughsie.com>
 *
 * Licensed under the GNU General Public License Version 2
 *
 * This program is free software; you can redistribute it and/or modify
 * it under the terms of the GNU General Public License as published by
 * the Free Software Foundation; either version 2 of the License, or
 * (at your option) any later version.
 *
 * This program is distributed in the hope that it will be useful,
 * but WITHOUT ANY WARRANTY; without even the implied warranty of
 * MERCHANTABILITY or FITNESS FOR A PARTICULAR PURPOSE.  See the
 * GNU General Public License for more details.
 *
 * You should have received a copy of the GNU General Public License
 * along with this program; if not, write to the Free Software
 * Foundation, Inc., 51 Franklin Street, Fifth Floor, Boston, MA 02110-1301 USA.
 */

#ifndef __GS_APP_PRIVATE_H
#define __GS_APP_PRIVATE_H

#include "gs-app.h"
#include "gs-plugin-types.h"

G_BEGIN_DECLS

void		 gs_app_set_priority		(GsApp		*app,
						 guint		 priority);
guint		 gs_app_get_priority		(GsApp		*app);
void		 gs_app_set_unique_id		(GsApp		*app,
						 const gchar	*unique_id);
void		 gs_app_remove_addon		(GsApp		*app,
						 GsApp		*addon);
GCancellable	*gs_app_get_cancellable		(GsApp		*app);
<<<<<<< HEAD
=======
GsPluginAction	 gs_app_get_pending_action	(GsApp		*app);
void		 gs_app_set_pending_action	(GsApp		*app,
						 GsPluginAction	 action);
>>>>>>> 35e6ebde

G_END_DECLS

#endif /* __GS_APP_PRIVATE_H */

/* vim: set noexpandtab: */<|MERGE_RESOLUTION|>--- conflicted
+++ resolved
@@ -35,12 +35,9 @@
 void		 gs_app_remove_addon		(GsApp		*app,
 						 GsApp		*addon);
 GCancellable	*gs_app_get_cancellable		(GsApp		*app);
-<<<<<<< HEAD
-=======
 GsPluginAction	 gs_app_get_pending_action	(GsApp		*app);
 void		 gs_app_set_pending_action	(GsApp		*app,
 						 GsPluginAction	 action);
->>>>>>> 35e6ebde
 
 G_END_DECLS
 
