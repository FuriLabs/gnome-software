--- conflicted
+++ resolved
@@ -331,11 +331,7 @@
  *
  * Returns: (nullable): a string, or %NULL
  *
-<<<<<<< HEAD
- * Since: 46.3
-=======
  * Since: 47
->>>>>>> 27bce847
  **/
 const gchar *
 gs_os_release_get_vendor_name (GsOsRelease *os_release)
