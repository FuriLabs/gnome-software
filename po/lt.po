--- conflicted
+++ resolved
@@ -8,13 +8,8 @@
 msgstr ""
 "Project-Id-Version: gnome-software master\n"
 "Report-Msgid-Bugs-To: https://gitlab.gnome.org/GNOME/gnome-software/issues\n"
-<<<<<<< HEAD
-"POT-Creation-Date: 2021-03-31 17:16+0000\n"
-"PO-Revision-Date: 2021-04-11 22:57+0300\n"
-=======
 "POT-Creation-Date: 2021-09-17 12:56+0000\n"
 "PO-Revision-Date: 2021-09-17 21:48+0300\n"
->>>>>>> 8566498b
 "Last-Translator: Aurimas Černius <aurisc4@gmail.com>\n"
 "Language-Team: Lietuvių <gnome-lt@lists.akl.lt>\n"
 "Language: lt\n"
@@ -75,11 +70,7 @@
 msgid "The update details"
 msgstr "Atnaujinimo detalės"
 
-<<<<<<< HEAD
-#: data/appdata/org.gnome.Software.appdata.xml.in:1678
-=======
 #: data/appdata/org.gnome.Software.appdata.xml.in:1818
->>>>>>> 8566498b
 msgid "The GNOME Project"
 msgstr "GNOME projektas"
 
@@ -553,21 +544,12 @@
 msgid "%s is suitable for young children"
 msgstr "%s yra tinkama mažiems vaikams"
 
-<<<<<<< HEAD
-#. button in the info bar
-#. TRANSLATORS: this is a link to the
-#. * control-center network panel
-#: src/gnome-software.ui:394 src/gs-updates-page.c:839
-msgid "Network Settings"
-msgstr "Tinklo nustatymai"
-=======
 #. Translators: This is a dialogue title which indicates that an app is suitable
 #. * for people up to around age 18. The placeholder is the app name.
 #: src/gs-age-rating-context-dialog.c:700
 #, c-format
 msgid "%s is suitable for teenagers"
 msgstr "%s yra tinkama paaugliams"
->>>>>>> 8566498b
 
 #. Translators: This is a dialogue title which indicates that an app is suitable
 #. * for people aged up to and over 18. The placeholder is the app name.
@@ -596,40 +578,20 @@
 msgid "How to add missing information"
 msgstr "Kai pridėti trūkstamą informaciją"
 
-<<<<<<< HEAD
-#: lib/gs-app.c:5173
-=======
 #: lib/gs-app.c:5607
->>>>>>> 8566498b
 msgid "Local file"
 msgstr "Vietinis failas"
 
 #. TRANSLATORS: the first %s is replaced with an origin name;
 #. the second %s is replaced with the packaging format.
 #. Example string: "Local file (RPM)"
-<<<<<<< HEAD
-#: lib/gs-app.c:5189
-=======
 #. Translators: The first placeholder is an app runtime
 #. * name, the second is its version number.
 #: lib/gs-app.c:5623 src/gs-safety-context-dialog.c:391
->>>>>>> 8566498b
 #, c-format
 msgid "%s (%s)"
 msgstr "%s (%s)"
 
-<<<<<<< HEAD
-#: lib/gs-app.c:5257
-msgid "Package"
-msgstr "Paketas"
-
-#: src/gs-app-addon-row.c:97 src/gs-app-row.c:413
-msgid "Pending"
-msgstr "Laukia"
-
-#: src/gs-app-addon-row.c:103 src/gs-app-row.ui:163 src/gs-app-tile.ui:51
-#: src/gs-feature-tile.c:381
-=======
 #: lib/gs-app.c:5699
 msgid "Package"
 msgstr "Paketas"
@@ -650,20 +612,12 @@
 #. Translators: A label for a button to show only software which is already installed.
 #: src/gs-app-addon-row.c:111 src/gs-app-row.ui:167 src/gs-app-tile.ui:51
 #: src/gs-feature-tile.c:381 src/gs-installed-page.c:592 src/gs-shell.ui:319
->>>>>>> 8566498b
 msgid "Installed"
 msgstr "Įdiegta"
 
 #. TRANSLATORS: this is a button next to the search results that
 #. * shows the status of an application being installed
-<<<<<<< HEAD
-#. TRANSLATORS: this is a button in the software repositories dialog
-#. that shows the status of a repo being installed
-#: src/gs-app-addon-row.c:107 src/gs-app-row.c:172 src/gs-details-page.c:365
-#: src/gs-third-party-repo-row.c:100
-=======
 #: src/gs-app-addon-row.c:115 src/gs-app-row.c:195 src/gs-details-page.c:352
->>>>>>> 8566498b
 msgid "Installing"
 msgstr "Diegiama"
 
@@ -671,13 +625,7 @@
 msgid "Removing"
 msgstr "Šalinama"
 
-<<<<<<< HEAD
-#. TRANSLATORS: button text in the header when an application can be erased
-#: src/gs-app-addon-row.ui:70 src/gs-details-page.c:1069
-#: src/gs-details-page.ui:202
-=======
 #: src/gs-app-addon-row.ui:70
->>>>>>> 8566498b
 msgid "_Uninstall"
 msgstr "_Pašalinti"
 
@@ -810,59 +758,12 @@
 msgstr "%Y %e %B"
 
 #. TRANSLATORS: this is a command line option
-<<<<<<< HEAD
-#: src/gs-application.c:137
-=======
 #: src/gs-application.c:139
->>>>>>> 8566498b
 msgid "Start up mode: either ‘updates’, ‘updated’, ‘installed’ or ‘overview’"
 msgstr ""
 "Paleidimo veiksena: viena iš „updates“, „updated“, „installed“ arba "
 "„overview“"
 
-<<<<<<< HEAD
-#: src/gs-application.c:137
-msgid "MODE"
-msgstr "VEIKSENA"
-
-#: src/gs-application.c:139
-msgid "Search for applications"
-msgstr "Ieškoti programų"
-
-#: src/gs-application.c:139
-msgid "SEARCH"
-msgstr "IEŠKOTI"
-
-#: src/gs-application.c:141
-msgid "Show application details (using application ID)"
-msgstr "Rodyti programas detalią informaciją (naudojant programos ID)"
-
-#: src/gs-application.c:141 src/gs-application.c:145
-msgid "ID"
-msgstr "ID"
-
-#: src/gs-application.c:143
-msgid "Show application details (using package name)"
-msgstr "Rodyti programas detalią informaciją (naudojant paketo pavadinimą)"
-
-#: src/gs-application.c:143
-msgid "PKGNAME"
-msgstr "PKGNAME"
-
-#: src/gs-application.c:145
-msgid "Install the application (using application ID)"
-msgstr "Įdiegti programą (naudojant programos ID)"
-
-#: src/gs-application.c:147
-msgid "Open a local package file"
-msgstr "Atverti vietinį paketo failą"
-
-#: src/gs-application.c:147
-msgid "FILENAME"
-msgstr "FAILOPAVADINIMAS"
-
-#: src/gs-application.c:149
-=======
 #: src/gs-application.c:139
 msgid "MODE"
 msgstr "VEIKSENA"
@@ -904,39 +805,11 @@
 msgstr "FAILOPAVADINIMAS"
 
 #: src/gs-application.c:151
->>>>>>> 8566498b
 msgid ""
 "The kind of interaction expected for this action: either ‘none’, ‘notify’, "
 "or ‘full’"
 msgstr "Tikimosi interaktyvumo šiam veiksmui: „none“, „notify“ arba „full“"
 
-<<<<<<< HEAD
-#: src/gs-application.c:152
-msgid "Show verbose debugging information"
-msgstr "Rodyti išsamią derinimo informaciją"
-
-#: src/gs-application.c:154
-msgid "Installs any pending updates in the background"
-msgstr "Įdiegia paruoštus atnaujinimus fone"
-
-#: src/gs-application.c:156
-msgid "Show update preferences"
-msgstr "Rodyti atnaujinimų nustatymus"
-
-#: src/gs-application.c:158
-msgid "Quit the running instance"
-msgstr "Išeiti iš veikiančio vieneto"
-
-#: src/gs-application.c:160
-msgid "Prefer local file sources to AppStream"
-msgstr "Teikti pirmenybę vietiniams failų šaltiniams vietoj AppStream"
-
-#: src/gs-application.c:162
-msgid "Show version number"
-msgstr "Rodyti versijos numerį"
-
-#: src/gs-application.c:355
-=======
 #: src/gs-application.c:154
 msgid "Show verbose debugging information"
 msgstr "Rodyti išsamią derinimo informaciją"
@@ -967,7 +840,6 @@
 "Autorių teisės saugomos © 2016–2021 GNOME Programinės įrangos pagalbininkai"
 
 #: src/gs-application.c:361
->>>>>>> 8566498b
 msgid "translator-credits"
 msgstr ""
 "Išvertė:\n"
@@ -975,29 +847,17 @@
 
 #. TRANSLATORS: this is the title of the about window
 #. TRANSLATORS: this is the menu item that opens the about window
-<<<<<<< HEAD
-#: src/gs-application.c:360 src/gs-shell.c:2136
-=======
 #: src/gs-application.c:374 src/gs-shell.c:2137
->>>>>>> 8566498b
 msgid "About Software"
 msgstr "Apie programinę įrangą"
 
 #. TRANSLATORS: well, we seem to think so, anyway
-<<<<<<< HEAD
-#: src/gs-application.c:363
-=======
 #: src/gs-application.c:377
->>>>>>> 8566498b
 msgid "A nice way to manage the software on your system."
 msgstr "Gražus būdas tvarkyti sistemos programinę įrangą."
 
 #. TRANSLATORS: we tried to show an app that did not exist
-<<<<<<< HEAD
-#: src/gs-application.c:591
-=======
 #: src/gs-application.c:566
->>>>>>> 8566498b
 msgid "Sorry! There are no details for that application."
 msgstr "Atsiprašome! Apie šią programą nėra informacijos."
 
@@ -1327,14 +1187,6 @@
 msgid "Device cannot be used during update."
 msgstr "Atnaujinimo metu įrenginio naudoti negalima."
 
-<<<<<<< HEAD
-#: src/gs-app-row.c:473 src/gs-update-dialog.ui:185
-msgid "Requires additional permissions"
-msgstr "Reikia papildomų leidimų"
-
-#. Translators: A message to indicate that an app has been renamed. The placeholder is the old human-readable name.
-#: src/gs-app-row.c:480
-=======
 #. TRANSLATORS: this refers to where the app came from
 #: src/gs-app-row.c:322 src/gs-shell-search-provider.c:264
 #, c-format
@@ -1343,7 +1195,6 @@
 
 #. Translators: A message to indicate that an app has been renamed. The placeholder is the old human-readable name.
 #: src/gs-app-row.c:511
->>>>>>> 8566498b
 #, c-format
 msgid "Renamed from %s"
 msgstr "Pervadinta iš %s"
@@ -1793,35 +1644,10 @@
 msgid "Hardware Drivers"
 msgstr "Aparatūros tvarkyklės"
 
-<<<<<<< HEAD
-#. TRANSLATORS: this is the menu spec main category for Game
-#: lib/gs-desktop-data.c:306
-msgid "Games"
-msgstr "Žaidimai"
-
-#. TRANSLATORS: this is the menu spec main category for Graphics
-#: lib/gs-desktop-data.c:309
-msgid "Graphics & Photography"
-msgstr "Grafika ir fotografija"
-
-#. TRANSLATORS: this is the menu spec main category for Office
-#: lib/gs-desktop-data.c:312
-msgid "Productivity"
-msgstr "Produktyvumas"
-
-#. TRANSLATORS: this is the menu spec main category for Add-ons
-#. TRANSLATORS: This is the header dividing the normal
-#. * applications and the addons
-#: lib/gs-desktop-data.c:315 src/gs-details-page.ui:410
-#: src/gs-installed-page.c:455
-msgid "Add-ons"
-msgstr "Priedai"
-=======
 #. Translators: this is a menu category
 #: lib/gs-desktop-data.c:302
 msgid "Fonts"
 msgstr "Šriftai"
->>>>>>> 8566498b
 
 #. Translators: this is a menu category
 #: lib/gs-desktop-data.c:304
@@ -2105,11 +1931,7 @@
 msgid "_Show Less"
 msgstr "_Rodyti mažiau"
 
-<<<<<<< HEAD
-#: src/gs-details-page.c:360
-=======
 #: src/gs-details-page.c:347
->>>>>>> 8566498b
 msgid "Removing…"
 msgstr "Šalinama…"
 
@@ -2123,30 +1945,18 @@
 
 #. TRANSLATORS: This is a label on top of the app's progress
 #. * bar to inform the user that the app should be installed soon
-<<<<<<< HEAD
-#: src/gs-details-page.c:379
-=======
 #: src/gs-details-page.c:381
->>>>>>> 8566498b
 msgid "Pending installation…"
 msgstr "Laukia diegimo…"
 
 #. TRANSLATORS: This is a label on top of the app's progress
 #. * bar to inform the user that the app should be updated soon
-<<<<<<< HEAD
-#: src/gs-details-page.c:386
-=======
 #: src/gs-details-page.c:388
->>>>>>> 8566498b
 msgid "Pending update…"
 msgstr "Laukia atnaujinimo…"
 
 #. Translators: This string is shown when preparing to download and install an app.
-<<<<<<< HEAD
-#: src/gs-details-page.c:400
-=======
 #: src/gs-details-page.c:404
->>>>>>> 8566498b
 msgid "Preparing…"
 msgstr "Ruošiama…"
 
@@ -2159,16 +1969,8 @@
 #. * can be installed
 #. TRANSLATORS: button text in the header when firmware
 #. * can be live-installed
-<<<<<<< HEAD
-#. TRANSLATORS: this is a button in the software repositories
-#. dialog for installing a repo
-#: src/gs-details-page.c:986 src/gs-details-page.c:1003
-#: src/gs-details-page.ui:177 src/gs-third-party-repo-row.c:84
-#: src/gs-upgrade-banner.c:89
-=======
 #: src/gs-details-page.c:824 src/gs-details-page.c:850
 #: src/gs-details-page.ui:240
->>>>>>> 8566498b
 msgid "_Install"
 msgstr "Į_diegti"
 
@@ -2180,159 +1982,6 @@
 #. * be installed.
 #. * The ellipsis indicates that further steps are required,
 #. * e.g. enabling software repositories or the like
-<<<<<<< HEAD
-#. TRANSLATORS: this is a button in the software repositories
-#. dialog for installing a repo.
-#. The ellipsis indicates that further steps are required
-#: src/gs-details-page.c:1017 src/gs-third-party-repo-row.c:76
-msgid "_Install…"
-msgstr "Į_diegti…"
-
-#. TRANSLATORS: A label for a button to execute the selected application.
-#: src/gs-details-page.c:1045
-msgid "_Launch"
-msgstr "Pa_leisti"
-
-#: src/gs-details-page.c:1100 src/gs-update-dialog.c:93
-msgid "Network"
-msgstr "Tinklas"
-
-#: src/gs-details-page.c:1100 src/gs-update-dialog.c:93
-msgid "Can communicate over the network"
-msgstr "Gali komunikuoti per tinklą"
-
-#: src/gs-details-page.c:1101 src/gs-update-dialog.c:94
-msgid "System Services"
-msgstr "Sistemos tarnybos"
-
-#: src/gs-details-page.c:1101 src/gs-update-dialog.c:94
-msgid "Can access D-Bus services on the system bus"
-msgstr "Gali pasiekti D-Bus tarnybas sisteminėje magistralėje"
-
-#: src/gs-details-page.c:1102 src/gs-update-dialog.c:95
-msgid "Session Services"
-msgstr "Seanso tarnybos"
-
-#: src/gs-details-page.c:1102 src/gs-update-dialog.c:95
-msgid "Can access D-Bus services on the session bus"
-msgstr "Gali pasiekti D-Bus tarnybas seanso magistralėje"
-
-#: src/gs-details-page.c:1103 src/gs-update-dialog.c:96
-msgid "Devices"
-msgstr "Įrenginiai"
-
-#: src/gs-details-page.c:1103 src/gs-update-dialog.c:96
-msgid "Can access system device files"
-msgstr "Gali pasiekti sistemos įrenginių failus"
-
-#: src/gs-details-page.c:1104 src/gs-details-page.c:1105
-#: src/gs-update-dialog.c:97 src/gs-update-dialog.c:98
-msgid "Home folder"
-msgstr "Namų aplankas"
-
-#: src/gs-details-page.c:1104 src/gs-details-page.c:1106
-#: src/gs-details-page.c:1108 src/gs-update-dialog.c:97
-#: src/gs-update-dialog.c:99 src/gs-update-dialog.c:101
-msgid "Can view, edit and create files"
-msgstr "Gali rodyti, redaguoti arba sukurti failus"
-
-#: src/gs-details-page.c:1105 src/gs-details-page.c:1107
-#: src/gs-details-page.c:1109 src/gs-update-dialog.c:98
-#: src/gs-update-dialog.c:100 src/gs-update-dialog.c:102
-msgid "Can view files"
-msgstr "Gali rodyti failus"
-
-#: src/gs-details-page.c:1106 src/gs-details-page.c:1107
-#: src/gs-update-dialog.c:99 src/gs-update-dialog.c:100
-msgid "File system"
-msgstr "Failų sistema"
-
-#: src/gs-details-page.c:1108 src/gs-details-page.c:1109
-#: src/gs-update-dialog.c:101 src/gs-update-dialog.c:102
-msgid "Downloads folder"
-msgstr "Atsisiuntimų aplankas"
-
-#: src/gs-details-page.c:1110 src/gs-update-dialog.c:103
-msgid "Settings"
-msgstr "Nustatymai"
-
-#: src/gs-details-page.c:1110 src/gs-update-dialog.c:103
-msgid "Can view and change any settings"
-msgstr "Gali rodyti bei keisti bet kokius nustatymus"
-
-#: src/gs-details-page.c:1111 src/gs-update-dialog.c:104
-msgid "Legacy display system"
-msgstr "Pasenusi vaizduoklio sistema"
-
-#: src/gs-details-page.c:1111 src/gs-update-dialog.c:104
-msgid "Uses an old, insecure display system"
-msgstr "Naudoja seną, nesaugią vaizduoklio sistemą"
-
-#: src/gs-details-page.c:1112 src/gs-update-dialog.c:105
-msgid "Sandbox escape"
-msgstr "Išėjimas iš dėžės"
-
-#: src/gs-details-page.c:1112 src/gs-update-dialog.c:105
-msgid "Can escape the sandbox and circumvent any other restrictions"
-msgstr "Gali išeiti iš dėžės ir apeiti kitus ribojimus"
-
-#: src/gs-details-page.c:1127
-msgid "This application is fully sandboxed."
-msgstr "Ši programa yra visiškai izoliuota."
-
-#: src/gs-details-page.c:1135
-msgid ""
-"Unable to determine which parts of the system this application accesses. "
-"This is typical for older applications."
-msgstr ""
-"Nepavyksta nustatyti, kurias sistemos dalis ši programa pasiekia. Tai "
-"įprasta senoms programoms."
-
-#. TRANSLATORS: this is where the updated date is not known
-#: src/gs-details-page.c:1330
-msgctxt "updated"
-msgid "Never"
-msgstr "Niekada"
-
-#. TRANSLATORS: this is where we don't know the origin of the
-#. * application
-#: src/gs-details-page.c:1383
-msgctxt "origin"
-msgid "Unknown"
-msgstr "Nežinoma"
-
-#: src/gs-details-page.c:1436
-msgctxt "App permissions"
-msgid "None"
-msgstr "Nėra"
-
-#: src/gs-details-page.c:1438
-msgctxt "App permissions"
-msgid "Low"
-msgstr "Žema"
-
-#: src/gs-details-page.c:1440
-msgctxt "App permissions"
-msgid "Medium"
-msgstr "Vidutinė"
-
-#: src/gs-details-page.c:1442
-msgctxt "App permissions"
-msgid "High"
-msgstr "Aukšta"
-
-#: src/gs-details-page.c:1444
-msgctxt "App permissions"
-msgid "Unknown"
-msgstr "Nežinoma"
-
-#. TRANSLATORS: we need a remote server to process
-#: src/gs-details-page.c:1808
-msgid "You need internet access to write a review"
-msgstr "Norėdami parašyti atsiliepimą turite prisijungti prie interneto"
-
-#: src/gs-details-page.c:2008 src/gs-details-page.c:2024
-=======
 #: src/gs-details-page.c:864
 msgid "_Install…"
 msgstr "Į_diegti…"
@@ -2343,62 +1992,16 @@
 msgstr "Norėdami parašyti atsiliepimą turite prisijungti prie interneto"
 
 #: src/gs-details-page.c:1549 src/gs-details-page.c:1565
->>>>>>> 8566498b
 #, c-format
 msgid "Unable to find “%s”"
 msgstr "Nepavyko rasti „%s“"
 
-<<<<<<< HEAD
-#: src/gs-details-page.c:2090 src/gs-details-page.c:2125
-msgid "Loading…"
-msgstr "Įkeliama…"
-
-#: src/gs-details-page.c:2563
-msgid "The application contains no age-inappropriate content."
-msgstr "Programa neturi turinio, kuriam taikomi amžiaus apribojimai."
-
-#. TRANSLATORS: see the wikipedia page
-#: src/gs-details-page.c:2672
-msgid "Public domain"
-msgstr "Visuotinio naudojimo"
-
-#. TRANSLATORS: Replace the link with a version in your language,
-#. * e.g. https://de.wikipedia.org/wiki/Gemeinfreiheit
-#: src/gs-details-page.c:2675
-msgid "https://en.wikipedia.org/wiki/Public_domain"
-msgstr "https://en.wikipedia.org/wiki/Public_domain"
-
-#. TRANSLATORS: Replace the link with a version in your language,
-#. * e.g. https://www.gnu.org/philosophy/free-sw.de
-#: src/gs-details-page.c:2682
-msgid "https://www.gnu.org/philosophy/free-sw"
-msgstr "https://www.gnu.org/philosophy/free-sw"
-
-#. TRANSLATORS: see GNU page
-#: src/gs-details-page.c:2692 src/gs-details-page.ui:1285
-msgid "Free Software"
-msgstr "Laisva programinė įranga"
-
-#. TRANSLATORS: for the free software popover
-#: src/gs-details-page.c:2749
-msgid "Users are bound by the following license:"
-msgid_plural "Users are bound by the following licenses:"
-msgstr[0] "Naudotojams taikoma ši licencija:"
-msgstr[1] "Naudotojams taikomos šios licencijos:"
-msgstr[2] "Naudotojams taikomos šios licencijos:"
-
-#: src/gs-details-page.c:2776 src/gs-details-page.ui:1357
-msgid "More information"
-msgstr "Daugiau informacijos"
-
-=======
 #. TRANSLATORS: This is a title for the app details page,
 #. * shown when it’s loading the details of an app.
 #: src/gs-details-page.c:2121
 msgid "Loading…"
 msgstr "Įkeliama…"
 
->>>>>>> 8566498b
 #: src/gs-details-page.ui:8
 msgid "Details page"
 msgstr "Detalių puslapis"
@@ -2531,17 +2134,9 @@
 msgid "_Report an Issue"
 msgstr "P_ranešti apie klaidą"
 
-<<<<<<< HEAD
-#. This refers to the license of the application
-#: src/gs-details-page.ui:1099
-msgctxt "Application license"
-msgid "Unknown"
-msgstr "Nežinoma"
-=======
 #: src/gs-details-page.ui:873
 msgid "_Help"
 msgstr "_Žinynas"
->>>>>>> 8566498b
 
 #. Translators: Header of the section with other users' opinions about the app.
 #: src/gs-details-page.ui:926
@@ -2959,31 +2554,6 @@
 msgid "Supports touchscreens"
 msgstr "Palaiko liečiamąjį ekraną"
 
-<<<<<<< HEAD
-#. TRANSLATORS: This is the header dividing the normal
-#. * applications and the system ones
-#: src/gs-installed-page.c:450
-msgid "System Applications"
-msgstr "Sisteminės programos"
-
-#. TRANSLATORS: This is the header dividing the normal
-#. * installed applications and the applications which are
-#. * currently being installed or removed.
-#: src/gs-installed-page.c:461
-msgid "In Progress"
-msgstr "Vykdoma"
-
-#. TRANSLATORS: This is the header above normal installed
-#. * applications on the installed page.
-#: src/gs-installed-page.c:466
-#| msgid "An application"
-msgid "Applications"
-msgstr "Programos"
-
-#: src/gs-installed-page.ui:7
-msgid "Installed page"
-msgstr "Įdiegtų puslapis"
-=======
 #: src/gs-hardware-support-context-dialog.c:669
 msgid "Touchscreen Not Supported"
 msgstr "Nepalaiko liečiamojo ekrano"
@@ -3099,7 +2669,6 @@
 #: src/gs-license-tile.ui:132
 msgid "_Get Involved"
 msgstr "_Prisidėti"
->>>>>>> 8566498b
 
 #. TRANSLATORS: initial start
 #: src/gs-loading-page.c:62 src/gs-loading-page.c:66
@@ -3198,45 +2767,6 @@
 msgid "Version"
 msgstr "Versija"
 
-<<<<<<< HEAD
-#. add button
-#: src/gs-overview-page.c:320
-msgid "More…"
-msgstr "Daugiau…"
-
-#. TRANSLATORS: this is a heading for audio applications which
-#. * have been featured ('recommended') by the distribution
-#: src/gs-overview-page.c:482
-msgid "Recommended Audio & Video Applications"
-msgstr "Rekomenduojamos garso ir vaizdo programos"
-
-#. TRANSLATORS: this is a heading for games which have been
-#. * featured ('recommended') by the distribution
-#: src/gs-overview-page.c:487
-msgid "Recommended Games"
-msgstr "Rekomenduojami žaidimai"
-
-#. TRANSLATORS: this is a heading for graphics applications
-#. * which have been featured ('recommended') by the distribution
-#: src/gs-overview-page.c:492
-msgid "Recommended Graphics Applications"
-msgstr "Rekomenduojamos grafikos programos"
-
-#. TRANSLATORS: this is a heading for office applications which
-#. * have been featured ('recommended') by the distribution
-#: src/gs-overview-page.c:497
-msgid "Recommended Productivity Applications"
-msgstr "Rekomenduojamos produktyvumo programos"
-
-#. TRANSLATORS: this is the third party repositories info bar.
-#: src/gs-overview-page.c:844 src/gs-repos-dialog.c:836
-msgid "Access additional software from selected third party sources."
-msgstr ""
-"Pasiekti papildomą programinę įrangą iš pažymėtų trečiųjų šalių šaltinių."
-
-#. TRANSLATORS: this is the third party repositories info bar.
-#: src/gs-overview-page.c:848 src/gs-repos-dialog.c:840
-=======
 #. TRANSLATORS: This is the header for package additions during
 #. * a system update
 #: src/gs-os-update-page.c:272
@@ -3272,32 +2802,16 @@
 #. Translators: This is the third party repositories info bar. The %s is replaced with "selected external sources" link.
 #: src/gs-overview-page.c:699
 #, c-format
->>>>>>> 8566498b
 msgid ""
 "Provides access to additional software from %s. Some proprietary software is "
 "included."
 msgstr ""
-<<<<<<< HEAD
-"Dalis šios programinės įrangos turi naudojimo, platinimo bei prieigos prie "
-"pradinio kodo ribojimų."
-
-#. TRANSLATORS: this is the clickable
-#. * link on the third party repositories info bar
-#: src/gs-overview-page.c:853 src/gs-repos-dialog.c:845
-msgid "Find out more…"
-msgstr "Sužinokite daugiau…"
-
-#. TRANSLATORS: button to turn on third party software repositories
-#. TRANSLATORS: button to accept the agreement
-#: src/gs-overview-page.c:861 src/gs-repos-dialog.c:241
-=======
 "Pateikia prieiga prie papildomos programinės įrangos iš %s. Įtraukia "
 "nuosavybinę programinę įrangą."
 
 #. TRANSLATORS: button to turn on third party software repositories
 #. TRANSLATORS: button to accept the agreement
 #: src/gs-overview-page.c:708 src/gs-repos-dialog.c:198
->>>>>>> 8566498b
 msgid "Enable"
 msgstr "Įjungti"
 
@@ -3371,18 +2885,10 @@
 "%s will be uninstalled, and you will have to install it to use it again."
 msgstr "%s bus pašalinta, norint naudotis, reikės vėl įdiegti."
 
-<<<<<<< HEAD
-#. TRANSLATORS: this refers to an app (by name) that is installed
-#: src/gs-popular-tile.c:65 src/gs-summary-tile.c:87
-#, c-format
-msgid "%s (Installed)"
-msgstr "%s (įdiegta)"
-=======
 #. Translators: This is the accessibility label for a screenshot.
 #: src/gs-picture.c:391
 msgid "Picture"
 msgstr "Paveikslėlis"
->>>>>>> 8566498b
 
 #: src/gs-prefs-dialog.ui:5
 msgid "Update Preferences"
@@ -3985,67 +3491,39 @@
 
 #. TRANSLATORS: this is when we try to download a screenshot and
 #. * we get back 404
-<<<<<<< HEAD
-#: src/gs-screenshot-image.c:348
-=======
 #: src/gs-screenshot-image.c:345
->>>>>>> 8566498b
 msgid "Screenshot not found"
 msgstr "Ekrano nuotrauka nerasta"
 
 #. TRANSLATORS: possibly image file corrupt or not an image
-<<<<<<< HEAD
-#: src/gs-screenshot-image.c:365
-=======
 #: src/gs-screenshot-image.c:362
->>>>>>> 8566498b
 msgid "Failed to load image"
 msgstr "Nepavyko įkelti paveikslėlio"
 
 #. TRANSLATORS: this is when we request a screenshot size that
 #. * the generator did not create or the parser did not add
-<<<<<<< HEAD
-#: src/gs-screenshot-image.c:507
-=======
 #: src/gs-screenshot-image.c:504
->>>>>>> 8566498b
 msgid "Screenshot size not found"
 msgstr "Ekrano nuotraukos dydis nerastas"
 
 #. TRANSLATORS: this is when we try create the cache directory
 #. * but we were out of space or permission was denied
-<<<<<<< HEAD
-#: src/gs-screenshot-image.c:588
-=======
 #: src/gs-screenshot-image.c:585
->>>>>>> 8566498b
 msgid "Could not create cache"
 msgstr "Nepavyko sukurti podėlio"
 
 #. TRANSLATORS: this is when we try to download a screenshot
 #. * that was not a valid URL
-<<<<<<< HEAD
-#: src/gs-screenshot-image.c:598
-=======
 #: src/gs-screenshot-image.c:595
->>>>>>> 8566498b
 msgid "Screenshot not valid"
 msgstr "Ekrano nuotrauka netinkama"
 
 #. TRANSLATORS: this is when networking is not available
-<<<<<<< HEAD
-#: src/gs-screenshot-image.c:618
-msgid "Screenshot not available"
-msgstr "Ekrano nuotrauka neprieinama"
-
-#: src/gs-screenshot-image.c:684
-=======
 #: src/gs-screenshot-image.c:615
 msgid "Screenshot not available"
 msgstr "Ekrano nuotrauka neprieinama"
 
 #: src/gs-screenshot-image.c:694
->>>>>>> 8566498b
 msgid "Screenshot"
 msgstr "Ekrano nuotrauka"
 
@@ -4547,10 +4025,6 @@
 msgid "The battery level is too low"
 msgstr "Akumuliatorius per daug išsikrovęs"
 
-<<<<<<< HEAD
-#. TRANSLATORS: this refers to where the app came from
-#: src/gs-shell-search-provider.c:267
-=======
 #: src/gs-shell.ui:7
 msgid "_Software Repositories"
 msgstr "_Programinės įrangos šaltiniai"
@@ -4656,83 +4130,24 @@
 "nustatymus</a>."
 
 #: src/gs-summary-tile.c:74
->>>>>>> 8566498b
 #, c-format
 msgid "%s (Installed)"
 msgstr "%s (įdiegta)"
 
-<<<<<<< HEAD
-#: src/gs-summary-tile.c:92
-=======
 #: src/gs-summary-tile.c:79
->>>>>>> 8566498b
 #, c-format
 msgid "%s (Installing)"
 msgstr "%s (diegiama)"
 
-<<<<<<< HEAD
-#: src/gs-summary-tile.c:97
-=======
 #: src/gs-summary-tile.c:84
->>>>>>> 8566498b
 #, c-format
 msgid "%s (Removing)"
 msgstr "%s (šalinama)"
 
-<<<<<<< HEAD
-#. TRANSLATORS: this is a button in the software repositories
-#. dialog for removing multiple repos
-#: src/gs-third-party-repo-row.c:93
-msgid "_Remove All"
-msgstr "Ša_linti visus"
-
-#. TRANSLATORS: this is where the packager did not write
-#. * a description for the update
-#: src/gs-update-dialog.c:190
-msgid "No update description available."
-msgstr "Nėra prieinamo atnaujinimo aprašo."
-
-=======
->>>>>>> 8566498b
 #. TRANSLATORS: this is the subtitle of the installed updates dialog window.
 #. %s will be replaced by the date when the updates were installed.
 #. The date format is defined by the locale's preferred date representation
 #. ("%x" in strftime.)
-<<<<<<< HEAD
-#: src/gs-update-dialog.c:316
-#, c-format
-msgid "Installed on %s"
-msgstr "Įdiegta %s"
-
-#. TRANSLATORS: this is the title of the installed updates dialog window
-#: src/gs-update-dialog.c:336
-msgid "Installed Updates"
-msgstr "Įdiegti atnaujinimai"
-
-#. TRANSLATORS: This is the header for package additions during
-#. * a system update
-#: src/gs-update-dialog.c:558
-msgid "Additions"
-msgstr "Pridedama"
-
-#. TRANSLATORS: This is the header for package removals during
-#. * a system update
-#: src/gs-update-dialog.c:562
-msgid "Removals"
-msgstr "Šalinama"
-
-#. TRANSLATORS: This is the header for package updates during
-#. * a system update
-#: src/gs-update-dialog.c:566
-msgid "Updates"
-msgstr "Atnaujinimai"
-
-#. TRANSLATORS: This is the header for package downgrades during
-#. * a system update
-#: src/gs-update-dialog.c:570
-msgid "Downgrades"
-msgstr "Grąžinama senesnė versija"
-=======
 #: src/gs-update-dialog.c:122
 #, c-format
 msgid "Installed on %s"
@@ -4742,7 +4157,6 @@
 #: src/gs-update-dialog.c:142
 msgid "Installed Updates"
 msgstr "Įdiegti atnaujinimai"
->>>>>>> 8566498b
 
 #: src/gs-update-dialog.ui:70
 msgid "No updates have been installed on this system."
@@ -4963,86 +4377,42 @@
 "Atsiprašome, atnaujinimo nepavyko įdiegti. Palaukite kito atnaujinimo ir "
 "bandykite vėl. Jei problema išliks, kreipkitės į programinės įrangos tiekėją."
 
-<<<<<<< HEAD
-#. TRANSLATORS: the update panel is doing *something* vague
-#: src/gs-updates-page.c:187
-msgid "Looking for new updates…"
-msgstr "Ieškoma naujų atnaujinimų…"
-
-#. TRANSLATORS: the updates panel is starting up
-#: src/gs-updates-page.c:256
-msgid "Setting up updates…"
-msgstr "Nustatomi atnaujinimai…"
-
-#. TRANSLATORS: the updates panel is starting up
-#: src/gs-updates-page.c:257 src/gs-updates-page.c:264
-msgid "(This could take a while)"
-msgstr "(Tai gali užtrukti)"
-
-#. TRANSLATORS: This is the time when we last checked for updates
-#: src/gs-updates-page.c:371
-=======
 #. TRANSLATORS: This is the time when we last checked for updates
 #: src/gs-updates-page.c:251
->>>>>>> 8566498b
 #, c-format
 msgid "Last checked: %s"
 msgstr "Paskutinį kartą tikrinta: %s"
 
 #. TRANSLATORS:  the first %s is the distro name, e.g. 'Fedora'
 #. * and the second %s is the distro version, e.g. '25'
-<<<<<<< HEAD
-#: src/gs-updates-page.c:535
-=======
 #: src/gs-updates-page.c:576
->>>>>>> 8566498b
 #, c-format
 msgid "%s %s is no longer supported."
 msgstr "%s %s daugiau nebepalaikoma."
 
 #. TRANSLATORS: OS refers to operating system, e.g. Fedora
-<<<<<<< HEAD
-#: src/gs-updates-page.c:540
-=======
 #: src/gs-updates-page.c:581
->>>>>>> 8566498b
 msgid "Your OS is no longer supported."
 msgstr "Jūsų OS daugiau nebepalaikoma."
 
 #. TRANSLATORS: EOL distros do not get important updates
-<<<<<<< HEAD
-#: src/gs-updates-page.c:545
-=======
 #: src/gs-updates-page.c:586
->>>>>>> 8566498b
 msgid "This means that it does not receive security updates."
 msgstr "Tai reiškia, kad daugiau nebegausite saugumo spragų taisymų."
 
 #. TRANSLATORS: upgrade refers to a major update, e.g. Fedora 25 to 26
-<<<<<<< HEAD
-#: src/gs-updates-page.c:549
-=======
 #: src/gs-updates-page.c:590
->>>>>>> 8566498b
 msgid "It is recommended that you upgrade to a more recent version."
 msgstr "Rekomenduojama dabar atsinaujinti į paskutinę versiją."
 
 #. TRANSLATORS: this is to explain that downloading updates may cost money
-<<<<<<< HEAD
-#: src/gs-updates-page.c:807
-=======
 #: src/gs-updates-page.c:874
->>>>>>> 8566498b
 msgid "Charges May Apply"
 msgstr "Tai gali kainuoti"
 
 #. TRANSLATORS: we need network
 #. * to do the updates check
-<<<<<<< HEAD
-#: src/gs-updates-page.c:811
-=======
 #: src/gs-updates-page.c:878
->>>>>>> 8566498b
 msgid ""
 "Checking for updates while using mobile broadband could cause you to incur "
 "charges."
@@ -5051,37 +4421,17 @@
 
 #. TRANSLATORS: this is a link to the
 #. * control-center network panel
-<<<<<<< HEAD
-#: src/gs-updates-page.c:815
-=======
 #: src/gs-updates-page.c:882
->>>>>>> 8566498b
 msgid "Check _Anyway"
 msgstr "_Vistiek tikrinti"
 
 #. TRANSLATORS: can't do updates check
-<<<<<<< HEAD
-#: src/gs-updates-page.c:831
-=======
 #: src/gs-updates-page.c:898
->>>>>>> 8566498b
 msgid "No Network"
 msgstr "Nėra tinklo"
 
 #. TRANSLATORS: we need network
 #. * to do the updates check
-<<<<<<< HEAD
-#: src/gs-updates-page.c:835
-msgid "Internet access is required to check for updates."
-msgstr "Atnaujinimų tikrinimui reikalingas tinklo ryšys."
-
-#. This label indicates that the update check is in progress
-#: src/gs-updates-page.c:1258
-msgid "Checking…"
-msgstr "Tikrinama…"
-
-#: src/gs-updates-page.c:1271
-=======
 #: src/gs-updates-page.c:902
 msgid "Internet access is required to check for updates."
 msgstr "Atnaujinimų tikrinimui reikalingas tinklo ryšys."
@@ -5091,7 +4441,6 @@
 msgstr "Tikrinama…"
 
 #: src/gs-updates-page.c:1313
->>>>>>> 8566498b
 msgid "Check for updates"
 msgstr "Tikrinti, ar yra atnaujinimų"
 
@@ -5277,25 +4626,12 @@
 msgstr "EOS atnaujinimo tarnybai nepavyko gauti ir pritaikyti atnaujinimo."
 
 #. TRANSLATORS: status text when downloading
-<<<<<<< HEAD
-#: plugins/external-appstream/gs-plugin-external-appstream.c:236
-msgid "Downloading extra metadata files…"
-msgstr "Atsisiunčiami papildomi metaduomenų failai…"
-
-#. TRANSLATORS: status text when downloading
-#: plugins/fedora-pkgdb-collections/gs-plugin-fedora-pkgdb-collections.c:194
-=======
 #: plugins/fedora-pkgdb-collections/gs-plugin-fedora-pkgdb-collections.c:195
->>>>>>> 8566498b
 msgid "Downloading upgrade information…"
 msgstr "Atsisiunčiami atnaujinimo informacija…"
 
 #. TRANSLATORS: this is a title for Fedora distro upgrades
-<<<<<<< HEAD
-#: plugins/fedora-pkgdb-collections/gs-plugin-fedora-pkgdb-collections.c:284
-=======
 #: plugins/fedora-pkgdb-collections/gs-plugin-fedora-pkgdb-collections.c:314
->>>>>>> 8566498b
 msgid ""
 "Upgrade for the latest features, performance and stability improvements."
 msgstr "Atnaujinkite ir gaukite naujausias savybes bei patobulinimus."
@@ -5309,27 +4645,16 @@
 msgstr "Flatpak yra karkasas, skirtas darbalaukio programoms Linux sistemose"
 
 #. TRANSLATORS: status text when downloading new metadata
-<<<<<<< HEAD
-#: plugins/flatpak/gs-flatpak.c:1046
-=======
 #: plugins/flatpak/gs-flatpak.c:1132
->>>>>>> 8566498b
 #, c-format
 msgid "Getting flatpak metadata for %s…"
 msgstr "Gaunami %s flatpak metaduomenys…"
 
-<<<<<<< HEAD
-#: plugins/flatpak/gs-flatpak.c:2979
-=======
 #: plugins/flatpak/gs-flatpak.c:3105
->>>>>>> 8566498b
 #, c-format
 msgid "Failed to refine addon ‘%s’: %s"
 msgstr "Nepavyko patikslinti priedo „%s“: %s"
 
-<<<<<<< HEAD
-#: plugins/flatpak/gs-plugin-flatpak.c:804
-=======
 #: plugins/flatpak/gs-flatpak-utils.c:89
 msgid "User Installation"
 msgstr "Naudotojo diegimas"
@@ -5339,16 +4664,11 @@
 msgstr "Sistemos diegimas"
 
 #: plugins/flatpak/gs-plugin-flatpak.c:821
->>>>>>> 8566498b
 #, c-format
 msgid "Failed to add to install for addon ‘%s’: %s"
 msgstr "Nepavyko pridėti prie diegimo priedo „%s“: %s"
 
-<<<<<<< HEAD
-#: plugins/flatpak/gs-plugin-flatpak.c:818
-=======
 #: plugins/flatpak/gs-plugin-flatpak.c:835
->>>>>>> 8566498b
 #, c-format
 msgid "Failed to add to uninstall for addon ‘%s’: %s"
 msgstr "Nepavyko pridėti prie šalinimo priedo „%s“: %s"
@@ -5463,20 +4783,12 @@
 msgstr "%s klaviatūros atnaujinimas"
 
 #. TRANSLATORS: status text when downloading
-<<<<<<< HEAD
-#: plugins/fwupd/gs-plugin-fwupd.c:715
-=======
 #: plugins/fwupd/gs-plugin-fwupd.c:716
->>>>>>> 8566498b
 msgid "Downloading firmware update signature…"
 msgstr "Atsisiunčiamas aparatinės programinės įrangos atnaujinimo parašas…"
 
 #. TRANSLATORS: status text when downloading
-<<<<<<< HEAD
-#: plugins/fwupd/gs-plugin-fwupd.c:757
-=======
 #: plugins/fwupd/gs-plugin-fwupd.c:758
->>>>>>> 8566498b
 msgid "Downloading firmware update metadata…"
 msgstr "Atsisiunčiami aparatinės programinės įrangos atnaujinimo metaduomenys…"
 
@@ -5492,25 +4804,9 @@
 msgid "Provides support for firmware upgrades"
 msgstr "Pateikia palaikymą, skirtą programinės aparatinės įrangos naujinimams"
 
-<<<<<<< HEAD
-#: plugins/odrs/gs-plugin-odrs.c:159
-msgctxt "Distribution name"
-msgid "Unknown"
-msgstr "Nežinomas"
-
-#. TRANSLATORS: status text when downloading
-#: plugins/odrs/gs-plugin-odrs.c:309
-msgid "Downloading application ratings…"
-msgstr "Atsisiunčiami programų reitingai…"
-
-#: plugins/odrs/org.gnome.Software.Plugin.Odrs.metainfo.xml.in:6
-msgid "Open Desktop Ratings Support"
-msgstr "Atvirojo darbalaukio įvertinimų palaikymas (ODRS)"
-=======
 #: plugins/packagekit/gs-plugin-packagekit.c:301
 msgid "Packages"
 msgstr "Paketai"
->>>>>>> 8566498b
 
 #: plugins/rpm-ostree/gs-plugin-rpm-ostree.c:2151
 msgid "Operating System (OSTree)"
