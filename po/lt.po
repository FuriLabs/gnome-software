--- conflicted
+++ resolved
@@ -9,13 +9,8 @@
 "Project-Id-Version: gnome-software master\n"
 "Report-Msgid-Bugs-To: https://bugzilla.gnome.org/enter_bug.cgi?product=gnome-"
 "software&keywords=I18N+L10N&component=General\n"
-<<<<<<< HEAD
-"POT-Creation-Date: 2017-10-05 12:19+0000\n"
-"PO-Revision-Date: 2017-10-08 22:38+0300\n"
-=======
 "POT-Creation-Date: 2017-12-14 10:17+0000\n"
 "PO-Revision-Date: 2017-12-30 20:43+0200\n"
->>>>>>> 35e6ebde
 "Last-Translator: Aurimas Černius <aurisc4@gmail.com>\n"
 "Language-Team: Lietuvių <gnome-lt@lists.akl.lt>\n"
 "Language: lt\n"
@@ -74,11 +69,7 @@
 msgid "The update details"
 msgstr "Atnaujinimo detalės"
 
-<<<<<<< HEAD
-#: data/appdata/org.gnome.Software.appdata.xml.in:900
-=======
 #: data/appdata/org.gnome.Software.appdata.xml.in:940
->>>>>>> 35e6ebde
 msgid "The GNOME Project"
 msgstr "GNOME projektas"
 
@@ -373,11 +364,7 @@
 #. button in the info bar
 #. TRANSLATORS: this is a link to the
 #. * control-center network panel
-<<<<<<< HEAD
-#: src/gnome-software.ui:372 src/gs-updates-page.c:1391
-=======
 #: src/gnome-software.ui:372 src/gs-updates-page.c:1416
->>>>>>> 35e6ebde
 msgid "Network Settings"
 msgstr "Tinklo nustatymai"
 
@@ -1909,11 +1896,7 @@
 
 #. TRANSLATORS: this is when we know about an application or
 #. * addon, but it can't be listed for some reason
-<<<<<<< HEAD
-#: src/gs-extras-page.c:388 lib/gs-plugin-loader.c:1417
-=======
 #: src/gs-extras-page.c:388 lib/gs-plugin-loader.c:1436
->>>>>>> 35e6ebde
 #, c-format
 msgid "No addon codecs are available for the %s format."
 msgstr "Nėra papildomų kodekų %s formatui."
@@ -2272,11 +2255,7 @@
 msgid "%s will be removed, and you will have to install it to use it again."
 msgstr "%s bus pašalinta, norint naudotis, reikės vėl įdiegti."
 
-<<<<<<< HEAD
-#: lib/gs-plugin-loader.c:1420
-=======
 #: lib/gs-plugin-loader.c:1439
->>>>>>> 35e6ebde
 #, c-format
 msgid ""
 "Information about %s, as well as options for how to get a codec that can "
@@ -2584,22 +2563,14 @@
 #. TRANSLATORS: this is part of the in-app notification,
 #. * where the %s is a multi-word localised app name
 #. * e.g. 'Getting things GNOME!"
-<<<<<<< HEAD
-#: src/gs-shell.c:806 src/gs-shell.c:811 src/gs-shell.c:826 src/gs-shell.c:830
-=======
 #: src/gs-shell.c:833 src/gs-shell.c:838 src/gs-shell.c:853 src/gs-shell.c:857
->>>>>>> 35e6ebde
 #, c-format
 msgid "“%s”"
 msgstr "„%s“"
 
 #. TRANSLATORS: failure text for the in-app notification,
 #. * where the %s is the source (e.g. "alt.fedoraproject.org")
-<<<<<<< HEAD
-#: src/gs-shell.c:858
-=======
 #: src/gs-shell.c:885
->>>>>>> 35e6ebde
 #, c-format
 msgid "Unable to download firmware updates from %s"
 msgstr ""
@@ -2607,30 +2578,18 @@
 
 #. TRANSLATORS: failure text for the in-app notification,
 #. * where the %s is the source (e.g. "alt.fedoraproject.org")
-<<<<<<< HEAD
-#: src/gs-shell.c:864
-=======
 #: src/gs-shell.c:891
->>>>>>> 35e6ebde
 #, c-format
 msgid "Unable to download updates from %s"
 msgstr "Nepavyksta parsisiųsti atnaujinimų iš %s"
 
 #. TRANSLATORS: failure text for the in-app notification
-<<<<<<< HEAD
-#: src/gs-shell.c:871
-=======
 #: src/gs-shell.c:898
->>>>>>> 35e6ebde
 msgid "Unable to download updates"
 msgstr "Nepavyksta parsisiųsti atnaujinimų"
 
 #. TRANSLATORS: failure text for the in-app notification
-<<<<<<< HEAD
-#: src/gs-shell.c:876
-=======
 #: src/gs-shell.c:903
->>>>>>> 35e6ebde
 msgid ""
 "Unable to download updates: internet access was required but wasn’t available"
 msgstr ""
@@ -2639,48 +2598,28 @@
 
 #. TRANSLATORS: failure text for the in-app notification,
 #. * where the %s is the source (e.g. "alt.fedoraproject.org")
-<<<<<<< HEAD
-#: src/gs-shell.c:885
-=======
 #: src/gs-shell.c:912
->>>>>>> 35e6ebde
 #, c-format
 msgid "Unable to download updates from %s: not enough disk space"
 msgstr "Nepavyksta parsisiųsti atnaujinimų iš %s: nepakanka disko vietos"
 
 #. TRANSLATORS: failure text for the in-app notification
-<<<<<<< HEAD
-#: src/gs-shell.c:890
-=======
 #: src/gs-shell.c:917
->>>>>>> 35e6ebde
 msgid "Unable to download updates: not enough disk space"
 msgstr "Nepavyksta parsisiųsti atnaujinimų: nepakanka disko vietos"
 
 #. TRANSLATORS: failure text for the in-app notification
-<<<<<<< HEAD
-#: src/gs-shell.c:898
-=======
 #: src/gs-shell.c:925
->>>>>>> 35e6ebde
 msgid "Unable to download updates: authentication was required"
 msgstr "Nepavyksta parsisiųsti atnaujinimų: reikia patvirtinti tapatybę"
 
 #. TRANSLATORS: failure text for the in-app notification
-<<<<<<< HEAD
-#: src/gs-shell.c:903
-=======
 #: src/gs-shell.c:930
->>>>>>> 35e6ebde
 msgid "Unable to download updates: authentication was invalid"
 msgstr "Nepavyksta parsisiųsti atnaujinimų: nepavyko patvirtinti tapatybės"
 
 #. TRANSLATORS: failure text for the in-app notification
-<<<<<<< HEAD
-#: src/gs-shell.c:908
-=======
 #: src/gs-shell.c:935
->>>>>>> 35e6ebde
 msgid ""
 "Unable to download updates: you do not have permission to install software"
 msgstr ""
@@ -2688,33 +2627,21 @@
 "įrangą"
 
 #. TRANSLATORS: failure text for the in-app notification
-<<<<<<< HEAD
-#: src/gs-shell.c:915
-=======
 #: src/gs-shell.c:942
->>>>>>> 35e6ebde
 msgid "Unable to get list of updates"
 msgstr "Nepavyko gauti atnaujinimų sąrašo"
 
 #. TRANSLATORS: failure text for the in-app notification,
 #. * where the first %s is the application name (e.g. "GIMP") and
 #. * the second %s is the origin, e.g. "Fedora Project [fedoraproject.org]"
-<<<<<<< HEAD
-#: src/gs-shell.c:961
-=======
 #: src/gs-shell.c:988
->>>>>>> 35e6ebde
 #, c-format
 msgid "Unable to install %s as download failed from %s"
 msgstr "Nepavyko įdiegti %s, nes parsiuntimas iš %s nepavyko"
 
 #. TRANSLATORS: failure text for the in-app notification,
 #. * where the %s is the application name (e.g. "GIMP")
-<<<<<<< HEAD
-#: src/gs-shell.c:967
-=======
 #: src/gs-shell.c:994
->>>>>>> 35e6ebde
 #, c-format
 msgid "Unable to install %s as download failed"
 msgstr "Nepavyko įdiegti %s, nes parsiuntimas nepavyko"
@@ -2723,83 +2650,51 @@
 #. * where the first %s is the application name (e.g. "GIMP")
 #. * and the second %s is the name of the runtime, e.g.
 #. * "GNOME SDK [flatpak.gnome.org]"
-<<<<<<< HEAD
-#: src/gs-shell.c:979
-=======
 #: src/gs-shell.c:1006
->>>>>>> 35e6ebde
 #, c-format
 msgid "Unable to install %s as runtime %s not available"
 msgstr "Nepavyko įdiegti %s nes vykdymo aplinka %s nėra prieinama"
 
 #. TRANSLATORS: failure text for the in-app notification,
 #. * where the %s is the application name (e.g. "GIMP")
-<<<<<<< HEAD
-#: src/gs-shell.c:985
-=======
 #: src/gs-shell.c:1012
->>>>>>> 35e6ebde
 #, c-format
 msgid "Unable to install %s as not supported"
 msgstr "Nepavyko įdiegti %s nes nepalaikoma"
 
 #. TRANSLATORS: failure text for the in-app notification
-<<<<<<< HEAD
-#: src/gs-shell.c:992
-=======
 #: src/gs-shell.c:1019
->>>>>>> 35e6ebde
 msgid "Unable to install: internet access was required but wasn’t available"
 msgstr "Nepavyko įdiegti: buvo būtina interneto prieiga, bet jos nebuvo"
 
 #. TRANSLATORS: failure text for the in-app notification
-<<<<<<< HEAD
-#: src/gs-shell.c:998
-=======
 #: src/gs-shell.c:1025
->>>>>>> 35e6ebde
 msgid "Unable to install: the application has an invalid format"
 msgstr "Nepavyko įdiegti: programa yra netinkamo formato"
 
 #. TRANSLATORS: failure text for the in-app notification,
 #. * where the %s is the application name (e.g. "GIMP")
-<<<<<<< HEAD
-#: src/gs-shell.c:1003
-=======
 #: src/gs-shell.c:1030
->>>>>>> 35e6ebde
 #, c-format
 msgid "Unable to install %s: not enough disk space"
 msgstr "Nepavyko įdiegti %s: nepakanka disko vietos"
 
 #. TRANSLATORS: failure text for the in-app notification
-<<<<<<< HEAD
-#: src/gs-shell.c:1011
-=======
 #: src/gs-shell.c:1038
->>>>>>> 35e6ebde
 #, c-format
 msgid "Unable to install %s: authentication was required"
 msgstr "Nepavyko įdiegti %s: būtina patikrinti tapatybę"
 
 #. TRANSLATORS: failure text for the in-app notification,
 #. * where the %s is the application name (e.g. "GIMP")
-<<<<<<< HEAD
-#: src/gs-shell.c:1018
-=======
 #: src/gs-shell.c:1045
->>>>>>> 35e6ebde
 #, c-format
 msgid "Unable to install %s: authentication was invalid"
 msgstr "Nepavyko įdiegti %s: nepavyko patvirtinti tapatybės"
 
 #. TRANSLATORS: failure text for the in-app notification,
 #. * where the %s is the application name (e.g. "GIMP")
-<<<<<<< HEAD
-#: src/gs-shell.c:1025
-=======
 #: src/gs-shell.c:1052
->>>>>>> 35e6ebde
 #, c-format
 msgid "Unable to install %s: you do not have permission to install software"
 msgstr "Nepavyko įdiegti %s: neturite leidimo diegti programinę įrangą"
@@ -2807,54 +2702,34 @@
 #. TRANSLATORS: failure text for the in-app notification,
 #. * the %s is the name of the authentication service,
 #. * e.g. "Ubuntu One"
-<<<<<<< HEAD
-#: src/gs-shell.c:1038
-=======
 #: src/gs-shell.c:1065
->>>>>>> 35e6ebde
 #, c-format
 msgid "Your %s account has been suspended."
 msgstr "Jūsų %s paskyros galiojimas sustabdytas."
 
 #. TRANSLATORS: failure text for the in-app notification
-<<<<<<< HEAD
-#: src/gs-shell.c:1042
-=======
 #: src/gs-shell.c:1069
->>>>>>> 35e6ebde
 msgid "It is not possible to install software until this has been resolved."
 msgstr "Neįmanoma diegti programinės įrangos iki tai bus išspręsta."
 
 #. TRANSLATORS: failure text for the in-app notification,
 #. * where the %s is the clickable link (e.g.
 #. * "http://example.com/what-did-i-do-wrong/")
-<<<<<<< HEAD
-#: src/gs-shell.c:1053
-=======
 #: src/gs-shell.c:1080
->>>>>>> 35e6ebde
 #, c-format
 msgid "For more information, visit %s."
 msgstr "Daugiau informacijos rasite apsilankę %s."
 
 #. TRANSLATORS: failure text for the in-app notification,
 #. * where the %s is the application name (e.g. "Dell XPS 13")
-<<<<<<< HEAD
-#: src/gs-shell.c:1062
-=======
 #: src/gs-shell.c:1089
->>>>>>> 35e6ebde
 #, c-format
 msgid "Unable to install %s: AC power is required"
 msgstr "Nepavyko įdiegti %s: būtinas kintamosios srovės šaltinis"
 
 #. TRANSLATORS: failure text for the in-app notification,
 #. * where the %s is the application name (e.g. "GIMP")
-<<<<<<< HEAD
-#: src/gs-shell.c:1071
-=======
 #: src/gs-shell.c:1098
->>>>>>> 35e6ebde
 #, c-format
 msgid "Unable to install %s"
 msgstr "Nepavyko įdiegti %s"
@@ -2863,98 +2738,62 @@
 #. * where the first %s is the app name (e.g. "GIMP") and
 #. * the second %s is the origin, e.g. "Fedora" or
 #. * "Fedora Project [fedoraproject.org]"
-<<<<<<< HEAD
-#: src/gs-shell.c:1117
-=======
 #: src/gs-shell.c:1144
->>>>>>> 35e6ebde
 #, c-format
 msgid "Unable to update %s from %s"
 msgstr "Nepavyko atnaujinti %s iš %s "
 
 #. TRANSLATORS: failure text for the in-app notification,
 #. * where the %s is the application name (e.g. "GIMP")
-<<<<<<< HEAD
-#: src/gs-shell.c:1123
-=======
 #: src/gs-shell.c:1150
->>>>>>> 35e6ebde
 #, c-format
 msgid "Unable to update %s as download failed"
 msgstr "Nepavyko atnaujinti %s, nes nepavyko parsisiųsti"
 
 #. TRANSLATORS: failure text for the in-app notification
-<<<<<<< HEAD
-#: src/gs-shell.c:1129
-=======
 #: src/gs-shell.c:1156
->>>>>>> 35e6ebde
 msgid "Unable to update: internet access was required but wasn’t available"
 msgstr ""
 "Nepavyko atnaujinti: buvo reikalinga interneto prieiga, bet nebuvo prieinama"
 
 #. TRANSLATORS: failure text for the in-app notification,
 #. * where the %s is the application name (e.g. "GIMP")
-<<<<<<< HEAD
-#: src/gs-shell.c:1137
-=======
 #: src/gs-shell.c:1164
->>>>>>> 35e6ebde
 #, c-format
 msgid "Unable to update %s: not enough disk space"
 msgstr "Nepavyko atnaujinti %s: nepakanka disko vietos"
 
 #. TRANSLATORS: failure text for the in-app notification,
 #. * where the %s is the application name (e.g. "GIMP")
-<<<<<<< HEAD
-#: src/gs-shell.c:1146
-=======
 #: src/gs-shell.c:1173
->>>>>>> 35e6ebde
 #, c-format
 msgid "Unable to update %s: authentication was required"
 msgstr "Nepavyko atnaujinti %s: būtina patvirtinti tapatybę"
 
 #. TRANSLATORS: failure text for the in-app notification,
 #. * where the %s is the application name (e.g. "GIMP")
-<<<<<<< HEAD
-#: src/gs-shell.c:1153
-=======
 #: src/gs-shell.c:1180
->>>>>>> 35e6ebde
 #, c-format
 msgid "Unable to update %s: authentication was invalid"
 msgstr "Nepavyko atnaujinti %s: nepavyko patvirtinti tapatybės"
 
 #. TRANSLATORS: failure text for the in-app notification,
 #. * where the %s is the application name (e.g. "GIMP")
-<<<<<<< HEAD
-#: src/gs-shell.c:1160
-=======
 #: src/gs-shell.c:1187
->>>>>>> 35e6ebde
 #, c-format
 msgid "Unable to update %s: you do not have permission to update software"
 msgstr "Nepavyko atnaujinti %s: neturite leidimo atnaujinti programinę įrangą"
 
 #. TRANSLATORS: failure text for the in-app notification,
 #. * where the %s is the application name (e.g. "Dell XPS 13")
-<<<<<<< HEAD
-#: src/gs-shell.c:1168
-=======
 #: src/gs-shell.c:1195
->>>>>>> 35e6ebde
 #, c-format
 msgid "Unable to update %s: AC power is required"
 msgstr "Nepavyko atnaujinti %s: būtinas kintamosios srovės šaltinis"
 
 #. TRANSLATORS: failure text for the in-app notification,
 #. * where the %s is the application name (e.g. "GIMP")
-<<<<<<< HEAD
-#: src/gs-shell.c:1177
-=======
 #: src/gs-shell.c:1204
->>>>>>> 35e6ebde
 #, c-format
 msgid "Unable to update %s"
 msgstr "Nepavyko atnaujinti %s"
@@ -2962,32 +2801,20 @@
 #. TRANSLATORS: failure text for the in-app notification,
 #. * where the first %s is the distro name (e.g. "Fedora 25") and
 #. * the second %s is the origin, e.g. "Fedora Project [fedoraproject.org]"
-<<<<<<< HEAD
-#: src/gs-shell.c:1222
-=======
 #: src/gs-shell.c:1249
->>>>>>> 35e6ebde
 #, c-format
 msgid "Unable to upgrade to %s from %s"
 msgstr "Nepavyko iš esmės atnaujinti %s iš %s"
 
 #. TRANSLATORS: failure text for the in-app notification,
 #. * where the %s is the app name (e.g. "GIMP")
-<<<<<<< HEAD
-#: src/gs-shell.c:1227
-=======
 #: src/gs-shell.c:1254
->>>>>>> 35e6ebde
 #, c-format
 msgid "Unable to upgrade to %s as download failed"
 msgstr "Nepavyko iš esmės atnaujinti %s, nes nepavyko parsisiųsti"
 
 #. TRANSLATORS: failure text for the in-app notification
-<<<<<<< HEAD
-#: src/gs-shell.c:1234
-=======
 #: src/gs-shell.c:1261
->>>>>>> 35e6ebde
 msgid "Unable to upgrade: internet access was required but wasn’t available"
 msgstr ""
 "Nepavyko iš esmės atnaujinti: buvo reikalinga interneto prieiga, bet nebuvo "
@@ -2995,121 +2822,77 @@
 
 #. TRANSLATORS: failure text for the in-app notification,
 #. * where the %s is the distro name (e.g. "Fedora 25")
-<<<<<<< HEAD
-#: src/gs-shell.c:1242
-=======
 #: src/gs-shell.c:1269
->>>>>>> 35e6ebde
 #, c-format
 msgid "Unable to upgrade to %s: not enough disk space"
 msgstr "Nepavyko iš esmės atnaujinti į %s: nepakanka disko vietos"
 
 #. TRANSLATORS: failure text for the in-app notification,
 #. * where the %s is the distro name (e.g. "Fedora 25")
-<<<<<<< HEAD
-#: src/gs-shell.c:1251
-=======
 #: src/gs-shell.c:1278
->>>>>>> 35e6ebde
 #, c-format
 msgid "Unable to upgrade to %s: authentication was required"
 msgstr "Nepavyko iš esmės atnaujinti į %s: būtina patvirtinti tapatybę"
 
 #. TRANSLATORS: failure text for the in-app notification,
 #. * where the %s is the distro name (e.g. "Fedora 25")
-<<<<<<< HEAD
-#: src/gs-shell.c:1258
-=======
 #: src/gs-shell.c:1285
->>>>>>> 35e6ebde
 #, c-format
 msgid "Unable to upgrade to %s: authentication was invalid"
 msgstr "Nepavyko iš esmės atnaujinti į %s: nepavyko patvirtinti tapatybės"
 
 #. TRANSLATORS: failure text for the in-app notification,
 #. * where the %s is the distro name (e.g. "Fedora 25")
-<<<<<<< HEAD
-#: src/gs-shell.c:1265
-=======
 #: src/gs-shell.c:1292
->>>>>>> 35e6ebde
 #, c-format
 msgid "Unable to upgrade to %s: you do not have permission to upgrade"
 msgstr "Nepavyko iš esmės atnaujinti į %s: neturite leidimo atnaujinti"
 
 #. TRANSLATORS: failure text for the in-app notification,
 #. * where the %s is the distro name (e.g. "Fedora 25")
-<<<<<<< HEAD
-#: src/gs-shell.c:1272
-=======
 #: src/gs-shell.c:1299
->>>>>>> 35e6ebde
 #, c-format
 msgid "Unable to upgrade to %s: AC power is required"
 msgstr "Nepavyko iš esmės atnaujinti į %s: būtinas kintamosios srovės šaltinis"
 
 #. TRANSLATORS: failure text for the in-app notification,
 #. * where the %s is the distro name (e.g. "Fedora 25")
-<<<<<<< HEAD
-#: src/gs-shell.c:1281
-=======
 #: src/gs-shell.c:1308
->>>>>>> 35e6ebde
 #, c-format
 msgid "Unable to upgrade to %s"
 msgstr "Nepavyko iš esmės atnaujinti į %s"
 
 #. TRANSLATORS: failure text for the in-app notification,
 #. * where the %s is the application name (e.g. "GIMP")
-<<<<<<< HEAD
-#: src/gs-shell.c:1323
-=======
 #: src/gs-shell.c:1350
->>>>>>> 35e6ebde
 #, c-format
 msgid "Unable to remove %s: authentication was required"
 msgstr "Nepavyko pašalinti %s: būtina patvirtinti tapatybę"
 
 #. TRANSLATORS: failure text for the in-app notification,
 #. * where the %s is the application name (e.g. "GIMP")
-<<<<<<< HEAD
-#: src/gs-shell.c:1329
-=======
 #: src/gs-shell.c:1356
->>>>>>> 35e6ebde
 #, c-format
 msgid "Unable to remove %s: authentication was invalid"
 msgstr "Nepavyko pašalinti %s: nepavyko patvirtinti tapatybės"
 
 #. TRANSLATORS: failure text for the in-app notification,
 #. * where the %s is the application name (e.g. "GIMP")
-<<<<<<< HEAD
-#: src/gs-shell.c:1335
-=======
 #: src/gs-shell.c:1362
->>>>>>> 35e6ebde
 #, c-format
 msgid "Unable to remove %s: you do not have permission to remove software"
 msgstr "Nepavyko pašalinti %s: neturite leidimo pašalinti programinę įrangą"
 
 #. TRANSLATORS: failure text for the in-app notification,
 #. * where the %s is the application name (e.g. "GIMP")
-<<<<<<< HEAD
-#: src/gs-shell.c:1342
-=======
 #: src/gs-shell.c:1369
->>>>>>> 35e6ebde
 #, c-format
 msgid "Unable to remove %s: AC power is required"
 msgstr "Nepavyko pašalinti %s: būtinas kintamosios srovės šaltinis"
 
 #. TRANSLATORS: failure text for the in-app notification,
 #. * where the %s is the application name (e.g. "GIMP")
-<<<<<<< HEAD
-#: src/gs-shell.c:1351
-=======
 #: src/gs-shell.c:1378
->>>>>>> 35e6ebde
 #, c-format
 msgid "Unable to remove %s"
 msgstr "Nepavyko pašalinti %s"
@@ -3118,80 +2901,48 @@
 #. * where the first %s is the application name (e.g. "GIMP")
 #. * and the second %s is the name of the runtime, e.g.
 #. * "GNOME SDK [flatpak.gnome.org]"
-<<<<<<< HEAD
-#: src/gs-shell.c:1397
-=======
 #: src/gs-shell.c:1424
->>>>>>> 35e6ebde
 #, c-format
 msgid "Unable to launch %s: %s is not installed"
 msgstr "Nepavyko paleisti %s: %s neįdiegta"
 
 #. TRANSLATORS: failure text for the in-app notification
-<<<<<<< HEAD
-#: src/gs-shell.c:1404 src/gs-shell.c:1452 src/gs-shell.c:1500
-=======
 #: src/gs-shell.c:1431 src/gs-shell.c:1479 src/gs-shell.c:1527
->>>>>>> 35e6ebde
 msgid "Not enough disk space — free up some space and try again"
 msgstr "Nepakanka disko vietos – atlaisvinkite vietos ir bandykite vėl."
 
 #. TRANSLATORS: we failed to get a proper error code
-<<<<<<< HEAD
-#: src/gs-shell.c:1412 src/gs-shell.c:1460 src/gs-shell.c:1527
-=======
 #: src/gs-shell.c:1439 src/gs-shell.c:1487 src/gs-shell.c:1554
->>>>>>> 35e6ebde
 msgid "Sorry, something went wrong"
 msgstr "Atleiskite, atsitiko kažkas negero"
 
 #. TRANSLATORS: failure text for the in-app notification
-<<<<<<< HEAD
-#: src/gs-shell.c:1447
-=======
 #: src/gs-shell.c:1474
->>>>>>> 35e6ebde
 msgid "Failed to install file: authentication failed"
 msgstr "Nepavyko įdiegti failo: nepavyko patvirtinti tapatybės"
 
 #. TRANSLATORS: failure text for the in-app notification,
 #. * the %s is the origin, e.g. "Fedora" or
 #. * "Fedora Project [fedoraproject.org]"
-<<<<<<< HEAD
-#: src/gs-shell.c:1494
-=======
 #: src/gs-shell.c:1521
->>>>>>> 35e6ebde
 #, c-format
 msgid "Unable to contact %s"
 msgstr "Nepavyko susisiekti su %s"
 
 #. TRANSLATORS: failure text for the in-app notification,
 #. * where the %s is the application name (e.g. "GIMP")
-<<<<<<< HEAD
-#: src/gs-shell.c:1509
-=======
 #: src/gs-shell.c:1536
->>>>>>> 35e6ebde
 #, c-format
 msgid "%s needs to be restarted to use new plugins."
 msgstr "Reikia perleisti %s norint naudoti naujus įskiepius"
 
 #. TRANSLATORS: failure text for the in-app notification
-<<<<<<< HEAD
-#: src/gs-shell.c:1514
-=======
 #: src/gs-shell.c:1541
->>>>>>> 35e6ebde
 msgid "This application needs to be restarted to use new plugins."
 msgstr "Šią programą reikia paleisti iš naujo norint naudoti naujus įskiepius."
 
 #. TRANSLATORS: need to be connected to the AC power
-<<<<<<< HEAD
-#: src/gs-shell.c:1521
-=======
 #: src/gs-shell.c:1548
->>>>>>> 35e6ebde
 msgid "AC power is required"
 msgstr "Būtinas kintamosios srovės šaltinis"
 
@@ -3702,21 +3453,13 @@
 msgstr "Rekomenduojama dabar atsinaujinti į paskutinę versiją."
 
 #. TRANSLATORS: this is to explain that downloading updates may cost money
-<<<<<<< HEAD
-#: src/gs-updates-page.c:1359
-=======
 #: src/gs-updates-page.c:1384
->>>>>>> 35e6ebde
 msgid "Charges may apply"
 msgstr "Tai gali kainuoti"
 
 #. TRANSLATORS: we need network
 #. * to do the updates check
-<<<<<<< HEAD
-#: src/gs-updates-page.c:1363
-=======
 #: src/gs-updates-page.c:1388
->>>>>>> 35e6ebde
 msgid ""
 "Checking for updates while using mobile broadband could cause you to incur "
 "charges."
@@ -3725,36 +3468,17 @@
 
 #. TRANSLATORS: this is a link to the
 #. * control-center network panel
-<<<<<<< HEAD
-#: src/gs-updates-page.c:1367
-=======
 #: src/gs-updates-page.c:1392
->>>>>>> 35e6ebde
 msgid "Check Anyway"
 msgstr "Vistiek tikrinti"
 
 #. TRANSLATORS: can't do updates check
-<<<<<<< HEAD
-#: src/gs-updates-page.c:1383
-=======
 #: src/gs-updates-page.c:1408
->>>>>>> 35e6ebde
 msgid "No Network"
 msgstr "Nėra tinklo"
 
 #. TRANSLATORS: we need network
 #. * to do the updates check
-<<<<<<< HEAD
-#: src/gs-updates-page.c:1387
-msgid "Internet access is required to check for updates."
-msgstr "Atnaujinimų tikrinimui reikalingas tinklo ryšys."
-
-#: src/gs-updates-page.c:1792
-msgid "Restart & _Install"
-msgstr "Perleisti ir į_diegti"
-
-#: src/gs-updates-page.c:1810
-=======
 #: src/gs-updates-page.c:1412
 msgid "Internet access is required to check for updates."
 msgstr "Atnaujinimų tikrinimui reikalingas tinklo ryšys."
@@ -3764,7 +3488,6 @@
 msgstr "Perleisti ir į_diegti"
 
 #: src/gs-updates-page.c:1835
->>>>>>> 35e6ebde
 msgid "Check for updates"
 msgstr "Tikrinti, ar yra atnaujinimų"
 
@@ -4348,38 +4071,22 @@
 msgstr "Gaunami %s flatpak metaduomenys…"
 
 #. TRANSLATORS: status text when downloading the RuntimeRepo
-<<<<<<< HEAD
-#: plugins/flatpak/gs-flatpak.c:2617
-=======
 #: plugins/flatpak/gs-flatpak.c:2636
->>>>>>> 35e6ebde
 msgid "Getting runtime source…"
 msgstr "Gaunamas vykdymo aplinkos šaltinis…"
 
 #. TRANSLATORS: status text when downloading
-<<<<<<< HEAD
-#: plugins/fwupd/gs-plugin-fwupd.c:801
-=======
 #: plugins/fwupd/gs-plugin-fwupd.c:843 plugins/fwupd/gs-plugin-fwupd.c:942
->>>>>>> 35e6ebde
 msgid "Downloading firmware update signature…"
 msgstr "Parsiunčiamas aparatinės programinės įrangos atnaujinimo parašas…"
 
 #. TRANSLATORS: status text when downloading
-<<<<<<< HEAD
-#: plugins/fwupd/gs-plugin-fwupd.c:847
-=======
 #: plugins/fwupd/gs-plugin-fwupd.c:884 plugins/fwupd/gs-plugin-fwupd.c:988
->>>>>>> 35e6ebde
 msgid "Downloading firmware update metadata…"
 msgstr "Parsiunčiami aparatinės programinės įrangos atnaujinimo metaduomenys…"
 
 #. TRANSLATORS: status text when downloading
-<<<<<<< HEAD
-#: plugins/fwupd/gs-plugin-fwupd.c:941
-=======
 #: plugins/fwupd/gs-plugin-fwupd.c:1079
->>>>>>> 35e6ebde
 msgid "Downloading firmware update…"
 msgstr "Parsiunčiamas aparatinės programinės įrangos atnaujinimas…"
 
