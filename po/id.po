--- conflicted
+++ resolved
@@ -9,13 +9,8 @@
 msgstr ""
 "Project-Id-Version: gnome-software master\n"
 "Report-Msgid-Bugs-To: https://gitlab.gnome.org/GNOME/gnome-software/issues\n"
-<<<<<<< HEAD
-"POT-Creation-Date: 2021-03-31 17:16+0000\n"
-"PO-Revision-Date: 2021-04-01 19:06+0700\n"
-=======
 "POT-Creation-Date: 2021-09-16 12:17+0000\n"
 "PO-Revision-Date: 2021-09-17 08:20+0700\n"
->>>>>>> 8566498b
 "Last-Translator: Kukuh Syafaat <kukuhsyafaat@gnome.org>\n"
 "Language-Team: Indonesian <gnome@i15n.org>\n"
 "Language: id\n"
@@ -75,11 +70,7 @@
 msgid "The update details"
 msgstr "Detail pemutakhiran"
 
-<<<<<<< HEAD
-#: data/appdata/org.gnome.Software.appdata.xml.in:1678
-=======
 #: data/appdata/org.gnome.Software.appdata.xml.in:1818
->>>>>>> 8566498b
 msgid "The GNOME Project"
 msgstr "Proyek GNOME"
 
@@ -562,21 +553,12 @@
 msgid "%s is suitable for young children"
 msgstr "%s untuk anak usia muda"
 
-<<<<<<< HEAD
-#. button in the info bar
-#. TRANSLATORS: this is a link to the
-#. * control-center network panel
-#: src/gnome-software.ui:394 src/gs-updates-page.c:839
-msgid "Network Settings"
-msgstr "Pengaturan Jaringan"
-=======
 #. Translators: This is a dialogue title which indicates that an app is suitable
 #. * for people up to around age 18. The placeholder is the app name.
 #: src/gs-age-rating-context-dialog.c:700
 #, c-format
 msgid "%s is suitable for teenagers"
 msgstr "%s cocok untuk remaja"
->>>>>>> 8566498b
 
 #. Translators: This is a dialogue title which indicates that an app is suitable
 #. * for people aged up to and over 18. The placeholder is the app name.
@@ -605,40 +587,20 @@
 msgid "How to add missing information"
 msgstr "Bagaimana menambahkan informasi yang kurang"
 
-<<<<<<< HEAD
-#: lib/gs-app.c:5173
-=======
 #: lib/gs-app.c:5607
->>>>>>> 8566498b
 msgid "Local file"
 msgstr "Berkas lokal"
 
 #. TRANSLATORS: the first %s is replaced with an origin name;
 #. the second %s is replaced with the packaging format.
 #. Example string: "Local file (RPM)"
-<<<<<<< HEAD
-#: lib/gs-app.c:5189
-=======
 #. Translators: The first placeholder is an app runtime
 #. * name, the second is its version number.
 #: lib/gs-app.c:5623 src/gs-safety-context-dialog.c:391
->>>>>>> 8566498b
 #, c-format
 msgid "%s (%s)"
 msgstr "%s (%s)"
 
-<<<<<<< HEAD
-#: lib/gs-app.c:5257
-msgid "Package"
-msgstr "Paket"
-
-#: src/gs-app-addon-row.c:97 src/gs-app-row.c:413
-msgid "Pending"
-msgstr "Tertunda"
-
-#: src/gs-app-addon-row.c:103 src/gs-app-row.ui:163 src/gs-app-tile.ui:51
-#: src/gs-feature-tile.c:381
-=======
 #: lib/gs-app.c:5699
 msgid "Package"
 msgstr "Paket"
@@ -659,20 +621,12 @@
 #. Translators: A label for a button to show only software which is already installed.
 #: src/gs-app-addon-row.c:111 src/gs-app-row.ui:167 src/gs-app-tile.ui:51
 #: src/gs-feature-tile.c:381 src/gs-installed-page.c:592 src/gs-shell.ui:319
->>>>>>> 8566498b
 msgid "Installed"
 msgstr "Terpasang"
 
 #. TRANSLATORS: this is a button next to the search results that
 #. * shows the status of an application being installed
-<<<<<<< HEAD
-#. TRANSLATORS: this is a button in the software repositories dialog
-#. that shows the status of a repo being installed
-#: src/gs-app-addon-row.c:107 src/gs-app-row.c:172 src/gs-details-page.c:365
-#: src/gs-third-party-repo-row.c:100
-=======
 #: src/gs-app-addon-row.c:115 src/gs-app-row.c:195 src/gs-details-page.c:352
->>>>>>> 8566498b
 msgid "Installing"
 msgstr "Memasang"
 
@@ -680,13 +634,7 @@
 msgid "Removing"
 msgstr "Menghapus"
 
-<<<<<<< HEAD
-#. TRANSLATORS: button text in the header when an application can be erased
-#: src/gs-app-addon-row.ui:70 src/gs-details-page.c:1069
-#: src/gs-details-page.ui:202
-=======
 #: src/gs-app-addon-row.ui:70
->>>>>>> 8566498b
 msgid "_Uninstall"
 msgstr "Hap_us pemasangan"
 
@@ -819,58 +767,11 @@
 msgstr "%e %B %Y"
 
 #. TRANSLATORS: this is a command line option
-<<<<<<< HEAD
-#: src/gs-application.c:137
-=======
 #: src/gs-application.c:139
->>>>>>> 8566498b
 msgid "Start up mode: either ‘updates’, ‘updated’, ‘installed’ or ‘overview’"
 msgstr ""
 "Mode awal mula: bisa ‘updates’, ‘updated’, ‘installed’, atau ‘overview’"
 
-<<<<<<< HEAD
-#: src/gs-application.c:137
-msgid "MODE"
-msgstr "MODE"
-
-#: src/gs-application.c:139
-msgid "Search for applications"
-msgstr "Cari aplikasi"
-
-#: src/gs-application.c:139
-msgid "SEARCH"
-msgstr "CARI"
-
-#: src/gs-application.c:141
-msgid "Show application details (using application ID)"
-msgstr "Tampilkan rincian aplikasi (memakai ID aplikasi)"
-
-#: src/gs-application.c:141 src/gs-application.c:145
-msgid "ID"
-msgstr "ID"
-
-#: src/gs-application.c:143
-msgid "Show application details (using package name)"
-msgstr "Tampilkan rincian aplikasi (memakai nama paket)"
-
-#: src/gs-application.c:143
-msgid "PKGNAME"
-msgstr "NAMAPAKET"
-
-#: src/gs-application.c:145
-msgid "Install the application (using application ID)"
-msgstr "Pasang aplikasi (memakai ID aplikasi)"
-
-#: src/gs-application.c:147
-msgid "Open a local package file"
-msgstr "Buka suatu berkas paket lokal"
-
-#: src/gs-application.c:147
-msgid "FILENAME"
-msgstr "NAMABERKAS"
-
-#: src/gs-application.c:149
-=======
 #: src/gs-application.c:139
 msgid "MODE"
 msgstr "MODE"
@@ -912,7 +813,6 @@
 msgstr "NAMABERKAS"
 
 #: src/gs-application.c:151
->>>>>>> 8566498b
 msgid ""
 "The kind of interaction expected for this action: either ‘none’, ‘notify’, "
 "or ‘full’"
@@ -920,33 +820,6 @@
 "Jenis interaksi yang diharapkan untuk tindakan ini: baik 'tidak ada (none)', "
 "'memberitahu (notify)', atau 'penuh (full)'"
 
-<<<<<<< HEAD
-#: src/gs-application.c:152
-msgid "Show verbose debugging information"
-msgstr "Tampilkan informasi pengawakutuan cerewet"
-
-#: src/gs-application.c:154
-msgid "Installs any pending updates in the background"
-msgstr "Pasang semua pemutakhiran yang tertunda di latar belakang"
-
-#: src/gs-application.c:156
-msgid "Show update preferences"
-msgstr "Tampilkan preferensi pemutakhiran"
-
-#: src/gs-application.c:158
-msgid "Quit the running instance"
-msgstr "Keluar dari instansi yang tengah berjalan"
-
-#: src/gs-application.c:160
-msgid "Prefer local file sources to AppStream"
-msgstr "Lebih suka sumber berkas lokal daripada AppStream"
-
-#: src/gs-application.c:162
-msgid "Show version number"
-msgstr "Tampilkan nomor versi"
-
-#: src/gs-application.c:355
-=======
 #: src/gs-application.c:154
 msgid "Show verbose debugging information"
 msgstr "Tampilkan informasi pengawakutuan cerewet"
@@ -976,7 +849,6 @@
 msgstr "Hak Cipta © 2016–2021 Kontributor Perangkat Lunak GNOME"
 
 #: src/gs-application.c:361
->>>>>>> 8566498b
 msgid "translator-credits"
 msgstr ""
 "Andika Triwidada <andika@gmail.com>, 2013-2015, 2017, 2018, 2021.\n"
@@ -985,30 +857,18 @@
 
 #. TRANSLATORS: this is the title of the about window
 #. TRANSLATORS: this is the menu item that opens the about window
-<<<<<<< HEAD
-#: src/gs-application.c:360 src/gs-shell.c:2136
-=======
 #: src/gs-application.c:374 src/gs-shell.c:2137
->>>>>>> 8566498b
 msgid "About Software"
 msgstr "Tentang Perangkat Lunak"
 
 #. TRANSLATORS: well, we seem to think so, anyway
-<<<<<<< HEAD
-#: src/gs-application.c:363
-=======
 #: src/gs-application.c:377
->>>>>>> 8566498b
 msgid "A nice way to manage the software on your system."
 msgstr ""
 "Suatu cara yang manis untuk mengelola perangkat lunak pada sistem Anda."
 
 #. TRANSLATORS: we tried to show an app that did not exist
-<<<<<<< HEAD
-#: src/gs-application.c:591
-=======
 #: src/gs-application.c:566
->>>>>>> 8566498b
 msgid "Sorry! There are no details for that application."
 msgstr "Maaf! Tidak ada detail untuk aplikasi itu."
 
@@ -1338,14 +1198,6 @@
 msgid "Device cannot be used during update."
 msgstr "Perangkat tidak dapat dipakai selama pemutakhiran."
 
-<<<<<<< HEAD
-#: src/gs-app-row.c:473 src/gs-update-dialog.ui:185
-msgid "Requires additional permissions"
-msgstr "Membutuhkan izin tambahan"
-
-#. Translators: A message to indicate that an app has been renamed. The placeholder is the old human-readable name.
-#: src/gs-app-row.c:480
-=======
 #. TRANSLATORS: this refers to where the app came from
 #: src/gs-app-row.c:322 src/gs-shell-search-provider.c:264
 #, c-format
@@ -1354,7 +1206,6 @@
 
 #. Translators: A message to indicate that an app has been renamed. The placeholder is the old human-readable name.
 #: src/gs-app-row.c:511
->>>>>>> 8566498b
 #, c-format
 msgid "Renamed from %s"
 msgstr "Ganti nama dari %s"
@@ -1735,30 +1586,6 @@
 msgid "IDEs"
 msgstr "IDE"
 
-<<<<<<< HEAD
-#. TRANSLATORS: this is the menu spec main category for Game
-#: lib/gs-desktop-data.c:306
-msgid "Games"
-msgstr "Permainan"
-
-#. TRANSLATORS: this is the menu spec main category for Graphics
-#: lib/gs-desktop-data.c:309
-msgid "Graphics & Photography"
-msgstr "Grafis & Fotografi"
-
-#. TRANSLATORS: this is the menu spec main category for Office
-#: lib/gs-desktop-data.c:312
-msgid "Productivity"
-msgstr "Produktivitas"
-
-#. TRANSLATORS: this is the menu spec main category for Add-ons
-#. TRANSLATORS: This is the header dividing the normal
-#. * applications and the addons
-#: lib/gs-desktop-data.c:315 src/gs-details-page.ui:410
-#: src/gs-installed-page.c:455
-msgid "Add-ons"
-msgstr "Tambahan"
-=======
 #: lib/gs-desktop-data.c:240
 msgctxt "Menu of Add-ons"
 msgid "Codecs"
@@ -1828,7 +1655,6 @@
 #: lib/gs-desktop-data.c:300
 msgid "Hardware Drivers"
 msgstr "Penggerak Perangkat Keras"
->>>>>>> 8566498b
 
 #. Translators: this is a menu category
 #: lib/gs-desktop-data.c:302
@@ -2112,11 +1938,7 @@
 msgid "_Show Less"
 msgstr "Tampilkan Lebih Sedikit"
 
-<<<<<<< HEAD
-#: src/gs-details-page.c:360
-=======
 #: src/gs-details-page.c:347
->>>>>>> 8566498b
 msgid "Removing…"
 msgstr "Menghapus…"
 
@@ -2130,30 +1952,18 @@
 
 #. TRANSLATORS: This is a label on top of the app's progress
 #. * bar to inform the user that the app should be installed soon
-<<<<<<< HEAD
-#: src/gs-details-page.c:379
-=======
 #: src/gs-details-page.c:381
->>>>>>> 8566498b
 msgid "Pending installation…"
 msgstr "Pemasangan tertunda…"
 
 #. TRANSLATORS: This is a label on top of the app's progress
 #. * bar to inform the user that the app should be updated soon
-<<<<<<< HEAD
-#: src/gs-details-page.c:386
-=======
 #: src/gs-details-page.c:388
->>>>>>> 8566498b
 msgid "Pending update…"
 msgstr "Pemutakhiran tertunda…"
 
 #. Translators: This string is shown when preparing to download and install an app.
-<<<<<<< HEAD
-#: src/gs-details-page.c:400
-=======
 #: src/gs-details-page.c:404
->>>>>>> 8566498b
 msgid "Preparing…"
 msgstr "Mempersiapkan…"
 
@@ -2166,16 +1976,8 @@
 #. * can be installed
 #. TRANSLATORS: button text in the header when firmware
 #. * can be live-installed
-<<<<<<< HEAD
-#. TRANSLATORS: this is a button in the software repositories
-#. dialog for installing a repo
-#: src/gs-details-page.c:986 src/gs-details-page.c:1003
-#: src/gs-details-page.ui:177 src/gs-third-party-repo-row.c:84
-#: src/gs-upgrade-banner.c:89
-=======
 #: src/gs-details-page.c:824 src/gs-details-page.c:850
 #: src/gs-details-page.ui:240
->>>>>>> 8566498b
 msgid "_Install"
 msgstr "_Pasang"
 
@@ -2187,159 +1989,6 @@
 #. * be installed.
 #. * The ellipsis indicates that further steps are required,
 #. * e.g. enabling software repositories or the like
-<<<<<<< HEAD
-#. TRANSLATORS: this is a button in the software repositories
-#. dialog for installing a repo.
-#. The ellipsis indicates that further steps are required
-#: src/gs-details-page.c:1017 src/gs-third-party-repo-row.c:76
-msgid "_Install…"
-msgstr "_Pasang…"
-
-#. TRANSLATORS: A label for a button to execute the selected application.
-#: src/gs-details-page.c:1045
-msgid "_Launch"
-msgstr "_Luncurkan"
-
-#: src/gs-details-page.c:1100 src/gs-update-dialog.c:93
-msgid "Network"
-msgstr "Jaringan"
-
-#: src/gs-details-page.c:1100 src/gs-update-dialog.c:93
-msgid "Can communicate over the network"
-msgstr "Dapat berkomunikasi melalui jaringan"
-
-#: src/gs-details-page.c:1101 src/gs-update-dialog.c:94
-msgid "System Services"
-msgstr "Layanan Sistem"
-
-#: src/gs-details-page.c:1101 src/gs-update-dialog.c:94
-msgid "Can access D-Bus services on the system bus"
-msgstr "Dapat mengakses layanan D-Bus pada bus sistem"
-
-#: src/gs-details-page.c:1102 src/gs-update-dialog.c:95
-msgid "Session Services"
-msgstr "Layanan Sesi"
-
-#: src/gs-details-page.c:1102 src/gs-update-dialog.c:95
-msgid "Can access D-Bus services on the session bus"
-msgstr "Dapat mengakses layanan D-Bus pada bus sesi"
-
-#: src/gs-details-page.c:1103 src/gs-update-dialog.c:96
-msgid "Devices"
-msgstr "Perangkat"
-
-#: src/gs-details-page.c:1103 src/gs-update-dialog.c:96
-msgid "Can access system device files"
-msgstr "Dapat mengakses berkas perangkat sistem"
-
-#: src/gs-details-page.c:1104 src/gs-details-page.c:1105
-#: src/gs-update-dialog.c:97 src/gs-update-dialog.c:98
-msgid "Home folder"
-msgstr "Folder rumah"
-
-#: src/gs-details-page.c:1104 src/gs-details-page.c:1106
-#: src/gs-details-page.c:1108 src/gs-update-dialog.c:97
-#: src/gs-update-dialog.c:99 src/gs-update-dialog.c:101
-msgid "Can view, edit and create files"
-msgstr "Dapat melihat, menyunting, dan membuat berkas"
-
-#: src/gs-details-page.c:1105 src/gs-details-page.c:1107
-#: src/gs-details-page.c:1109 src/gs-update-dialog.c:98
-#: src/gs-update-dialog.c:100 src/gs-update-dialog.c:102
-msgid "Can view files"
-msgstr "Dapat melihat berkas"
-
-#: src/gs-details-page.c:1106 src/gs-details-page.c:1107
-#: src/gs-update-dialog.c:99 src/gs-update-dialog.c:100
-msgid "File system"
-msgstr "Sistem berkas"
-
-#: src/gs-details-page.c:1108 src/gs-details-page.c:1109
-#: src/gs-update-dialog.c:101 src/gs-update-dialog.c:102
-msgid "Downloads folder"
-msgstr "Folder unduhan"
-
-#: src/gs-details-page.c:1110 src/gs-update-dialog.c:103
-msgid "Settings"
-msgstr "Pengaturan"
-
-#: src/gs-details-page.c:1110 src/gs-update-dialog.c:103
-msgid "Can view and change any settings"
-msgstr "Dapat melihat dan mengubah pengaturan apa pun"
-
-#: src/gs-details-page.c:1111 src/gs-update-dialog.c:104
-msgid "Legacy display system"
-msgstr "Sistem tampilan lama"
-
-#: src/gs-details-page.c:1111 src/gs-update-dialog.c:104
-msgid "Uses an old, insecure display system"
-msgstr "Menggunakan sistem tampilan yang lama dan tidak aman"
-
-#: src/gs-details-page.c:1112 src/gs-update-dialog.c:105
-msgid "Sandbox escape"
-msgstr "Sandbox escape"
-
-#: src/gs-details-page.c:1112 src/gs-update-dialog.c:105
-msgid "Can escape the sandbox and circumvent any other restrictions"
-msgstr "Dapat menghindari sandbox dan menghindari pembatasan lainnya"
-
-#: src/gs-details-page.c:1127
-msgid "This application is fully sandboxed."
-msgstr "Aplikasi ini sepenuhnya sandbox."
-
-#: src/gs-details-page.c:1135
-msgid ""
-"Unable to determine which parts of the system this application accesses. "
-"This is typical for older applications."
-msgstr ""
-"Tidak dapat menentukan bagian mana dari sistem yang diakses aplikasi ini. "
-"Ini tipikal untuk aplikasi yang lebih lama."
-
-#. TRANSLATORS: this is where the updated date is not known
-#: src/gs-details-page.c:1330
-msgctxt "updated"
-msgid "Never"
-msgstr "Tak Pernah"
-
-#. TRANSLATORS: this is where we don't know the origin of the
-#. * application
-#: src/gs-details-page.c:1383
-msgctxt "origin"
-msgid "Unknown"
-msgstr "Tak diketahui"
-
-#: src/gs-details-page.c:1436
-msgctxt "App permissions"
-msgid "None"
-msgstr "Nihil"
-
-#: src/gs-details-page.c:1438
-msgctxt "App permissions"
-msgid "Low"
-msgstr "Rendah"
-
-#: src/gs-details-page.c:1440
-msgctxt "App permissions"
-msgid "Medium"
-msgstr "Sedang"
-
-#: src/gs-details-page.c:1442
-msgctxt "App permissions"
-msgid "High"
-msgstr "Tinggi"
-
-#: src/gs-details-page.c:1444
-msgctxt "App permissions"
-msgid "Unknown"
-msgstr "Tak diketahui"
-
-#. TRANSLATORS: we need a remote server to process
-#: src/gs-details-page.c:1808
-msgid "You need internet access to write a review"
-msgstr "Anda perlu akses internet untuk menulis ulasan"
-
-#: src/gs-details-page.c:2008 src/gs-details-page.c:2024
-=======
 #: src/gs-details-page.c:864
 msgid "_Install…"
 msgstr "_Pasang…"
@@ -2350,61 +1999,16 @@
 msgstr "Anda perlu akses internet untuk menulis ulasan"
 
 #: src/gs-details-page.c:1549 src/gs-details-page.c:1565
->>>>>>> 8566498b
 #, c-format
 msgid "Unable to find “%s”"
 msgstr "Tak bisa temukan \"%s\""
 
-<<<<<<< HEAD
-#: src/gs-details-page.c:2090 src/gs-details-page.c:2125
-msgid "Loading…"
-msgstr "Memuat…"
-
-#: src/gs-details-page.c:2563
-msgid "The application contains no age-inappropriate content."
-msgstr "Aplikasi berisi konten yang tidak sesuai dengan usia."
-
-#. TRANSLATORS: see the wikipedia page
-#: src/gs-details-page.c:2672
-msgid "Public domain"
-msgstr "Domain publik"
-
-#. TRANSLATORS: Replace the link with a version in your language,
-#. * e.g. https://de.wikipedia.org/wiki/Gemeinfreiheit
-#: src/gs-details-page.c:2675
-msgid "https://en.wikipedia.org/wiki/Public_domain"
-msgstr "https://en.wikipedia.org/wiki/Public_domain"
-
-#. TRANSLATORS: Replace the link with a version in your language,
-#. * e.g. https://www.gnu.org/philosophy/free-sw.de
-#: src/gs-details-page.c:2682
-msgid "https://www.gnu.org/philosophy/free-sw"
-msgstr "https://www.gnu.org/philosophy/free-sw"
-
-#. TRANSLATORS: see GNU page
-#: src/gs-details-page.c:2692 src/gs-details-page.ui:1285
-msgid "Free Software"
-msgstr "Perangkat Lunak Bebas"
-
-#. TRANSLATORS: for the free software popover
-#: src/gs-details-page.c:2749
-msgid "Users are bound by the following license:"
-msgid_plural "Users are bound by the following licenses:"
-msgstr[0] "Pengguna terikat oleh lisensi-lisensi berikut:"
-msgstr[1] "Pengguna terikat oleh lisensi-lisensi berikut:"
-
-#: src/gs-details-page.c:2776 src/gs-details-page.ui:1357
-msgid "More information"
-msgstr "Informasi lebih lanjut"
-
-=======
 #. TRANSLATORS: This is a title for the app details page,
 #. * shown when it’s loading the details of an app.
 #: src/gs-details-page.c:2121
 msgid "Loading…"
 msgstr "Memuat…"
 
->>>>>>> 8566498b
 #: src/gs-details-page.ui:8
 msgid "Details page"
 msgstr "Halaman rincian"
@@ -2931,13 +2535,6 @@
 msgid "Supports mice and pointing devices"
 msgstr "Mendukung tetikus dan perangkat penunjuk"
 
-<<<<<<< HEAD
-#. TRANSLATORS: This is the header dividing the normal
-#. * applications and the system ones
-#: src/gs-installed-page.c:450
-msgid "System Applications"
-msgstr "Aplikasi Sistem"
-=======
 #: src/gs-hardware-support-context-dialog.c:649
 msgid "Mouse Not Supported"
 msgstr "Tetikus Tidak Didukung"
@@ -3023,20 +2620,6 @@
 #: src/gs-hardware-support-context-dialog.ui:9
 msgid "Hardware Support"
 msgstr "Dukungan Perangkat Keras"
->>>>>>> 8566498b
-
-#. TRANSLATORS: This is the header dividing the normal
-#. * installed applications and the applications which are
-#. * currently being installed or removed.
-#: src/gs-installed-page.c:461
-msgid "In Progress"
-msgstr "Dalam Proses"
-
-#. TRANSLATORS: This is the header above normal installed
-#. * applications on the installed page.
-#: src/gs-installed-page.c:466
-msgid "Applications"
-msgstr "Aplikasi"
 
 #: src/gs-installed-page.ui:7
 msgid "Installed page"
@@ -3196,46 +2779,6 @@
 msgid "Version"
 msgstr "Versi"
 
-<<<<<<< HEAD
-#. add button
-#: src/gs-overview-page.c:320
-msgid "More…"
-msgstr "Lebih banyak…"
-
-#. TRANSLATORS: this is a heading for audio applications which
-#. * have been featured ('recommended') by the distribution
-#: src/gs-overview-page.c:482
-msgid "Recommended Audio & Video Applications"
-msgstr "Aplikasi Audio & Video yang Disarankan"
-
-#. TRANSLATORS: this is a heading for games which have been
-#. * featured ('recommended') by the distribution
-#: src/gs-overview-page.c:487
-msgid "Recommended Games"
-msgstr "Permainan yang Disarankan"
-
-#. TRANSLATORS: this is a heading for graphics applications
-#. * which have been featured ('recommended') by the distribution
-#: src/gs-overview-page.c:492
-msgid "Recommended Graphics Applications"
-msgstr "Aplikasi Grafik yang Disarankan"
-
-#. TRANSLATORS: this is a heading for office applications which
-#. * have been featured ('recommended') by the distribution
-#: src/gs-overview-page.c:497
-msgid "Recommended Productivity Applications"
-msgstr "Aplikasi Produktivitas yang Disarankan"
-
-#. TRANSLATORS: this is the third party repositories info bar.
-#: src/gs-overview-page.c:844 src/gs-repos-dialog.c:836
-msgid "Access additional software from selected third party sources."
-msgstr ""
-"Mengakses perangkat lunak tambahan dari sumber-sumber pihak ketiga yang "
-"dipilih."
-
-#. TRANSLATORS: this is the third party repositories info bar.
-#: src/gs-overview-page.c:848 src/gs-repos-dialog.c:840
-=======
 #. TRANSLATORS: This is the header for package additions during
 #. * a system update
 #: src/gs-os-update-page.c:272
@@ -3271,32 +2814,16 @@
 #. Translators: This is the third party repositories info bar. The %s is replaced with "selected external sources" link.
 #: src/gs-overview-page.c:699
 #, c-format
->>>>>>> 8566498b
 msgid ""
 "Provides access to additional software from %s. Some proprietary software is "
 "included."
 msgstr ""
-<<<<<<< HEAD
-"Sebagian dari perangkat lunak ini proprietary sehingga memiliki pembatasan "
-"pada penggunaan, pemakaian bersama, dan akses ke kode sumber."
-
-#. TRANSLATORS: this is the clickable
-#. * link on the third party repositories info bar
-#: src/gs-overview-page.c:853 src/gs-repos-dialog.c:845
-msgid "Find out more…"
-msgstr "Temukan lebih jauh…"
-
-#. TRANSLATORS: button to turn on third party software repositories
-#. TRANSLATORS: button to accept the agreement
-#: src/gs-overview-page.c:861 src/gs-repos-dialog.c:241
-=======
 "Menyediakan akses ke perangkat lunak tambahan dari %s. Beberapa perangkat "
 "lunak proprietari disertakan."
 
 #. TRANSLATORS: button to turn on third party software repositories
 #. TRANSLATORS: button to accept the agreement
 #: src/gs-overview-page.c:708 src/gs-repos-dialog.c:198
->>>>>>> 8566498b
 msgid "Enable"
 msgstr "Fungsikan"
 
@@ -3372,18 +2899,10 @@
 "%s akan dihapus pemasangannya, dan Anda perlu memasangnya untuk memakainya "
 "lagi."
 
-<<<<<<< HEAD
-#. TRANSLATORS: this refers to an app (by name) that is installed
-#: src/gs-popular-tile.c:65 src/gs-summary-tile.c:87
-#, c-format
-msgid "%s (Installed)"
-msgstr "%s (Terpasang)"
-=======
 #. Translators: This is the accessibility label for a screenshot.
 #: src/gs-picture.c:391
 msgid "Picture"
 msgstr "Gambar"
->>>>>>> 8566498b
 
 #: src/gs-prefs-dialog.ui:5
 msgid "Update Preferences"
@@ -3989,67 +3508,39 @@
 
 #. TRANSLATORS: this is when we try to download a screenshot and
 #. * we get back 404
-<<<<<<< HEAD
-#: src/gs-screenshot-image.c:348
-=======
 #: src/gs-screenshot-image.c:345
->>>>>>> 8566498b
 msgid "Screenshot not found"
 msgstr "Cuplikan layar tak ditemukan"
 
 #. TRANSLATORS: possibly image file corrupt or not an image
-<<<<<<< HEAD
-#: src/gs-screenshot-image.c:365
-=======
 #: src/gs-screenshot-image.c:362
->>>>>>> 8566498b
 msgid "Failed to load image"
 msgstr "Gagal memuat citra"
 
 #. TRANSLATORS: this is when we request a screenshot size that
 #. * the generator did not create or the parser did not add
-<<<<<<< HEAD
-#: src/gs-screenshot-image.c:507
-=======
 #: src/gs-screenshot-image.c:504
->>>>>>> 8566498b
 msgid "Screenshot size not found"
 msgstr "Ukuran cuplikan layar tak ditemukan"
 
 #. TRANSLATORS: this is when we try create the cache directory
 #. * but we were out of space or permission was denied
-<<<<<<< HEAD
-#: src/gs-screenshot-image.c:588
-=======
 #: src/gs-screenshot-image.c:585
->>>>>>> 8566498b
 msgid "Could not create cache"
 msgstr "Tak bisa membuat singgahan"
 
 #. TRANSLATORS: this is when we try to download a screenshot
 #. * that was not a valid URL
-<<<<<<< HEAD
-#: src/gs-screenshot-image.c:598
-=======
 #: src/gs-screenshot-image.c:595
->>>>>>> 8566498b
 msgid "Screenshot not valid"
 msgstr "Cuplikan layar tak valid"
 
 #. TRANSLATORS: this is when networking is not available
-<<<<<<< HEAD
-#: src/gs-screenshot-image.c:618
-msgid "Screenshot not available"
-msgstr "Cuplikan layar tak tersedia"
-
-#: src/gs-screenshot-image.c:684
-=======
 #: src/gs-screenshot-image.c:615
 msgid "Screenshot not available"
 msgstr "Cuplikan layar tak tersedia"
 
 #: src/gs-screenshot-image.c:694
->>>>>>> 8566498b
 msgid "Screenshot"
 msgstr "Cuplikan layar"
 
@@ -4553,10 +4044,6 @@
 msgid "The battery level is too low"
 msgstr "Level baterai terlalu rendah"
 
-<<<<<<< HEAD
-#. TRANSLATORS: this refers to where the app came from
-#: src/gs-shell-search-provider.c:267
-=======
 #: src/gs-shell.ui:7
 msgid "_Software Repositories"
 msgstr "Repo_sitori Perangkat Lunak"
@@ -4662,95 +4149,35 @@
 "_aplikasi</a>."
 
 #: src/gs-summary-tile.c:74
->>>>>>> 8566498b
 #, c-format
 msgid "%s (Installed)"
 msgstr "%s (Terpasang)"
 
-<<<<<<< HEAD
-#: src/gs-summary-tile.c:92
-=======
 #: src/gs-summary-tile.c:79
->>>>>>> 8566498b
 #, c-format
 msgid "%s (Installing)"
 msgstr "%s (Memasang)"
 
-<<<<<<< HEAD
-#: src/gs-summary-tile.c:97
-=======
 #: src/gs-summary-tile.c:84
->>>>>>> 8566498b
 #, c-format
 msgid "%s (Removing)"
 msgstr "%s( Menghapus)"
 
-<<<<<<< HEAD
-#. TRANSLATORS: this is a button in the software repositories
-#. dialog for removing multiple repos
-#: src/gs-third-party-repo-row.c:93
-msgid "_Remove All"
-msgstr "_Hapus Semua"
-
-#. TRANSLATORS: this is where the packager did not write
-#. * a description for the update
-#: src/gs-update-dialog.c:190
-msgid "No update description available."
-msgstr "Deskripsi pemutakhiran tak tersedia."
-
-=======
->>>>>>> 8566498b
 #. TRANSLATORS: this is the subtitle of the installed updates dialog window.
 #. %s will be replaced by the date when the updates were installed.
 #. The date format is defined by the locale's preferred date representation
 #. ("%x" in strftime.)
-<<<<<<< HEAD
-#: src/gs-update-dialog.c:316
-=======
 #: src/gs-update-dialog.c:122
->>>>>>> 8566498b
 #, c-format
 msgid "Installed on %s"
 msgstr "Dipasang pada %s"
 
 #. TRANSLATORS: this is the title of the installed updates dialog window
-<<<<<<< HEAD
-#: src/gs-update-dialog.c:336
-msgid "Installed Updates"
-msgstr "Pemutakhiran Terpasang"
-
-#. TRANSLATORS: This is the header for package additions during
-#. * a system update
-#: src/gs-update-dialog.c:558
-msgid "Additions"
-msgstr "Penambahan"
-
-#. TRANSLATORS: This is the header for package removals during
-#. * a system update
-#: src/gs-update-dialog.c:562
-msgid "Removals"
-msgstr "Penghapusan"
-
-#. TRANSLATORS: This is the header for package updates during
-#. * a system update
-#: src/gs-update-dialog.c:566
-msgid "Updates"
-msgstr "Pemutakhiran"
-
-#. TRANSLATORS: This is the header for package downgrades during
-#. * a system update
-#: src/gs-update-dialog.c:570
-msgid "Downgrades"
-msgstr "Penurunan"
-
-#: src/gs-update-dialog.ui:100
-=======
 #: src/gs-update-dialog.c:142
 msgid "Installed Updates"
 msgstr "Pemutakhiran Terpasang"
 
 #: src/gs-update-dialog.ui:70
->>>>>>> 8566498b
 msgid "No updates have been installed on this system."
 msgstr "Tak ada pemutakhiran yang telah dipasang pada sistem ini."
 
@@ -4966,86 +4393,42 @@
 "Maaf: pemutakhiran gagal dipasang. Tunggulah untuk pemutakhiran yang lain "
 "dan coba lagi. Jika terus berlanjut, hubungi penyedia perangkat lunak Anda."
 
-<<<<<<< HEAD
-#. TRANSLATORS: the update panel is doing *something* vague
-#: src/gs-updates-page.c:187
-msgid "Looking for new updates…"
-msgstr "Mencari pemutakhiran baru…"
-
-#. TRANSLATORS: the updates panel is starting up
-#: src/gs-updates-page.c:256
-msgid "Setting up updates…"
-msgstr "Menyiapkan pemutakhiran…"
-
-#. TRANSLATORS: the updates panel is starting up
-#: src/gs-updates-page.c:257 src/gs-updates-page.c:264
-msgid "(This could take a while)"
-msgstr "(Ini mungkin memakan waktu)"
-
-#. TRANSLATORS: This is the time when we last checked for updates
-#: src/gs-updates-page.c:371
-=======
 #. TRANSLATORS: This is the time when we last checked for updates
 #: src/gs-updates-page.c:251
->>>>>>> 8566498b
 #, c-format
 msgid "Last checked: %s"
 msgstr "Terakhir diperiksa: %s"
 
 #. TRANSLATORS:  the first %s is the distro name, e.g. 'Fedora'
 #. * and the second %s is the distro version, e.g. '25'
-<<<<<<< HEAD
-#: src/gs-updates-page.c:535
-=======
 #: src/gs-updates-page.c:576
->>>>>>> 8566498b
 #, c-format
 msgid "%s %s is no longer supported."
 msgstr "%s %s tidak lagi didukung."
 
 #. TRANSLATORS: OS refers to operating system, e.g. Fedora
-<<<<<<< HEAD
-#: src/gs-updates-page.c:540
-=======
 #: src/gs-updates-page.c:581
->>>>>>> 8566498b
 msgid "Your OS is no longer supported."
 msgstr "SO (Sistem Operasi) Anda tidak lagi didukung."
 
 #. TRANSLATORS: EOL distros do not get important updates
-<<<<<<< HEAD
-#: src/gs-updates-page.c:545
-=======
 #: src/gs-updates-page.c:586
->>>>>>> 8566498b
 msgid "This means that it does not receive security updates."
 msgstr "Ini berarti tidak menerima pemutakhiran keamanan."
 
 #. TRANSLATORS: upgrade refers to a major update, e.g. Fedora 25 to 26
-<<<<<<< HEAD
-#: src/gs-updates-page.c:549
-=======
 #: src/gs-updates-page.c:590
->>>>>>> 8566498b
 msgid "It is recommended that you upgrade to a more recent version."
 msgstr "Anda sangat disarankan untuk meningkatkan ke versi yang lebih baru."
 
 #. TRANSLATORS: this is to explain that downloading updates may cost money
-<<<<<<< HEAD
-#: src/gs-updates-page.c:807
-=======
 #: src/gs-updates-page.c:874
->>>>>>> 8566498b
 msgid "Charges May Apply"
 msgstr "Mungkin Ada Biaya"
 
 #. TRANSLATORS: we need network
 #. * to do the updates check
-<<<<<<< HEAD
-#: src/gs-updates-page.c:811
-=======
 #: src/gs-updates-page.c:878
->>>>>>> 8566498b
 msgid ""
 "Checking for updates while using mobile broadband could cause you to incur "
 "charges."
@@ -5055,37 +4438,17 @@
 
 #. TRANSLATORS: this is a link to the
 #. * control-center network panel
-<<<<<<< HEAD
-#: src/gs-updates-page.c:815
-=======
 #: src/gs-updates-page.c:882
->>>>>>> 8566498b
 msgid "Check _Anyway"
 msgstr "Periksa S_aja"
 
 #. TRANSLATORS: can't do updates check
-<<<<<<< HEAD
-#: src/gs-updates-page.c:831
-=======
 #: src/gs-updates-page.c:898
->>>>>>> 8566498b
 msgid "No Network"
 msgstr "Tak Ada Jaringan"
 
 #. TRANSLATORS: we need network
 #. * to do the updates check
-<<<<<<< HEAD
-#: src/gs-updates-page.c:835
-msgid "Internet access is required to check for updates."
-msgstr "Akses internet diperlukan untuk memeriksa pemutakhiran."
-
-#. This label indicates that the update check is in progress
-#: src/gs-updates-page.c:1258
-msgid "Checking…"
-msgstr "Memeriksa…"
-
-#: src/gs-updates-page.c:1271
-=======
 #: src/gs-updates-page.c:902
 msgid "Internet access is required to check for updates."
 msgstr "Akses internet diperlukan untuk memeriksa pemutakhiran."
@@ -5095,7 +4458,6 @@
 msgstr "Memeriksa…"
 
 #: src/gs-updates-page.c:1313
->>>>>>> 8566498b
 msgid "Check for updates"
 msgstr "Periksa pemutakhiran"
 
@@ -5280,56 +4642,13 @@
 msgstr ""
 "Layanan pemutakhiran EOS tidak dapat mengambil dan menerapkan pemutakhiran."
 
-<<<<<<< HEAD
-#. TRANSLATORS: tool that is used when copying profiles system-wide
-#: plugins/external-appstream/gs-install-appstream.c:141
-msgid "GNOME Software AppStream system-wide installer"
-msgstr "Installer seluruh sistem GNOME Software AppStream"
-
-#: plugins/external-appstream/gs-install-appstream.c:143
-msgid "Failed to parse command line arguments"
-msgstr "Gagal mengurai argumen baris perintah"
-
-#. TRANSLATORS: user did not specify a valid filename
-#: plugins/external-appstream/gs-install-appstream.c:150
-msgid "You need to specify exactly one filename"
-msgstr "Anda perlu menentukan satu nama berkas"
-
-#. TRANSLATORS: only able to install files as root
-#: plugins/external-appstream/gs-install-appstream.c:157
-msgid "This program can only be used by the root user"
-msgstr "Program ini hanya dapat digunakan oleh pengguna root"
-
-#. TRANSLATORS: error details
-#: plugins/external-appstream/gs-install-appstream.c:165
-msgid "Failed to validate content type"
-msgstr "Gagal untuk memvalidasi jenis konten"
-
-#. TRANSLATORS: error details
-#: plugins/external-appstream/gs-install-appstream.c:175
-msgid "Failed to copy"
-msgstr "Gagal menyalin"
-
-#. TRANSLATORS: status text when downloading
-#: plugins/external-appstream/gs-plugin-external-appstream.c:236
-msgid "Downloading extra metadata files…"
-msgstr "Mengunduh berkas ekstra metadata…"
-
-#. TRANSLATORS: status text when downloading
-#: plugins/fedora-pkgdb-collections/gs-plugin-fedora-pkgdb-collections.c:194
-=======
 #. TRANSLATORS: status text when downloading
 #: plugins/fedora-pkgdb-collections/gs-plugin-fedora-pkgdb-collections.c:195
->>>>>>> 8566498b
 msgid "Downloading upgrade information…"
 msgstr "Mengunduh informasi peningkatan…"
 
 #. TRANSLATORS: this is a title for Fedora distro upgrades
-<<<<<<< HEAD
-#: plugins/fedora-pkgdb-collections/gs-plugin-fedora-pkgdb-collections.c:284
-=======
 #: plugins/fedora-pkgdb-collections/gs-plugin-fedora-pkgdb-collections.c:314
->>>>>>> 8566498b
 msgid ""
 "Upgrade for the latest features, performance and stability improvements."
 msgstr "Tingkatkan untuk fitur, kinerja, dan stabilitas terbaru."
@@ -5343,27 +4662,16 @@
 msgstr "Flatpak adalah kerangka kerja untuk aplikasi destop di Linux"
 
 #. TRANSLATORS: status text when downloading new metadata
-<<<<<<< HEAD
-#: plugins/flatpak/gs-flatpak.c:1046
-=======
 #: plugins/flatpak/gs-flatpak.c:1132
->>>>>>> 8566498b
 #, c-format
 msgid "Getting flatpak metadata for %s…"
 msgstr "Mendapatkan metadata flatpak untuk %s…"
 
-<<<<<<< HEAD
-#: plugins/flatpak/gs-flatpak.c:2979
-=======
 #: plugins/flatpak/gs-flatpak.c:3105
->>>>>>> 8566498b
 #, c-format
 msgid "Failed to refine addon ‘%s’: %s"
 msgstr "Gagal memperbaiki tambahan '%s': %s"
 
-<<<<<<< HEAD
-#: plugins/flatpak/gs-plugin-flatpak.c:804
-=======
 #: plugins/flatpak/gs-flatpak-utils.c:89
 msgid "User Installation"
 msgstr "Pemasangan Pengguna"
@@ -5373,16 +4681,11 @@
 msgstr "Instalasi Sistem"
 
 #: plugins/flatpak/gs-plugin-flatpak.c:821
->>>>>>> 8566498b
 #, c-format
 msgid "Failed to add to install for addon ‘%s’: %s"
 msgstr "Gagal menambahkan ke memasang untuk tambahan '%s': %s"
 
-<<<<<<< HEAD
-#: plugins/flatpak/gs-plugin-flatpak.c:818
-=======
 #: plugins/flatpak/gs-plugin-flatpak.c:835
->>>>>>> 8566498b
 #, c-format
 msgid "Failed to add to uninstall for addon ‘%s’: %s"
 msgstr "Gagal menambahkan ke menghapus untuk tambahan '%s': %s"
@@ -5459,15 +4762,6 @@
 msgid "%s Configuration Update"
 msgstr "%s Pemutakhiran Konfigurasi"
 
-<<<<<<< HEAD
-#. TRANSLATORS: status text when downloading
-#: plugins/fwupd/gs-plugin-fwupd.c:715
-msgid "Downloading firmware update signature…"
-msgstr "Mengunduh tanda tangan pemutakhiran perangkat tegar…"
-
-#. TRANSLATORS: status text when downloading
-#: plugins/fwupd/gs-plugin-fwupd.c:757
-=======
 #. TRANSLATORS: battery refers to the system power source
 #: plugins/fwupd/gs-fwupd-app.c:186
 #, c-format
@@ -5512,7 +4806,6 @@
 
 #. TRANSLATORS: status text when downloading
 #: plugins/fwupd/gs-plugin-fwupd.c:758
->>>>>>> 8566498b
 msgid "Downloading firmware update metadata…"
 msgstr "Mengunduh metadata pemutakhiran perangkat tegar…"
 
@@ -5528,25 +4821,9 @@
 msgid "Provides support for firmware upgrades"
 msgstr "Menyediakan dukungan untuk peningkatan perangkat tegar"
 
-<<<<<<< HEAD
-#: plugins/odrs/gs-plugin-odrs.c:159
-msgctxt "Distribution name"
-msgid "Unknown"
-msgstr "Tak diketahui"
-
-#. TRANSLATORS: status text when downloading
-#: plugins/odrs/gs-plugin-odrs.c:309
-msgid "Downloading application ratings…"
-msgstr "Mengunduh peringkat aplikasi…"
-
-#: plugins/odrs/org.gnome.Software.Plugin.Odrs.metainfo.xml.in:6
-msgid "Open Desktop Ratings Support"
-msgstr "Open Desktop Ratings Support"
-=======
 #: plugins/packagekit/gs-plugin-packagekit.c:301
 msgid "Packages"
 msgstr "Paket"
->>>>>>> 8566498b
 
 #: plugins/rpm-ostree/gs-plugin-rpm-ostree.c:2151
 msgid "Operating System (OSTree)"
