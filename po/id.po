# Indonesian translation for gnome-software.
# Copyright (C) 2013 gnome-software's COPYRIGHT HOLDER
# This file is distributed under the same license as the gnome-software package.
#
# Andika Triwidada <andika@gmail.com>, 2013-2015, 2017, 2018, 2021, 2022.
# Dirgita <dirgitadevina@gmail.com>, 2015.
# Kukuh Syafaat <kukuhsyafaat@gnome.org>, 2017-2022.
msgid ""
msgstr ""
"Project-Id-Version: gnome-software main\n"
"Report-Msgid-Bugs-To: https://gitlab.gnome.org/GNOME/gnome-software/issues\n"
<<<<<<< HEAD
"POT-Creation-Date: 2022-05-05 09:36+0000\n"
"PO-Revision-Date: 2022-05-08 12:00+0700\n"
=======
"POT-Creation-Date: 2022-07-25 18:02+0000\n"
"PO-Revision-Date: 2022-07-26 18:08+0700\n"
>>>>>>> 26441dfd
"Last-Translator: Kukuh Syafaat <kukuhsyafaat@gnome.org>\n"
"Language-Team: Indonesian <gnome@i15n.org>\n"
"Language: id\n"
"MIME-Version: 1.0\n"
"Content-Type: text/plain; charset=UTF-8\n"
"Content-Transfer-Encoding: 8bit\n"
"Plural-Forms: nplurals=1; plural=0;\n"
<<<<<<< HEAD
"X-Generator: Poedit 3.0.1\n"
=======
"X-Generator: Poedit 3.1.1\n"
>>>>>>> 26441dfd

#: data/metainfo/org.gnome.Software.metainfo.xml.in:7 src/gs-shell.ui:21
#: src/org.gnome.Software.desktop.in:3
msgid "Software"
msgstr "Perangkat Lunak"

#: data/metainfo/org.gnome.Software.metainfo.xml.in:8
msgid "Application manager for GNOME"
msgstr "Manajer aplikasi bagi GNOME"

#: data/metainfo/org.gnome.Software.metainfo.xml.in:10
msgid ""
"Software allows you to find and install new applications and system "
"extensions and remove existing installed applications."
msgstr ""
"Perangkat Lunak memungkinkan Anda menemukan dan memasang aplikasi dan "
"ekstensi sistem baru dan menghapus aplikasi yang telah dipasang."

#: data/metainfo/org.gnome.Software.metainfo.xml.in:14
msgid ""
"Software showcases featured and popular applications with useful "
"descriptions and multiple screenshots per application. Applications can be "
"found either through browsing the list of categories or by searching. It "
"also allows you to update your system using an offline update."
msgstr ""
"Perangkat Lunak memajang aplikasi-aplikasi populer dan pilihan dengan "
"deskripsi yang berguna dan beberapa cuplikan layar per aplikasi. Aplikasi "
"bisa ditemukan dengan meramban daftar kategori atau dengan mencari. Itu juga "
"memungkinkan Anda memutakhirkan sistem Anda memakai pemutakhiran luring."

#: data/metainfo/org.gnome.Software.metainfo.xml.in:25
msgid "Overview panel"
msgstr "Panel ringkasan"

#: data/metainfo/org.gnome.Software.metainfo.xml.in:29
#: data/metainfo/org.gnome.Software.metainfo.xml.in:33
msgid "Details panel"
msgstr "Panel rincian"

#: data/metainfo/org.gnome.Software.metainfo.xml.in:37
msgid "Installed panel"
msgstr "Panel terpasang"

#: data/metainfo/org.gnome.Software.metainfo.xml.in:41
#: data/metainfo/org.gnome.Software.metainfo.xml.in:45
msgid "Updates panel"
msgstr "Panel pemutakhiran"

#: data/metainfo/org.gnome.Software.metainfo.xml.in:49
msgid "The update details"
msgstr "Detail pemutakhiran"

<<<<<<< HEAD
#: data/appdata/org.gnome.Software.appdata.xml.in:1927
=======
#: data/metainfo/org.gnome.Software.metainfo.xml.in:1949
#: src/gs-application.c:245
>>>>>>> 26441dfd
msgid "The GNOME Project"
msgstr "Proyek GNOME"

#: data/org.gnome.software.external-appstream.policy.in.in:11
msgid "Install an appstream file into a system location"
msgstr "Pasang berkas AppStream ke lokasi sistem"

#: data/org.gnome.software.external-appstream.policy.in.in:12
msgid "Installing an appstream file into a system location"
msgstr "Sedang memasang berkas AppStream ke lokasi sistem"

#: data/org.gnome.software.gschema.xml:5
msgid "A list of compatible projects"
msgstr "Daftar proyek yang kompatibel"

#: data/org.gnome.software.gschema.xml:6
msgid ""
"This is a list of compatible projects we should show such as GNOME, KDE and "
"XFCE."
msgstr ""
"Ini adalah daftar proyek yang kompatible yang mesti kami tampilkan seperti "
"misalnya GNOME, KDE, dan XFCE."

#: data/org.gnome.software.gschema.xml:10
msgid "Whether to manage updates and upgrades in GNOME Software"
msgstr ""
"Apakah mengelola pemutakhiran dan peningkatan dalam GNOME Perangkat Lunak"

#: data/org.gnome.software.gschema.xml:11
msgid ""
"If disabled, GNOME Software will hide the updates panel, not perform any "
"automatic updates actions or prompt for upgrades."
msgstr ""
"Bila tak difungsikan, GNOME Perangkat Lunak akan menyembunyikan panel "
"pemutakhiran, tidak melalukan sebarang aksi pemutakhiran atau peningkatan "
"otomatis."

#: data/org.gnome.software.gschema.xml:15
msgid "Automatically download and install updates"
msgstr "Unduh dan pasang pemutakhiran secara otomatis"

#: data/org.gnome.software.gschema.xml:16
msgid ""
"If enabled, GNOME Software automatically downloads software updates in the "
"background, also installing ones that do not require a reboot."
msgstr ""
"Bila diaktifkan, GNOME Perangkat Lunak secara otomatis mengunduh "
"pemutakhiran perangkat lunak di latar belakang dan memasang yang tidak "
"memerlukan nyala ulang."

#: data/org.gnome.software.gschema.xml:20
msgid "Notify the user about software updated in the background"
msgstr ""
"Beri tahu pengguna tentang pemutakhiran perangkat lunak di latar belakang"

#: data/org.gnome.software.gschema.xml:21
msgid ""
"If enabled, GNOME Software notifies the user about updates that happened "
"whilst the user was idle."
msgstr ""
"Jika diaktifkan, GNOME Perangkat Lunak memberi tahu pengguna tentang "
"pemutakhiran yang terjadi saat pengguna dalam keadaan menganggur."

#: data/org.gnome.software.gschema.xml:25
msgid "Whether to automatically refresh when on a metered connection"
msgstr "Apakah secara otomatis menyegarkan ketika memakai koneksi dengan kuota"

#: data/org.gnome.software.gschema.xml:26
msgid ""
"If enabled, GNOME Software automatically refreshes in the background even "
"when using a metered connection (eventually downloading some metadata, "
"checking for updates, etc., which may incur in costs for the user)."
msgstr ""
"Bila difungsikan, GNOME Perangkat Lunak secara otomatis menyegarkan di latar "
"belakang bahkan ketika memakai koneksi dengan kuota (pada akhirnya mengunduh "
"beberapa metadata, memeriksa pemutakhiran, dsb., yang mungkin berakibat "
"biaya bagi pengguna)."

#: data/org.gnome.software.gschema.xml:30
msgid "Whether it’s the very first run of GNOME Software"
msgstr "Apakah ini pertama kalinya GNOME Perangkat Lunak dijalankan"

#: data/org.gnome.software.gschema.xml:34
msgid "Show star ratings next to applications"
msgstr "Tampilkan nilai bintang di sebelah aplikasi"

#: data/org.gnome.software.gschema.xml:38
msgid "Filter applications based on the default branch set for the remote"
msgstr "Menyaring aplikasi berdasarkan cabang baku yang diatur bagi remote"

#: data/org.gnome.software.gschema.xml:42
msgid "Non-free applications show a warning dialog before install"
msgstr ""
"Aplikasi bukan bebas menampilkan suatu dialog peringatan sebelum pemasangan"

#: data/org.gnome.software.gschema.xml:43
msgid ""
"When non-free applications are installed a warning dialog can be shown. This "
"controls if that dialog is suppressed."
msgstr ""
"Ketika aplikasi bukan-bebas dipasang, suatu dialog peringatan dapat "
"ditampilkan. Ini mengendalikan apakah dialog tersebut dimunculkan."

#: data/org.gnome.software.gschema.xml:47
msgid "The last update check timestamp"
msgstr "Stempel waktu pemeriksaan pemutakhiran terakhir"

#: data/org.gnome.software.gschema.xml:51
msgid "The last upgrade notification timestamp"
msgstr "Stempel waktu pemberitahuan peningkatan terakhir"

#: data/org.gnome.software.gschema.xml:55
msgid "The last update notification timestamp"
msgstr "Stempel waktu pemberitahuan pemutakhiran terakhir"

#: data/org.gnome.software.gschema.xml:59
msgid "The timestamp of the first security update, cleared after update"
msgstr ""
"Stempel waktu dari pemutakhiran keamanan pertama, dibersihkan setelah "
"pemutakhiran"

#: data/org.gnome.software.gschema.xml:63
msgid "The last update timestamp"
msgstr "Stempel waktu pemutakhiran terakhir"

#: data/org.gnome.software.gschema.xml:67
msgid "The last timestamp when the system was online and got any updates"
msgstr ""
"Stempel waktu terakhir ketika sistem daring dan mendapat pemutakhiran apa pun"

#: data/org.gnome.software.gschema.xml:71
msgid "The age in seconds to verify the upstream screenshot is still valid"
msgstr ""
"Umur dalam detik untuk verifikasi apakah cuplikan layar hulu masih valid"

#: data/org.gnome.software.gschema.xml:72
msgid ""
"Choosing a larger value will mean less round-trips to the remote server but "
"updates to the screenshots may take longer to show to the user. A value of 0 "
"means to never check the server if the image already exists in the cache."
msgstr ""
"Memilih nilai yang lebih besar berarti lebih sedikit bolak-balik ke peladen "
"jauh tapi pemutakhiran ke cuplikan layar mungkin memakan waktu lebih lama "
"untuk tampil ke pengguna. Nilai 0 berarti jangan pernah memeriksa ke peladen "
"apakah citra telah ada dalam singgahan."

#: data/org.gnome.software.gschema.xml:81
msgid "The server to use for application reviews"
msgstr "Peladen yang dipakai untuk ulasan aplikasi"

#: data/org.gnome.software.gschema.xml:85
msgid "The minimum karma score for reviews"
msgstr "Nilai karma minimum bagi ulasan"

#: data/org.gnome.software.gschema.xml:86
msgid "Reviews with karma less than this number will not be shown."
msgstr "Ulasan dengan karma kurang dari angka ini tidak akan ditampilkan."

#: data/org.gnome.software.gschema.xml:90
msgid "A list of official repositories that should not be considered 3rd party"
msgstr "Daftar repositori resmi yang tidak boleh dianggap sebagai pihak ke-3"

#: data/org.gnome.software.gschema.xml:94
msgid "A list of required repositories that cannot be disabled or removed"
msgstr "Daftar repositori wajib yang tidak dapat dinonaktifkan atau dihapus"

#: data/org.gnome.software.gschema.xml:98
msgid "A list of official repositories that should be considered free software"
msgstr ""
"Daftar repositori resmi yang mesti dianggap sebagai perangkat lunak bebas"

#: data/org.gnome.software.gschema.xml:102
msgid ""
"The licence URL to use when an application should be considered free software"
msgstr ""
"URL lisensi yang dipakai ketika suatu aplikasi mesti dianggap perangkat "
"lunak bebas"

#: data/org.gnome.software.gschema.xml:106
msgid "Install bundled applications for all users on the system where possible"
msgstr "Pasang aplikasi terbundel bagi semua pengguna pada sistem bila mungkin"

#: data/org.gnome.software.gschema.xml:110
msgid "Allow access to the Software Repositories dialog"
msgstr "Izinkan akses ke dialog Repositori Perangkat Lunak"

#: data/org.gnome.software.gschema.xml:114
msgid "Offer upgrades for pre-releases"
msgstr "Tawarkan peningkatan bagi prarilis"

#: data/org.gnome.software.gschema.xml:118
msgid "Show some UI elements informing the user that an app is non-free"
msgstr ""
"Tampilkan beberapa elemen UI yang menginformasikan ke pengguna bahwa app "
"bukan bebas"

#: data/org.gnome.software.gschema.xml:122
msgid "Show the installed size for apps in the list of installed applications"
msgstr "Tampilkan ukuran terpasang bagi app dalam daftar aplikasi terpasang"

#. Translators: Replace the link with a version in your language, e.g. 'https://de.wikipedia.org/wiki/Proprietäre_Software'. Remember to include ''.
#: data/org.gnome.software.gschema.xml:126
msgid "'https://en.wikipedia.org/wiki/Proprietary_software'"
msgstr "'https://en.wikipedia.org/wiki/Proprietary_software'"

#: data/org.gnome.software.gschema.xml:127
msgid "The URI that explains nonfree and proprietary software"
msgstr "URL yang menerangkan perangkat lunak tak bebas dan proprietari"

#: data/org.gnome.software.gschema.xml:131
msgid ""
"A list of URLs pointing to appstream files that will be downloaded into an "
"swcatalog folder"
msgstr ""
"Daftar URL yang menunjuk ke berkas appstream yang akan diunduh ke dalam "
"suatu folder swcatalog"

#: data/org.gnome.software.gschema.xml:135
msgid ""
"Install the AppStream files to a system-wide location for all users. If "
"false, files are installed in non-standard $XDG_DATA_HOME/swcatalog/xml "
"directory"
msgstr ""
"Pasang berkas AppStream ke lokasi seluruh sistem untuk semua pengguna. Jika "
"diisi false, berkas dipasang di direktori $XDG_DATA_HOME/app-info/xmls non-"
"standar"

#: data/org.gnome.software.gschema.xml:139
msgid ""
"Priority order of packaging formats to prefer, with more important formats "
"listed first. An empty array means the default order. Omitted formats are "
"assumed to be listed last. Example packaging formats are: deb, flatpak, rpm, "
"snap."
msgstr ""
"Urutan prioritas format pemaketan untuk disukai, dengan format yang lebih "
"penting tercantum terlebih dahulu. Array kosong berarti urutan default. "
"Format yang dihilangkan diasumsikan terdaftar terakhir. Contoh format "
"pemaketan adalah: deb, flatpak, rpm, snap."

#: data/org.gnome.software.gschema.xml:146
msgid "A string storing the gnome-online-account id used to login"
msgstr ""
"Sebuah string yang menyimpan id gnome-online-account yang digunakan untuk "
"masuk"

#. TRANSLATORS: tool that is used when moving profiles system-wide
#: gs-install-appstream/gs-install-appstream.c:143
msgid "GNOME Software AppStream system-wide installer"
msgstr "Installer seluruh sistem GNOME Software AppStream"

#: gs-install-appstream/gs-install-appstream.c:145
msgid "Failed to parse command line arguments"
msgstr "Gagal mengurai argumen baris perintah"

#. TRANSLATORS: user did not specify a valid filename
#: gs-install-appstream/gs-install-appstream.c:152
msgid "You need to specify exactly one filename"
msgstr "Anda perlu menentukan satu nama berkas"

#. TRANSLATORS: only able to install files as root
#: gs-install-appstream/gs-install-appstream.c:159
msgid "This program can only be used by the root user"
msgstr "Program ini hanya dapat digunakan oleh pengguna root"

#. TRANSLATORS: error details
#: gs-install-appstream/gs-install-appstream.c:167
#, c-format
msgid "Failed to validate content type: %s"
msgstr "Gagal memvalidasi tipe konten: %s"

#. TRANSLATORS: error details
#: gs-install-appstream/gs-install-appstream.c:178
#, c-format
msgid "Failed to move: %s"
msgstr "Gagal memindahkan: %s"

#: src/gnome-software-local-file.desktop.in:3
msgid "Software Install"
msgstr "Pasang Perangkat Lunak"

#: src/gnome-software-local-file.desktop.in:4
msgid "Install selected software on the system"
msgstr "Pasang perangkat lunak yang dipilih pada sistem"

#. TRANSLATORS: content rating title, see https://hughsie.github.io/oars/
#: src/gs-age-rating-context-dialog.c:134
msgid "Cartoon Violence"
msgstr "Kekerasan Kartun"

#. TRANSLATORS: content rating description, see https://hughsie.github.io/oars/
#: src/gs-age-rating-context-dialog.c:136
msgid "No information regarding cartoon violence"
msgstr "Tidak ada informasi mengenai kekerasan kartun"

#. TRANSLATORS: content rating title, see https://hughsie.github.io/oars/
#: src/gs-age-rating-context-dialog.c:144
msgid "Fantasy Violence"
msgstr "Kekerasan Fantasi"

#. TRANSLATORS: content rating description, see https://hughsie.github.io/oars/
#: src/gs-age-rating-context-dialog.c:146
msgid "No information regarding fantasy violence"
msgstr "Tidak ada informasi mengenai kekerasan fantasi"

#. TRANSLATORS: content rating title, see https://hughsie.github.io/oars/
#: src/gs-age-rating-context-dialog.c:154
msgid "Realistic Violence"
msgstr "Kekerasan Realistis"

#. TRANSLATORS: content rating description, see https://hughsie.github.io/oars/
#: src/gs-age-rating-context-dialog.c:156
msgid "No information regarding realistic violence"
msgstr "Tidak ada informasi mengenai kekerasan yang realistis"

#. TRANSLATORS: content rating title, see https://hughsie.github.io/oars/
#: src/gs-age-rating-context-dialog.c:164
msgid "Violence Depicting Bloodshed"
msgstr "Kekerasan yang Menggambarkan Pertumpahan Darah"

#. TRANSLATORS: content rating description, see https://hughsie.github.io/oars/
#: src/gs-age-rating-context-dialog.c:166
msgid "No information regarding bloodshed"
msgstr "Tidak ada informasi mengenai pertumpahan darah"

#. TRANSLATORS: content rating title, see https://hughsie.github.io/oars/
#: src/gs-age-rating-context-dialog.c:174
msgid "Sexual Violence"
msgstr "Kekerasan Seksual"

#. TRANSLATORS: content rating description, see https://hughsie.github.io/oars/
#: src/gs-age-rating-context-dialog.c:176
msgid "No information regarding sexual violence"
msgstr "Tidak ada informasi mengenai kekerasan seksual"

#. TRANSLATORS: content rating title, see https://hughsie.github.io/oars/
#: src/gs-age-rating-context-dialog.c:184
msgid "Alcohol"
msgstr "Alkohol"

#. TRANSLATORS: content rating description, see https://hughsie.github.io/oars/
#: src/gs-age-rating-context-dialog.c:186
msgid "No information regarding references to alcohol"
msgstr "Tidak ada informasi mengenai referensi untuk alkohol"

#. TRANSLATORS: content rating title, see https://hughsie.github.io/oars/
#: src/gs-age-rating-context-dialog.c:194
msgid "Narcotics"
msgstr "Narkotika"

#. TRANSLATORS: content rating description, see https://hughsie.github.io/oars/
#: src/gs-age-rating-context-dialog.c:196
msgid "No information regarding references to illicit drugs"
msgstr "Tidak ada informasi mengenai referensi untuk obat-obatan terlarang"

#. TRANSLATORS: content rating title, see https://hughsie.github.io/oars/
#: src/gs-age-rating-context-dialog.c:204
msgid "Tobacco"
msgstr "Tembakau"

#. TRANSLATORS: content rating description, see https://hughsie.github.io/oars/
#: src/gs-age-rating-context-dialog.c:206
msgid "No information regarding references to tobacco products"
msgstr "Tidak ada informasi mengenai referensi untuk produk tembakau"

#. TRANSLATORS: content rating title, see https://hughsie.github.io/oars/
#: src/gs-age-rating-context-dialog.c:214
#: src/gs-age-rating-context-dialog.c:543
msgid "Nudity"
msgstr "Ketelanjangan"

#. TRANSLATORS: content rating description, see https://hughsie.github.io/oars/
#: src/gs-age-rating-context-dialog.c:216
msgid "No information regarding nudity of any sort"
msgstr "Tidak ada informasi mengenai ketelanjangan dalam bentuk apa pun"

#. TRANSLATORS: content rating title, see https://hughsie.github.io/oars/
#: src/gs-age-rating-context-dialog.c:224
msgid "Sexual Themes"
msgstr "Tema Seksual"

#. TRANSLATORS: content rating description, see https://hughsie.github.io/oars/
#: src/gs-age-rating-context-dialog.c:226
msgid "No information regarding references to or depictions of sexual nature"
msgstr "Tidak ada informasi mengenai referensi atau penggambaran sifat seksual"

#. TRANSLATORS: content rating title, see https://hughsie.github.io/oars/
#: src/gs-age-rating-context-dialog.c:234
msgid "Profanity"
msgstr "Senonoh"

#. TRANSLATORS: content rating description, see https://hughsie.github.io/oars/
#: src/gs-age-rating-context-dialog.c:236
msgid "No information regarding profanity of any kind"
msgstr "Tidak ada informasi mengenai senonoh dalam bentuk apa pun"

#. TRANSLATORS: content rating title, see https://hughsie.github.io/oars/
#: src/gs-age-rating-context-dialog.c:244
msgid "Inappropriate Humor"
msgstr "Humor yang Tidak Pantas"

#. TRANSLATORS: content rating description, see https://hughsie.github.io/oars/
#: src/gs-age-rating-context-dialog.c:246
msgid "No information regarding inappropriate humor"
msgstr "Tidak ada informasi mengenai humor yang tidak pantas"

#. TRANSLATORS: content rating title, see https://hughsie.github.io/oars/
#: src/gs-age-rating-context-dialog.c:254
msgid "Discrimination"
msgstr "Diskriminasi"

#. TRANSLATORS: content rating description, see https://hughsie.github.io/oars/
#: src/gs-age-rating-context-dialog.c:256
msgid "No information regarding discriminatory language of any kind"
msgstr "Tidak ada informasi mengenai bahasa diskriminatif dalam bentuk apa pun"

#. TRANSLATORS: content rating title, see https://hughsie.github.io/oars/
#: src/gs-age-rating-context-dialog.c:264
msgid "Advertising"
msgstr "Iklan"

#. TRANSLATORS: content rating description, see https://hughsie.github.io/oars/
#: src/gs-age-rating-context-dialog.c:266
msgid "No information regarding advertising of any kind"
msgstr "Tidak ada informasi mengenai iklan dalam bentuk apa pun"

#. TRANSLATORS: content rating title, see https://hughsie.github.io/oars/
#: src/gs-age-rating-context-dialog.c:274
msgid "Gambling"
msgstr "Perjudian"

#. TRANSLATORS: content rating description, see https://hughsie.github.io/oars/
#: src/gs-age-rating-context-dialog.c:276
msgid "No information regarding gambling of any kind"
msgstr "Tidak ada informasi mengenai perjudian dalam bentuk apa pun"

#. TRANSLATORS: content rating title, see https://hughsie.github.io/oars/
#: src/gs-age-rating-context-dialog.c:284
msgid "Purchasing"
msgstr "Membeli"

#. TRANSLATORS: content rating description, see https://hughsie.github.io/oars/
#: src/gs-age-rating-context-dialog.c:286
msgid "No information regarding the ability to spend money"
msgstr "Tidak ada informasi mengenai kemampuan untuk menghabiskan uang"

#. TRANSLATORS: content rating title, see https://hughsie.github.io/oars/
#: src/gs-age-rating-context-dialog.c:294
msgid "Chat Between Users"
msgstr "Obrolan Antar Pengguna"

#. TRANSLATORS: content rating description, see https://hughsie.github.io/oars/
#: src/gs-age-rating-context-dialog.c:296
msgid "No information regarding ways to chat with other users"
msgstr "Tidak ada informasi mengenai cara mengobrol dengan pengguna lain"

#. TRANSLATORS: content rating title, see https://hughsie.github.io/oars/
#: src/gs-age-rating-context-dialog.c:304
msgid "Audio Chat Between Users"
msgstr "Obrolan Audio Antar Pengguna"

#. TRANSLATORS: content rating description, see https://hughsie.github.io/oars/
#: src/gs-age-rating-context-dialog.c:306
msgid "No information regarding ways to talk with other users"
msgstr "Tidak ada informasi mengenai cara berbicara dengan pengguna lain"

#. TRANSLATORS: content rating title, see https://hughsie.github.io/oars/
#: src/gs-age-rating-context-dialog.c:314
msgid "Contact Details"
msgstr "Detail Kontak"

#. TRANSLATORS: content rating description, see https://hughsie.github.io/oars/
#: src/gs-age-rating-context-dialog.c:316
msgid ""
"No information regarding sharing of social network usernames or email "
"addresses"
msgstr ""
"Tidak ada informasi mengenai berbagi nama pengguna jejaring sosial atau "
"alamat surel"

#. TRANSLATORS: content rating title, see https://hughsie.github.io/oars/
#: src/gs-age-rating-context-dialog.c:324
msgid "Identifying Information"
msgstr "Mengidentifikasi Informasi"

#. TRANSLATORS: content rating description, see https://hughsie.github.io/oars/
#: src/gs-age-rating-context-dialog.c:326
msgid "No information regarding sharing of user information with third parties"
msgstr ""
"Tidak ada informasi mengenai berbagi informasi pengguna dengan pihak ketiga"

#. TRANSLATORS: content rating title, see https://hughsie.github.io/oars/
#: src/gs-age-rating-context-dialog.c:334
msgid "Location Sharing"
msgstr "Berbagi Lokasi"

#. TRANSLATORS: content rating description, see https://hughsie.github.io/oars/
#: src/gs-age-rating-context-dialog.c:336
msgid "No information regarding sharing of physical location with other users"
msgstr "Tidak ada informasi mengenai berbagi lokasi fisik dengan pengguna lain"

#. TRANSLATORS: content rating title, see https://hughsie.github.io/oars/
#: src/gs-age-rating-context-dialog.c:360
msgid "Homosexuality"
msgstr "Homoseksualitas"

#. TRANSLATORS: content rating description, see https://hughsie.github.io/oars/
#: src/gs-age-rating-context-dialog.c:362
msgid "No information regarding references to homosexuality"
msgstr "Tidak ada informasi mengenai referensi homoseksualitas"

#. TRANSLATORS: content rating title, see https://hughsie.github.io/oars/
#: src/gs-age-rating-context-dialog.c:370
msgid "Prostitution"
msgstr "Pelacuran"

#. TRANSLATORS: content rating description, see https://hughsie.github.io/oars/
#: src/gs-age-rating-context-dialog.c:372
msgid "No information regarding references to prostitution"
msgstr "Tidak ada informasi mengenai referensi untuk prostitusi"

#. TRANSLATORS: content rating title, see https://hughsie.github.io/oars/
#: src/gs-age-rating-context-dialog.c:380
msgid "Adultery"
msgstr "Perzinaan"

#. TRANSLATORS: content rating description, see https://hughsie.github.io/oars/
#: src/gs-age-rating-context-dialog.c:382
msgid "No information regarding references to adultery"
msgstr "Tidak ada informasi mengenai referensi untuk perzinahan"

#. TRANSLATORS: content rating title, see https://hughsie.github.io/oars/
#: src/gs-age-rating-context-dialog.c:390
msgid "Sexualized Characters"
msgstr "Karakter Seksual"

#. TRANSLATORS: content rating description, see https://hughsie.github.io/oars/
#: src/gs-age-rating-context-dialog.c:392
msgid "No information regarding sexualized characters"
msgstr "Tidak ada informasi mengenai karakter seksual"

#. TRANSLATORS: content rating title, see https://hughsie.github.io/oars/
#: src/gs-age-rating-context-dialog.c:400
msgid "Desecration"
msgstr "Penodaan"

#. TRANSLATORS: content rating description, see https://hughsie.github.io/oars/
#: src/gs-age-rating-context-dialog.c:402
msgid "No information regarding references to desecration"
msgstr "Tidak ada informasi mengenai referensi untuk penodaan"

#. TRANSLATORS: content rating title, see https://hughsie.github.io/oars/
#: src/gs-age-rating-context-dialog.c:410
msgid "Human Remains"
msgstr "Sisa-sisa Manusia"

#. TRANSLATORS: content rating description, see https://hughsie.github.io/oars/
#: src/gs-age-rating-context-dialog.c:412
msgid "No information regarding visible dead human remains"
msgstr "Tidak ada informasi mengenai sisa-sisa manusia mati yang terlihat"

#. TRANSLATORS: content rating title, see https://hughsie.github.io/oars/
#: src/gs-age-rating-context-dialog.c:420
msgid "Slavery"
msgstr "Perbudakan"

#. TRANSLATORS: content rating description, see https://hughsie.github.io/oars/
#: src/gs-age-rating-context-dialog.c:422
msgid "No information regarding references to slavery"
msgstr "Tidak ada informasi mengenai referensi untuk perbudakan"

#: src/gs-age-rating-context-dialog.c:494
msgid "Does not include references to drugs"
msgstr "Tidak termasuk referensi untuk obat-obatan"

#: src/gs-age-rating-context-dialog.c:496
msgid ""
"Does not include swearing, profanity, and other kinds of strong language"
msgstr "Tidak termasuk sumpah serapah, senonoh, dan jenis bahasa kuat lainnya"

#: src/gs-age-rating-context-dialog.c:498
msgid "Does not include ads or monetary transactions"
msgstr "Tidak termasuk iklan atau transaksi moneter"

#: src/gs-age-rating-context-dialog.c:500
msgid "Does not include sex or nudity"
msgstr "Tidak termasuk seks atau ketelanjangan"

#: src/gs-age-rating-context-dialog.c:502
msgid "Does not include uncontrolled chat functionality"
msgstr "Tidak termasuk fungsi obrolan yang tidak terkontrol"

#: src/gs-age-rating-context-dialog.c:504
msgid "Does not include violence"
msgstr "Tidak termasuk kekerasan"

#: src/gs-age-rating-context-dialog.c:537
msgid "Drugs"
msgstr "Obat-obatan"

#: src/gs-age-rating-context-dialog.c:539
msgid "Strong Language"
msgstr "Bahasa yang Kuat"

#: src/gs-age-rating-context-dialog.c:541
msgid "Money"
msgstr "Uang"

#: src/gs-age-rating-context-dialog.c:545
msgid "Social"
msgstr "Sosial"

#: src/gs-age-rating-context-dialog.c:547
msgid "Violence"
msgstr "Kekerasan"

#. Translators: This is used to join two list items together in
#. * a compressed way of displaying a list of descriptions of age
#. * ratings for apps. The order of the items does not matter.
#: src/gs-age-rating-context-dialog.c:658
#, c-format
msgid "%s • %s"
msgstr "%s • %s"

#. Translators: The app is considered suitable to be run by all ages of people.
#. * This is displayed in a context tile, so the string should be short.
#: src/gs-age-rating-context-dialog.c:936
msgctxt "Age rating"
msgid "All"
msgstr "Semua"

#. Translators: This is displayed for the download size in an
#. * app’s context tile if the size is unknown. It should be short
#. * (at most a couple of characters wide).
#. Translators: This is shown in a bubble if the storage
#. * size of an application is not known. The bubble is small,
#. * so the string should be as short as possible.
#: src/gs-age-rating-context-dialog.c:949 src/gs-app-context-bar.c:206
#: src/gs-storage-context-dialog.c:89
msgid "?"
msgstr "?"

#. Translators: This is a dialogue title which indicates that an app is suitable
#. * for all ages. The placeholder is the app name.
#: src/gs-age-rating-context-dialog.c:1023
#, c-format
msgid "%s is suitable for everyone"
msgstr "%s cocok untuk semua orang"

#. Translators: This is a dialogue title which indicates that an app is suitable
#. * for children up to around age 3. The placeholder is the app name.
#: src/gs-age-rating-context-dialog.c:1027
#, c-format
msgid "%s is suitable for toddlers"
msgstr "%s cocok untuk bayi yang belajar berjalan"

#. Translators: This is a dialogue title which indicates that an app is suitable
#. * for children up to around age 5. The placeholder is the app name.
#: src/gs-age-rating-context-dialog.c:1031
#, c-format
msgid "%s is suitable for young children"
msgstr "%s untuk anak usia muda"

#. Translators: This is a dialogue title which indicates that an app is suitable
#. * for people up to around age 18. The placeholder is the app name.
#: src/gs-age-rating-context-dialog.c:1039
#, c-format
msgid "%s is suitable for teenagers"
msgstr "%s cocok untuk remaja"

#. Translators: This is a dialogue title which indicates that an app is suitable
#. * for people aged up to and over 18. The placeholder is the app name.
#: src/gs-age-rating-context-dialog.c:1043
#, c-format
msgid "%s is suitable for adults"
msgstr "%s cocok untuk orang dewasa"

#. Translators: This is a dialogue title which indicates that an app is suitable
#. * for a specified age group. The first placeholder is the app name, the second
#. * is the age group.
#: src/gs-age-rating-context-dialog.c:1048
#, c-format
msgid "%s is suitable for %s"
msgstr "%s cocok untuk %s"

#. Translators: This is the title of the dialog which contains information about the suitability of an app for different ages.
#. this one’s not a placeholder
#: src/gs-age-rating-context-dialog.ui:5 src/gs-app-context-bar.ui:211
msgid "Age Rating"
msgstr "Peringkat Umur"

#: src/gs-age-rating-context-dialog.ui:68
#: src/gs-hardware-support-context-dialog.ui:71
#: src/gs-safety-context-dialog.ui:221
msgid "How to contribute missing information"
msgstr "Cara menyumbangkan informasi yang hilang"

#: lib/gs-app.c:6164
msgid "Local file"
msgstr "Berkas lokal"

#. TRANSLATORS: the first %s is replaced with an origin name;
#. the second %s is replaced with the packaging format.
#. Example string: "Local file (RPM)"
#. Translators: The first placeholder is an app runtime
#. * name, the second is its version number.
<<<<<<< HEAD
#: lib/gs-app.c:5757 src/gs-safety-context-dialog.c:419
=======
#: lib/gs-app.c:6180 src/gs-safety-context-dialog.c:439
>>>>>>> 26441dfd
#, c-format
msgid "%s (%s)"
msgstr "%s (%s)"

#: lib/gs-app.c:6256
msgid "Package"
msgstr "Paket"

<<<<<<< HEAD
#: src/gs-app-addon-row.c:97 src/gs-app-row.c:446
msgid "Pending"
msgstr "Tertunda"

#: src/gs-app-addon-row.c:101 src/gs-app-row.c:450 src/gs-details-page.c:346
msgid "Pending install"
msgstr "Pemasangan tertunda"

#: src/gs-app-addon-row.c:105 src/gs-app-row.c:454 src/gs-details-page.c:353
msgid "Pending remove"
msgstr "Penghapusan tertunda"

#. Translators: This is in the context of a list of apps which are installed on the system.
#. Translators: A label for a button to show only software which is already installed.
#: src/gs-app-addon-row.c:111 src/gs-app-row.ui:198 src/gs-app-tile.ui:50
#: src/gs-feature-tile.c:547 src/gs-installed-page.c:709 src/gs-shell.ui:305
=======
#: src/gs-app-addon-row.c:97 src/gs-app-row.c:456
msgid "Pending"
msgstr "Tertunda"

#: src/gs-app-addon-row.c:101 src/gs-app-row.c:460 src/gs-details-page.c:353
msgid "Pending install"
msgstr "Pemasangan tertunda"

#: src/gs-app-addon-row.c:105 src/gs-app-row.c:464 src/gs-details-page.c:360
msgid "Pending remove"
msgstr "Penghapusan tertunda"

#: src/gs-app-addon-row.c:111 src/gs-app-row.ui:197 src/gs-app-tile.ui:50
#: src/gs-feature-tile.c:535
msgctxt "Single app"
>>>>>>> 26441dfd
msgid "Installed"
msgstr "Terpasang"

#. TRANSLATORS: this is a button next to the search results that
#. * shows the status of an application being installed
<<<<<<< HEAD
#: src/gs-app-addon-row.c:115 src/gs-app-row.c:199 src/gs-details-page.c:339
=======
#: src/gs-app-addon-row.c:115 src/gs-app-row.c:204 src/gs-details-page.c:346
>>>>>>> 26441dfd
msgid "Installing"
msgstr "Memasang"

#: src/gs-app-addon-row.c:119
msgid "Removing"
msgstr "Menghapus"

#: src/gs-app-addon-row.ui:64
msgid "_Uninstall"
msgstr "Hap_us pemasangan"

#: src/gs-app-details-page.c:68
msgid "Network"
msgstr "Jaringan"

#: src/gs-app-details-page.c:68
msgid "Can communicate over the network"
msgstr "Dapat berkomunikasi melalui jaringan"

#: src/gs-app-details-page.c:69
msgid "System Services"
msgstr "Layanan Sistem"

#: src/gs-app-details-page.c:69
msgid "Can access D-Bus services on the system bus"
msgstr "Dapat mengakses layanan D-Bus pada bus sistem"

#: src/gs-app-details-page.c:70
msgid "Session Services"
msgstr "Layanan Sesi"

#: src/gs-app-details-page.c:70
msgid "Can access D-Bus services on the session bus"
msgstr "Dapat mengakses layanan D-Bus pada bus sesi"

#: src/gs-app-details-page.c:71
msgid "Devices"
msgstr "Perangkat"

#: src/gs-app-details-page.c:71
msgid "Can access system device files"
msgstr "Dapat mengakses berkas perangkat sistem"

#: src/gs-app-details-page.c:72 src/gs-app-details-page.c:73
msgid "Home folder"
msgstr "Folder rumah"

#: src/gs-app-details-page.c:72 src/gs-app-details-page.c:74
<<<<<<< HEAD
#: src/gs-app-details-page.c:77
=======
#: src/gs-app-details-page.c:77 src/gs-app-details-page.c:150
>>>>>>> 26441dfd
msgid "Can view, edit and create files"
msgstr "Dapat melihat, menyunting, dan membuat berkas"

#: src/gs-app-details-page.c:73 src/gs-app-details-page.c:75
<<<<<<< HEAD
#: src/gs-app-details-page.c:78
=======
#: src/gs-app-details-page.c:78 src/gs-app-details-page.c:145
>>>>>>> 26441dfd
msgid "Can view files"
msgstr "Dapat melihat berkas"

#: src/gs-app-details-page.c:74 src/gs-app-details-page.c:75
#: src/gs-app-details-page.c:76
msgid "File system"
msgstr "Sistem berkas"

<<<<<<< HEAD
#. Translators: This indicates an app can access data in the system unknown to the Software.
#. * It’s used in a context tile, so should be short.
#: src/gs-app-details-page.c:76 src/gs-app-context-bar.c:341
msgid "Can access arbitrary files"
msgstr "Dapat mengakses berkas arbitrer"

=======
#. The GS_APP_PERMISSIONS_FLAGS_FILESYSTEM_OTHER is used only as a flag, with actual files being part of the read/full lists
>>>>>>> 26441dfd
#: src/gs-app-details-page.c:77 src/gs-app-details-page.c:78
msgid "Downloads folder"
msgstr "Folder unduhan"

#: src/gs-app-details-page.c:79
msgid "Settings"
msgstr "Pengaturan"

#: src/gs-app-details-page.c:79
msgid "Can view and change any settings"
msgstr "Dapat melihat dan mengubah pengaturan apa pun"

#: src/gs-app-details-page.c:80
msgid "Legacy display system"
msgstr "Sistem tampilan lama"

#: src/gs-app-details-page.c:80
msgid "Uses an old, insecure display system"
msgstr "Menggunakan sistem tampilan yang lama dan tidak aman"

#: src/gs-app-details-page.c:81
msgid "Sandbox escape"
msgstr "Sandbox escape"

#: src/gs-app-details-page.c:81
msgid "Can escape the sandbox and circumvent any other restrictions"
msgstr "Dapat menghindari sandbox dan menghindari pembatasan lainnya"

#. Translators: This is the source and upgrade version of an
#. * application, shown to the user when they view more detailed
#. * information about pending updates. The source is of the form
#. * ‘deja-dup’ (a package name) or
#. * ‘app/org.gnome.Builder/x86_64/main’ (a flatpak ID), and the
#. * version is of the form ‘40.4-1.fc34’ (a version number).
<<<<<<< HEAD
#: src/gs-app-details-page.c:138
=======
#: src/gs-app-details-page.c:180
>>>>>>> 26441dfd
#, c-format
msgid "%s %s"
msgstr "%s %s"

#. TRANSLATORS: this is where the packager did not write
#. * a description for the update
<<<<<<< HEAD
#: src/gs-app-details-page.c:157
=======
#: src/gs-app-details-page.c:199
>>>>>>> 26441dfd
msgid "No update description available."
msgstr "Deskripsi pemutakhiran tak tersedia."

#: src/gs-app-details-page.ui:25 src/gs-os-update-page.ui:25
<<<<<<< HEAD
#: src/gs-shell.ui:365 src/gs-shell.ui:456
msgid "Go back"
msgstr "Kembali"

#: src/gs-app-details-page.ui:47 src/gs-app-row.c:505
=======
#: src/gs-shell.ui:367 src/gs-shell.ui:458
msgid "Go back"
msgstr "Kembali"

#: src/gs-app-details-page.ui:48 src/gs-app-row.c:515
>>>>>>> 26441dfd
msgid "Requires additional permissions"
msgstr "Membutuhkan izin tambahan"

#. Translators: Header of the section with other users' opinions about the app.
#: src/gs-app-reviews-dialog.ui:6 src/gs-details-page.ui:800
msgid "Reviews"
msgstr "Ulasan"

#: src/gs-app-reviews-dialog.ui:25
msgid "No reviews were found for this application."
msgstr "Tidak ada ulasan yang ditemukan untuk aplikasi ini."

#: src/gs-app-reviews-dialog.ui:27
msgid "No Reviews"
msgstr "Tidak Ada Ulasan"

#: src/gs-app-version-history-dialog.ui:6 src/gs-details-page.ui:478
msgid "Version History"
msgstr "Riwayat Versi"

#: src/gs-app-version-history-row.c:71
#, c-format
msgid "New in Version %s"
msgstr "Baru dalam Versi %s"

#: src/gs-app-version-history-row.c:78
#, c-format
msgid "Version %s"
msgstr "Versi %s"

#: src/gs-app-version-history-row.c:80
msgid "No details for this release"
msgstr "Tidak ada detail untuk rilis ini"

#. TRANSLATORS: This is the date string with: day number, month name, year.
#. i.e. "25 May 2012"
#: src/gs-app-version-history-row.c:94 src/gs-review-row.c:63
msgid "%e %B %Y"
msgstr "%e %B %Y"

#. TRANSLATORS: this is a command line option
#: src/gs-application.c:124
msgid "Start up mode: either ‘updates’, ‘updated’, ‘installed’ or ‘overview’"
msgstr ""
"Mode awal mula: bisa ‘updates’, ‘updated’, ‘installed’, atau ‘overview’"

#: src/gs-application.c:124
msgid "MODE"
msgstr "MODE"

#: src/gs-application.c:126
msgid "Search for applications"
msgstr "Cari aplikasi"

#: src/gs-application.c:126
msgid "SEARCH"
msgstr "CARI"

#: src/gs-application.c:128
msgid "Show application details (using application ID)"
msgstr "Tampilkan rincian aplikasi (memakai ID aplikasi)"

#: src/gs-application.c:128 src/gs-application.c:132 src/gs-application.c:134
msgid "ID"
msgstr "ID"

#: src/gs-application.c:130
msgid "Show application details (using package name)"
msgstr "Tampilkan rincian aplikasi (memakai nama paket)"

#: src/gs-application.c:130
msgid "PKGNAME"
msgstr "NAMAPAKET"

#: src/gs-application.c:132
msgid "Install the application (using application ID)"
msgstr "Pasang aplikasi (memakai ID aplikasi)"

#: src/gs-application.c:134
msgid "Uninstall the application (using application ID)"
msgstr "Hapus aplikasi (memakai ID aplikasi)"

#: src/gs-application.c:136
msgid "Open a local package file"
msgstr "Buka suatu berkas paket lokal"

#: src/gs-application.c:136 src/gs-application.c:141
msgid "FILENAME"
msgstr "NAMABERKAS"

#: src/gs-application.c:138
msgid ""
"The kind of interaction expected for this action: either ‘none’, ‘notify’, "
"or ‘full’"
msgstr ""
"Jenis interaksi yang diharapkan untuk tindakan ini: baik 'tidak ada (none)', "
"'memberitahu (notify)', atau 'penuh (full)'"

#: src/gs-application.c:141
msgid "Show a local metainfo or appdata file"
msgstr "Tampilkan berkas metainfo atau appdata lokal"

#: src/gs-application.c:143
msgid "Show verbose debugging information"
msgstr "Tampilkan informasi pengawakutuan cerewet"

#: src/gs-application.c:145
msgid "Installs any pending updates in the background"
msgstr "Pasang semua pemutakhiran yang tertunda di latar belakang"

#: src/gs-application.c:147
msgid "Show update preferences"
msgstr "Tampilkan preferensi pemutakhiran"

#: src/gs-application.c:149
msgid "Quit the running instance"
msgstr "Keluar dari instansi yang tengah berjalan"

#: src/gs-application.c:151
msgid "Prefer local file sources to AppStream"
msgstr "Lebih suka sumber berkas lokal daripada AppStream"

#: src/gs-application.c:153
msgid "Show version number"
msgstr "Tampilkan nomor versi"

#: src/gs-application.c:250 src/gs-application.c:258
msgid "Copyright © 2016–2022 GNOME Software contributors"
msgstr "Hak Cipta © 2016–2022 Kontributor Perangkat Lunak GNOME"

#: src/gs-application.c:252 src/gs-application.c:261
msgid "translator-credits"
msgstr ""
"Andika Triwidada <andika@gmail.com>, 2013-2015, 2017, 2018, 2021, 2022.\n"
"Dirgita <dirgitadevina@gmail.com>, 2015.\n"
"Kukuh Syafaat <kukuhsyafaat@gnome.org>, 2017-2022."

#. TRANSLATORS: this is the title of the about window
#. TRANSLATORS: this is the menu item that opens the about window
<<<<<<< HEAD
#: src/gs-application.c:257 src/gs-shell.c:2149
=======
#: src/gs-application.c:266 src/gs-shell.c:2167
>>>>>>> 26441dfd
msgid "About Software"
msgstr "Tentang Perangkat Lunak"

#. TRANSLATORS: well, we seem to think so, anyway
#: src/gs-application.c:269
msgid "A nice way to manage the software on your system."
msgstr ""
"Suatu cara yang manis untuk mengelola perangkat lunak pada sistem Anda."

#. TRANSLATORS: we tried to show an app that did not exist
#: src/gs-application.c:457
msgid "Sorry! There are no details for that application."
msgstr "Maaf! Tidak ada detail untuk aplikasi itu."

#. Translators: The disk usage of an application when installed.
#. * This is displayed in a context tile, so the string should be short.
#: src/gs-app-context-bar.c:162 src/gs-storage-context-dialog.c:133
msgid "Installed Size"
msgstr "Ukuran Terpasang"

#: src/gs-app-context-bar.c:165
#, c-format
msgid "Includes %s of data and %s of cache"
msgstr "Termasuk %s data dan %s singgahan"

#: src/gs-app-context-bar.c:168
#, c-format
msgid "Includes %s of data"
msgstr "Termasuk %s data"

#: src/gs-app-context-bar.c:171
#, c-format
msgid "Includes %s of cache"
msgstr "Termasuk %s singgahan"

#: src/gs-app-context-bar.c:174
msgid "Cache and data usage unknown"
msgstr "Singgahan dan penggunaan data tidak diketahui"

#. Translators: The download size of an application.
#. * This is displayed in a context tile, so the string should be short.
#: src/gs-app-context-bar.c:187 src/gs-storage-context-dialog.c:165
msgid "Download Size"
msgstr "Ukuran Unduh"

#: src/gs-app-context-bar.c:191
msgid "Needs no additional system downloads"
msgstr "Tidak memerlukan unduhan sistem tambahan"

#: src/gs-app-context-bar.c:193
msgid "Needs an unknown size of additional system downloads"
msgstr "Membutuhkan ukuran unduhan sistem tambahan yang tidak diketahui"

#. Translators: The placeholder is for a size string,
#. * such as ‘150 MB’ or ‘1.5 GB’.
#: src/gs-app-context-bar.c:198
#, c-format
msgid "Needs %s of additional system downloads"
msgstr "Membutuhkan %s unduhan sistem tambahan"

#. Translators: Displayed if the download or installed size of
#. * an app could not be determined.
#. * This is displayed in a context tile, so the string should be short.
#: src/gs-app-context-bar.c:212
msgid "Size is unknown"
msgstr "Ukuran tidak diketahui"

#. Translators: This indicates an app requires no permissions to run.
#. * It’s used in a context tile, so should be short.
#: src/gs-app-context-bar.c:282
msgid "No permissions"
msgstr "Tidak ada izin"

#. Translators: This indicates an app uses the network.
#. * It’s used in a context tile, so should be short.
#: src/gs-app-context-bar.c:293
msgid "Has network access"
msgstr "Memiliki akses jaringan"

#. Translators: This indicates an app uses D-Bus system services.
#. * It’s used in a context tile, so should be short.
#: src/gs-app-context-bar.c:300
msgid "Uses system services"
msgstr "Gunakan layanan sistem"

#. Translators: This indicates an app uses D-Bus session services.
#. * It’s used in a context tile, so should be short.
#: src/gs-app-context-bar.c:307
msgid "Uses session services"
msgstr "Gunakan layanan sesi"

#. Translators: This indicates an app can access arbitrary hardware devices.
#. * It’s used in a context tile, so should be short.
#: src/gs-app-context-bar.c:314
msgid "Can access hardware devices"
msgstr "Dapat mengakses perangkat keras"

#. Translators: This indicates an app can read/write to the user’s home or the entire filesystem.
#. * It’s used in a context tile, so should be short.
#: src/gs-app-context-bar.c:326
msgid "Can read/write all your data"
msgstr "Dapat membaca/menulis semua data Anda"

#. Translators: This indicates an app can read (but not write) from the user’s home or the entire filesystem.
#. * It’s used in a context tile, so should be short.
#: src/gs-app-context-bar.c:338
msgid "Can read all your data"
msgstr "Dapat membaca semua data Anda"

#. Translators: This indicates an app can read/write to the user’s Downloads directory.
#. * It’s used in a context tile, so should be short.
#: src/gs-app-context-bar.c:345
msgid "Can read/write your downloads"
msgstr "Dapat membaca/menulis unduhan Anda"

#. Translators: This indicates an app can read (but not write) from the user’s Downloads directory.
#. * It’s used in a context tile, so should be short.
#: src/gs-app-context-bar.c:352
msgid "Can read your downloads"
msgstr "Dapat membaca unduhan Anda"

#. Translators: This indicates an app can access data in the system unknown to the Software.
#. * It’s used in a context tile, so should be short.
#: src/gs-app-context-bar.c:359
msgid "Can access arbitrary files"
msgstr "Dapat mengakses berkas arbitrer"

#. Translators: This indicates an app can access or change user settings.
#. * It’s used in a context tile, so should be short.
<<<<<<< HEAD
#: src/gs-app-context-bar.c:348 src/gs-safety-context-dialog.c:218
=======
#: src/gs-app-context-bar.c:366 src/gs-safety-context-dialog.c:227
>>>>>>> 26441dfd
msgid "Can access and change user settings"
msgstr "Dapat mengakses dan mengubah pengaturan pengguna"

#. Translators: This indicates an app uses the X11 windowing system.
#. * It’s used in a context tile, so should be short.
<<<<<<< HEAD
#: src/gs-app-context-bar.c:355 src/gs-safety-context-dialog.c:202
=======
#: src/gs-app-context-bar.c:373 src/gs-safety-context-dialog.c:211
>>>>>>> 26441dfd
msgid "Uses a legacy windowing system"
msgstr "Menggunakan sistem jendela yang lama dan tidak aman"

#. Translators: This indicates an app can escape its sandbox.
#. * It’s used in a context tile, so should be short.
<<<<<<< HEAD
#: src/gs-app-context-bar.c:362 src/gs-safety-context-dialog.c:210
=======
#: src/gs-app-context-bar.c:380 src/gs-safety-context-dialog.c:219
>>>>>>> 26441dfd
msgid "Can acquire arbitrary permissions"
msgstr "Dapat memperoleh izin sewenang-wenang"

#. Translators: This indicates that an application has been packaged
#. * by the user’s distribution and is safe.
#. * It’s used in a context tile, so should be short.
<<<<<<< HEAD
#: src/gs-app-context-bar.c:388 src/gs-safety-context-dialog.c:143
=======
#: src/gs-app-context-bar.c:406 src/gs-safety-context-dialog.c:146
>>>>>>> 26441dfd
msgid "Reviewed by your distribution"
msgstr "Ditinjau oleh distribusi Anda"

#. Translators: This indicates that an application has been packaged
#. * by someone other than the user’s distribution, so might not be safe.
#. * It’s used in a context tile, so should be short.
<<<<<<< HEAD
#: src/gs-app-context-bar.c:395 src/gs-safety-context-dialog.c:140
=======
#: src/gs-app-context-bar.c:413 src/gs-safety-context-dialog.c:143
>>>>>>> 26441dfd
msgid "Provided by a third party"
msgstr "Disediakan oleh pihak ketiga"

#. Translators: This indicates an app is not licensed under a free software license.
#. * It’s used in a context tile, so should be short.
<<<<<<< HEAD
#: src/gs-app-context-bar.c:407
=======
#: src/gs-app-context-bar.c:425
>>>>>>> 26441dfd
msgid "Proprietary code"
msgstr "Kode proprietari"

#. Translators: This indicates an app’s source code is freely available, so can be audited for security.
#. * It’s used in a context tile, so should be short.
<<<<<<< HEAD
#: src/gs-app-context-bar.c:413
=======
#: src/gs-app-context-bar.c:431
>>>>>>> 26441dfd
msgid "Auditable code"
msgstr "Kode yang dapat diaudit"

#. Translators: This indicates an app was written and released by a developer who has been verified.
#. * It’s used in a context tile, so should be short.
<<<<<<< HEAD
#: src/gs-app-context-bar.c:420
=======
#: src/gs-app-context-bar.c:438
>>>>>>> 26441dfd
msgid "Software developer is verified"
msgstr "Pengembang perangkat lunak terverifikasi"

#. Translators: This indicates an app or its runtime reached its end of life.
#. * It’s used in a context tile, so should be short.
<<<<<<< HEAD
#: src/gs-app-context-bar.c:429
=======
#: src/gs-app-context-bar.c:447
>>>>>>> 26441dfd
msgid "Software no longer supported"
msgstr "Perangkat lunak tidak lagi didukung"

#. Translators: This string is used to join various other translated
#. * strings into an inline list of reasons why an app has been marked as
#. * ‘safe’, ‘potentially safe’ or ‘unsafe’. For example:
#. * “App comes from a trusted source; Auditable code; No permissions”
#. * If concatenating strings as a list using a separator like this is not
#. * possible in your language, please file an issue against gnome-software:
#. * https://gitlab.gnome.org/GNOME/gnome-software/-/issues/new
#. Translators: This string is used to join various other translated
#. * strings into an inline list of reasons why an app has been given a
#. * certain content rating. For example:
#. * “References to alcoholic beverages; Moderated chat functionality between users”
#. * If concatenating strings as a list using a separator like this is not
#. * possible in your language, please file an issue against gnome-software:
#. * https://gitlab.gnome.org/GNOME/gnome-software/-/issues/new
<<<<<<< HEAD
#: src/gs-app-context-bar.c:441 src/gs-app-context-bar.c:702
=======
#: src/gs-app-context-bar.c:459 src/gs-app-context-bar.c:730
>>>>>>> 26441dfd
msgid "; "
msgstr "; "

#. Translators: The app is considered safe to install and run.
#. * This is displayed in a context tile, so the string should be short.
<<<<<<< HEAD
#: src/gs-app-context-bar.c:449
=======
#: src/gs-app-context-bar.c:467
>>>>>>> 26441dfd
msgid "Safe"
msgstr "Aman"

#. Translators: The app is considered potentially unsafe to install and run.
#. * This is displayed in a context tile, so the string should be short.
<<<<<<< HEAD
#: src/gs-app-context-bar.c:456
=======
#: src/gs-app-context-bar.c:474
>>>>>>> 26441dfd
msgid "Potentially Unsafe"
msgstr "Berpotensi Tidak Aman"

#. Translators: The app is considered unsafe to install and run.
#. * This is displayed in a context tile, so the string should be short.
<<<<<<< HEAD
#: src/gs-app-context-bar.c:463
msgid "Unsafe"
msgstr "Tidak Aman"

#: src/gs-app-context-bar.c:542 src/gs-app-context-bar.c:574
#: src/gs-hardware-support-context-dialog.c:588
msgid "Mobile Only"
msgstr "Hanya Seluler"

#: src/gs-app-context-bar.c:543
msgid "Only works on a small screen"
msgstr "Hanya berfungsi pada layar kecil"

#: src/gs-app-context-bar.c:548 src/gs-app-context-bar.c:581
#: src/gs-app-context-bar.c:588 src/gs-app-context-bar.c:628
#: src/gs-app-context-bar.c:633 src/gs-hardware-support-context-dialog.c:568
msgid "Desktop Only"
msgstr "Hanya Destop"

#: src/gs-app-context-bar.c:549
msgid "Only works on a large screen"
msgstr "Hanya berfungsi pada layar besar"

#: src/gs-app-context-bar.c:553 src/gs-hardware-support-context-dialog.c:606
msgid "Screen Size Mismatch"
msgstr "Ketidakcocokan Ukuran Layar"

#: src/gs-app-context-bar.c:554 src/gs-hardware-support-context-dialog.c:607
msgid "Doesn’t support your current screen size"
msgstr "Tidak mendukung ukuran layar Anda saat ini"

#: src/gs-app-context-bar.c:575 src/gs-hardware-support-context-dialog.c:659
#: src/gs-hardware-support-context-dialog.c:665
msgid "Requires a touchscreen"
msgstr "Membutuhkan layar sentuh"

#: src/gs-app-context-bar.c:582 src/gs-hardware-support-context-dialog.c:619
#: src/gs-hardware-support-context-dialog.c:625
msgid "Requires a keyboard"
msgstr "Membutuhkan papan tik"

#: src/gs-app-context-bar.c:589
msgid "Requires a mouse"
msgstr "Membutuhkan tetikus"

#: src/gs-app-context-bar.c:600
msgid "Gamepad Needed"
msgstr "Gamepad Dibutuhkan"

#: src/gs-app-context-bar.c:601
=======
#: src/gs-app-context-bar.c:481
msgid "Unsafe"
msgstr "Tidak Aman"

#: src/gs-app-context-bar.c:560 src/gs-app-context-bar.c:592
#: src/gs-hardware-support-context-dialog.c:603
msgid "Mobile Only"
msgstr "Hanya Seluler"

#: src/gs-app-context-bar.c:561
msgid "Only works on a small screen"
msgstr "Hanya berfungsi pada layar kecil"

#: src/gs-app-context-bar.c:566 src/gs-app-context-bar.c:599
#: src/gs-app-context-bar.c:606 src/gs-app-context-bar.c:656
#: src/gs-app-context-bar.c:661 src/gs-hardware-support-context-dialog.c:583
msgid "Desktop Only"
msgstr "Hanya Destop"

#: src/gs-app-context-bar.c:567
msgid "Only works on a large screen"
msgstr "Hanya berfungsi pada layar besar"

#: src/gs-app-context-bar.c:571 src/gs-hardware-support-context-dialog.c:621
msgid "Screen Size Mismatch"
msgstr "Ketidakcocokan Ukuran Layar"

#: src/gs-app-context-bar.c:572 src/gs-hardware-support-context-dialog.c:622
msgid "Doesn’t support your current screen size"
msgstr "Tidak mendukung ukuran layar Anda saat ini"

#: src/gs-app-context-bar.c:593 src/gs-hardware-support-context-dialog.c:674
#: src/gs-hardware-support-context-dialog.c:680
msgid "Requires a touchscreen"
msgstr "Membutuhkan layar sentuh"

#: src/gs-app-context-bar.c:600 src/gs-hardware-support-context-dialog.c:634
#: src/gs-hardware-support-context-dialog.c:640
msgid "Requires a keyboard"
msgstr "Membutuhkan papan tik"

#: src/gs-app-context-bar.c:607
msgid "Requires a mouse"
msgstr "Membutuhkan tetikus"

#: src/gs-app-context-bar.c:618
msgid "Gamepad Needed"
msgstr "Gamepad Dibutuhkan"

#: src/gs-app-context-bar.c:619
>>>>>>> 26441dfd
msgid "Requires a gamepad to play"
msgstr "Membutuhkan gamepad untuk bermain"

#. Translators: This is used in a context tile to indicate that
#. * an app works on phones, tablets *and* desktops. It should be
#. * short and in title case.
<<<<<<< HEAD
#: src/gs-app-context-bar.c:615
msgid "Adaptive"
msgstr "Adaptif"

#: src/gs-app-context-bar.c:616
msgid "Works on phones, tablets and desktops"
msgstr "Bekerja pada ponsel, tablet, dan destop"

#: src/gs-app-context-bar.c:629
msgid "Probably requires a keyboard or mouse"
msgstr "Mungkin membutuhkan papan tik atau tetikus"

#: src/gs-app-context-bar.c:634
=======
#: src/gs-app-context-bar.c:643
msgid "Adaptive"
msgstr "Adaptif"

#: src/gs-app-context-bar.c:644
msgid "Works on phones, tablets and desktops"
msgstr "Bekerja pada ponsel, tablet, dan destop"

#: src/gs-app-context-bar.c:657
msgid "Probably requires a keyboard or mouse"
msgstr "Mungkin membutuhkan papan tik atau tetikus"

#: src/gs-app-context-bar.c:662
>>>>>>> 26441dfd
msgid "Works on desktops and laptops"
msgstr "Bekerja pada desktop dan laptop"

#. Translators: This indicates that the content rating for an
#. * app says it can be used by all ages of people, as it contains
#. * no objectionable content.
<<<<<<< HEAD
#: src/gs-app-context-bar.c:677
msgid "Contains no age-inappropriate content"
msgstr "Berisi konten yang tidak sesuai dengan usia"

#: src/gs-app-context-bar.c:726
=======
#: src/gs-app-context-bar.c:705
msgid "Contains no age-inappropriate content"
msgstr "Berisi konten yang tidak sesuai dengan usia"

#: src/gs-app-context-bar.c:753
>>>>>>> 26441dfd
msgid "No age rating information available"
msgstr "Tidak ada informasi peringkat usia yang tersedia"

#. TRANSLATORS: this is a button next to the search results that
#. * allows the application to be easily installed
<<<<<<< HEAD
#: src/gs-app-row.c:147
=======
#: src/gs-app-row.c:152
>>>>>>> 26441dfd
msgid "Visit Website"
msgstr "Kunjungi Situs Web"

#. TRANSLATORS: this is a button next to the search results that
#. * allows the application to be easily installed.
#. * The ellipsis indicates that further steps are required
<<<<<<< HEAD
#: src/gs-app-row.c:153
=======
#: src/gs-app-row.c:158
>>>>>>> 26441dfd
msgid "Install…"
msgstr "Pasang…"

#. TRANSLATORS: this is a button next to the search results that
#. * allows to cancel a queued install of the application
<<<<<<< HEAD
#: src/gs-app-row.c:161 src/gs-updates-section.ui:62
=======
#: src/gs-app-row.c:166 src/gs-updates-section.ui:62
>>>>>>> 26441dfd
msgid "Cancel"
msgstr "Batal"

#. TRANSLATORS: this is a button next to the search results that
#. * allows the application to be easily installed
#. TRANSLATORS: button text
#. TRANSLATORS: update the fw
<<<<<<< HEAD
#: src/gs-app-row.c:169 src/gs-common.c:341 src/gs-page.c:366
=======
#: src/gs-app-row.c:174 src/gs-common.c:286 src/gs-page.c:374
>>>>>>> 26441dfd
msgid "Install"
msgstr "Pasang"

#. TRANSLATORS: this is a button in the updates panel
#. * that allows the app to be easily updated live
<<<<<<< HEAD
#: src/gs-app-row.c:177
=======
#: src/gs-app-row.c:182
>>>>>>> 26441dfd
msgid "Update"
msgstr "Mutakhiran"

#. TRANSLATORS: this is a button next to the search results that
#. * allows the application to be easily removed
#. TRANSLATORS: button text in the header when an application can be erased
#. TRANSLATORS: this is button text to remove the application
<<<<<<< HEAD
#: src/gs-app-row.c:182 src/gs-app-row.c:192 src/gs-details-page.ui:273
#: src/gs-page.c:525
=======
#: src/gs-app-row.c:187 src/gs-app-row.c:197 src/gs-details-page.ui:276
#: src/gs-page.c:549
>>>>>>> 26441dfd
msgid "Uninstall"
msgstr "Hapus pemasangan"

#. TRANSLATORS: this is a button next to the search results that
#. * shows the status of an application being erased
<<<<<<< HEAD
#: src/gs-app-row.c:206
=======
#: src/gs-app-row.c:211
>>>>>>> 26441dfd
msgid "Uninstalling"
msgstr "Menghapus pemasangan"

#. TRANSLATORS: during the update the device
#. * will restart into a special update-only mode
<<<<<<< HEAD
#: src/gs-app-row.c:316
=======
#: src/gs-app-row.c:326
>>>>>>> 26441dfd
msgid "Device cannot be used during update."
msgstr "Perangkat tidak dapat dipakai selama pemutakhiran."

#. TRANSLATORS: this refers to where the app came from
<<<<<<< HEAD
#: src/gs-app-row.c:326 src/gs-shell-search-provider.c:264
=======
#: src/gs-app-row.c:336 src/gs-shell-search-provider.c:264
>>>>>>> 26441dfd
#, c-format
msgid "Source: %s"
msgstr "Sumber: %s"

#. Translators: A message to indicate that an app has been renamed. The placeholder is the old human-readable name.
<<<<<<< HEAD
#: src/gs-app-row.c:512
=======
#: src/gs-app-row.c:522
>>>>>>> 26441dfd
#, c-format
msgid "Renamed from %s"
msgstr "Ganti nama dari %s"

#. Translators: The placeholder is an application name
#: src/gs-app-translation-dialog.c:67
#, c-format
msgid "Help Translate %s"
msgstr "Bantu Terjemahkan %s"

#. Translators: The placeholder is an application name
#: src/gs-app-translation-dialog.c:70
#, c-format
msgid ""
"%s is designed, developed, and translated by an international community of "
"volunteers.\n"
"\n"
"This means that while it’s not yet available in your language, you can get "
"involved and help translate it yourself."
msgstr ""
"%s dirancang, dikembangkan, dan diterjemahkan oleh komunitas sukarelawan "
"internasional.\n"
"\n"
"Ini berarti bahwa meskipun belum tersedia dalam bahasa Anda, Anda dapat "
"terlibat dan membantu menerjemahkannya sendiri."

#: src/gs-app-translation-dialog.ui:5
msgid "Translations"
msgstr "Terjemahan"

#: src/gs-app-translation-dialog.ui:92
msgid "_Translation Website"
msgstr "Situs Web _Terjemahan"

#. TRANSLATORS: This is a description for entering user/password
#: src/gs-basic-auth-dialog.c:82
#, c-format
msgid "Login required remote %s (realm %s)"
msgstr "Diperlukan log masuk jarak jauh %s (bidang %s)"

#: src/gs-basic-auth-dialog.ui:13
msgid "Login Required"
msgstr "Log Masuk Diperlukan"

#: src/gs-basic-auth-dialog.ui:21 src/gs-common.c:612
#: src/gs-details-page.ui:289 src/gs-removal-dialog.ui:17
#: src/gs-review-dialog.ui:18
msgid "_Cancel"
msgstr "_Batal"

#: src/gs-basic-auth-dialog.ui:35
msgid "_Login"
msgstr "_Log Masuk"

#: src/gs-basic-auth-dialog.ui:88
msgid "_User"
msgstr "Pengg_una"

#: src/gs-basic-auth-dialog.ui:107
msgid "_Password"
msgstr "Kata _Sandi"

#. TRANSLATORS: this is where all applications that don't
#. * fit in other groups are put
#: lib/gs-category.c:209
msgid "Other"
msgstr "Lainnya"

#. TRANSLATORS: this is a subcategory matching all the
#. * different apps in the parent category, e.g. "Games"
#: lib/gs-category.c:214
msgctxt "Category"
msgid "All"
msgstr "Semua"

#. TRANSLATORS: this is a subcategory of featured apps
#: lib/gs-category.c:218
msgid "Featured"
msgstr "Pilihan"

#. Heading for featured apps on a category page
#. Translators: This is a heading for software which has been featured ('picked') by the distribution.
#: src/gs-category-page.ui:41 src/gs-overview-page.ui:110
msgid "Editor’s Choice"
msgstr "Pilihan Penyunting"

#. Heading for recently updated apps on a category page
#. Translators: This is a heading for software which has been recently released upstream.
#: src/gs-category-page.ui:69 src/gs-overview-page.ui:133
msgid "New & Updated"
msgstr "Baru & Dimutakhirkan"

#. Heading for web apps on a category page
#: src/gs-category-page.ui:97
msgid "Picks from the Web"
msgstr "Pilihan dari Web"

#. Heading for the rest of the apps on a category page
#: src/gs-category-page.ui:125
msgid "Other Software"
msgstr "Perangkat Lunak Lain"

#. TRANSLATORS: the user isn't reading the question
#: lib/gs-cmd.c:194
#, c-format
msgid "Please enter a number from 1 to %u: "
msgstr "Masukkan nomor dari 1 sampai %u: "

#. TRANSLATORS: asking the user to choose an app from a list
#: lib/gs-cmd.c:266
msgid "Choose an application:"
msgstr "Pilih aplikasi:"

#: lib/gs-desktop-data.c:16
msgctxt "Menu of Graphics & Photography"
msgid "All"
msgstr "Semua"

#: lib/gs-desktop-data.c:20
msgctxt "Menu of Graphics & Photography"
msgid "Featured"
msgstr "Pilihan"

#: lib/gs-desktop-data.c:24
msgctxt "Menu of Graphics & Photography"
msgid "3D Graphics"
msgstr "Grafik 3D"

#: lib/gs-desktop-data.c:27
msgctxt "Menu of Graphics & Photography"
msgid "Photography"
msgstr "Fotografi"

#: lib/gs-desktop-data.c:30
msgctxt "Menu of Graphics & Photography"
msgid "Scanning"
msgstr "Pemindaian"

#: lib/gs-desktop-data.c:33
msgctxt "Menu of Graphics & Photography"
msgid "Vector Graphics"
msgstr "Grafik Vektor"

#: lib/gs-desktop-data.c:36
msgctxt "Menu of Graphics & Photography"
msgid "Viewers"
msgstr "Penilik"

#: lib/gs-desktop-data.c:39
msgctxt "Menu of Audio & Video"
msgid "Audio Creation & Editing"
msgstr "Pembuatan & Penyuntingan Audio"

#: lib/gs-desktop-data.c:45
msgctxt "Menu of Audio & Video"
msgid "Music Players"
msgstr "Pemutar Musik"

#: lib/gs-desktop-data.c:53
msgctxt "Menu of Productivity"
msgid "All"
msgstr "Semua"

#: lib/gs-desktop-data.c:58
msgctxt "Menu of Productivity"
msgid "Featured"
msgstr "Pilihan"

#: lib/gs-desktop-data.c:62
msgctxt "Menu of Productivity"
msgid "Calendar"
msgstr "Kalender"

#: lib/gs-desktop-data.c:66
msgctxt "Menu of Productivity"
msgid "Database"
msgstr "Basis Data"

#: lib/gs-desktop-data.c:69
msgctxt "Menu of Productivity"
msgid "Finance"
msgstr "Keuangan"

#: lib/gs-desktop-data.c:73
msgctxt "Menu of Productivity"
msgid "Word Processor"
msgstr "Pengolah Kata"

#: lib/gs-desktop-data.c:77
msgctxt "Menu of Utilities"
msgid "Text Editors"
msgstr "Penyunting Teks"

#: lib/gs-desktop-data.c:80
msgctxt "Menu of Communication & News"
msgid "Web Browsers"
msgstr "Peramban Web"

#: lib/gs-desktop-data.c:87
msgctxt "Menu of Audio & Video"
msgid "All"
msgstr "Semua"

#: lib/gs-desktop-data.c:90
msgctxt "Menu of Audio & Video"
msgid "Featured"
msgstr "Pilihan"

#: lib/gs-desktop-data.c:93
msgctxt "Menu of Games"
msgid "Action"
msgstr "Aksi"

#: lib/gs-desktop-data.c:96
msgctxt "Menu of Games"
msgid "Adventure"
msgstr "Petualangan"

#: lib/gs-desktop-data.c:99
msgctxt "Menu of Games"
msgid "Arcade"
msgstr "Arcade"

#: lib/gs-desktop-data.c:102
msgctxt "Menu of Games"
msgid "Blocks"
msgstr "Blok"

#: lib/gs-desktop-data.c:105
msgctxt "Menu of Games"
msgid "Board"
msgstr "Papan"

#: lib/gs-desktop-data.c:108
msgctxt "Menu of Games"
msgid "Card"
msgstr "Kartu"

#: lib/gs-desktop-data.c:111
msgctxt "Menu of Games"
msgid "Emulators"
msgstr "Emulator"

#: lib/gs-desktop-data.c:114
msgctxt "Menu of Games"
msgid "Kids"
msgstr "Anak-anak"

#: lib/gs-desktop-data.c:117
msgctxt "Menu of Games"
msgid "Logic"
msgstr "Logika"

#: lib/gs-desktop-data.c:121
msgctxt "Menu of Games"
msgid "Role Playing"
msgstr "Memainkan Peran"

#: lib/gs-desktop-data.c:124
msgctxt "Menu of Games"
msgid "Sports"
msgstr "Olah Raga"

#: lib/gs-desktop-data.c:127
msgctxt "Menu of Games"
msgid "Strategy"
msgstr "Strategi"

#: lib/gs-desktop-data.c:134
msgctxt "Menu of Communication & News"
msgid "All"
msgstr "Semua"

#: lib/gs-desktop-data.c:137
msgctxt "Menu of Communication & News"
msgid "Featured"
msgstr "Pilihan"

#: lib/gs-desktop-data.c:140
msgctxt "Menu of Communication & News"
msgid "Chat"
msgstr "Mengobrol"

#: lib/gs-desktop-data.c:151
msgctxt "Menu of Education & Science"
msgid "All"
msgstr "Semua"

#: lib/gs-desktop-data.c:158
msgctxt "Menu of Education & Science"
msgid "Featured"
msgstr "Pilihan"

#: lib/gs-desktop-data.c:163
msgctxt "Menu of Education & Science"
msgid "Artificial Intelligence"
msgstr "Kecerdasan Buatan"

#: lib/gs-desktop-data.c:166
msgctxt "Menu of Education & Science"
msgid "Astronomy"
msgstr "Astronomi"

#: lib/gs-desktop-data.c:170
msgctxt "Menu of Education & Science"
msgid "Chemistry"
msgstr "Kimia"

#: lib/gs-desktop-data.c:174
msgctxt "Menu of Education & Science"
msgid "Languages"
msgstr "Bahasa"

#: lib/gs-desktop-data.c:178
msgctxt "Menu of Education & Science"
msgid "Math"
msgstr "Matematika"

#: lib/gs-desktop-data.c:185
msgctxt "Menu of Communication & News"
msgid "News"
msgstr "Berita"

#: lib/gs-desktop-data.c:189
msgctxt "Menu of Education & Science"
msgid "Robotics"
msgstr "Robotika"

#: lib/gs-desktop-data.c:192
msgctxt "Menu of Art"
msgid "Art"
msgstr "Seni"

#: lib/gs-desktop-data.c:195
msgctxt "Menu of Reference"
msgid "Biography"
msgstr "Biografi"

#: lib/gs-desktop-data.c:198
msgctxt "Menu of Reference"
msgid "Comics"
msgstr "Komik"

#: lib/gs-desktop-data.c:201
msgctxt "Menu of Reference"
msgid "Fiction"
msgstr "Fiksi"

#: lib/gs-desktop-data.c:204
msgctxt "Menu of Reference"
msgid "Health"
msgstr "Kesehatan"

#: lib/gs-desktop-data.c:207
msgctxt "Menu of Reference"
msgid "History"
msgstr "Sejarah"

#: lib/gs-desktop-data.c:210
msgctxt "Menu of Reference"
msgid "Lifestyle"
msgstr "Gaya Hidup"

#: lib/gs-desktop-data.c:213
msgctxt "Menu of Reference"
msgid "Politics"
msgstr "Politik"

#: lib/gs-desktop-data.c:216
msgctxt "Menu of Reference"
msgid "Sports"
msgstr "Olah Raga"

#: lib/gs-desktop-data.c:223
msgctxt "Menu of Developer Tools"
msgid "All"
msgstr "Semua"

#: lib/gs-desktop-data.c:226
msgctxt "Menu of Developer Tools"
msgid "Featured"
msgstr "Pilihan"

#: lib/gs-desktop-data.c:229
msgctxt "Menu of Developer Tools"
msgid "Debuggers"
msgstr "Pengawakutu"

#: lib/gs-desktop-data.c:232
msgctxt "Menu of Developer Tools"
msgid "IDEs"
msgstr "IDE"

#: lib/gs-desktop-data.c:240
msgctxt "Menu of Add-ons"
msgid "Codecs"
msgstr "Kodek"

#: lib/gs-desktop-data.c:247
msgctxt "Menu of Add-ons"
msgid "Hardware Drivers"
msgstr "Penggerak Perangkat Keras"

#: lib/gs-desktop-data.c:254
msgctxt "Menu of Add-ons"
msgid "Fonts"
msgstr "Fonta"

#: lib/gs-desktop-data.c:261
msgctxt "Menu of Add-ons"
msgid "Input Sources"
msgstr "Sumber Masukan"

#: lib/gs-desktop-data.c:268
msgctxt "Menu of Add-ons"
msgid "Language Packs"
msgstr "Paket Bahasa"

#: lib/gs-desktop-data.c:275
msgctxt "Menu of Add-ons"
msgid "Localization"
msgstr "Penerjemahan"

#. Translators: this is a menu category
#: lib/gs-desktop-data.c:285
msgid "Create"
msgstr "Buat"

#. Translators: this is a menu category
#: lib/gs-desktop-data.c:287
msgid "Work"
msgstr "Kerja"

#. Translators: this is a menu category
#: lib/gs-desktop-data.c:289
msgid "Play"
msgstr "Putar"

#. Translators: this is a menu category
#: lib/gs-desktop-data.c:291
msgid "Socialize"
msgstr "Bersosialisasi"

#. Translators: this is a menu category
#: lib/gs-desktop-data.c:293
msgid "Learn"
msgstr "Pelajari"

#. Translators: this is a menu category
#: lib/gs-desktop-data.c:295
msgid "Develop"
msgstr "Mengembangkan"

#. Translators: this is a menu category
#: lib/gs-desktop-data.c:298
msgid "Codecs"
msgstr "Kodek"

#. Translators: this is a menu category
#: lib/gs-desktop-data.c:300
msgid "Hardware Drivers"
msgstr "Penggerak Perangkat Keras"

#. Translators: this is a menu category
#: lib/gs-desktop-data.c:302
msgid "Fonts"
msgstr "Fonta"

#. Translators: this is a menu category
#: lib/gs-desktop-data.c:304
msgid "Input Sources"
msgstr "Sumber Masukan"

#. Translators: this is a menu category
#: lib/gs-desktop-data.c:306
msgid "Language Packs"
msgstr "Paket Bahasa"

#. Translators: this is a menu category
#: lib/gs-desktop-data.c:308
msgid "Localization"
msgstr "Penerjemahan"

#. TRANSLATORS: this is the summary of a notification that an application
#. * has been successfully installed
#. TRANSLATORS: this is the summary of a notification that a component
#. * has been successfully installed
#: src/gs-common.c:68 src/gs-common.c:91
#, c-format
msgid "%s is now installed"
msgstr "%s kini telah terpasang"

#. TRANSLATORS: an application has been installed, but
#. * needs a reboot to complete the installation
#: src/gs-common.c:72 src/gs-common.c:95
msgid "A restart is required for the changes to take effect."
msgstr "Mulai ulang diperlukan agar perubahan diterapkan."

#. TRANSLATORS: this is the body of a notification that an application
#. * has been successfully installed
#: src/gs-common.c:76
msgid "Application is ready to be used."
msgstr "Aplikasi siap untuk digunakan."

#. TRANSLATORS: this is the summary of a notification that OS updates
#. * have been successfully installed
#: src/gs-common.c:84
msgid "System updates are now installed"
msgstr "Pemutakhiran sistem sekarang dipasang"

#. TRANSLATORS: this is the body of a notification that OS updates
#. * have been successfully installed
#: src/gs-common.c:87
msgid "Recently installed updates are available to review"
msgstr "Pemutakhiran yang baru dipasang tersedia untuk ditinjau"

#. TRANSLATORS: button text
#: src/gs-common.c:106 src/gs-common.c:775
msgid "Restart"
msgstr "Mulai Ulang"

#: src/gs-common.c:112
msgid "Launch"
msgstr "Luncurkan"

#. TRANSLATORS: window title
#: src/gs-common.c:218
msgid "Install Third-Party Software?"
msgstr "Pasang Perangkat Lunak Pihak Ketiga?"

#. TRANSLATORS: window title
#: src/gs-common.c:222 src/gs-repos-dialog.c:168
msgid "Enable Third-Party Software Repository?"
msgstr "Fungsikan Repositori Perangkat Lunak Pihak Ketiga?"

#. TRANSLATORS: the replacements are as follows:
#. * 1. Application name, e.g. "Firefox"
#. * 2. Software repository name, e.g. fedora-optional
#.
#: src/gs-common.c:240
#, c-format
msgid ""
"%s is not <a href=\"https://en.wikipedia.org/wiki/Free_and_open-"
"source_software\">free and open source software</a>, and is provided by “%s”."
msgstr ""
"%s bukanlah <a href=\"https://en.wikipedia.org/wiki/Free_and_open-"
"source_software\">perangkat lunak bebas dan terbuka</a>, dan disediakan oleh "
"“%s”."

#. TRANSLATORS: the replacements are as follows:
#. * 1. Application name, e.g. "Firefox"
#. * 2. Software repository name, e.g. fedora-optional
#: src/gs-common.c:250
#, c-format
msgid "%s is provided by “%s”."
msgstr "%s disediakan oleh “%s”."

#: src/gs-common.c:259
msgid "This software repository must be enabled to continue installation."
msgstr ""
"Repositori perangkat lunak ini harus diaktifkan untuk melanjutkan pemasangan."

#. TRANSLATORS: Laws are geographical, urgh...
#: src/gs-common.c:269
#, c-format
msgid "It may be illegal to install or use %s in some countries."
msgstr "Mungkin tak legal untuk memasang atau memakai %s di beberapa negara."

#. TRANSLATORS: Laws are geographical, urgh...
#: src/gs-common.c:275
msgid "It may be illegal to install or use this codec in some countries."
msgstr ""
"Bisa saja ilegal untuk memasang atau menggunakan kodek ini di sejumlah "
"negara."

#. TRANSLATORS: this is button text to not ask about non-free content again
#: src/gs-common.c:282
msgid "Don’t Warn Again"
msgstr "Jangan Peringatkan Lagi"

#. TRANSLATORS: button text
#: src/gs-common.c:291
msgid "Enable and Install"
msgstr "Aktifkan dan Pasang"

#. TRANSLATORS: these are show_detailed_error messages from the
#. * package manager no mortal is supposed to understand,
#. * but google might know what they mean
#: src/gs-common.c:493
msgid "Detailed errors from the package manager follow:"
msgstr "Rincian galat dari manajer paket adalah:"

#: src/gs-common.c:509 src/gs-safety-context-dialog.ui:72
msgid "Details"
msgstr "Rincian"

#. Translators: an accept button label, in a Cancel/Accept dialog
#: src/gs-common.c:600
msgid "_Accept"
msgstr "Terim_a"

#. TRANSLATORS: we've just live-updated some apps
#: src/gs-common.c:750
msgid "An update has been installed"
msgid_plural "Updates have been installed"
msgstr[0] "Pemutakhiran telah dipasang"

#. TRANSLATORS: we've just removed some apps
#: src/gs-common.c:760
msgid "An application has been removed"
msgid_plural "Applications have been removed"
msgstr[0] "Sebuah aplikasi telah dihapus"

#. TRANSLATORS: the new apps will not be run until we restart
#: src/gs-common.c:766
msgid "A restart is required for it to take effect."
msgid_plural "A restart is required for them to take effect."
msgstr[0] "Mulai ulang diperlukan agar berdampak."

#. TRANSLATORS: button text
#: src/gs-common.c:773
msgid "Not Now"
msgstr "Jangan Sekarang"

#. TRANSLATORS: something happened less than 5 minutes ago
#: src/gs-common.c:869
msgid "Just now"
msgstr "Baru saja"

#: src/gs-common.c:871
#, c-format
msgid "%d minute ago"
msgid_plural "%d minutes ago"
msgstr[0] "%d menit yang lalu"

#: src/gs-common.c:875
#, c-format
msgid "%d hour ago"
msgid_plural "%d hours ago"
msgstr[0] "%d jam yang lalu"

#: src/gs-common.c:879
#, c-format
msgid "%d day ago"
msgid_plural "%d days ago"
msgstr[0] "%d hari yang lalu"

#: src/gs-common.c:883
#, c-format
msgid "%d week ago"
msgid_plural "%d weeks ago"
msgstr[0] "%d minggu yang lalu"

#: src/gs-common.c:887
#, c-format
msgid "%d month ago"
msgid_plural "%d months ago"
msgstr[0] "%d bulan yang lalu"

#: src/gs-common.c:891
#, c-format
msgid "%d year ago"
msgid_plural "%d years ago"
msgstr[0] "%d tahun lalu"

#. Translators: This is to construct a disk size string consisting of the value and its unit, while
#. * the unit is drawn with a smaller font. If you need to flip the order, then you can use "%2$s %1$s".
#. * Make sure you'll preserve the no break space between the values.
#. * Example result: "13.0 MB"
#: src/gs-common.c:1246
#, c-format
msgctxt "format-size"
msgid "%s %s"
msgstr "%s %s"

#. TRANSLATORS: this is a what we use in notifications if the app's name is unknown
#: src/gs-dbus-helper.c:291
msgid "An application"
msgstr "Aplikasi"

#. TRANSLATORS: this is a notification displayed when an app needs additional MIME types.
#: src/gs-dbus-helper.c:297
#, c-format
msgid "%s is requesting additional file format support."
msgstr "%s meminta dukungan format berkas tambahan."

#. TRANSLATORS: notification title
#: src/gs-dbus-helper.c:299
msgid "Additional MIME Types Required"
msgstr "Memerlukan Jenis MIME Tambahan"

#. TRANSLATORS: this is a notification displayed when an app needs additional fonts.
#: src/gs-dbus-helper.c:303
#, c-format
msgid "%s is requesting additional fonts."
msgstr "%s meminta fonta tambahan."

#. TRANSLATORS: notification title
#: src/gs-dbus-helper.c:305
msgid "Additional Fonts Required"
msgstr "Memerlukan Fonta Tambahan"

#. TRANSLATORS: this is a notification displayed when an app needs additional codecs.
#: src/gs-dbus-helper.c:309
#, c-format
msgid "%s is requesting additional multimedia codecs."
msgstr "%s meminta kodek multimedia tambahan."

#. TRANSLATORS: notification title
#: src/gs-dbus-helper.c:311
msgid "Additional Multimedia Codecs Required"
msgstr "Memerlukan Kodek Multimedia Tambahan"

#. TRANSLATORS: this is a notification displayed when an app needs additional printer drivers.
#: src/gs-dbus-helper.c:315
#, c-format
msgid "%s is requesting additional printer drivers."
msgstr "%s meminta pengandar pencetak tambahan."

#. TRANSLATORS: notification title
#: src/gs-dbus-helper.c:317
msgid "Additional Printer Drivers Required"
msgstr "Memerlukan Pengandar Pencetak Tambahan"

#. TRANSLATORS: this is a notification displayed when an app wants to install additional packages.
#: src/gs-dbus-helper.c:321
#, c-format
msgid "%s is requesting additional packages."
msgstr "%s meminta paket tambahan."

#. TRANSLATORS: notification title
#: src/gs-dbus-helper.c:323
msgid "Additional Packages Required"
msgstr "Memerlukan Paket Tambahan"

#. TRANSLATORS: this is a button that launches gnome-software
#: src/gs-dbus-helper.c:332
msgid "Find in Software"
msgstr "Cari dalam Perangkat Lunak"

#: src/gs-description-box.c:67 src/gs-description-box.c:269
msgid "_Show More"
msgstr "Tampilkan _Rinciannya"

#: src/gs-description-box.c:67
msgid "_Show Less"
msgstr "Tampilkan Lebih Sedikit"

#: src/gs-details-page.c:341
msgid "Removing…"
msgstr "Menghapus…"

#: src/gs-details-page.c:351
msgid "Requires restart to finish install"
msgstr "Membutuhkan nyala ulang untuk menyelesaikan pemasangan"

#: src/gs-details-page.c:358
msgid "Requires restart to finish remove"
msgstr "Membutuhkan nyala ulang untuk menyelesaikan penghapusan"

#. TRANSLATORS: This is a label on top of the app's progress
#. * bar to inform the user that the app should be installed soon
#: src/gs-details-page.c:375
msgid "Pending installation…"
msgstr "Pemasangan tertunda…"

#. TRANSLATORS: This is a label on top of the app's progress
#. * bar to inform the user that the app should be updated soon
#: src/gs-details-page.c:382
msgid "Pending update…"
msgstr "Pemutakhiran tertunda…"

#. Translators: This string is shown when preparing to download and install an app.
#: src/gs-details-page.c:398
msgid "Preparing…"
msgstr "Mempersiapkan…"

#. Translators: This string is shown when uninstalling an app.
#: src/gs-details-page.c:401
msgid "Uninstalling…"
msgstr "Menghapus pemasangan…"

#. TRANSLATORS: button text in the header when an application
#. * can be installed
#. TRANSLATORS: button text in the header when firmware
#. * can be live-installed
#: src/gs-details-page.c:828 src/gs-details-page.c:854
#: src/gs-details-page.ui:223 plugins/packagekit/gs-packagekit-task.c:150
msgid "_Install"
msgstr "_Pasang"

#: src/gs-details-page.c:844
msgid "_Restart"
msgstr "Mu_lai ulang"

#. TRANSLATORS: this is a button that allows the apps to
#. * be installed.
#. * The ellipsis indicates that further steps are required,
#. * e.g. enabling software repositories or the like
#: src/gs-details-page.c:868
msgid "_Install…"
msgstr "_Pasang…"

#. Translators: the '%s' is replaced with a developer name or a project group
#: src/gs-details-page.c:1148
#, c-format
msgid "Other Apps by %s"
msgstr "Aplikasi Lain oleh %s"

#. TRANSLATORS: we need a remote server to process
#: src/gs-details-page.c:1531
msgid "You need internet access to write a review"
msgstr "Anda perlu akses internet untuk menulis ulasan"

#: src/gs-details-page.c:1682 src/gs-details-page.c:1698
#, c-format
msgid "Unable to find “%s”"
msgstr "Tak bisa temukan \"%s\""

#: src/gs-details-page.ui:7
msgid "Details page"
msgstr "Halaman rincian"

#: src/gs-details-page.ui:42
msgid "Loading application details…"
msgstr "Memuat detail aplikasi…"

#: src/gs-details-page.ui:80
msgid ""
"This software is not available in your language and will appear in US "
"English."
msgstr ""
"Perangkat lunak ini tidak tersedia dalam bahasa Anda dan akan muncul dalam "
"bahasa Inggris AS."

#: src/gs-details-page.ui:86
msgid "Help _Translate"
msgstr "Bantu Terjemahkan"

#. TRANSLATORS: A label for a button to execute the selected application.
#: src/gs-details-page.ui:239
msgid "_Open"
msgstr "_Buka"

#: src/gs-details-page.ui:252 plugins/packagekit/gs-packagekit-task.c:160
msgid "_Update"
msgstr "M_utakhirkan"

#: src/gs-details-page.ui:314
msgid "Downloading"
msgstr "Mengunduh"

#: src/gs-details-page.ui:401 src/gs-installed-page.ui:135
msgid "Add-ons"
msgstr "Tambahan"

#: src/gs-details-page.ui:412
msgid "Selected add-ons will be installed with the application."
msgstr "Tambahan yang dipilih akan dipasang dengan aplikasi."

#: src/gs-details-page.ui:512
msgid ""
"This application can only be used when there is an active internet "
"connection."
msgstr "Aplikasi ini hanya dapat dipakai ketika ada koneksi internet aktif."

#: src/gs-details-page.ui:532
msgid "Software Repository Included"
msgstr "Repositori Perangkat Lunak Yang Disertakan"

#: src/gs-details-page.ui:533
msgid ""
"This application includes a software repository which provides updates, as "
"well as access to other software."
msgstr ""
"Aplikasi ini menyertakan repositori perangkat lunak yang menyediakan "
"pemutakhiran maupun akses ke perangkat lunak lain."

#: src/gs-details-page.ui:550
msgid "No Software Repository Included"
msgstr "Tak Ada Repositori Perangkat Lunak Yang Disertakan"

#: src/gs-details-page.ui:551
msgid ""
"This application does not include a software repository. It will not be "
"updated with new versions."
msgstr ""
"Aplikasi ini tak termasuk repositori perangkat lunak. Ini tak akan "
"dimutakhirkan ke versi-versi lebih baru."

#: src/gs-details-page.ui:569
msgid ""
"This software is already provided by your distribution and should not be "
"replaced."
msgstr ""
"Perangkat lunak ini telah disediakan distribusi Anda dan tak boleh diganti."

#. Translators: a repository file used for installing software has been discovered.
#: src/gs-details-page.ui:586
msgid "Software Repository Identified"
msgstr "Repositori Perangkat Lunak Teridentifikasi"

#: src/gs-details-page.ui:587
msgid ""
"Adding this software repository will give you access to additional software "
"and upgrades."
msgstr ""
"Menambahkan repositori perangkat lunak ini akan memberi Anda akses ke "
"perangkat lunak tambahan dan peningkatan."

#: src/gs-details-page.ui:588
msgid "Only use software repositories that you trust."
msgstr "Hanya pakai repositori perangkat lunak yang Anda percayai."

#: src/gs-details-page.ui:653
msgid "No Metadata"
msgstr "Tidak Ada Metadata"

#: src/gs-details-page.ui:662
msgid ""
"This software doesn’t provide any links to a website, code repository or "
"issue tracker."
msgstr ""
"Perangkat lunak ini tidak menyediakan tautan ke situs web, repositori kode, "
"atau pelacak masalah."

#: src/gs-details-page.ui:690
msgid "Project _Website"
msgstr "Situs _Web Proyek"

#: src/gs-details-page.ui:707
msgid "_Donate"
msgstr "_Donasi"

#: src/gs-details-page.ui:724
msgid "Contribute _Translations"
msgstr "Kontribusi _Terjemahan"

#: src/gs-details-page.ui:741
msgid "_Report an Issue"
msgstr "Lapo_rkan Masalah"

#: src/gs-details-page.ui:758
msgid "_Help"
msgstr "_Bantuan"

#. Translators: Button opening a dialog where the users can write and publish their opinions about the apps.
#: src/gs-details-page.ui:848
msgid "_Write Review"
msgstr "_Tulis Ulasan"

#. Translators: Button opening a dialog showing all reviews for an app.
#: src/gs-details-page.ui:885
msgid "All Reviews"
msgstr "Semua Ulasan"

#. TRANSLATORS: status text when downloading
#: lib/gs-external-appstream-utils.c:216
msgid "Downloading extra metadata files…"
msgstr "Mengunduh berkas ekstra metadata…"

#. TRANSLATORS: separator for a list of items
#: src/gs-extras-page.c:142
msgid " and "
msgstr " dan "

#. TRANSLATORS: separator for a list of items
#: src/gs-extras-page.c:145
msgid ", "
msgstr ", "

#. TRANSLATORS: Application window title for fonts installation.
#. %s will be replaced by name of the script we're searching for.
#: src/gs-extras-page.c:171
#, c-format
msgid "Available fonts for the %s script"
msgid_plural "Available fonts for the %s scripts"
msgstr[0] "Fonta yang tersedia untuk skrip %s"

#. TRANSLATORS: Application window title for codec installation.
#. %s will be replaced by actual codec name(s)
#: src/gs-extras-page.c:179
#, c-format
msgid "Available software for %s"
msgid_plural "Available software for %s"
msgstr[0] "Perangkat lunak yang tersedia untuk %s"

#: src/gs-extras-page.c:242
msgid "Requested software not found"
msgstr "Perangkat lunak yang diminta tak ditemukan"

#: src/gs-extras-page.c:244
msgid "Failed to find requested software"
msgstr "Gagal menemukan perangkat lunak yang diminta"

#. TRANSLATORS: This string is used for codecs that weren't found
#: src/gs-extras-page.c:343
#, c-format
msgid "%s not found"
msgstr "%s tak ditemukan"

#. TRANSLATORS: hyperlink title
#: src/gs-extras-page.c:347
msgid "on the website"
msgstr "pada laman situs"

#. TRANSLATORS: this is when we know about an application or
#. * addon, but it can't be listed for some reason
#: src/gs-extras-page.c:354
#, c-format
msgid "No applications are available that provide the file %s."
msgstr "Tak satupun aplikasi yang ada menyediakan berkas %s."

#. TRANSLATORS: first %s is the codec name, and second %s is a
#. * hyperlink with the "on the website" text
#: src/gs-extras-page.c:358 src/gs-extras-page.c:369 src/gs-extras-page.c:380
#, c-format
msgid ""
"Information about %s, as well as options for how to get missing applications "
"might be found %s."
msgstr ""
"Informasi tentang %s, maupun opsi tentang bagaimana mendapatkan aplikasi "
"yang kurang mungkin dapat ditemukan %s."

#. TRANSLATORS: this is when we know about an application or
#. * addon, but it can't be listed for some reason
#: src/gs-extras-page.c:365 src/gs-extras-page.c:387
#, c-format
msgid "No applications are available for %s support."
msgstr "Tak satupun aplikasi yang ada untuk dukungan %s."

#. TRANSLATORS: this is when we know about an application or
#. * addon, but it can't be listed for some reason
#: src/gs-extras-page.c:376
#, c-format
msgid "%s is not available."
msgstr "%s tak tersedia."

#. TRANSLATORS: first %s is the codec name, and second %s is a
#. * hyperlink with the "on the website" text
#: src/gs-extras-page.c:391
#, c-format
msgid ""
"Information about %s, as well as options for how to get an application that "
"can support this format might be found %s."
msgstr ""
"Informasi tentang %s, maupun opsi tentang bagaimana mendapatkan suatu "
"aplikasi yang dapat mendukung format ini mungkin dapat ditemukan %s."

#. TRANSLATORS: this is when we know about an application or
#. * addon, but it can't be listed for some reason
#: src/gs-extras-page.c:398
#, c-format
msgid "No fonts are available for the %s script support."
msgstr "Tak ada fonta yang tersedia bagi dukungan skrip %s."

#. TRANSLATORS: first %s is the codec name, and second %s is a
#. * hyperlink with the "on the website" text
#: src/gs-extras-page.c:402
#, c-format
msgid ""
"Information about %s, as well as options for how to get additional fonts "
"might be found %s."
msgstr ""
"Informasi tentang %s, maupun opsi tentang bagaimana mendapatkan fonta "
"tambahan mungkin dapat ditemukan %s."

#. TRANSLATORS: this is when we know about an application or
#. * addon, but it can't be listed for some reason
#: src/gs-extras-page.c:409
#, c-format
msgid "No addon codecs are available for the %s format."
msgstr "Tak ada kodek tambahan yang tersedia bagi format %s."

#. TRANSLATORS: first %s is the codec name, and second %s is a
#. * hyperlink with the "on the website" text
#: src/gs-extras-page.c:413
#, c-format
msgid ""
"Information about %s, as well as options for how to get a codec that can "
"play this format might be found %s."
msgstr ""
"Informasi tentang %s, maupun opsi tentang bagaimana mendapatkan suatu kodek "
"yang dapat memutar format ini mungkin dapat ditemukan %s."

#. TRANSLATORS: this is when we know about an application or
#. * addon, but it can't be listed for some reason
#: src/gs-extras-page.c:420
#, c-format
msgid "No Plasma resources are available for %s support."
msgstr "Tak ada sumber daya Plasma yang tersedia bagi dukungan %s."

#. TRANSLATORS: first %s is the codec name, and second %s is a
#. * hyperlink with the "on the website" text
#: src/gs-extras-page.c:424
#, c-format
msgid ""
"Information about %s, as well as options for how to get additional Plasma "
"resources might be found %s."
msgstr ""
"Informasi tentang %s, maupun opsi tentang bagaimana mendapatkan sumber daya "
"Plasma tambahan mungkin dapat ditemukan %s."

#. TRANSLATORS: this is when we know about an application or
#. * addon, but it can't be listed for some reason
#: src/gs-extras-page.c:431
#, c-format
msgid "No printer drivers are available for %s."
msgstr "Tak ada penggerak pencetak yang tersedia bagi %s."

#. TRANSLATORS: first %s is the codec name, and second %s is a
#. * hyperlink with the "on the website" text
#: src/gs-extras-page.c:435
#, c-format
msgid ""
"Information about %s, as well as options for how to get a driver that "
"supports this printer might be found %s."
msgstr ""
"Informasi tentang %s, maupun opsi tentang bagaimana mendapatkan suatu "
"penggerak yang mendukung pencetak ini mungkin dapat ditemukan %s."

#. TRANSLATORS: hyperlink title
#: src/gs-extras-page.c:481
msgid "the documentation"
msgstr "dokumentasi"

#. TRANSLATORS: no codecs were found. The first %s will be replaced by actual codec name(s),
#. the second %s is the application name, which requested the codecs, the third %s is a link titled "the documentation"
#: src/gs-extras-page.c:487
#, c-format
msgid ""
"Unable to find the %s requested by %s. Please see %s for more information."
msgid_plural ""
"Unable to find the %s requested by %s. Please see %s for more information."
msgstr[0] ""
"Tak bisa menemukan %s yang diminta oleh %s. Silakan lihat %s untuk informasi "
"lebih lanjut."

#. TRANSLATORS: no codecs were found. First %s will be replaced by actual codec name(s), second %s is a link titled "the documentation"
#: src/gs-extras-page.c:496
#, c-format
msgid ""
"Unable to find the %s you were searching for. Please see %s for more "
"information."
msgid_plural ""
"Unable to find the %s you were searching for. Please see %s for more "
"information."
msgstr[0] ""
"Tak bisa menemukan %s yang Anda cari. Silakan lihat %s informasi lebih "
"lanjut."

#: src/gs-extras-page.c:574 src/gs-extras-page.c:631 src/gs-extras-page.c:671
#, c-format
msgid "Failed to find any search results: %s"
msgstr "Gagal menemukan hasil pencarian: %s"

#: src/gs-extras-page.c:874
#, c-format
msgid "%s file format"
msgstr "Format berkas %s"

#: src/gs-extras-page.c:1254
msgid "Unable to Find Requested Software"
msgstr "Tak Menemukan Perangkat Lunak yang Dicari"

#: src/gs-extras-page.ui:6
msgid "Codecs page"
msgstr "Halaman kodek"

#: src/gs-featured-carousel.ui:43
msgid "Previous"
msgstr "Sebelumnya"

#: src/gs-featured-carousel.ui:66
msgid "Next"
msgstr "Selanjutnya"

#: src/gs-featured-carousel.ui:83
msgid "Featured Apps List"
msgstr "Daftar Aplikasi Unggulan"

#: src/gs-hardware-support-context-dialog.c:577
#: src/gs-hardware-support-context-dialog.c:586
msgid "Desktop Support"
msgstr "Dukungan Destop"

#: src/gs-hardware-support-context-dialog.c:578
#: src/gs-hardware-support-context-dialog.c:587
msgid "Supports being used on a large screen"
msgstr "Mendukung digunakan pada layar besar"

#: src/gs-hardware-support-context-dialog.c:580
msgid "Desktop Support Unknown"
msgstr "Dukungan Destop Tidak Diketahui"

#: src/gs-hardware-support-context-dialog.c:581
msgid "Not enough information to know if large screens are supported"
msgstr "Tidak cukup informasi untuk mengetahui apakah layar besar didukung"

#: src/gs-hardware-support-context-dialog.c:584
msgid "Requires a large screen"
msgstr "Membutuhkan layar besar"

#: src/gs-hardware-support-context-dialog.c:589
msgid "Desktop Not Supported"
msgstr "Destop Tidak Didukung"

#: src/gs-hardware-support-context-dialog.c:590
msgid "Cannot be used on a large screen"
msgstr "Tidak dapat digunakan pada layar besar"

#: src/gs-hardware-support-context-dialog.c:597
#: src/gs-hardware-support-context-dialog.c:606
msgid "Mobile Support"
msgstr "Dukungan Seluler"

#: src/gs-hardware-support-context-dialog.c:598
#: src/gs-hardware-support-context-dialog.c:607
msgid "Supports being used on a small screen"
msgstr "Mendukung digunakan pada layar kecil"

#: src/gs-hardware-support-context-dialog.c:600
msgid "Mobile Support Unknown"
msgstr "Dukungan Seluler Tidak Diketahui"

#: src/gs-hardware-support-context-dialog.c:601
msgid "Not enough information to know if small screens are supported"
msgstr "Tidak cukup informasi untuk mengetahui apakah layar kecil didukung"

#: src/gs-hardware-support-context-dialog.c:604
msgid "Requires a small screen"
msgstr "Membutuhkan layar kecil"

#: src/gs-hardware-support-context-dialog.c:609
msgid "Mobile Not Supported"
msgstr "Seluler Tidak Didukung"

#: src/gs-hardware-support-context-dialog.c:610
msgid "Cannot be used on a small screen"
msgstr "Tidak dapat digunakan pada layar kecil"

#: src/gs-hardware-support-context-dialog.c:633
#: src/gs-hardware-support-context-dialog.c:642
msgid "Keyboard Support"
msgstr "Dukungan Papan Tik"

#: src/gs-hardware-support-context-dialog.c:636
msgid "Keyboard Support Unknown"
msgstr "Dukungan Papan Tik Tidak Diketahui"

#: src/gs-hardware-support-context-dialog.c:637
msgid "Not enough information to know if keyboards are supported"
msgstr "Tidak cukup informasi untuk mengetahui apakah papan tik didukung"

#: src/gs-hardware-support-context-dialog.c:639
msgid "Keyboard Required"
msgstr "Papan Tik Diperlukan"

#: src/gs-hardware-support-context-dialog.c:643
msgid "Supports keyboards"
msgstr "Mendukung papan tik"

#: src/gs-hardware-support-context-dialog.c:645
msgid "Keyboard Not Supported"
msgstr "Papan Tik Tidak Didukung"

#: src/gs-hardware-support-context-dialog.c:646
msgid "Cannot be used with a keyboard"
msgstr "Tidak dapat digunakan dengan papan tik"

#: src/gs-hardware-support-context-dialog.c:653
#: src/gs-hardware-support-context-dialog.c:662
msgid "Mouse Support"
msgstr "Dukungan Tetikus"

#: src/gs-hardware-support-context-dialog.c:654
#: src/gs-hardware-support-context-dialog.c:660
msgid "Requires a mouse or pointing device"
msgstr "Membutuhkan tetikus atau perangkat penunjuk"

#: src/gs-hardware-support-context-dialog.c:656
msgid "Mouse Support Unknown"
msgstr "Dukungan Tetikus Tidak Diketahui"

#: src/gs-hardware-support-context-dialog.c:657
msgid ""
"Not enough information to know if mice or pointing devices are supported"
msgstr ""
"Tidak cukup informasi untuk mengetahui apakah tetikus atau perangkat "
"penunjuk didukung"

#: src/gs-hardware-support-context-dialog.c:659
msgid "Mouse Required"
msgstr "Tetikus Diperlukan"

#: src/gs-hardware-support-context-dialog.c:663
msgid "Supports mice and pointing devices"
msgstr "Mendukung tetikus dan perangkat penunjuk"

#: src/gs-hardware-support-context-dialog.c:665
msgid "Mouse Not Supported"
msgstr "Tetikus Tidak Didukung"

#: src/gs-hardware-support-context-dialog.c:666
msgid "Cannot be used with a mouse or pointing device"
msgstr "Tidak dapat digunakan dengan tetikus atau perangkat penunjuk"

#: src/gs-hardware-support-context-dialog.c:673
#: src/gs-hardware-support-context-dialog.c:682
msgid "Touchscreen Support"
msgstr "Dukungan Layar Sentuh"

#: src/gs-hardware-support-context-dialog.c:676
msgid "Touchscreen Support Unknown"
msgstr "Dukungan Layar Sentuh Tidak Diketahui"

#: src/gs-hardware-support-context-dialog.c:677
msgid "Not enough information to know if touchscreens are supported"
msgstr "Tidak cukup informasi untuk mengetahui apakah layar sentuh didukung"

#: src/gs-hardware-support-context-dialog.c:679
msgid "Touchscreen Required"
msgstr "Layar Sentuh Diperlukan"

#: src/gs-hardware-support-context-dialog.c:683
msgid "Supports touchscreens"
msgstr "Mendukung layar sentuh"

#: src/gs-hardware-support-context-dialog.c:685
msgid "Touchscreen Not Supported"
msgstr "Layar Sentuh Tidak Didukung"

#: src/gs-hardware-support-context-dialog.c:686
msgid "Cannot be used with a touchscreen"
msgstr "Tidak dapat digunakan dengan layar sentuh"

#: src/gs-hardware-support-context-dialog.c:699
msgid "Gamepad Required"
msgstr "Gamepad Diperlukan"

#: src/gs-hardware-support-context-dialog.c:700
msgid "Requires a gamepad"
msgstr "Membutuhkan gamepad"

#: src/gs-hardware-support-context-dialog.c:702
msgid "Gamepad Support"
msgstr "Dukungan Gamepad"

#: src/gs-hardware-support-context-dialog.c:703
msgid "Supports gamepads"
msgstr "Mendukung gamepad"

#. Translators: It’s unknown whether this app is supported on
#. * the current hardware. The placeholder is the app name.
#: src/gs-hardware-support-context-dialog.c:712
#, c-format
msgid "%s probably works on this device"
msgstr "%s barangkali bekerja pada perangkat ini"

#. Translators: The app will work on the current hardware.
#. * The placeholder is the app name.
#: src/gs-hardware-support-context-dialog.c:719
#, c-format
msgid "%s works on this device"
msgstr "%s bekerja pada perangkat ini"

#. Translators: The app may not work fully on the current hardware.
#. * The placeholder is the app name.
#: src/gs-hardware-support-context-dialog.c:726
#, c-format
msgid "%s will not work properly on this device"
msgstr "%s tidak akan berfungsi dengan baik pada perangkat ini"

#. Translators: The app will not work properly on the current hardware.
#. * The placeholder is the app name.
#: src/gs-hardware-support-context-dialog.c:733
#, c-format
msgid "%s will not work on this device"
msgstr "%s tidak akan berfungsi pada perangkat ini"

#. Translators: This is the title of the dialog which contains information about the hardware support/requirements of an app
#: src/gs-hardware-support-context-dialog.ui:5
msgid "Hardware Support"
msgstr "Dukungan Perangkat Keras"

#. Translators: This is in the context of a list of apps which are installed on the system.
#. Translators: A label for a button to show only software which is already installed.
#: src/gs-installed-page.c:820 src/gs-shell.ui:307
msgctxt "List of installed apps"
msgid "Installed"
msgstr "Terpasang"

#: src/gs-installed-page.ui:6
msgid "Installed page"
msgstr "Halaman terpasang"

#: src/gs-installed-page.ui:55
msgid "In Progress"
msgstr "Dalam Proses"

#. origin_ui on a remote is the repo dialogue section name,
#. * not the remote title
#: src/gs-installed-page.ui:75 plugins/flatpak/gs-flatpak-utils.c:107
msgid "Applications"
msgstr "Aplikasi"

#: src/gs-installed-page.ui:95
msgid "Web Applications"
msgstr "Aplikasi Web"

#: src/gs-installed-page.ui:115
msgid "System Applications"
msgstr "Aplikasi Sistem"

#: src/gs-license-tile.c:95
msgid "Community Built"
msgstr "Komunitas Dibangun"

#. Translators: The first placeholder here is a link to information about the license, and the second placeholder here is the name of a software license.
#: src/gs-license-tile.c:112
#, c-format
msgid ""
"This software is developed in the open by a community of volunteers, and "
"released under the <a href=\"%s\">%s license</a>.\n"
"\n"
"You can contribute and help make it even better."
msgstr ""
"Perangkat lunak ini dikembangkan secara terbuka oleh komunitas sukarelawan, "
"dan dirilis di bawah the <a href=\"%s\">lisensi %s</a>.\n"
"\n"
"Anda dapat berkontribusi dan membantu membuatnya lebih baik."

#. Translators: The placeholder here is the name of a software license.
#: src/gs-license-tile.c:119
#, c-format
msgid ""
"This software is developed in the open by a community of volunteers, and "
"released under the %s license.\n"
"\n"
"You can contribute and help make it even better."
msgstr ""
"Perangkat lunak ini dikembangkan secara terbuka oleh komunitas sukarelawan, "
"dan dirilis di bawah lisensi %s.\n"
"\n"
"Anda dapat berkontribusi dan membantu membuatnya lebih baik."

#: src/gs-license-tile.c:125
msgid "Proprietary"
msgstr "Proprietari"

#: src/gs-license-tile.c:132
msgid ""
"This software is not developed in the open, so only its developers know how "
"it works. There may be restrictions on its use, and it may be harder to tell "
"if the software is insecure.\n"
"\n"
"You may not be able to contribute to this software or influence its "
"development."
msgstr ""
"Perangkat lunak ini tidak dikembangkan secara terbuka, jadi hanya "
"pengembangnya yang tahu cara kerjanya. Mungkin ada pembatasan penggunaannya, "
"dan mungkin lebih sulit untuk mengetahui apakah perangkat lunak itu tidak "
"aman.\n"
"Anda mungkin tidak bisa berkontribusi ke perangkat lunak ini atau "
"memengaruhi pengembangannya."

#: src/gs-license-tile.ui:97
msgid "_Get Involved"
msgstr "I_kut Terlibat"

#. TRANSLATORS: initial start
#: src/gs-loading-page.c:56
msgid "Downloading software catalog"
msgstr "Mengunduh katalog perangkat lunak"

#: src/gs-loading-page.ui:6
msgid "Loading page"
msgstr "Memuat halaman"

#: src/gs-loading-page.ui:11
msgid "Starting up…"
msgstr "Memulai…"

#: src/gs-metered-data-dialog.ui:5 src/gs-shell.ui:256
msgid "Automatic Updates Paused"
msgstr "Pemutakhiran Otomatis Ditunda"

#: src/gs-metered-data-dialog.ui:9
msgid ""
"The current network is metered. Metered connections have data limits or "
"charges associated with them. To save data, automatic updates have therefore "
"been paused.\n"
"\n"
"Automatic updates will be resumed when an un­metered network becomes "
"available. Until then, it is still possible to manually install updates.\n"
"\n"
"Alternatively, if the current network has been in­correctly identified as "
"being metered, this setting can be changed."
msgstr ""
"Jaringan saat ini menggunakan kuota. Koneksi menggunakan kuota memiliki "
"batas data atau biaya yang terkait dengannya. Untuk menyimpan data, "
"pemutakhiran otomatis telah dijeda.\n"
"\n"
"Pemutakhiran otomatis akan dilanjutkan ketika jaringan yang tidak "
"menggunakan kuota tersedia. Sampai saat itu, masih dimungkinkan untuk "
"memasang pemutakhiran secara manual.\n"
"\n"
"Atau, jika jaringan saat ini telah diidentifikasi secara tidak benar "
"menggunakan kuota, pengaturan ini dapat diubah."

#: src/gs-metered-data-dialog.ui:17
msgid "Open Network _Settings"
msgstr "Buka Pengaturan _Jaringan"

#: src/gs-moderate-page.ui:6
msgid "Moderate page"
msgstr "Halaman moderasi"

#: src/gs-moderate-page.ui:71
msgid "There are no reviews to moderate"
msgstr "Tidak ada ulasan yang akan dimoderasi"

#. TRANSLATORS: This is followed by a file name, e.g. "Name: gedit.rpm"
#: src/gs-origin-popover-row.c:55
msgid "Name"
msgstr "Nama"

#. TRANSLATORS: the installation location for flatpaks
#: src/gs-origin-popover-row.c:72
msgid "system"
msgstr "sistem"

#. TRANSLATORS: the installation location for flatpaks
#: src/gs-origin-popover-row.c:75
msgid "user"
msgstr "pengguna"

#. TRANSLATORS: the title for Snap channels
#: src/gs-origin-popover-row.c:91
msgid "Channel"
msgstr "Kanal"

#. TRANSLATORS: the title for Flatpak branches
#. Translators: The branch, e.g. 'stable' or '3.32'
#: src/gs-origin-popover-row.c:96 src/gs-origin-popover-row.ui:82
msgid "Branch"
msgstr "Cabang"

#: src/gs-origin-popover-row.ui:30
msgid "URL"
msgstr "URL"

#. Translators: The installation location for flatpaks, e.g. 'user' or 'system'
#: src/gs-origin-popover-row.ui:56
msgid "Installation"
msgstr "Pemasangan"

#. Translators: The available version of an app
#: src/gs-origin-popover-row.ui:108
msgid "Version"
msgstr "Versi"

#. TRANSLATORS: This is the header for package additions during
#. * a system update
#: src/gs-os-update-page.c:250
msgid "Additions"
msgstr "Penambahan"

#. TRANSLATORS: This is the header for package removals during
#. * a system update
#: src/gs-os-update-page.c:254
msgid "Removals"
msgstr "Penghapusan"

#. TRANSLATORS: This is the header for package updates during
#. * a system update
<<<<<<< HEAD
#. Translators: A label for a button to show only updates which are available to install.
#: src/gs-os-update-page.c:258 src/gs-shell.ui:326 src/gs-updates-page.c:1330
=======
#: src/gs-os-update-page.c:258
msgctxt "Packages to be updated during a system upgrade"
>>>>>>> 26441dfd
msgid "Updates"
msgstr "Pemutakhiran"

#. TRANSLATORS: This is the header for package downgrades during
#. * a system update
#: src/gs-os-update-page.c:262
msgid "Downgrades"
msgstr "Penurunan"

#. Translators: This is a clickable link on the third party repositories info bar. It's
#. part of a constructed sentence: "Provides access to additional software from [selected external sources].
#. Some proprietary software is included."
#: src/gs-overview-page.c:877
msgid "selected external sources"
msgstr "sumber eksternal yang dipilih"

#. Translators: This is the third party repositories info bar. The %s is replaced with "selected external sources" link.
#: src/gs-overview-page.c:879
#, c-format
msgid ""
"Provides access to additional software from %s. Some proprietary software is "
"included."
msgstr ""
"Menyediakan akses ke perangkat lunak tambahan dari %s. Beberapa perangkat "
"lunak proprietari disertakan."

#. TRANSLATORS: button to turn on third party software repositories
#. TRANSLATORS: button to accept the agreement
#: src/gs-overview-page.c:888 src/gs-repos-dialog.c:173
msgid "Enable"
msgstr "Fungsikan"

#. Translators: This is the title of the main page of the UI.
#. Translators: A label for a button to show all available software.
#: src/gs-overview-page.c:947 src/gs-shell.ui:294
msgid "Explore"
msgstr "Jelajahi"

#: src/gs-overview-page.ui:7
msgid "Overview page"
msgstr "Halaman ringkasan"

#: src/gs-overview-page.ui:39
msgid "Enable Third Party Software Repositories?"
msgstr "Fungsikan Repositori Perangkat Lunak Pihak Ketiga?"

#. Translators: This is a heading for a list of categories.
#: src/gs-overview-page.ui:184
msgid "Other Categories"
msgstr "Kategori Lain"

#: src/gs-overview-page.ui:225
msgid "No Application Data Found"
msgstr "Tak Ada Data Aplikasi Yang Ditemukan"

#: lib/gs-plugin-loader.c:2821
msgctxt "Distribution name"
msgid "Unknown"
msgstr "Tak diketahui"

#: src/gs-page.c:274
msgid "User declined installation"
msgstr "Pengguna menolak pemasangan"

#. TRANSLATORS: this is a prompt message, and
#. * '%s' is an application summary, e.g. 'GNOME Clocks'
#: src/gs-page.c:365
#, c-format
msgid "Prepare %s"
msgstr "Persiapkan %s"

#. TRANSLATORS: this is a prompt message, and '%s' is an
#. * repository name, e.g. 'GNOME Nightly'
#: src/gs-page.c:518
#, c-format
msgid "Are you sure you want to remove the %s repository?"
msgstr "Anda yakin ingin menghapus repositori %s?"

#. TRANSLATORS: longer dialog text
#: src/gs-page.c:522
#, c-format
msgid ""
"All applications from %s will be uninstalled, and you will have to re-"
"install the repository to use them again."
msgstr ""
"Semua aplikasi dari %s akan dihapus pemasangannya, dan Anda perlu memasang "
"ulang repositori untuk memakainya lagi."

#. TRANSLATORS: this is a prompt message, and '%s' is an
#. * application summary, e.g. 'GNOME Clocks'
#: src/gs-page.c:530
#, c-format
msgid "Are you sure you want to uninstall %s?"
msgstr "Apakah Anda yakin ingin menghapus pemasangan %s?"

#. TRANSLATORS: longer dialog text
#: src/gs-page.c:533
#, c-format
msgid ""
"%s will be uninstalled, and you will have to install it to use it again."
msgstr ""
"%s akan dihapus pemasangannya, dan Anda perlu memasangnya untuk memakainya "
"lagi."

#: src/gs-prefs-dialog.ui:5
msgid "Update Preferences"
msgstr "Preferensi Pemutakhiran"

#: src/gs-prefs-dialog.ui:16
msgid ""
"To avoid charges and network caps, software updates are not automatically "
"downloaded on mobile or metered connections."
msgstr ""
"Untuk menghindari biaya dan batasan jaringan, pemutakhiran perangkat lunak "
"tidak secara otomatis diunduh pada koneksi seluler atau kuota."

#: src/gs-prefs-dialog.ui:19
msgid "Automatic Updates"
msgstr "Pemutakhiran Otomatis"

#: src/gs-prefs-dialog.ui:20
msgid ""
"Downloads and installs software updates in the background, when possible."
msgstr ""
"Unduh dan pasang pemutakhiran perangkat lunak di latar belakang, jika "
"memungkinkan."

#: src/gs-prefs-dialog.ui:32
msgid "Automatic Update Notifications"
msgstr "Pemberitahuan Pemutakhiran Otomatis"

#: src/gs-prefs-dialog.ui:33
msgid "Show notifications when updates have been automatically installed."
msgstr ""
"Tampilkan pemberitahuan ketika pemutakhiran telah dipasang secara otomatis."

#. TRANSLATORS: This is a text displayed during a distro upgrade. %s
#. will be replaced by the name and version of distro, e.g. 'Fedora 23'.
#: src/gs-removal-dialog.c:89
#, c-format
msgid ""
"Some of the currently installed software is not compatible with %s. If you "
"continue, the following will be automatically removed during the upgrade:"
msgstr ""
"Beberapa perangkat lunak yang kini terpasang tidak kompatibel dengan %s. "
"Bila Anda melanjutkan, yang berikut akan secara otomatis dihapus saat "
"peningkatan:"

#: src/gs-removal-dialog.ui:4
msgid "Incompatible Software"
msgstr "Perangkat Lunak Tak Kompatibel"

#: src/gs-removal-dialog.ui:23
msgid "_Continue"
msgstr "_Lanjut"

#. TRANSLATORS: The '%s' is replaced with a repository name, like "Fedora Modular - x86_64"
#: src/gs-repos-dialog.c:239
#, c-format
msgid ""
"Software that has been installed from “%s” will cease to receive updates."
msgstr ""
"Perangkat lunak yang telah dipasang dari “%s” akan berhenti menerima "
"pembaruan."

#: src/gs-repos-dialog.c:248
msgid "Disable Repository?"
msgstr "Nonaktifkan Repositori?"

#: src/gs-repos-dialog.c:248
msgid "Remove Repository?"
msgstr "Hapus Repositori?"

#. TRANSLATORS: this is button text to disable a repo
#: src/gs-repos-dialog.c:254
msgid "_Disable"
msgstr "_Nonaktif"

#. TRANSLATORS: this is button text to remove a repo
#: src/gs-repos-dialog.c:257
msgid "_Remove"
msgstr "_Hapus"

#: src/gs-repos-dialog.c:508
msgid "Enable New Repositories"
msgstr "Aktifkan Repositori Baru"

#: src/gs-repos-dialog.c:509
msgid "Turn on new repositories when they are added."
msgstr "Aktifkan repositori baru saat ditambahkan."

#. TRANSLATORS: this is the clickable
#. * link on the third party repositories info bar
#: src/gs-repos-dialog.c:518
msgid "more information"
msgstr "informasi lebih lanjut"

#. TRANSLATORS: this is the third party repositories info bar. The '%s' is replaced
#. with a link consisting a text "more information", which constructs a sentence:
#. "Additional repositories from selected third parties - more information."
#: src/gs-repos-dialog.c:523
#, c-format
msgid "Additional repositories from selected third parties — %s."
msgstr "Repositori tambahan dari pihak ketiga yang dipilih — %s."

#: src/gs-repos-dialog.c:528
msgid "Fedora Third Party Repositories"
msgstr "Repositori Pihak Ketiga Fedora"

#. TRANSLATORS: this is the fallback text we use if we can't
#. figure out the name of the operating system
#: src/gs-repos-dialog.c:670
msgid "the operating system"
msgstr "sistem operasi"

#. TRANSLATORS: This is the description text displayed in the Software Repositories dialog.
#. %s gets replaced by the name of the actual distro, e.g. Fedora.
#: src/gs-repos-dialog.c:728
#, c-format
msgid "These repositories supplement the default software provided by %s."
msgstr ""
"Repositori-repositori ini melengkapi perangkat lunak baku yang disediakan "
"oleh %s."

#. button in the info bar
#: src/gs-repos-dialog.ui:8 src/gs-shell.ui:88
msgid "Software Repositories"
msgstr "Repositori Perangkat Lunak"

#: src/gs-repos-dialog.ui:56
msgid "No Repositories"
msgstr "Tidak Ada Repositori"

#. TRANSLATORS: This string is used to construct the 'X applications
#. installed' sentence, describing a software repository.
#: src/gs-repo-row.c:160
#, c-format
msgid "%u application installed"
msgid_plural "%u applications installed"
msgstr[0] "%u aplikasi terpasang"

#. TRANSLATORS: This string is used to construct the 'X add-ons
#. installed' sentence, describing a software repository.
#: src/gs-repo-row.c:167
#, c-format
msgid "%u add-on installed"
msgid_plural "%u add-ons installed"
msgstr[0] "%u tambahan terpasang"

#. TRANSLATORS: This string is used to construct the 'X applications
#. and y add-ons installed' sentence, describing a software repository.
#. The correct form here depends on the number of applications.
#: src/gs-repo-row.c:175
#, c-format
msgid "%u application"
msgid_plural "%u applications"
msgstr[0] "%u aplikasi"

#. TRANSLATORS: This string is used to construct the 'X applications
#. and y add-ons installed' sentence, describing a software repository.
#. The correct form here depends on the number of add-ons.
#: src/gs-repo-row.c:181
#, c-format
msgid "%u add-on"
msgid_plural "%u add-ons"
msgstr[0] "%u tambahan"

#. TRANSLATORS: This string is used to construct the 'X applications
#. and y add-ons installed' sentence, describing a software repository.
#. The correct form here depends on the total number of
#. applications and add-ons.
#: src/gs-repo-row.c:188
#, c-format
msgid "%s and %s installed"
msgid_plural "%s and %s installed"
msgstr[0] "%s dan %s terpasang"

#. Translators: The first '%s' is replaced with a text like '10 applications installed',
#. the second '%s' is replaced with installation kind, like in case of Flatpak 'User Installation'.
#: src/gs-repo-row.c:243
#, c-format
msgctxt "repo-row"
msgid "%s • %s"
msgstr "%s • %s"

#. TRANSLATORS: lighthearted star rating description;
#. *		A really bad application
#: src/gs-review-dialog.c:78
msgid "Hate it"
msgstr "Benci"

#. TRANSLATORS: lighthearted star rating description;
#. *		Not a great application
#: src/gs-review-dialog.c:82
msgid "Don’t like it"
msgstr "Tidak suka"

#. TRANSLATORS: lighthearted star rating description;
#. *		A fairly-good application
#: src/gs-review-dialog.c:86
msgid "It’s OK"
msgstr "OK"

#. TRANSLATORS: lighthearted star rating description;
#. *		A good application
#: src/gs-review-dialog.c:90
msgid "Like it"
msgstr "Suka"

#. TRANSLATORS: lighthearted star rating description;
#. *		A really awesome application
#: src/gs-review-dialog.c:94
msgid "Love it"
msgstr "Cinta"

#. TRANSLATORS: the review can't just be copied and pasted
#: src/gs-review-dialog.c:118
msgid "Please take more time writing the review"
msgstr "Harap sisihkan lebih banyak waktu saat menulis ulasan"

#. TRANSLATORS: the review is not acceptable
#: src/gs-review-dialog.c:122
msgid "Please choose a star rating"
msgstr "Harap pilih nilai bintang"

#. TRANSLATORS: the review is not acceptable
#: src/gs-review-dialog.c:126
msgid "The summary is too short"
msgstr "Ringkasan terlalu pendek"

#. TRANSLATORS: the review is not acceptable
#: src/gs-review-dialog.c:130
msgid "The summary is too long"
msgstr "Ringkasan terlalu panjang"

#. TRANSLATORS: the review is not acceptable
#: src/gs-review-dialog.c:134
msgid "The description is too short"
msgstr "Keterangan terlalu pendek"

#. TRANSLATORS: the review is not acceptable
#: src/gs-review-dialog.c:138
msgid "The description is too long"
msgstr "Keterangan terlalu panjang"

#. Translators: Title of the dialog box where the users can write and publish their opinions about the apps.
#: src/gs-review-dialog.ui:10
msgid "Post Review"
msgstr "Kirim Ulasan"

#. Translators: A button to publish the user's opinion about the app.
#: src/gs-review-dialog.ui:26
msgid "_Post"
msgstr "_Kirim"

#: src/gs-review-dialog.ui:56
msgid "Rating"
msgstr "Peringkat"

#: src/gs-review-dialog.ui:88
msgid "Summary"
msgstr "Ringkasan"

#: src/gs-review-dialog.ui:97
msgid ""
"Give a short summary of your review, for example: “Great app, would "
"recommend”."
msgstr ""
"Berikan ringkasan ulasan Anda, sebagai contoh: \"App bagus,  akan menyarankan"
"\"."

#. Translators: This is where the users enter their opinions about the apps.
#: src/gs-review-dialog.ui:119
msgctxt "app review"
msgid "Review"
msgstr "Ulasan"

#: src/gs-review-dialog.ui:128
msgid "What do you think of the app? Try to give reasons for your views."
msgstr ""
"Apa pendapat Anda tentang app? Cobalah memberi alasan tentang pandangan Anda."

#: src/gs-review-dialog.ui:156
msgid ""
"Find what data is sent in our <a href=\"https://odrs.gnome.org/privacy"
"\">privacy policy</a>. The full name attached to your account will be shown "
"publicly."
msgstr ""
"Temukan data apa yang dikirim di <a href=\"https://odrs.gnome.org/privacy"
"\">kebijakan privasi</a> kami. Nama lengkap yang dilampirkan ke akun Anda "
"akan ditampilkan secara publik."

#: src/gs-review-histogram.c:72
#, c-format
msgid "%u review total"
msgid_plural "%u reviews total"
msgstr[0] "%u total ulasan"

#: src/gs-review-histogram.ui:93
msgid "out of 5 stars"
msgstr "dari 5 bintang"

#. TRANSLATORS: this is when a user doesn't specify a name
#: src/gs-review-row.c:56
msgctxt "Reviewer name"
msgid "Unknown"
msgstr "Tak diketahui"

#. TRANSLATORS: we explain what the action is going to do
#: src/gs-review-row.c:220
msgid "You can report reviews for abusive, rude, or discriminatory behavior."
msgstr ""
"Anda dapat melaporkan ulasan untuk perilaku diskriminatif, kasar, atau "
"abusif."

#. TRANSLATORS: we ask the user if they really want to do this
#: src/gs-review-row.c:225
msgid ""
"Once reported, a review will be hidden until it has been checked by an "
"administrator."
msgstr ""
"Sekali dilaporkan, suatu ulasan akan disembunyikan sampai diperiksa oleh "
"seorang administrator."

#. TRANSLATORS: window title when
#. * reporting a user-submitted review
#. * for moderation
#: src/gs-review-row.c:239
msgid "Report Review?"
msgstr "Laporkan Ulasan?"

#. TRANSLATORS: button text when
#. * sending a review for moderation
#: src/gs-review-row.c:243
msgid "Report"
msgstr "Lapor"

#. Translators: Users can express their opinions about other users' opinions about the apps.
#: src/gs-review-row.ui:84
msgid "Was this review useful to you?"
msgstr "Apakah ulasan ini berguna bagi Anda?"

#: src/gs-review-row.ui:100
msgid "Yes"
msgstr "Ya"

#: src/gs-review-row.ui:108
msgid "No"
msgstr "Tidak"

#. Translators: Button text for indifference, only used when moderating
#: src/gs-review-row.ui:116
msgid "Meh"
msgstr "Meh"

#: src/gs-review-row.ui:128
msgid "Report…"
msgstr "Laporan…"

#: src/gs-review-row.ui:137
msgid "Remove…"
msgstr "Hapus…"

#: src/gs-safety-context-dialog.c:144
msgid "Check that you trust the vendor, as the application isn’t sandboxed"
msgstr ""
"Periksa apakah Anda memercayai vendornya, karena aplikasinya tidak di-sandbox"

#: src/gs-safety-context-dialog.c:147
msgid ""
"Application isn’t sandboxed but the distribution has checked that it is not "
"malicious"
msgstr ""
"Aplikasi tidak di-sandbox tetapi distribusi telah memeriksa bahwa itu tidak "
"berbahaya"

#. Translators: This refers to permissions (for example, from flatpak) which an app requests from the user.
#: src/gs-safety-context-dialog.c:160
msgid "No Permissions"
msgstr "Tidak Ada Izin"

#: src/gs-safety-context-dialog.c:161
msgid "App is fully sandboxed"
msgstr "Aplikasi sepenuhnya sandboxed"

#. Translators: This refers to permissions (for example, from flatpak) which an app requests from the user.
#: src/gs-safety-context-dialog.c:172
msgid "Network Access"
msgstr "Akses Jaringan"

#: src/gs-safety-context-dialog.c:173
msgid "Can access the internet"
msgstr "Dapat mengakses internet"

#. Translators: This refers to permissions (for example, from flatpak) which an app requests from the user.
#: src/gs-safety-context-dialog.c:176
msgid "No Network Access"
msgstr "Tidak Ada Akses Jaringan"

#: src/gs-safety-context-dialog.c:177
msgid "Cannot access the internet"
msgstr "Tidak dapat mengakses internet"

#. Translators: This refers to permissions (for example, from flatpak) which an app requests from the user.
#: src/gs-safety-context-dialog.c:183
msgid "Uses System Services"
msgstr "Gunakan Layanan Sistem"

#: src/gs-safety-context-dialog.c:184
msgid "Can request data from system services"
msgstr "Dapat meminta data dari layanan sistem"

#. Translators: This refers to permissions (for example, from flatpak) which an app requests from the user.
#: src/gs-safety-context-dialog.c:191
msgid "Uses Session Services"
msgstr "Gunakan Layanan Sesi"

#: src/gs-safety-context-dialog.c:192
msgid "Can request data from session services"
msgstr "Dapat meminta data dari layanan sesi"

#. Translators: This refers to permissions (for example, from flatpak) which an app requests from the user.
#: src/gs-safety-context-dialog.c:199
msgid "Device Access"
msgstr "Akses Perangkat"

#: src/gs-safety-context-dialog.c:200
msgid "Can access devices such as webcams or gaming controllers"
msgstr "Dapat mengakses perangkat seperti kamera web atau pengontrol gim"

#. Translators: This refers to permissions (for example, from flatpak) which an app requests from the user.
#: src/gs-safety-context-dialog.c:203
msgid "No Device Access"
msgstr "Tidak Ada Akses Perangkat"

#: src/gs-safety-context-dialog.c:204
msgid "Cannot access devices such as webcams or gaming controllers"
msgstr "Tidak dapat mengakses perangkat seperti kamera web atau pengontrol gim"

#. Translators: This refers to permissions (for example, from flatpak) which an app requests from the user.
#: src/gs-safety-context-dialog.c:210
msgid "Legacy Windowing System"
msgstr "Sistem Jendela Lama"

#. Translators: This refers to permissions (for example, from flatpak) which an app requests from the user.
#: src/gs-safety-context-dialog.c:218
msgid "Arbitrary Permissions"
msgstr "Izin Sewenang-wenang"

#. Translators: This refers to permissions (for example, from flatpak) which an app requests from the user.
#: src/gs-safety-context-dialog.c:226
msgid "User Settings"
msgstr "Pengaturan Pengguna"

#. Translators: This refers to permissions (for example, from flatpak) which an app requests from the user.
#: src/gs-safety-context-dialog.c:238
msgid "Full File System Read/Write Access"
msgstr "Akses Baca/Tulis Sistem Berkas Lengkap"

#: src/gs-safety-context-dialog.c:239
msgid "Can read and write all data on the file system"
msgstr "Dapat membaca dan menulis semua data pada sistem berkas"

#. Translators: This refers to permissions (for example, from flatpak) which an app requests from the user.
#: src/gs-safety-context-dialog.c:247
msgid "Home Folder Read/Write Access"
msgstr "Akses Baca/Tulis Folder Rumah"

#: src/gs-safety-context-dialog.c:248
msgid "Can read and write all data in your home directory"
msgstr "Dapat membaca dan menulis semua data di direktori rumah Anda"

#. Translators: This refers to permissions (for example, from flatpak) which an app requests from the user.
#: src/gs-safety-context-dialog.c:256
msgid "Full File System Read Access"
msgstr "Akses Baca Sistem Berkas Lengkap"

#: src/gs-safety-context-dialog.c:257
msgid "Can read all data on the file system"
msgstr "Dapat membaca semua data pada sistem berkas"

#. Translators: This refers to permissions (for example, from flatpak) which an app requests from the user.
#: src/gs-safety-context-dialog.c:266
msgid "Home Folder Read Access"
msgstr "Akses Baca Folder Rumah"

#: src/gs-safety-context-dialog.c:267
msgid "Can read all data in your home directory"
msgstr "Dapat membaca semua data di direktori rumah Anda"

#. Translators: This refers to permissions (for example, from flatpak) which an app requests from the user.
#: src/gs-safety-context-dialog.c:276
msgid "Download Folder Read/Write Access"
msgstr "Unduh Akses Baca/Tulis Folder"

#: src/gs-safety-context-dialog.c:277
msgid "Can read and write all data in your downloads directory"
msgstr "Dapat membaca dan menulis semua data di direktori unduhan Anda"

#. Translators: This refers to permissions (for example, from flatpak) which an app requests from the user.
#: src/gs-safety-context-dialog.c:288
msgid "Download Folder Read Access"
msgstr "Unduh Akses Baca Folder"

#: src/gs-safety-context-dialog.c:289
msgid "Can read all data in your downloads directory"
msgstr "Dapat membaca semua data di direktori unduhan Anda"

#: src/gs-safety-context-dialog.c:299
msgid "Can read and write all data in the directory"
msgstr "Dapat membaca dan menulis semua data di direktori"

#: src/gs-safety-context-dialog.c:310
msgid "Can read all data in the directory"
msgstr "Dapat membaca semua data di direktori"

#. Translators: This refers to permissions (for example, from flatpak) which an app requests from the user.
<<<<<<< HEAD
#: src/gs-safety-context-dialog.c:291
msgid "Access arbitrary files"
msgstr "Akses berkas arbitrer"

#: src/gs-safety-context-dialog.c:292
msgid "Can access arbitrary files on the file system"
msgstr "Dapat mengakses berkas arbitrer pada sistem berkas"

#. Translators: This refers to permissions (for example, from flatpak) which an app requests from the user.
#: src/gs-safety-context-dialog.c:306
msgid "No File System Access"
msgstr "Tidak Ada Akses Sistem Berkas"

#: src/gs-safety-context-dialog.c:307
=======
#: src/gs-safety-context-dialog.c:326
msgid "No File System Access"
msgstr "Tidak Ada Akses Sistem Berkas"

#: src/gs-safety-context-dialog.c:327
>>>>>>> 26441dfd
msgid "Cannot access the file system at all"
msgstr "Tidak dapat mengakses sistem berkas sama sekali"

#. Translators: This refers to permissions (for example, from flatpak) which an app requests from the user.
<<<<<<< HEAD
#: src/gs-safety-context-dialog.c:321
msgid "Proprietary Code"
msgstr "Kode Proprietari"

#: src/gs-safety-context-dialog.c:322
=======
#: src/gs-safety-context-dialog.c:341
msgid "Proprietary Code"
msgstr "Kode Proprietari"

#: src/gs-safety-context-dialog.c:342
>>>>>>> 26441dfd
msgid ""
"The source code is not public, so it cannot be independently audited and "
"might be unsafe"
msgstr ""
"Kode sumber tidak bersifat publik, sehingga tidak dapat diaudit secara "
"independen dan mungkin tidak aman"

#. Translators: This refers to permissions (for example, from flatpak) which an app requests from the user.
<<<<<<< HEAD
#: src/gs-safety-context-dialog.c:325
msgid "Auditable Code"
msgstr "Kode yang Dapat Diaudit"

#: src/gs-safety-context-dialog.c:326
=======
#: src/gs-safety-context-dialog.c:345
msgid "Auditable Code"
msgstr "Kode yang Dapat Diaudit"

#: src/gs-safety-context-dialog.c:346
>>>>>>> 26441dfd
msgid ""
"The source code is public and can be independently audited, which makes the "
"app more likely to be safe"
msgstr ""
"Kode sumber bersifat publik dan dapat diaudit secara independen, yang "
"membuat aplikasi lebih mungkin aman"

#. Translators: This indicates an app was written and released by a developer who has been verified.
#. * It’s used in a context tile, so should be short.
<<<<<<< HEAD
#: src/gs-safety-context-dialog.c:334
msgid "App developer is verified"
msgstr "Pengembang aplikasi diverifikasi"

#: src/gs-safety-context-dialog.c:335
=======
#: src/gs-safety-context-dialog.c:354
msgid "App developer is verified"
msgstr "Pengembang aplikasi diverifikasi"

#: src/gs-safety-context-dialog.c:355
>>>>>>> 26441dfd
msgid "The developer of this app has been verified to be who they say they are"
msgstr ""
"Pengembang aplikasi ini telah diverifikasi untuk menjadi siapa yang mereka "
"katakan"

#. Translators: This indicates an app uses an outdated SDK.
#. * It’s used in a context tile, so should be short.
<<<<<<< HEAD
#: src/gs-safety-context-dialog.c:346
msgid "Insecure Dependencies"
msgstr "Dependensi yang Tidak Aman"

#: src/gs-safety-context-dialog.c:347
=======
#: src/gs-safety-context-dialog.c:366
msgid "Insecure Dependencies"
msgstr "Dependensi yang Tidak Aman"

#: src/gs-safety-context-dialog.c:367
>>>>>>> 26441dfd
msgid ""
"Software or its dependencies are no longer supported and may be insecure"
msgstr ""
"Perangkat lunak atau dependensinya tidak lagi didukung dan mungkin tidak aman"

#. Translators: The app is considered safe to install and run.
#. * The placeholder is the app name.
<<<<<<< HEAD
#: src/gs-safety-context-dialog.c:356
=======
#: src/gs-safety-context-dialog.c:376
>>>>>>> 26441dfd
#, c-format
msgid "%s is safe"
msgstr "%s aman"

#. Translators: The app is considered potentially unsafe to install and run.
#. * The placeholder is the app name.
<<<<<<< HEAD
#: src/gs-safety-context-dialog.c:363
=======
#: src/gs-safety-context-dialog.c:383
>>>>>>> 26441dfd
#, c-format
msgid "%s is potentially unsafe"
msgstr "%s berpotensi tidak aman"

#. Translators: The app is considered unsafe to install and run.
#. * The placeholder is the app name.
<<<<<<< HEAD
#: src/gs-safety-context-dialog.c:370
=======
#: src/gs-safety-context-dialog.c:390
>>>>>>> 26441dfd
#, c-format
msgid "%s is unsafe"
msgstr "%s tidak aman"

#. Translators: This is the title of the dialog which contains information about the permissions of an app
#: src/gs-safety-context-dialog.ui:5
msgid "Safety"
msgstr "Keamanan"

#: src/gs-safety-context-dialog.ui:101
msgid "License"
msgstr "Lisensi"

#. Translators: This is a heading for a row showing the origin/source of an app (such as ‘flathub’).
#: src/gs-safety-context-dialog.ui:141
msgid "Source"
msgstr "Sumber"

#: src/gs-safety-context-dialog.ui:181
msgid "SDK"
msgstr "SDK"

#: src/gs-safety-context-dialog.ui:205
msgid "Outdated SDK version"
msgstr "Versi SDK usang"

#. Translators: This is the accessible description for a button to go to the previous screenshot in the screenshot carousel.
#: src/gs-screenshot-carousel.ui:46
msgid "Previous Screenshot"
msgstr "Cuplikan Layar Sebelumnya"

#. Translators: This is the accessible description for a button to go to the next screenshot in the screenshot carousel.
#: src/gs-screenshot-carousel.ui:74
msgid "Next Screenshot"
msgstr "Cuplikan Layar Berikutnya"

#: src/gs-screenshot-carousel.ui:127
msgid "No screenshot provided"
msgstr "Tidak disediakan cuplikan layar"

#. TRANSLATORS: this is when we try to download a screenshot and
#. * we get back 404
#: src/gs-screenshot-image.c:355 src/gs-screenshot-image.c:412
msgid "Screenshot not found"
msgstr "Cuplikan layar tak ditemukan"

#. TRANSLATORS: possibly image file corrupt or not an image
#: src/gs-screenshot-image.c:431
msgid "Failed to load image"
msgstr "Gagal memuat citra"

#. TRANSLATORS: this is when we request a screenshot size that
#. * the generator did not create or the parser did not add
#: src/gs-screenshot-image.c:582
msgid "Screenshot size not found"
msgstr "Ukuran cuplikan layar tak ditemukan"

#. TRANSLATORS: this is when we try create the cache directory
#. * but we were out of space or permission was denied
#: src/gs-screenshot-image.c:663
msgid "Could not create cache"
msgstr "Tak bisa membuat singgahan"

#. TRANSLATORS: this is when we try to download a screenshot
#. * that was not a valid URL
#: src/gs-screenshot-image.c:677
msgid "Screenshot not valid"
msgstr "Cuplikan layar tak valid"

#. TRANSLATORS: this is when networking is not available
#: src/gs-screenshot-image.c:709
msgid "Screenshot not available"
msgstr "Cuplikan layar tak tersedia"

#: src/gs-screenshot-image.ui:6
msgid "Screenshot"
msgstr "Cuplikan layar"

#. TRANSLATORS: this is when there are too many search results
#. * to show in in the search page
#: src/gs-search-page.c:169
#, c-format
msgid "%u more match"
msgid_plural "%u more matches"
msgstr[0] "%u lagi yang cocok"

#: src/gs-search-page.ui:6
msgid "Search page"
msgstr "Halaman pencarian"

#: src/gs-search-page.ui:17
msgid "Search for Apps"
msgstr "Mencari Aplikasi"

#: src/gs-search-page.ui:46
msgid "No Application Found"
msgstr "Tak Ada Aplikasi Yang Ditemukan"

#. TRANSLATORS: this is part of the in-app notification,
#. * where the %s is the truncated hostname, e.g.
#. * 'alt.fedoraproject.org'
#. TRANSLATORS: this is part of the in-app notification,
#. * where the %s is the origin id, e.g. 'fedora'
#. TRANSLATORS: this is part of the in-app notification,
#. * where the %s is a multi-word localised app name
#. * e.g. 'Getting things GNOME!"
<<<<<<< HEAD
#: src/gs-shell.c:1199 src/gs-shell.c:1204 src/gs-shell.c:1219
#: src/gs-shell.c:1223
=======
#: src/gs-shell.c:1217 src/gs-shell.c:1222 src/gs-shell.c:1237
#: src/gs-shell.c:1241
>>>>>>> 26441dfd
#, c-format
msgid "“%s”"
msgstr "\"%s\""

#. Translators: The '%s' is replaced with an error message, which had been shortened.
#. The dots at the end are there to highlight that to the user.
<<<<<<< HEAD
#: src/gs-shell.c:1240
=======
#: src/gs-shell.c:1258
>>>>>>> 26441dfd
#, c-format
msgid "%s…"
msgstr "%s…"

#. TRANSLATORS: failure text for the in-app notification,
#. * where the %s is the source (e.g. "alt.fedoraproject.org")
<<<<<<< HEAD
#: src/gs-shell.c:1275
=======
#: src/gs-shell.c:1293
>>>>>>> 26441dfd
#, c-format
msgid "Unable to download firmware updates from %s"
msgstr "Tidak bisa mengunduh pemutakhiran perangkat tegar dari %s"

#. TRANSLATORS: failure text for the in-app notification,
#. * where the %s is the source (e.g. "alt.fedoraproject.org")
<<<<<<< HEAD
#: src/gs-shell.c:1281
=======
#: src/gs-shell.c:1299
>>>>>>> 26441dfd
#, c-format
msgid "Unable to download updates from %s"
msgstr "Tidak bisa mengunduh pemutakhiran dari %s"

#. TRANSLATORS: failure text for the in-app notification
<<<<<<< HEAD
#: src/gs-shell.c:1288 src/gs-shell.c:1328
=======
#: src/gs-shell.c:1306 src/gs-shell.c:1346
>>>>>>> 26441dfd
msgid "Unable to download updates"
msgstr "Tidak bisa mengunduh pemutakhiran"

#. TRANSLATORS: failure text for the in-app notification
<<<<<<< HEAD
#: src/gs-shell.c:1293
=======
#: src/gs-shell.c:1311
>>>>>>> 26441dfd
msgid ""
"Unable to download updates: internet access was required but wasn’t available"
msgstr ""
"Tidak bisa mengunduh pemutakhiran: akses internet diperlukan tapi tak "
"tersedia"

#. TRANSLATORS: failure text for the in-app notification,
#. * where the %s is the source (e.g. "alt.fedoraproject.org")
<<<<<<< HEAD
#: src/gs-shell.c:1301
=======
#: src/gs-shell.c:1319
>>>>>>> 26441dfd
#, c-format
msgid "Unable to download updates from %s: not enough disk space"
msgstr "Tidak bisa mengunduh pemutakhiran dari %s: ruang disk tidak cukup"

#. TRANSLATORS: failure text for the in-app notification
<<<<<<< HEAD
#: src/gs-shell.c:1306
=======
#: src/gs-shell.c:1324
>>>>>>> 26441dfd
msgid "Unable to download updates: not enough disk space"
msgstr "Tidak bisa mengunduh pemutakhiran: ruang disk tidak cukup"

#. TRANSLATORS: failure text for the in-app notification
<<<<<<< HEAD
#: src/gs-shell.c:1312
=======
#: src/gs-shell.c:1330
>>>>>>> 26441dfd
msgid "Unable to download updates: authentication was required"
msgstr "Tidak bisa mengunduh pemutakhiran: perlu autentikasi"

#. TRANSLATORS: failure text for the in-app notification
<<<<<<< HEAD
#: src/gs-shell.c:1316
=======
#: src/gs-shell.c:1334
>>>>>>> 26441dfd
msgid "Unable to download updates: authentication was invalid"
msgstr "Tidak bisa mengunduh pemutakhiran: autentikasi tidak valid"

#. TRANSLATORS: failure text for the in-app notification
<<<<<<< HEAD
#: src/gs-shell.c:1320
=======
#: src/gs-shell.c:1338
>>>>>>> 26441dfd
msgid ""
"Unable to download updates: you do not have permission to install software"
msgstr ""
"Tidak bisa mengunduh pemutakhiran: Anda tidak punya hak untuk memasang "
"perangkat lunak"

#. TRANSLATORS: failure text for the in-app notification
<<<<<<< HEAD
#: src/gs-shell.c:1331
=======
#: src/gs-shell.c:1349
>>>>>>> 26441dfd
msgid "Unable to get list of updates"
msgstr "Tidak bisa mendapat daftar pemutakhiran"

#. TRANSLATORS: failure text for the in-app notification,
#. * where the first %s is the application name (e.g. "GIMP") and
#. * the second %s is the origin, e.g. "Fedora Project [fedoraproject.org]"
<<<<<<< HEAD
#: src/gs-shell.c:1373
=======
#: src/gs-shell.c:1391
>>>>>>> 26441dfd
#, c-format
msgid "Unable to install %s as download failed from %s"
msgstr "Tidak bisa memasang %s karena pengunduhan gagal dari %s"

#. TRANSLATORS: failure text for the in-app notification,
#. * where the %s is the application name (e.g. "GIMP")
<<<<<<< HEAD
#: src/gs-shell.c:1379
=======
#: src/gs-shell.c:1397
>>>>>>> 26441dfd
#, c-format
msgid "Unable to install %s as download failed"
msgstr "Tidak bisa memasang %s karena pengunduhan gagal"

#. TRANSLATORS: failure text for the in-app notification,
#. * where the first %s is the application name (e.g. "GIMP")
#. * and the second %s is the name of the runtime, e.g.
#. * "GNOME SDK [flatpak.gnome.org]"
<<<<<<< HEAD
#: src/gs-shell.c:1391
=======
#: src/gs-shell.c:1409
>>>>>>> 26441dfd
#, c-format
msgid "Unable to install %s as runtime %s not available"
msgstr "Tidak bisa memasang %s karena runtime %s tidak tersedia"

#. TRANSLATORS: failure text for the in-app notification,
#. * where the %s is the application name (e.g. "GIMP")
<<<<<<< HEAD
#: src/gs-shell.c:1397
=======
#: src/gs-shell.c:1415
>>>>>>> 26441dfd
#, c-format
msgid "Unable to install %s as not supported"
msgstr "Tidak bisa memasang %s karena tidak didukung"

#. TRANSLATORS: failure text for the in-app notification
<<<<<<< HEAD
#: src/gs-shell.c:1403
=======
#: src/gs-shell.c:1421
>>>>>>> 26441dfd
msgid "Unable to install: internet access was required but wasn’t available"
msgstr "Tidak bisa memasang: akses internet diperlukan tapi tidak tersedia"

#. TRANSLATORS: failure text for the in-app notification
<<<<<<< HEAD
#: src/gs-shell.c:1408
=======
#: src/gs-shell.c:1426
>>>>>>> 26441dfd
msgid "Unable to install: the application has an invalid format"
msgstr "Tidak bisa memasang: aplikasi memiliki format yang tidak valid"

#. TRANSLATORS: failure text for the in-app notification,
#. * where the %s is the application name (e.g. "GIMP")
<<<<<<< HEAD
#: src/gs-shell.c:1412
=======
#: src/gs-shell.c:1430
>>>>>>> 26441dfd
#, c-format
msgid "Unable to install %s: not enough disk space"
msgstr "Tidak bisa memasang %s: ruang disk tidak cukup"

#. TRANSLATORS: failure text for the in-app notification
<<<<<<< HEAD
#: src/gs-shell.c:1418
=======
#: src/gs-shell.c:1436
>>>>>>> 26441dfd
#, c-format
msgid "Unable to install %s: authentication was required"
msgstr "Tidak bisa memasang %s: perlu autentikasi"

#. TRANSLATORS: failure text for the in-app notification,
#. * where the %s is the application name (e.g. "GIMP")
<<<<<<< HEAD
#: src/gs-shell.c:1424
=======
#: src/gs-shell.c:1442
>>>>>>> 26441dfd
#, c-format
msgid "Unable to install %s: authentication was invalid"
msgstr "Tidak bisa memasang %s: autentikasi tidak valid"

#. TRANSLATORS: failure text for the in-app notification,
#. * where the %s is the application name (e.g. "GIMP")
<<<<<<< HEAD
#: src/gs-shell.c:1430
=======
#: src/gs-shell.c:1448
>>>>>>> 26441dfd
#, c-format
msgid "Unable to install %s: you do not have permission to install software"
msgstr ""
"Tidak bisa memasang %s: Anda tidak punya hak untuk memasang perangkat lunak"

#. TRANSLATORS: failure text for the in-app notification,
#. * where the %s is the application name (e.g. "Dell XPS 13")
<<<<<<< HEAD
#: src/gs-shell.c:1437
=======
#: src/gs-shell.c:1455
>>>>>>> 26441dfd
#, c-format
msgid "Unable to install %s: AC power is required"
msgstr "Tidak bisa memasang %s: perlu daya AC"

#. TRANSLATORS: failure text for the in-app notification,
#. * where the %s is the application name (e.g. "Dell XPS 13")
<<<<<<< HEAD
#: src/gs-shell.c:1443
=======
#: src/gs-shell.c:1461
>>>>>>> 26441dfd
#, c-format
msgid "Unable to install %s: The battery level is too low"
msgstr "Tidak bisa memasang %s: Level baterai terlalu rendah"

#. TRANSLATORS: failure text for the in-app notification,
#. * where the %s is the application name (e.g. "GIMP")
<<<<<<< HEAD
#: src/gs-shell.c:1452
=======
#: src/gs-shell.c:1470
>>>>>>> 26441dfd
#, c-format
msgid "Unable to install %s"
msgstr "Tidak bisa memasang %s"

#. TRANSLATORS: failure text for the in-app notification,
#. * where the first %s is the app name (e.g. "GIMP") and
#. * the second %s is the origin, e.g. "Fedora" or
#. * "Fedora Project [fedoraproject.org]"
<<<<<<< HEAD
#: src/gs-shell.c:1497
=======
#: src/gs-shell.c:1515
>>>>>>> 26441dfd
#, c-format
msgid "Unable to update %s from %s as download failed"
msgstr "Tidak bisa memutakhirkan %s dari %s karena pengunduhan gagal"

#. TRANSLATORS: failure text for the in-app notification,
#. * where the %s is the application name (e.g. "GIMP")
<<<<<<< HEAD
#: src/gs-shell.c:1504
=======
#: src/gs-shell.c:1522
>>>>>>> 26441dfd
#, c-format
msgid "Unable to update %s as download failed"
msgstr "Tidak bisa memutakhirkan %s karena pengunduhan gagal"

#. TRANSLATORS: failure text for the in-app notification,
#. * where the %s is the origin, e.g. "Fedora" or
#. * "Fedora Project [fedoraproject.org]"
<<<<<<< HEAD
#: src/gs-shell.c:1511
=======
#: src/gs-shell.c:1529
>>>>>>> 26441dfd
#, c-format
msgid "Unable to install updates from %s as download failed"
msgstr "Tidak bisa memasang pemutakhiran dari %s karena pengunduhan gagal"

#. TRANSLATORS: failure text for the in-app notification
<<<<<<< HEAD
#: src/gs-shell.c:1515
=======
#: src/gs-shell.c:1533
>>>>>>> 26441dfd
#, c-format
msgid "Unable to install updates as download failed"
msgstr "Tidak bisa memasang pemutakhiran karena pengunduhan gagal"

#. TRANSLATORS: failure text for the in-app notification
<<<<<<< HEAD
#: src/gs-shell.c:1520
=======
#: src/gs-shell.c:1538
>>>>>>> 26441dfd
msgid "Unable to update: internet access was required but wasn’t available"
msgstr "Tidak bisa mutakhirkan: akses internet diperlukan tapi tidak tersedia"

#. TRANSLATORS: failure text for the in-app notification,
#. * where the %s is the application name (e.g. "GIMP")
<<<<<<< HEAD
#: src/gs-shell.c:1529
=======
#: src/gs-shell.c:1547
>>>>>>> 26441dfd
#, c-format
msgid "Unable to update %s: not enough disk space"
msgstr "Tidak bisa memutakhirkan %s: ruang diska tidak cukup"

#. TRANSLATORS: failure text for the in-app notification
<<<<<<< HEAD
#: src/gs-shell.c:1534
=======
#: src/gs-shell.c:1552
>>>>>>> 26441dfd
#, c-format
msgid "Unable to install updates: not enough disk space"
msgstr "Tidak bisa memasang pemutakhiran: ruang diska tidak cukup"

#. TRANSLATORS: failure text for the in-app notification,
#. * where the %s is the application name (e.g. "GIMP")
<<<<<<< HEAD
#: src/gs-shell.c:1543
=======
#: src/gs-shell.c:1561
>>>>>>> 26441dfd
#, c-format
msgid "Unable to update %s: authentication was required"
msgstr "Tidak bisa memutakhirkan %s: perlu autentikasi"

#. TRANSLATORS: failure text for the in-app notification
<<<<<<< HEAD
#: src/gs-shell.c:1548
=======
#: src/gs-shell.c:1566
>>>>>>> 26441dfd
#, c-format
msgid "Unable to install updates: authentication was required"
msgstr "Tidak bisa memasang pemutakhiran: perlu autentikasi"

#. TRANSLATORS: failure text for the in-app notification,
#. * where the %s is the application name (e.g. "GIMP")
<<<<<<< HEAD
#: src/gs-shell.c:1556
=======
#: src/gs-shell.c:1574
>>>>>>> 26441dfd
#, c-format
msgid "Unable to update %s: authentication was invalid"
msgstr "Tidak bisa memutakhirkan %s: autentikasi tidak valid"

#. TRANSLATORS: failure text for the in-app notification
<<<<<<< HEAD
#: src/gs-shell.c:1561
=======
#: src/gs-shell.c:1579
>>>>>>> 26441dfd
#, c-format
msgid "Unable to install updates: authentication was invalid"
msgstr "Tidak bisa memasang pemutakhiran: autentikasi tidak valid"

#. TRANSLATORS: failure text for the in-app notification,
#. * where the %s is the application name (e.g. "GIMP")
<<<<<<< HEAD
#: src/gs-shell.c:1569
=======
#: src/gs-shell.c:1587
>>>>>>> 26441dfd
#, c-format
msgid "Unable to update %s: you do not have permission to update software"
msgstr ""
"Tidak bisa memutakhirkan %s: Anda tidak punya hak untuk memutakhirkan "
"perangkat lunak"

#. TRANSLATORS: failure text for the in-app notification
<<<<<<< HEAD
#: src/gs-shell.c:1575
=======
#: src/gs-shell.c:1593
>>>>>>> 26441dfd
#, c-format
msgid ""
"Unable to install updates: you do not have permission to update software"
msgstr ""
"Tidak bisa memasang pemutakhiran: Anda tidak punya hak untuk memutakhirkan "
"perangkat lunak"

#. TRANSLATORS: failure text for the in-app notification,
#. * where the %s is the application name (e.g. "Dell XPS 13")
<<<<<<< HEAD
#: src/gs-shell.c:1584
=======
#: src/gs-shell.c:1602
>>>>>>> 26441dfd
#, c-format
msgid "Unable to update %s: AC power is required"
msgstr "Tidak bisa memutakhirkan %s: perlu daya AC"

#. TRANSLATORS: failure text for the in-app notification,
#. * where the %s is the application name (e.g. "Dell XPS 13")
<<<<<<< HEAD
#: src/gs-shell.c:1590
=======
#: src/gs-shell.c:1608
>>>>>>> 26441dfd
#, c-format
msgid "Unable to install updates: AC power is required"
msgstr "Tidak bisa memasang pemutakhiran: perlu daya AC"

#. TRANSLATORS: failure text for the in-app notification,
#. * where the %s is the application name (e.g. "Dell XPS 13")
<<<<<<< HEAD
#: src/gs-shell.c:1598
=======
#: src/gs-shell.c:1616
>>>>>>> 26441dfd
#, c-format
msgid "Unable to update %s: The battery level is too low"
msgstr "Tidak bisa memutakhirkan %s: Level baterai terlalu rendah"

#. TRANSLATORS: failure text for the in-app notification,
#. * where the %s is the application name (e.g. "Dell XPS 13")
<<<<<<< HEAD
#: src/gs-shell.c:1604
=======
#: src/gs-shell.c:1622
>>>>>>> 26441dfd
#, c-format
msgid "Unable to install updates: The battery level is too low"
msgstr "Tidak bisa memasang pemutakhiran: Level baterai terlalu rendah"

#. TRANSLATORS: failure text for the in-app notification,
#. * where the %s is the application name (e.g. "GIMP")
<<<<<<< HEAD
#: src/gs-shell.c:1615
=======
#: src/gs-shell.c:1633
>>>>>>> 26441dfd
#, c-format
msgid "Unable to update %s"
msgstr "Tidak bisa memutakhirkan %s"

#. TRANSLATORS: failure text for the in-app notification
<<<<<<< HEAD
#: src/gs-shell.c:1618
=======
#: src/gs-shell.c:1636
>>>>>>> 26441dfd
#, c-format
msgid "Unable to install updates"
msgstr "Tidak bisa memasang pemutakhiran"

#. TRANSLATORS: failure text for the in-app notification,
#. * where the first %s is the distro name (e.g. "Fedora 25") and
#. * the second %s is the origin, e.g. "Fedora Project [fedoraproject.org]"
<<<<<<< HEAD
#: src/gs-shell.c:1660
=======
#: src/gs-shell.c:1678
>>>>>>> 26441dfd
#, c-format
msgid "Unable to upgrade to %s from %s"
msgstr "Tidak bisa meningkatkan ke %s dari %s"

#. TRANSLATORS: failure text for the in-app notification,
#. * where the %s is the app name (e.g. "GIMP")
<<<<<<< HEAD
#: src/gs-shell.c:1665
=======
#: src/gs-shell.c:1683
>>>>>>> 26441dfd
#, c-format
msgid "Unable to upgrade to %s as download failed"
msgstr "Tidak bisa meningkatkan ke %s karena pengunduhan gagal"

#. TRANSLATORS: failure text for the in-app notification,
#. * where the %s is the distro name (e.g. "Fedora 25")
<<<<<<< HEAD
#: src/gs-shell.c:1673
=======
#: src/gs-shell.c:1691
>>>>>>> 26441dfd
#, c-format
msgid ""
"Unable to upgrade to %s: internet access was required but wasn’t available"
msgstr ""
"Tidak bisa meningkatkan ke %s: akses internet diperlukan tapi tidak tersedia"

#. TRANSLATORS: failure text for the in-app notification,
#. * where the %s is the distro name (e.g. "Fedora 25")
<<<<<<< HEAD
#: src/gs-shell.c:1681
=======
#: src/gs-shell.c:1699
>>>>>>> 26441dfd
#, c-format
msgid "Unable to upgrade to %s: not enough disk space"
msgstr "Tidak bisa meningkatkan ke %s: ruang disk tidak cukup"

#. TRANSLATORS: failure text for the in-app notification,
#. * where the %s is the distro name (e.g. "Fedora 25")
<<<<<<< HEAD
#: src/gs-shell.c:1688
=======
#: src/gs-shell.c:1706
>>>>>>> 26441dfd
#, c-format
msgid "Unable to upgrade to %s: authentication was required"
msgstr "Tidak bisa meningkatkan ke %s: perlu autentikasi"

#. TRANSLATORS: failure text for the in-app notification,
#. * where the %s is the distro name (e.g. "Fedora 25")
<<<<<<< HEAD
#: src/gs-shell.c:1694
=======
#: src/gs-shell.c:1712
>>>>>>> 26441dfd
#, c-format
msgid "Unable to upgrade to %s: authentication was invalid"
msgstr "Tidak bisa meningkatkan ke %s: autentikasi tidak valid"

#. TRANSLATORS: failure text for the in-app notification,
#. * where the %s is the distro name (e.g. "Fedora 25")
<<<<<<< HEAD
#: src/gs-shell.c:1700
=======
#: src/gs-shell.c:1718
>>>>>>> 26441dfd
#, c-format
msgid "Unable to upgrade to %s: you do not have permission to upgrade"
msgstr "Tidak bisa meningkatkan ke %s: Anda tidak punya hak untuk meningkatkan"

#. TRANSLATORS: failure text for the in-app notification,
#. * where the %s is the distro name (e.g. "Fedora 25")
<<<<<<< HEAD
#: src/gs-shell.c:1706
=======
#: src/gs-shell.c:1724
>>>>>>> 26441dfd
#, c-format
msgid "Unable to upgrade to %s: AC power is required"
msgstr "Tidak bisa meningkatkan ke %s: perlu daya AC"

#. TRANSLATORS: failure text for the in-app notification,
#. * where the %s is the distro name (e.g. "Fedora 25")
<<<<<<< HEAD
#: src/gs-shell.c:1712
=======
#: src/gs-shell.c:1730
>>>>>>> 26441dfd
#, c-format
msgid "Unable to upgrade to %s: The battery level is too low"
msgstr "Tidak bisa meningkatkan ke %s: Level baterai terlalu rendah"

#. TRANSLATORS: failure text for the in-app notification,
#. * where the %s is the distro name (e.g. "Fedora 25")
<<<<<<< HEAD
#: src/gs-shell.c:1721
=======
#: src/gs-shell.c:1739
>>>>>>> 26441dfd
#, c-format
msgid "Unable to upgrade to %s"
msgstr "Tidak bisa meningkatkan ke %s"

#. TRANSLATORS: failure text for the in-app notification,
#. * where the %s is the application name (e.g. "GIMP")
<<<<<<< HEAD
#: src/gs-shell.c:1758
=======
#: src/gs-shell.c:1776
>>>>>>> 26441dfd
#, c-format
msgid "Unable to remove %s: authentication was required"
msgstr "Tidak bisa menghapus %s: perlu autentikasi"

#. TRANSLATORS: failure text for the in-app notification,
#. * where the %s is the application name (e.g. "GIMP")
<<<<<<< HEAD
#: src/gs-shell.c:1763
=======
#: src/gs-shell.c:1781
>>>>>>> 26441dfd
#, c-format
msgid "Unable to remove %s: authentication was invalid"
msgstr "Tidak bisa menghapus %s: autentikasi tidak valid"

#. TRANSLATORS: failure text for the in-app notification,
#. * where the %s is the application name (e.g. "GIMP")
<<<<<<< HEAD
#: src/gs-shell.c:1768
=======
#: src/gs-shell.c:1786
>>>>>>> 26441dfd
#, c-format
msgid "Unable to remove %s: you do not have permission to remove software"
msgstr ""
"Tidak bisa menghapus %s: Anda tidak punya hak untuk menghapus perangkat lunak"

#. TRANSLATORS: failure text for the in-app notification,
#. * where the %s is the application name (e.g. "GIMP")
<<<<<<< HEAD
#: src/gs-shell.c:1774
=======
#: src/gs-shell.c:1792
>>>>>>> 26441dfd
#, c-format
msgid "Unable to remove %s: AC power is required"
msgstr "Tidak bisa menghapus %s: perlu daya AC"

#. TRANSLATORS: failure text for the in-app notification,
#. * where the %s is the application name (e.g. "GIMP")
<<<<<<< HEAD
#: src/gs-shell.c:1780
=======
#: src/gs-shell.c:1798
>>>>>>> 26441dfd
#, c-format
msgid "Unable to remove %s: The battery level is too low"
msgstr "Tidak bisa menghapus %s: Level baterai terlalu rendah"

#. TRANSLATORS: failure text for the in-app notification,
#. * where the %s is the application name (e.g. "GIMP")
<<<<<<< HEAD
#: src/gs-shell.c:1792
=======
#: src/gs-shell.c:1810
>>>>>>> 26441dfd
#, c-format
msgid "Unable to remove %s"
msgstr "Tidak bisa menghapus %s"

#. TRANSLATORS: failure text for the in-app notification,
#. * where the first %s is the application name (e.g. "GIMP")
#. * and the second %s is the name of the runtime, e.g.
#. * "GNOME SDK [flatpak.gnome.org]"
<<<<<<< HEAD
#: src/gs-shell.c:1833
=======
#: src/gs-shell.c:1851
>>>>>>> 26441dfd
#, c-format
msgid "Unable to launch %s: %s is not installed"
msgstr "Tidak bisa meluncurkan %s: %s tidak terpasang"

#. TRANSLATORS: failure text for the in-app notification
<<<<<<< HEAD
#: src/gs-shell.c:1839 src/gs-shell.c:1887 src/gs-shell.c:1925
#: src/gs-shell.c:1968
=======
#: src/gs-shell.c:1857 src/gs-shell.c:1905 src/gs-shell.c:1943
#: src/gs-shell.c:1986
>>>>>>> 26441dfd
msgid "Not enough disk space — free up some space and try again"
msgstr "Ruang disk tidak cukup — kosongkan sebagian dan coba lagi"

#. TRANSLATORS: we failed to get a proper error code
<<<<<<< HEAD
#: src/gs-shell.c:1850 src/gs-shell.c:1898 src/gs-shell.c:1936
#: src/gs-shell.c:1989
=======
#: src/gs-shell.c:1868 src/gs-shell.c:1916 src/gs-shell.c:1954
#: src/gs-shell.c:2007
>>>>>>> 26441dfd
msgid "Sorry, something went wrong"
msgstr "Maaf, ada yang tidak beres"

#. TRANSLATORS: failure text for the in-app notification
<<<<<<< HEAD
#: src/gs-shell.c:1881
=======
#: src/gs-shell.c:1899
>>>>>>> 26441dfd
msgid "Failed to install file: not supported"
msgstr "Gagal memasang berkas: tidak didukung"

#. TRANSLATORS: failure text for the in-app notification
<<<<<<< HEAD
#: src/gs-shell.c:1884
=======
#: src/gs-shell.c:1902
>>>>>>> 26441dfd
msgid "Failed to install file: authentication failed"
msgstr "Gagal memasang berkas: autentikasi gagal"

#. TRANSLATORS: failure text for the in-app notification
<<<<<<< HEAD
#: src/gs-shell.c:1919
=======
#: src/gs-shell.c:1937
>>>>>>> 26441dfd
msgid "Failed to install: not supported"
msgstr "Gagal memasang: tidak didukung"

#. TRANSLATORS: failure text for the in-app notification
<<<<<<< HEAD
#: src/gs-shell.c:1922
=======
#: src/gs-shell.c:1940
>>>>>>> 26441dfd
msgid "Failed to install: authentication failed"
msgstr "Gagal memasang: autentikasi gagal"

#. TRANSLATORS: failure text for the in-app notification,
#. * the %s is the origin, e.g. "Fedora" or
#. * "Fedora Project [fedoraproject.org]"
<<<<<<< HEAD
#: src/gs-shell.c:1963
=======
#: src/gs-shell.c:1981
>>>>>>> 26441dfd
#, c-format
msgid "Unable to contact %s"
msgstr "Tidak bisa mengontak %s"

#. TRANSLATORS: failure text for the in-app notification, where the 'Software' means this application, aka 'GNOME Software'.
<<<<<<< HEAD
#: src/gs-shell.c:1973
=======
#: src/gs-shell.c:1991
>>>>>>> 26441dfd
msgid "Software needs to be restarted to use new plugins."
msgstr "Perangkat lunak perlu dimulai ulang untuk menggunakan pengaya baru."

#. TRANSLATORS: need to be connected to the AC power
<<<<<<< HEAD
#: src/gs-shell.c:1977
=======
#: src/gs-shell.c:1995
>>>>>>> 26441dfd
msgid "AC power is required"
msgstr "Daya AC diperlukan"

#. TRANSLATORS: not enough juice to do this safely
<<<<<<< HEAD
#: src/gs-shell.c:1980
=======
#: src/gs-shell.c:1998
>>>>>>> 26441dfd
msgid "The battery level is too low"
msgstr "Level baterai terlalu rendah"

#: src/gs-shell.ui:7
msgid "_Software Repositories"
msgstr "Repo_sitori Perangkat Lunak"

#: src/gs-shell.ui:12
msgid "_Update Preferences"
msgstr "Preferensi Pem_utakhiran"

#. button in the info bar
#: src/gs-shell.ui:98
msgid "Examine Disk"
msgstr "Periksa Disk"

#. button in the info bar
#. TRANSLATORS: this is a link to the
#. * control-center network panel
#: src/gs-shell.ui:108 src/gs-updates-page.c:881
msgid "Network Settings"
msgstr "Pengaturan Jaringan"

#. button in the info bar
#: src/gs-shell.ui:118
msgid "Restart Now"
msgstr "Mulai Ulang Sekarang"

#. button in the info bar
#: src/gs-shell.ui:128
msgid "More Information"
msgstr "Informasi lebih lanjut"

#: src/gs-shell.ui:189
msgid "Search"
msgstr "Pencarian"

#: src/gs-shell.ui:204
msgid "Primary Menu"
msgstr "Menu Utama"

#: src/gs-shell.ui:274
msgid "Find Out _More"
msgstr "Te_mukan Lebih Jauh"

#. Translators: A label for a button to show only updates which are available to install.
#: src/gs-shell.ui:328
msgctxt "Header bar button for list of apps to be updated"
msgid "Updates"
msgstr "Pemutakhiran"

#. Translators: This is shown in a bubble to represent a 0 byte
#. * storage size, so its context is “storage size: none”. The
#. * bubble is small, so the string should be as short as
#. * possible.
#: src/gs-storage-context-dialog.c:95
msgid "None"
msgstr "Nihil"

#: src/gs-storage-context-dialog.c:139
msgid "Application Data"
msgstr "Data Aplikasi"

#: src/gs-storage-context-dialog.c:140
msgid "Data needed for the application to run"
msgstr "Data yang diperlukan agar aplikasi berjalan"

#: src/gs-storage-context-dialog.c:145
msgid "User Data"
msgstr "Data Pengguna"

#: src/gs-storage-context-dialog.c:146
msgid "Data created by you in the application"
msgstr "Data yang dibuat oleh Anda dalam aplikasi"

#: src/gs-storage-context-dialog.c:153
msgid "Cache Data"
msgstr "Data Singgahan"

#: src/gs-storage-context-dialog.c:154
msgid "Temporary cached data"
msgstr "Data singgahan sementara"

#: src/gs-storage-context-dialog.c:172
msgid "The application itself"
msgstr "Aplikasi itu sendiri"

#: src/gs-storage-context-dialog.c:177
msgid "Required Dependencies"
msgstr "Dependensi yang Diperlukan"

#: src/gs-storage-context-dialog.c:178
msgid "Shared system components required by this application"
msgstr "Komponen sistem bersama yang diperlukan oleh aplikasi ini"

#: src/gs-storage-context-dialog.c:188
msgctxt "Download size"
msgid "Unknown"
msgstr "Tak Diketahui"

#. Translators: This is the title of the dialog which contains information about the storage or download size needed for an app
#: src/gs-storage-context-dialog.ui:5
msgid "Storage"
msgstr "Penyimpanan"

#. Translators: Please do not translate the markup or link href
#: src/gs-storage-context-dialog.ui:69
msgid ""
"Cached data can be cleared from the <a href=\"dummy\">_application settings</"
"a>."
msgstr ""
"Data yang disinggahkan dapat dibersihkan dari <a href=\"dummy\">pengaturan "
"_aplikasi</a>."

#: src/gs-summary-tile.c:118
#, c-format
msgid "%s (Installed)"
msgstr "%s (Terpasang)"

#: src/gs-summary-tile.c:123
#, c-format
msgid "%s (Installing)"
msgstr "%s (Memasang)"

#: src/gs-summary-tile.c:128
#, c-format
msgid "%s (Removing)"
msgstr "%s( Menghapus)"

#. TRANSLATORS: this is the title of the installed updates dialog window
#: src/gs-update-dialog.c:65 src/gs-update-dialog.c:152
msgid "Installed Updates"
msgstr "Pemutakhiran Terpasang"

#. TRANSLATORS: this is the subtitle of the installed updates dialog window.
#. %s will be replaced by the date when the updates were installed.
#. The date format is defined by the locale's preferred date representation
#. ("%x" in strftime.)
#: src/gs-update-dialog.c:131
#, c-format
msgid "Installed on %s"
msgstr "Dipasang pada %s"

<<<<<<< HEAD
#: src/gs-update-dialog.ui:74
msgid "No updates have been installed on this system."
msgstr "Tak ada pemutakhiran yang telah dipasang pada sistem ini."

#: src/gs-update-monitor.c:219
msgid "Software Updates Are Out of Date"
msgstr "Pemutakhiran Perangkat Lunak Sudah Kedaluwarsa"

#: src/gs-update-monitor.c:220
msgid "Please check for software updates."
msgstr "Silakan periksa pemutakhiran perangkat lunak."

#: src/gs-update-monitor.c:226
msgid "Critical Software Update Ready to Install"
msgstr "Pemutakhiran Perangkat Lunak Penting Siap Dipasang"

#: src/gs-update-monitor.c:227
msgid "An important software update is ready to be installed."
msgstr "Pemutakhiran perangkat lunak penting siap dipasang."

#: src/gs-update-monitor.c:230
msgid "Critical Software Updates Available to Download"
msgstr "Pemutakhiran Perangkat Lunak Penting Tersedia untuk Diunduh"

#: src/gs-update-monitor.c:231
msgid "Important: critical software updates are waiting."
msgstr "Penting: pemutakhiran perangkat lunak penting sedang menunggu."

#: src/gs-update-monitor.c:239
msgid "Software Updates Ready to Install"
msgstr "Pemutakhiran Perangkat Lunak Siap Dipasang"

#: src/gs-update-monitor.c:240
msgid "Software updates are waiting and ready to be installed."
msgstr "Pemutakhiran perangkat lunak sedang menunggu dan siap dipasang."

#: src/gs-update-monitor.c:245
msgid "Software Updates Available to Download"
msgstr "Pemutakhiran Perangkat Lunak Tersedia untuk Diunduh"

#: src/gs-update-monitor.c:246
=======
#: src/gs-update-dialog.ui:77
msgid "No updates have been installed on this system."
msgstr "Tak ada pemutakhiran yang telah dipasang pada sistem ini."

#: src/gs-update-monitor.c:213
msgid "Software Updates Are Out of Date"
msgstr "Pemutakhiran Perangkat Lunak Sudah Kedaluwarsa"

#: src/gs-update-monitor.c:214
msgid "Please check for software updates."
msgstr "Silakan periksa pemutakhiran perangkat lunak."

#: src/gs-update-monitor.c:220
msgid "Critical Software Update Ready to Install"
msgstr "Pemutakhiran Perangkat Lunak Penting Siap Dipasang"

#: src/gs-update-monitor.c:221
msgid "An important software update is ready to be installed."
msgstr "Pemutakhiran perangkat lunak penting siap dipasang."

#: src/gs-update-monitor.c:224
msgid "Critical Software Updates Available to Download"
msgstr "Pemutakhiran Perangkat Lunak Penting Tersedia untuk Diunduh"

#: src/gs-update-monitor.c:225
msgid "Important: critical software updates are waiting."
msgstr "Penting: pemutakhiran perangkat lunak penting sedang menunggu."

#: src/gs-update-monitor.c:231
msgid "Software Updates Ready to Install"
msgstr "Pemutakhiran Perangkat Lunak Siap Dipasang"

#: src/gs-update-monitor.c:232
msgid "Software updates are waiting and ready to be installed."
msgstr "Pemutakhiran perangkat lunak sedang menunggu dan siap dipasang."

#: src/gs-update-monitor.c:238
msgid "Software Updates Available to Download"
msgstr "Pemutakhiran Perangkat Lunak Tersedia untuk Diunduh"

#: src/gs-update-monitor.c:239
>>>>>>> 26441dfd
msgid "Please download waiting software updates."
msgstr "Silakan unduh pemutakhiran perangkat lunak yang menunggu."

#. TRANSLATORS: apps were auto-updated and restart is required
<<<<<<< HEAD
#: src/gs-update-monitor.c:358
=======
#: src/gs-update-monitor.c:355
>>>>>>> 26441dfd
#, c-format
msgid "%u Application Updated — Restart Required"
msgid_plural "%u Applications Updated — Restart Required"
msgstr[0] "%u Aplikasi Dimutakhirkan — Mulai Ulang Diperlukan"

#. TRANSLATORS: apps were auto-updated
<<<<<<< HEAD
#: src/gs-update-monitor.c:364
=======
#: src/gs-update-monitor.c:361
>>>>>>> 26441dfd
#, c-format
msgid "%u Application Updated"
msgid_plural "%u Applications Updated"
msgstr[0] "%u Aplikasi Dimutakhirkan"

#. TRANSLATORS: %1 is an application name, e.g. Firefox
<<<<<<< HEAD
#: src/gs-update-monitor.c:375
=======
#: src/gs-update-monitor.c:372
>>>>>>> 26441dfd
#, c-format
msgid "%s has been updated."
msgstr "%s telah dimutakhirkan."

#. TRANSLATORS: the app needs restarting
<<<<<<< HEAD
#: src/gs-update-monitor.c:378
=======
#: src/gs-update-monitor.c:375
>>>>>>> 26441dfd
msgid "Please restart the application."
msgstr "Mohon memulai ulang aplikasi."

#. TRANSLATORS: %1 and %2 are both application names, e.g. Firefox
<<<<<<< HEAD
#: src/gs-update-monitor.c:386
=======
#: src/gs-update-monitor.c:383
>>>>>>> 26441dfd
#, c-format
msgid "%s and %s have been updated."
msgstr "%s dan %s telah dimutakhirkan."

#. TRANSLATORS: at least one application needs restarting
<<<<<<< HEAD
#: src/gs-update-monitor.c:392 src/gs-update-monitor.c:411
=======
#: src/gs-update-monitor.c:389 src/gs-update-monitor.c:408
>>>>>>> 26441dfd
#, c-format
msgid "%u application requires a restart."
msgid_plural "%u applications require a restart."
msgstr[0] "%u aplikasi memerlukan mulai ulang."

#. TRANSLATORS: %1, %2 and %3 are all application names, e.g. Firefox
<<<<<<< HEAD
#: src/gs-update-monitor.c:404
=======
#: src/gs-update-monitor.c:401
>>>>>>> 26441dfd
#, c-format
msgid "Includes %s, %s and %s."
msgstr "Termasuk %s, %s dan %s."

#. TRANSLATORS: this is when the current operating system version goes end-of-life
<<<<<<< HEAD
#: src/gs-update-monitor.c:674 src/gs-updates-page.ui:20
=======
#: src/gs-update-monitor.c:671 src/gs-updates-page.ui:20
>>>>>>> 26441dfd
msgid "Operating System Updates Unavailable"
msgstr "Pemutakhiran Sistem Operasi Tidak Tersedia"

#. TRANSLATORS: this is the message dialog for the distro EOL notice
<<<<<<< HEAD
#: src/gs-update-monitor.c:676
=======
#: src/gs-update-monitor.c:673
>>>>>>> 26441dfd
msgid "Upgrade to continue receiving security updates."
msgstr "Tingkatkan versi untuk terus menerima pemutakhiran keamanan."

#. TRANSLATORS: this is a distro upgrade, the replacement would be the
#. * distro name, e.g. 'Fedora'
<<<<<<< HEAD
#: src/gs-update-monitor.c:732
=======
#: src/gs-update-monitor.c:728
>>>>>>> 26441dfd
#, c-format
msgid "A new version of %s is available to install"
msgstr "Sebuah versi baru %s telah tersedia untuk dipasang"

#. TRANSLATORS: this is a distro upgrade
<<<<<<< HEAD
#: src/gs-update-monitor.c:736
=======
#: src/gs-update-monitor.c:732
>>>>>>> 26441dfd
msgid "Software Upgrade Available"
msgstr "Pemutakhiran Perangkat Lunak Tersedia"

#. TRANSLATORS: title when we offline updates have failed
<<<<<<< HEAD
#: src/gs-update-monitor.c:1141
=======
#: src/gs-update-monitor.c:1137
>>>>>>> 26441dfd
msgid "Software Updates Failed"
msgstr "Pemutakhiran Perangkat Lunak Gagal"

#. TRANSLATORS: message when we offline updates have failed
<<<<<<< HEAD
#: src/gs-update-monitor.c:1143
msgid "An important operating system update failed to be installed."
msgstr "Pemutakhiran sistem operasi penting gagal dipasang."

#: src/gs-update-monitor.c:1144
=======
#: src/gs-update-monitor.c:1139
msgid "An important operating system update failed to be installed."
msgstr "Pemutakhiran sistem operasi penting gagal dipasang."

#: src/gs-update-monitor.c:1140
>>>>>>> 26441dfd
msgid "Show Details"
msgstr "Tampilkan Rincian"

#. TRANSLATORS: Notification title when we've done a distro upgrade
<<<<<<< HEAD
#: src/gs-update-monitor.c:1167
=======
#: src/gs-update-monitor.c:1162
>>>>>>> 26441dfd
msgid "System Upgrade Complete"
msgstr "Peningkatan Sistem Selesai"

#. TRANSLATORS: This is the notification body when we've done a
#. * distro upgrade. First %s is the distro name and the 2nd %s
#. * is the version, e.g. "Welcome to Fedora 28!"
<<<<<<< HEAD
#: src/gs-update-monitor.c:1172
=======
#: src/gs-update-monitor.c:1167
>>>>>>> 26441dfd
#, c-format
msgid "Welcome to %s %s!"
msgstr "Selamat datang di %s %s!"

#. TRANSLATORS: title when we've done offline updates
<<<<<<< HEAD
#: src/gs-update-monitor.c:1178
=======
#: src/gs-update-monitor.c:1173
>>>>>>> 26441dfd
msgid "Software Update Installed"
msgid_plural "Software Updates Installed"
msgstr[0] "Pemutakhiran Perangkat Lunak Terpasang"

#. TRANSLATORS: message when we've done offline updates
<<<<<<< HEAD
#: src/gs-update-monitor.c:1182
=======
#: src/gs-update-monitor.c:1177
>>>>>>> 26441dfd
msgid "An important operating system update has been installed."
msgid_plural "Important operating system updates have been installed."
msgstr[0] "Pemutakhiran sistem operasi penting telah dipasang."

#. TRANSLATORS: Button to look at the updates that were installed.
#. * Note that it has nothing to do with the application reviews, the
#. * users can't express their opinions here. In some languages
#. * "Review (evaluate) something" is a different translation than
#. * "Review (browse) something."
<<<<<<< HEAD
#: src/gs-update-monitor.c:1193
=======
#: src/gs-update-monitor.c:1188
>>>>>>> 26441dfd
msgctxt "updates"
msgid "Review"
msgstr "Ulasan"

#. TRANSLATORS: this is when the offline update failed
<<<<<<< HEAD
#: src/gs-update-monitor.c:1243
=======
#: src/gs-update-monitor.c:1237
>>>>>>> 26441dfd
msgid "Failed To Update"
msgstr "Gagal Memutakhirkan"

#. TRANSLATORS: the user must have updated manually after
#. * the updates were prepared
<<<<<<< HEAD
#: src/gs-update-monitor.c:1248
=======
#: src/gs-update-monitor.c:1242
>>>>>>> 26441dfd
msgid "The system was already up to date."
msgstr "Sistem sudah pada kondisi terbaru."

#. TRANSLATORS: the user aborted the update manually
<<<<<<< HEAD
#: src/gs-update-monitor.c:1253
=======
#: src/gs-update-monitor.c:1247
>>>>>>> 26441dfd
msgid "The update was cancelled."
msgstr "Pemutakhiran dibatalkan."

#. TRANSLATORS: the package manager needed to download
#. * something with no network available
<<<<<<< HEAD
#: src/gs-update-monitor.c:1258
=======
#: src/gs-update-monitor.c:1252
>>>>>>> 26441dfd
msgid ""
"Internet access was required but wasn’t available. Please make sure that you "
"have internet access and try again."
msgstr ""
"Akses Internet yang diperlukan tidak tersedia. Pastikan Anda terhubung pada "
"Internet dan coba lagi."

#. TRANSLATORS: if the package is not signed correctly
<<<<<<< HEAD
#: src/gs-update-monitor.c:1263
=======
#: src/gs-update-monitor.c:1257
>>>>>>> 26441dfd
msgid ""
"There were security issues with the update. Please consult your software "
"provider for more details."
msgstr ""
"Terdapat masalah keamanan pada pemutakhiran perangkat lunak. "
"Konsultasikanlah pada penyedia perangkat lunak Anda untuk informasi lebih "
"rinci."

#. TRANSLATORS: we ran out of disk space
<<<<<<< HEAD
#: src/gs-update-monitor.c:1268
=======
#: src/gs-update-monitor.c:1262
>>>>>>> 26441dfd
msgid ""
"There wasn’t enough disk space. Please free up some space and try again."
msgstr ""
"Tidak tersedia ruang diska yang cukup. Kosongkanlah beberapa dan coba lagi."

#. TRANSLATORS: We didn't handle the error type
<<<<<<< HEAD
#: src/gs-update-monitor.c:1272
=======
#: src/gs-update-monitor.c:1266
>>>>>>> 26441dfd
msgid ""
"We’re sorry: the update failed to install. Please wait for another update "
"and try again. If the problem persists, contact your software provider."
msgstr ""
"Maaf: pemutakhiran gagal dipasang. Tunggulah untuk pemutakhiran yang lain "
"dan coba lagi. Jika terus berlanjut, hubungi penyedia perangkat lunak Anda."

#. TRANSLATORS: This is the time when we last checked for updates
#: src/gs-updates-page.c:247
#, c-format
msgid "Last checked: %s"
msgstr "Terakhir diperiksa: %s"

#. TRANSLATORS:  the first %s is the distro name, e.g. 'Fedora'
#. * and the second %s is the distro version, e.g. '25'
#: src/gs-updates-page.c:559
#, c-format
msgid "%s %s is no longer supported."
msgstr "%s %s tidak lagi didukung."

#: src/gs-updates-page.c:563
msgid "Your operating system is no longer supported."
msgstr "Sistem operasi Anda tidak lagi didukung."

#. TRANSLATORS: EOL distros do not get important updates
#: src/gs-updates-page.c:568
msgid "This means that it does not receive security updates."
msgstr "Ini berarti tidak menerima pemutakhiran keamanan."

#. TRANSLATORS: upgrade refers to a major update, e.g. Fedora 25 to 26
#: src/gs-updates-page.c:572
msgid "It is recommended that you upgrade to a more recent version."
msgstr "Anda sangat disarankan untuk meningkatkan ke versi yang lebih baru."

#. TRANSLATORS: this is to explain that downloading updates may cost money
#: src/gs-updates-page.c:849
msgid "Charges May Apply"
msgstr "Mungkin Ada Biaya"

#. TRANSLATORS: we need network
#. * to do the updates check
#: src/gs-updates-page.c:853
msgid ""
"Checking for updates while using mobile broadband could cause you to incur "
"charges."
msgstr ""
"Memeriksa pemutakhiran ketika memakai data seluler bisa menyebabkan tambahan "
"biaya."

#. TRANSLATORS: this is a link to the
#. * control-center network panel
#: src/gs-updates-page.c:857
msgid "Check _Anyway"
msgstr "Periksa S_aja"

#. TRANSLATORS: can't do updates check
#: src/gs-updates-page.c:873
msgid "No Network"
msgstr "Tak Ada Jaringan"

#. TRANSLATORS: we need network
#. * to do the updates check
#: src/gs-updates-page.c:877
msgid "Internet access is required to check for updates."
msgstr "Akses internet diperlukan untuk memeriksa pemutakhiran."

#: src/gs-updates-page.c:1250
msgid "Check for updates"
msgstr "Periksa pemutakhiran"

#: src/gs-updates-page.c:1286
msgctxt "Apps to be updated"
msgid "Updates"
msgstr "Pemutakhiran"

#: src/gs-updates-page.ui:6
msgid "Updates page"
msgstr "Halaman pemutakhiran"

#. TRANSLATORS: the updates panel is starting up.
<<<<<<< HEAD
#: src/gs-updates-page.ui:82
=======
#: src/gs-updates-page.ui:83
>>>>>>> 26441dfd
msgid "Loading Updates…"
msgstr "Memuat Pemutakhiran…"

#. TRANSLATORS: the updates panel is starting up.
<<<<<<< HEAD
#: src/gs-updates-page.ui:95
=======
#: src/gs-updates-page.ui:96
>>>>>>> 26441dfd
msgid "This could take a while."
msgstr "Ini mungkin memakan waktu."

#. TRANSLATORS: This means all software (plural) installed on this system is up to date.
<<<<<<< HEAD
#: src/gs-updates-page.ui:203
msgid "Up to Date"
msgstr "Mutakhir"

#: src/gs-updates-page.ui:242
msgid "Use Mobile Data?"
msgstr "Gunakan Data Seluler?"

#: src/gs-updates-page.ui:243
=======
#: src/gs-updates-page.ui:204
msgid "Up to Date"
msgstr "Mutakhir"

#: src/gs-updates-page.ui:243
msgid "Use Mobile Data?"
msgstr "Gunakan Data Seluler?"

#: src/gs-updates-page.ui:244
>>>>>>> 26441dfd
msgid ""
"Checking for updates when using mobile broadband could cause you to incur "
"charges."
msgstr ""
"Memeriksa pemutakhiran ketika memakai data seluler bisa menambah tagihan."

<<<<<<< HEAD
#: src/gs-updates-page.ui:246
msgid "_Check Anyway"
msgstr "_Periksa Saja"

#: src/gs-updates-page.ui:262
msgid "No Connection"
msgstr "Tidak Ada Koneksi"

#: src/gs-updates-page.ui:263
msgid "Go online to check for updates."
msgstr "Pergi daring untuk memeriksa pemutakhiran."

#: src/gs-updates-page.ui:266
msgid "_Network Settings"
msgstr "Pe_ngaturan Jaringan"

#: src/gs-updates-page.ui:295
msgid "Error"
msgstr "Kesalahan"

#: src/gs-updates-page.ui:296
=======
#: src/gs-updates-page.ui:247
msgid "_Check Anyway"
msgstr "_Periksa Saja"

#: src/gs-updates-page.ui:263
msgid "No Connection"
msgstr "Tidak Ada Koneksi"

#: src/gs-updates-page.ui:264
msgid "Go online to check for updates."
msgstr "Pergi daring untuk memeriksa pemutakhiran."

#: src/gs-updates-page.ui:267
msgid "_Network Settings"
msgstr "Pe_ngaturan Jaringan"

#: src/gs-updates-page.ui:296
msgid "Error"
msgstr "Kesalahan"

#: src/gs-updates-page.ui:297
>>>>>>> 26441dfd
msgid "Updates are automatically managed."
msgstr "Pemutakhiran dikelola secara otomatis."

#. TRANSLATORS: This is the button for installing all
#. * offline updates
#: src/gs-updates-section.c:318
msgid "Restart & Update"
msgstr "Mulai Ulang & Mutakhirkan"

#. TRANSLATORS: This is the button for upgrading all
#. * online-updatable applications
#: src/gs-updates-section.c:324
msgid "Update All"
msgstr "Mutakhirkan Semua"

#. TRANSLATORS: This is the header for system firmware that
#. * requires a reboot to apply
#: src/gs-updates-section.c:456
msgid "Integrated Firmware"
msgstr "Perangkat Tegar Terpadu"

#. TRANSLATORS: This is the header for offline OS and offline
#. * app updates that require a reboot to apply
#: src/gs-updates-section.c:461
msgid "Requires Restart"
msgstr "Perlu Mulai Ulang"

#. TRANSLATORS: This is the header for online runtime and
#. * app updates, typically flatpaks or snaps
#: src/gs-updates-section.c:466
msgid "Application Updates"
msgstr "Pemutakhiran Aplikasi"

#. TRANSLATORS: This is the header for device firmware that can
#. * be installed online
#: src/gs-updates-section.c:471
msgid "Device Firmware"
msgstr "Perangkat Tegar"

#: src/gs-updates-section.ui:33 src/gs-upgrade-banner.ui:72
#: plugins/packagekit/gs-packagekit-task.c:155
msgid "_Download"
msgstr "Un_duh"

#. TRANSLATORS: This is the text displayed when a distro
#. * upgrade is available. The first %s is the distro name
#. * and the 2nd %s is the version, e.g. "Fedora 35 Available"
#: src/gs-upgrade-banner.c:90
#, c-format
msgid "%s %s Available"
msgstr "%s %s Tersedia"

#. TRANSLATORS: This is the text displayed when a distro
#. * upgrade is available. The %s is the distro name,
#. * e.g. "GNOME OS Available"
#: src/gs-upgrade-banner.c:95
#, c-format
msgid "%s Available"
msgstr "%s Tersedia"

#: src/gs-upgrade-banner.c:143
msgid "Learn about the new version"
msgstr "Pelajari tentang versi baru"

#: src/gs-upgrade-banner.c:167
msgid "Downloading…"
msgstr "Mengunduh…"

#. Translators: the first '%s' is replaced with the downloaded size, the second '%s'
#. with the total download size, forming text like "135 MB of 2 GB downloaded"
#: src/gs-upgrade-banner.c:185
#, c-format
msgid "%s of %s downloaded"
msgstr "%s dari %s terunduh"

#. Translators: the '%u' is replaced with the actual percentage being already
#. downloaded, forming text like "13% downloaded"
#: src/gs-upgrade-banner.c:189
#, c-format
msgid "%u%% downloaded"
msgstr "%u%% terunduh"

#: src/gs-upgrade-banner.ui:42
msgid "A major upgrade, with new features and added polish."
msgstr "Peningkatan mayor, dengan fitur-fitur baru dan polesan tambahan."

#: src/gs-upgrade-banner.ui:187
msgid "_Restart & Upgrade"
msgstr "Mulai Ulang & Mutakhi_rkan"

#: src/gs-upgrade-banner.ui:201
msgid "Remember to back up data and files before upgrading."
msgstr "Ingatlah untuk mencadangkan data dan berkas sebelum memutakhirkan."

#: src/org.gnome.Software.desktop.in:4
msgid "Add, remove or update software on this computer"
msgstr "Tambah, hapus, atau mutakhirkan perangkat lunak pada komputer ini"

#. Translators: Search terms to find this application. Do NOT translate or localize the semicolons! The list MUST also end with a semicolon!
#: src/org.gnome.Software.desktop.in:12
msgid ""
"Updates;Upgrade;Sources;Repositories;Preferences;Install;Uninstall;Program;"
"Software;App;Store;"
msgstr ""
"Pemutakhiran;Peningkatan;Sumber;Repositori;Preferensi;Pasang;Copot;Program;"
"Perangkat Lunak;App;Toko;"

#. TRANSLATORS: this is a group of updates that are not
#. * packages and are not shown in the main list
#: plugins/core/gs-plugin-generic-updates.c:67
msgid "System Updates"
msgstr "Pemutakhiran Sistem"

#. TRANSLATORS: this is a longer description of the
#. * "System Updates" string
#: plugins/core/gs-plugin-generic-updates.c:72
msgid ""
"General system updates, such as security or bug fixes, and performance "
"improvements."
msgstr ""
"Pemutakhiran sistem umum, seperti keamanan atau perbaikan kutu, dan "
"peningkatan kinerja."

#. TRANSLATORS: status text when downloading
#: plugins/core/gs-plugin-rewrite-resource.c:155
msgid "Downloading featured images…"
msgstr "Mengunduh gambar pilihan…"

#. Translators: The '%s' is replaced with the OS name, like "Endless OS"
#: plugins/eos-updater/gs-plugin-eos-updater.c:637
#, c-format
msgid "%s update with new features and fixes."
msgstr "%s memutakhirkan dengan fitur dan perbaikan baru."

#: plugins/eos-updater/gs-plugin-eos-updater.c:970
msgid "EOS update service could not fetch and apply the update."
msgstr ""
"Layanan pemutakhiran EOS tidak dapat mengambil dan menerapkan pemutakhiran."

#: plugins/epiphany/gs-plugin-epiphany.c:474
msgid "GNOME Web"
msgstr "GNOME Web"

#: plugins/epiphany/org.gnome.Software.Plugin.Epiphany.metainfo.xml.in:6
msgid "Web Apps Support"
msgstr "Dukungan Aplikasi Web"

#: plugins/epiphany/org.gnome.Software.Plugin.Epiphany.metainfo.xml.in:7
msgid "Run popular web applications in a browser"
msgstr "Jalankan aplikasi web populer di peramban"

#. TRANSLATORS: status text when downloading
#: plugins/fedora-pkgdb-collections/gs-plugin-fedora-pkgdb-collections.c:257
msgid "Downloading upgrade information…"
msgstr "Mengunduh informasi peningkatan…"

#. TRANSLATORS: this is a title for Fedora distro upgrades
#: plugins/fedora-pkgdb-collections/gs-plugin-fedora-pkgdb-collections.c:404
msgid ""
"Upgrade for the latest features, performance and stability improvements."
msgstr "Tingkatkan untuk fitur, kinerja, dan stabilitas terbaru."

#: plugins/flatpak/org.gnome.Software.Plugin.Flatpak.metainfo.xml.in:6
msgid "Flatpak Support"
msgstr "Dukungan Flatpak"

#: plugins/flatpak/org.gnome.Software.Plugin.Flatpak.metainfo.xml.in:7
msgid "Flatpak is a framework for desktop applications on Linux"
msgstr "Flatpak adalah kerangka kerja untuk aplikasi destop di Linux"

#. Reference: https://docs.flatpak.org/en/latest/flatpak-command-reference.html#idm45858571325264
#: plugins/flatpak/gs-flatpak.c:307
#, c-format
msgid "System folder %s"
msgstr "Folder sistem %s"

#: plugins/flatpak/gs-flatpak.c:308 plugins/flatpak/gs-flatpak.c:309
#, c-format
msgid "Home subfolder %s"
msgstr "Subfolder rumah %s"

#: plugins/flatpak/gs-flatpak.c:310
msgid "Host system folders"
msgstr "Folder sistem host"

#: plugins/flatpak/gs-flatpak.c:311
msgid "Host system configuration from /etc"
msgstr "Konfigurasi sistem host dari /etc"

#: plugins/flatpak/gs-flatpak.c:312
msgid "Desktop folder"
msgstr "Folder destop"

#: plugins/flatpak/gs-flatpak.c:312
#, c-format
msgid "Desktop subfolder %s"
msgstr "Subfolder destop %s"

#: plugins/flatpak/gs-flatpak.c:313
msgid "Documents folder"
msgstr "Folder dokumen"

#: plugins/flatpak/gs-flatpak.c:313
#, c-format
msgid "Documents subfolder %s"
msgstr "Subfolder dokumen %s"

#: plugins/flatpak/gs-flatpak.c:314
msgid "Music folder"
msgstr "Folder Musik"

#: plugins/flatpak/gs-flatpak.c:314
#, c-format
msgid "Music subfolder %s"
msgstr "Subfolder Musik %s"

#: plugins/flatpak/gs-flatpak.c:315
msgid "Pictures folder"
msgstr "Folder Gambar"

#: plugins/flatpak/gs-flatpak.c:315
#, c-format
msgid "Pictures subfolder %s"
msgstr "Subfolder Gambar %s"

#: plugins/flatpak/gs-flatpak.c:316
msgid "Public Share folder"
msgstr "Folder Berbagi Publik"

#: plugins/flatpak/gs-flatpak.c:316
#, c-format
msgid "Public Share subfolder %s"
msgstr "Subfolder Berbagi Publik %s"

#: plugins/flatpak/gs-flatpak.c:317
msgid "Videos folder"
msgstr "Folder Video"

#: plugins/flatpak/gs-flatpak.c:317
#, c-format
msgid "Videos subfolder %s"
msgstr "Subfolder Video %s"

#: plugins/flatpak/gs-flatpak.c:318
msgid "Templates folder"
msgstr "Folder Templat"

#: plugins/flatpak/gs-flatpak.c:318
#, c-format
msgid "Templates subfolder %s"
msgstr "Subfolder Templat %s"

#: plugins/flatpak/gs-flatpak.c:319
msgid "User cache folder"
msgstr "Folder singgahan pengguna"

#: plugins/flatpak/gs-flatpak.c:319
#, c-format
msgid "User cache subfolder %s"
msgstr "Subfolder singgahan pengguna %s"

#: plugins/flatpak/gs-flatpak.c:320
msgid "User configuration folder"
msgstr "Folder konfigurasi pengguna"

#: plugins/flatpak/gs-flatpak.c:320
#, c-format
msgid "User configuration subfolder %s"
msgstr "Subfolder konfigurasi pengguna %s"

#: plugins/flatpak/gs-flatpak.c:321
msgid "User data folder"
msgstr "Folder data pengguna"

#: plugins/flatpak/gs-flatpak.c:321
#, c-format
msgid "User data subfolder %s"
msgstr "Subfolder data pengguna %s"

#: plugins/flatpak/gs-flatpak.c:322
msgid "User runtime folder"
msgstr "Folder runtime pengguna"

#: plugins/flatpak/gs-flatpak.c:322
#, c-format
msgid "User runtime subfolder %s"
msgstr "Subfolder runtime pengguna %s"

#: plugins/flatpak/gs-flatpak.c:380
#, c-format
msgid "Filesystem access to %s"
msgstr "Akses sistem berkas ke %s"

#. TRANSLATORS: status text when downloading new metadata
<<<<<<< HEAD
#: plugins/flatpak/gs-flatpak.c:1219
=======
#: plugins/flatpak/gs-flatpak.c:1397
>>>>>>> 26441dfd
#, c-format
msgid "Getting flatpak metadata for %s…"
msgstr "Mendapatkan metadata flatpak untuk %s…"

<<<<<<< HEAD
#: plugins/flatpak/gs-flatpak.c:3344
=======
#: plugins/flatpak/gs-flatpak.c:3534
>>>>>>> 26441dfd
#, c-format
msgid "Failed to refine addon ‘%s’: %s"
msgstr "Gagal memperbaiki tambahan '%s': %s"

#: plugins/flatpak/gs-flatpak-utils.c:94
msgid "User Installation"
msgstr "Pemasangan Pengguna"

#: plugins/flatpak/gs-flatpak-utils.c:94
msgid "System Installation"
msgstr "Instalasi Sistem"

<<<<<<< HEAD
#: plugins/flatpak/gs-plugin-flatpak.c:1093
=======
#: plugins/flatpak/gs-plugin-flatpak.c:1038
>>>>>>> 26441dfd
#, c-format
msgid "Failed to add to install for addon ‘%s’: %s"
msgstr "Gagal menambahkan ke memasang untuk tambahan '%s': %s"

<<<<<<< HEAD
#: plugins/flatpak/gs-plugin-flatpak.c:1107
=======
#: plugins/flatpak/gs-plugin-flatpak.c:1052
>>>>>>> 26441dfd
#, c-format
msgid "Failed to add to uninstall for addon ‘%s’: %s"
msgstr "Gagal menambahkan ke menghapus untuk tambahan '%s': %s"

#: plugins/flatpak/gs-plugin-flatpak.c:1318
#, c-format
msgid ""
"Remote “%s” doesn't allow install of “%s”, possibly due to its filter. "
"Remove the filter and repeat the install. Detailed error: %s"
msgstr ""
"Remote \"%s\" tidak mengizinkan pemasangan \"%s\", mungkin karena filternya. "
"Lepaskan filter dan ulangi pemasangan. Detail galat: %s"

#. TRANSLATORS: a specific part of hardware,
#. * the first %s is the device name, e.g. 'Unifying Receiver`
#: plugins/fwupd/gs-fwupd-app.c:134
#, c-format
msgid "%s Device Update"
msgstr "Pemutakhiran Perangkat %s"

#. TRANSLATORS: the entire system, e.g. all internal devices,
#. * the first %s is the device name, e.g. 'ThinkPad P50`
#: plugins/fwupd/gs-fwupd-app.c:139
#, c-format
msgid "%s System Update"
msgstr "Pemutakhiran Sistem %s"

#. TRANSLATORS: the EC is typically the keyboard controller chip,
#. * the first %s is the device name, e.g. 'ThinkPad P50`
#: plugins/fwupd/gs-fwupd-app.c:144
#, c-format
msgid "%s Embedded Controller Update"
msgstr "Pemutakhiran Pengontrol Tertanam %s"

#. TRANSLATORS: ME stands for Management Engine, the Intel AMT thing,
#. * the first %s is the device name, e.g. 'ThinkPad P50`
#: plugins/fwupd/gs-fwupd-app.c:149
#, c-format
msgid "%s ME Update"
msgstr "Pemutakhiran ME %s"

#. TRANSLATORS: ME stands for Management Engine (with Intel AMT),
#. * where the first %s is the device name, e.g. 'ThinkPad P50`
#: plugins/fwupd/gs-fwupd-app.c:154
#, c-format
msgid "%s Corporate ME Update"
msgstr "Pemutakhiran ME Korporat %s"

#. TRANSLATORS: ME stands for Management Engine, where
#. * the first %s is the device name, e.g. 'ThinkPad P50`
#: plugins/fwupd/gs-fwupd-app.c:159
#, c-format
msgid "%s Consumer ME Update"
msgstr "Pemutakhiran ME Konsumer %s"

#. TRANSLATORS: the controller is a device that has other devices
#. * plugged into it, for example ThunderBolt, FireWire or USB,
#. * the first %s is the device name, e.g. 'Intel ThunderBolt`
#: plugins/fwupd/gs-fwupd-app.c:165
#, c-format
msgid "%s Controller Update"
msgstr "Pemutakhiran Pengendali %s"

#. TRANSLATORS: the Thunderbolt controller is a device that
#. * has other high speed Thunderbolt devices plugged into it;
#. * the first %s is the system name, e.g. 'ThinkPad P50`
#: plugins/fwupd/gs-fwupd-app.c:171
#, c-format
msgid "%s Thunderbolt Controller Update"
msgstr "Pemutakhiran Pengontrol Thunderbolt %s"

#. TRANSLATORS: the CPU microcode is firmware loaded onto the CPU
#. * at system bootup
#: plugins/fwupd/gs-fwupd-app.c:176
#, c-format
msgid "%s CPU Microcode Update"
msgstr "Pemutakhiran Mikrokode CPU %s"

#. TRANSLATORS: configuration refers to hardware state,
#. * e.g. a security database or a default power value
#: plugins/fwupd/gs-fwupd-app.c:181
#, c-format
msgid "%s Configuration Update"
msgstr "Pemutakhiran Konfigurasi %s"

#. TRANSLATORS: battery refers to the system power source
#: plugins/fwupd/gs-fwupd-app.c:185
#, c-format
msgid "%s Battery Update"
msgstr "Pemutakhiran Baterai %s"

#. TRANSLATORS: camera can refer to the laptop internal
#. * camera in the bezel or external USB webcam
#: plugins/fwupd/gs-fwupd-app.c:190
#, c-format
msgid "%s Camera Update"
msgstr "Pemutakhiran Kamera %s"

#. TRANSLATORS: TPM refers to a Trusted Platform Module
#: plugins/fwupd/gs-fwupd-app.c:194
#, c-format
msgid "%s TPM Update"
msgstr "Pemutakhiran TPM %s"

#. TRANSLATORS: TouchPad refers to a flat input device
#: plugins/fwupd/gs-fwupd-app.c:198
#, c-format
msgid "%s Touchpad Update"
msgstr "Pemutakhiran Touchpad %s"

#. TRANSLATORS: Mouse refers to a handheld input device
#: plugins/fwupd/gs-fwupd-app.c:202
#, c-format
msgid "%s Mouse Update"
msgstr "Pemutakhiran Tetikus %s"

#. TRANSLATORS: Keyboard refers to an input device for typing
#: plugins/fwupd/gs-fwupd-app.c:206
#, c-format
msgid "%s Keyboard Update"
msgstr "Pemutakhiran Papan Tik %s"

#. TRANSLATORS: Storage Controller is typically a RAID or SAS adapter
#: plugins/fwupd/gs-fwupd-app.c:210
#, c-format
msgid "%s Storage Controller Update"
msgstr "Pemutakhiran Pengontrol Penyimpanan %s"

#. TRANSLATORS: Network Interface refers to the physical
#. * PCI card, not the logical wired connection
#: plugins/fwupd/gs-fwupd-app.c:215
#, c-format
msgid "%s Network Interface Update"
msgstr "Pemutakhiran Antarmuka Jaringan %s"

#. TRANSLATORS: Video Display refers to the laptop internal display or
#. * external monitor
#: plugins/fwupd/gs-fwupd-app.c:220
#, c-format
msgid "%s Display Update"
msgstr "Pemutakhiran Tampilan %s"

#. TRANSLATORS: BMC refers to baseboard management controller which
#. * is the device that updates all the other firmware on the system
#: plugins/fwupd/gs-fwupd-app.c:225
#, c-format
msgid "%s BMC Update"
msgstr "Pemutakhiran MBC %s"

#. TRANSLATORS: Receiver refers to a radio device, e.g. a tiny Bluetooth
#. * device that stays in the USB port so the wireless peripheral works
#: plugins/fwupd/gs-fwupd-app.c:230
#, c-format
msgid "%s USB Receiver Update"
msgstr "Pemutakhiran Penerima USB %s"

#: plugins/fwupd/gs-plugin-fwupd.c:1241
msgid "Firmware"
msgstr "Perangkat Tegar (Firmware)"

#: plugins/fwupd/org.gnome.Software.Plugin.Fwupd.metainfo.xml.in:6
msgid "Firmware Upgrade Support"
msgstr "Dukungan Peningkatan Perangkat Tegar"

#: plugins/fwupd/org.gnome.Software.Plugin.Fwupd.metainfo.xml.in:7
msgid "Provides support for firmware upgrades"
msgstr "Menyediakan dukungan untuk peningkatan perangkat tegar"

#: plugins/packagekit/gs-packagekit-task.c:148
msgid "Install Unsigned Software?"
msgstr "Pasang Perangkat Lunak yang Tidak Ditandatangani?"

#: plugins/packagekit/gs-packagekit-task.c:149
msgid ""
"Software that is to be installed is not signed. It will not be possible to "
"verify the origin of updates to this software, or whether updates have been "
"tampered with."
msgstr ""
"Perangkat lunak yang akan dipasang tidak ditandatangani. Tidak mungkin "
"memverifikasi asal pembaruan perangkat lunak ini, atau apakah pemutakhiran "
"telah diubah."

#: plugins/packagekit/gs-packagekit-task.c:153
msgid "Download Unsigned Software?"
msgstr "Unduh Perangkat Lunak yang Tidak Ditandatangani?"

#: plugins/packagekit/gs-packagekit-task.c:154
msgid ""
"Unsigned updates are available. Without a signature, it is not possible to "
"verify the origin of the update, or whether it has been tampered with."
msgstr ""
"Pemutakhiran yang tidak ditandatangani tersedia. Tanpa tanda tangan, tidak "
"mungkin untuk memverifikasi asal pembaruan, atau apakah itu telah diubah."

#: plugins/packagekit/gs-packagekit-task.c:158
msgid "Update Unsigned Software?"
msgstr "Mutakhirkan Perangkat Lunak yang Tidak Ditandatangani?"

#: plugins/packagekit/gs-packagekit-task.c:159
msgid ""
"Unsigned updates are available. Without a signature, it is not possible to "
"verify the origin of the update, or whether it has been tampered with. "
"Software updates will be disabled until unsigned updates are either removed "
"or updated."
msgstr ""
"Pemutakhiran yang tidak ditandatangani tersedia. Tanpa tanda tangan, tidak "
"mungkin untuk memverifikasi asal pembaruan, atau apakah itu telah diubah. "
"Pemutakhiran perangkat lunak akan dinonaktifkan hingga pemutakhiran yang "
"tidak ditandatangani dihapus atau diperbarui."

#: plugins/packagekit/gs-plugin-packagekit.c:367
msgid "Packages"
msgstr "Paket"

<<<<<<< HEAD
#: plugins/rpm-ostree/gs-plugin-rpm-ostree.c:2450
=======
#: plugins/rpm-ostree/gs-plugin-rpm-ostree.c:2685
>>>>>>> 26441dfd
msgid "Operating System (OSTree)"
msgstr "Sistem Operasi (OSTree)"

#. TRANSLATORS: default snap store name
#: plugins/snap/gs-plugin-snap.c:300
msgid "Snap Store"
msgstr "Toko Snap"

#: plugins/snap/org.gnome.Software.Plugin.Snap.metainfo.xml.in:6
msgid "Snap Support"
msgstr "Dukungan Snap"

#: plugins/snap/org.gnome.Software.Plugin.Snap.metainfo.xml.in:7
msgid "A snap is a universal Linux package"
msgstr "Snap adalah paket Linux yang universal"

#~ msgid "Software catalog is being downloaded"
#~ msgstr "Katalog perangkat lunak sedang diunduh"

#~ msgid "A list of popular applications"
#~ msgstr "Daftar aplikasi populer"

#~ msgid "A list of applications to use, overriding the system defined ones."
#~ msgstr ""
#~ "Suatu daftar aplikasi yang akan dipakai, menimpa yang didefinisikan oleh "
#~ "sistem."

#~ msgid "Checking…"
#~ msgstr "Memeriksa…"

#~ msgid "Endless OS"
#~ msgstr "Endless OS"<|MERGE_RESOLUTION|>--- conflicted
+++ resolved
@@ -9,13 +9,8 @@
 msgstr ""
 "Project-Id-Version: gnome-software main\n"
 "Report-Msgid-Bugs-To: https://gitlab.gnome.org/GNOME/gnome-software/issues\n"
-<<<<<<< HEAD
-"POT-Creation-Date: 2022-05-05 09:36+0000\n"
-"PO-Revision-Date: 2022-05-08 12:00+0700\n"
-=======
 "POT-Creation-Date: 2022-07-25 18:02+0000\n"
 "PO-Revision-Date: 2022-07-26 18:08+0700\n"
->>>>>>> 26441dfd
 "Last-Translator: Kukuh Syafaat <kukuhsyafaat@gnome.org>\n"
 "Language-Team: Indonesian <gnome@i15n.org>\n"
 "Language: id\n"
@@ -23,11 +18,7 @@
 "Content-Type: text/plain; charset=UTF-8\n"
 "Content-Transfer-Encoding: 8bit\n"
 "Plural-Forms: nplurals=1; plural=0;\n"
-<<<<<<< HEAD
-"X-Generator: Poedit 3.0.1\n"
-=======
 "X-Generator: Poedit 3.1.1\n"
->>>>>>> 26441dfd
 
 #: data/metainfo/org.gnome.Software.metainfo.xml.in:7 src/gs-shell.ui:21
 #: src/org.gnome.Software.desktop.in:3
@@ -80,12 +71,8 @@
 msgid "The update details"
 msgstr "Detail pemutakhiran"
 
-<<<<<<< HEAD
-#: data/appdata/org.gnome.Software.appdata.xml.in:1927
-=======
 #: data/metainfo/org.gnome.Software.metainfo.xml.in:1949
 #: src/gs-application.c:245
->>>>>>> 26441dfd
 msgid "The GNOME Project"
 msgstr "Proyek GNOME"
 
@@ -791,11 +778,7 @@
 #. Example string: "Local file (RPM)"
 #. Translators: The first placeholder is an app runtime
 #. * name, the second is its version number.
-<<<<<<< HEAD
-#: lib/gs-app.c:5757 src/gs-safety-context-dialog.c:419
-=======
 #: lib/gs-app.c:6180 src/gs-safety-context-dialog.c:439
->>>>>>> 26441dfd
 #, c-format
 msgid "%s (%s)"
 msgstr "%s (%s)"
@@ -804,24 +787,6 @@
 msgid "Package"
 msgstr "Paket"
 
-<<<<<<< HEAD
-#: src/gs-app-addon-row.c:97 src/gs-app-row.c:446
-msgid "Pending"
-msgstr "Tertunda"
-
-#: src/gs-app-addon-row.c:101 src/gs-app-row.c:450 src/gs-details-page.c:346
-msgid "Pending install"
-msgstr "Pemasangan tertunda"
-
-#: src/gs-app-addon-row.c:105 src/gs-app-row.c:454 src/gs-details-page.c:353
-msgid "Pending remove"
-msgstr "Penghapusan tertunda"
-
-#. Translators: This is in the context of a list of apps which are installed on the system.
-#. Translators: A label for a button to show only software which is already installed.
-#: src/gs-app-addon-row.c:111 src/gs-app-row.ui:198 src/gs-app-tile.ui:50
-#: src/gs-feature-tile.c:547 src/gs-installed-page.c:709 src/gs-shell.ui:305
-=======
 #: src/gs-app-addon-row.c:97 src/gs-app-row.c:456
 msgid "Pending"
 msgstr "Tertunda"
@@ -837,17 +802,12 @@
 #: src/gs-app-addon-row.c:111 src/gs-app-row.ui:197 src/gs-app-tile.ui:50
 #: src/gs-feature-tile.c:535
 msgctxt "Single app"
->>>>>>> 26441dfd
 msgid "Installed"
 msgstr "Terpasang"
 
 #. TRANSLATORS: this is a button next to the search results that
 #. * shows the status of an application being installed
-<<<<<<< HEAD
-#: src/gs-app-addon-row.c:115 src/gs-app-row.c:199 src/gs-details-page.c:339
-=======
 #: src/gs-app-addon-row.c:115 src/gs-app-row.c:204 src/gs-details-page.c:346
->>>>>>> 26441dfd
 msgid "Installing"
 msgstr "Memasang"
 
@@ -896,38 +856,20 @@
 msgstr "Folder rumah"
 
 #: src/gs-app-details-page.c:72 src/gs-app-details-page.c:74
-<<<<<<< HEAD
-#: src/gs-app-details-page.c:77
-=======
 #: src/gs-app-details-page.c:77 src/gs-app-details-page.c:150
->>>>>>> 26441dfd
 msgid "Can view, edit and create files"
 msgstr "Dapat melihat, menyunting, dan membuat berkas"
 
 #: src/gs-app-details-page.c:73 src/gs-app-details-page.c:75
-<<<<<<< HEAD
-#: src/gs-app-details-page.c:78
-=======
 #: src/gs-app-details-page.c:78 src/gs-app-details-page.c:145
->>>>>>> 26441dfd
 msgid "Can view files"
 msgstr "Dapat melihat berkas"
 
 #: src/gs-app-details-page.c:74 src/gs-app-details-page.c:75
-#: src/gs-app-details-page.c:76
 msgid "File system"
 msgstr "Sistem berkas"
 
-<<<<<<< HEAD
-#. Translators: This indicates an app can access data in the system unknown to the Software.
-#. * It’s used in a context tile, so should be short.
-#: src/gs-app-details-page.c:76 src/gs-app-context-bar.c:341
-msgid "Can access arbitrary files"
-msgstr "Dapat mengakses berkas arbitrer"
-
-=======
 #. The GS_APP_PERMISSIONS_FLAGS_FILESYSTEM_OTHER is used only as a flag, with actual files being part of the read/full lists
->>>>>>> 26441dfd
 #: src/gs-app-details-page.c:77 src/gs-app-details-page.c:78
 msgid "Downloads folder"
 msgstr "Folder unduhan"
@@ -962,39 +904,23 @@
 #. * ‘deja-dup’ (a package name) or
 #. * ‘app/org.gnome.Builder/x86_64/main’ (a flatpak ID), and the
 #. * version is of the form ‘40.4-1.fc34’ (a version number).
-<<<<<<< HEAD
-#: src/gs-app-details-page.c:138
-=======
 #: src/gs-app-details-page.c:180
->>>>>>> 26441dfd
 #, c-format
 msgid "%s %s"
 msgstr "%s %s"
 
 #. TRANSLATORS: this is where the packager did not write
 #. * a description for the update
-<<<<<<< HEAD
-#: src/gs-app-details-page.c:157
-=======
 #: src/gs-app-details-page.c:199
->>>>>>> 26441dfd
 msgid "No update description available."
 msgstr "Deskripsi pemutakhiran tak tersedia."
 
 #: src/gs-app-details-page.ui:25 src/gs-os-update-page.ui:25
-<<<<<<< HEAD
-#: src/gs-shell.ui:365 src/gs-shell.ui:456
-msgid "Go back"
-msgstr "Kembali"
-
-#: src/gs-app-details-page.ui:47 src/gs-app-row.c:505
-=======
 #: src/gs-shell.ui:367 src/gs-shell.ui:458
 msgid "Go back"
 msgstr "Kembali"
 
 #: src/gs-app-details-page.ui:48 src/gs-app-row.c:515
->>>>>>> 26441dfd
 msgid "Requires additional permissions"
 msgstr "Membutuhkan izin tambahan"
 
@@ -1134,11 +1060,7 @@
 
 #. TRANSLATORS: this is the title of the about window
 #. TRANSLATORS: this is the menu item that opens the about window
-<<<<<<< HEAD
-#: src/gs-application.c:257 src/gs-shell.c:2149
-=======
 #: src/gs-application.c:266 src/gs-shell.c:2167
->>>>>>> 26441dfd
 msgid "About Software"
 msgstr "Tentang Perangkat Lunak"
 
@@ -1268,93 +1190,57 @@
 
 #. Translators: This indicates an app can access or change user settings.
 #. * It’s used in a context tile, so should be short.
-<<<<<<< HEAD
-#: src/gs-app-context-bar.c:348 src/gs-safety-context-dialog.c:218
-=======
 #: src/gs-app-context-bar.c:366 src/gs-safety-context-dialog.c:227
->>>>>>> 26441dfd
 msgid "Can access and change user settings"
 msgstr "Dapat mengakses dan mengubah pengaturan pengguna"
 
 #. Translators: This indicates an app uses the X11 windowing system.
 #. * It’s used in a context tile, so should be short.
-<<<<<<< HEAD
-#: src/gs-app-context-bar.c:355 src/gs-safety-context-dialog.c:202
-=======
 #: src/gs-app-context-bar.c:373 src/gs-safety-context-dialog.c:211
->>>>>>> 26441dfd
 msgid "Uses a legacy windowing system"
 msgstr "Menggunakan sistem jendela yang lama dan tidak aman"
 
 #. Translators: This indicates an app can escape its sandbox.
 #. * It’s used in a context tile, so should be short.
-<<<<<<< HEAD
-#: src/gs-app-context-bar.c:362 src/gs-safety-context-dialog.c:210
-=======
 #: src/gs-app-context-bar.c:380 src/gs-safety-context-dialog.c:219
->>>>>>> 26441dfd
 msgid "Can acquire arbitrary permissions"
 msgstr "Dapat memperoleh izin sewenang-wenang"
 
 #. Translators: This indicates that an application has been packaged
 #. * by the user’s distribution and is safe.
 #. * It’s used in a context tile, so should be short.
-<<<<<<< HEAD
-#: src/gs-app-context-bar.c:388 src/gs-safety-context-dialog.c:143
-=======
 #: src/gs-app-context-bar.c:406 src/gs-safety-context-dialog.c:146
->>>>>>> 26441dfd
 msgid "Reviewed by your distribution"
 msgstr "Ditinjau oleh distribusi Anda"
 
 #. Translators: This indicates that an application has been packaged
 #. * by someone other than the user’s distribution, so might not be safe.
 #. * It’s used in a context tile, so should be short.
-<<<<<<< HEAD
-#: src/gs-app-context-bar.c:395 src/gs-safety-context-dialog.c:140
-=======
 #: src/gs-app-context-bar.c:413 src/gs-safety-context-dialog.c:143
->>>>>>> 26441dfd
 msgid "Provided by a third party"
 msgstr "Disediakan oleh pihak ketiga"
 
 #. Translators: This indicates an app is not licensed under a free software license.
 #. * It’s used in a context tile, so should be short.
-<<<<<<< HEAD
-#: src/gs-app-context-bar.c:407
-=======
 #: src/gs-app-context-bar.c:425
->>>>>>> 26441dfd
 msgid "Proprietary code"
 msgstr "Kode proprietari"
 
 #. Translators: This indicates an app’s source code is freely available, so can be audited for security.
 #. * It’s used in a context tile, so should be short.
-<<<<<<< HEAD
-#: src/gs-app-context-bar.c:413
-=======
 #: src/gs-app-context-bar.c:431
->>>>>>> 26441dfd
 msgid "Auditable code"
 msgstr "Kode yang dapat diaudit"
 
 #. Translators: This indicates an app was written and released by a developer who has been verified.
 #. * It’s used in a context tile, so should be short.
-<<<<<<< HEAD
-#: src/gs-app-context-bar.c:420
-=======
 #: src/gs-app-context-bar.c:438
->>>>>>> 26441dfd
 msgid "Software developer is verified"
 msgstr "Pengembang perangkat lunak terverifikasi"
 
 #. Translators: This indicates an app or its runtime reached its end of life.
 #. * It’s used in a context tile, so should be short.
-<<<<<<< HEAD
-#: src/gs-app-context-bar.c:429
-=======
 #: src/gs-app-context-bar.c:447
->>>>>>> 26441dfd
 msgid "Software no longer supported"
 msgstr "Perangkat lunak tidak lagi didukung"
 
@@ -1372,88 +1258,24 @@
 #. * If concatenating strings as a list using a separator like this is not
 #. * possible in your language, please file an issue against gnome-software:
 #. * https://gitlab.gnome.org/GNOME/gnome-software/-/issues/new
-<<<<<<< HEAD
-#: src/gs-app-context-bar.c:441 src/gs-app-context-bar.c:702
-=======
 #: src/gs-app-context-bar.c:459 src/gs-app-context-bar.c:730
->>>>>>> 26441dfd
 msgid "; "
 msgstr "; "
 
 #. Translators: The app is considered safe to install and run.
 #. * This is displayed in a context tile, so the string should be short.
-<<<<<<< HEAD
-#: src/gs-app-context-bar.c:449
-=======
 #: src/gs-app-context-bar.c:467
->>>>>>> 26441dfd
 msgid "Safe"
 msgstr "Aman"
 
 #. Translators: The app is considered potentially unsafe to install and run.
 #. * This is displayed in a context tile, so the string should be short.
-<<<<<<< HEAD
-#: src/gs-app-context-bar.c:456
-=======
 #: src/gs-app-context-bar.c:474
->>>>>>> 26441dfd
 msgid "Potentially Unsafe"
 msgstr "Berpotensi Tidak Aman"
 
 #. Translators: The app is considered unsafe to install and run.
 #. * This is displayed in a context tile, so the string should be short.
-<<<<<<< HEAD
-#: src/gs-app-context-bar.c:463
-msgid "Unsafe"
-msgstr "Tidak Aman"
-
-#: src/gs-app-context-bar.c:542 src/gs-app-context-bar.c:574
-#: src/gs-hardware-support-context-dialog.c:588
-msgid "Mobile Only"
-msgstr "Hanya Seluler"
-
-#: src/gs-app-context-bar.c:543
-msgid "Only works on a small screen"
-msgstr "Hanya berfungsi pada layar kecil"
-
-#: src/gs-app-context-bar.c:548 src/gs-app-context-bar.c:581
-#: src/gs-app-context-bar.c:588 src/gs-app-context-bar.c:628
-#: src/gs-app-context-bar.c:633 src/gs-hardware-support-context-dialog.c:568
-msgid "Desktop Only"
-msgstr "Hanya Destop"
-
-#: src/gs-app-context-bar.c:549
-msgid "Only works on a large screen"
-msgstr "Hanya berfungsi pada layar besar"
-
-#: src/gs-app-context-bar.c:553 src/gs-hardware-support-context-dialog.c:606
-msgid "Screen Size Mismatch"
-msgstr "Ketidakcocokan Ukuran Layar"
-
-#: src/gs-app-context-bar.c:554 src/gs-hardware-support-context-dialog.c:607
-msgid "Doesn’t support your current screen size"
-msgstr "Tidak mendukung ukuran layar Anda saat ini"
-
-#: src/gs-app-context-bar.c:575 src/gs-hardware-support-context-dialog.c:659
-#: src/gs-hardware-support-context-dialog.c:665
-msgid "Requires a touchscreen"
-msgstr "Membutuhkan layar sentuh"
-
-#: src/gs-app-context-bar.c:582 src/gs-hardware-support-context-dialog.c:619
-#: src/gs-hardware-support-context-dialog.c:625
-msgid "Requires a keyboard"
-msgstr "Membutuhkan papan tik"
-
-#: src/gs-app-context-bar.c:589
-msgid "Requires a mouse"
-msgstr "Membutuhkan tetikus"
-
-#: src/gs-app-context-bar.c:600
-msgid "Gamepad Needed"
-msgstr "Gamepad Dibutuhkan"
-
-#: src/gs-app-context-bar.c:601
-=======
 #: src/gs-app-context-bar.c:481
 msgid "Unsafe"
 msgstr "Tidak Aman"
@@ -1504,28 +1326,12 @@
 msgstr "Gamepad Dibutuhkan"
 
 #: src/gs-app-context-bar.c:619
->>>>>>> 26441dfd
 msgid "Requires a gamepad to play"
 msgstr "Membutuhkan gamepad untuk bermain"
 
 #. Translators: This is used in a context tile to indicate that
 #. * an app works on phones, tablets *and* desktops. It should be
 #. * short and in title case.
-<<<<<<< HEAD
-#: src/gs-app-context-bar.c:615
-msgid "Adaptive"
-msgstr "Adaptif"
-
-#: src/gs-app-context-bar.c:616
-msgid "Works on phones, tablets and desktops"
-msgstr "Bekerja pada ponsel, tablet, dan destop"
-
-#: src/gs-app-context-bar.c:629
-msgid "Probably requires a keyboard or mouse"
-msgstr "Mungkin membutuhkan papan tik atau tetikus"
-
-#: src/gs-app-context-bar.c:634
-=======
 #: src/gs-app-context-bar.c:643
 msgid "Adaptive"
 msgstr "Adaptif"
@@ -1539,57 +1345,36 @@
 msgstr "Mungkin membutuhkan papan tik atau tetikus"
 
 #: src/gs-app-context-bar.c:662
->>>>>>> 26441dfd
 msgid "Works on desktops and laptops"
 msgstr "Bekerja pada desktop dan laptop"
 
 #. Translators: This indicates that the content rating for an
 #. * app says it can be used by all ages of people, as it contains
 #. * no objectionable content.
-<<<<<<< HEAD
-#: src/gs-app-context-bar.c:677
-msgid "Contains no age-inappropriate content"
-msgstr "Berisi konten yang tidak sesuai dengan usia"
-
-#: src/gs-app-context-bar.c:726
-=======
 #: src/gs-app-context-bar.c:705
 msgid "Contains no age-inappropriate content"
 msgstr "Berisi konten yang tidak sesuai dengan usia"
 
 #: src/gs-app-context-bar.c:753
->>>>>>> 26441dfd
 msgid "No age rating information available"
 msgstr "Tidak ada informasi peringkat usia yang tersedia"
 
 #. TRANSLATORS: this is a button next to the search results that
 #. * allows the application to be easily installed
-<<<<<<< HEAD
-#: src/gs-app-row.c:147
-=======
 #: src/gs-app-row.c:152
->>>>>>> 26441dfd
 msgid "Visit Website"
 msgstr "Kunjungi Situs Web"
 
 #. TRANSLATORS: this is a button next to the search results that
 #. * allows the application to be easily installed.
 #. * The ellipsis indicates that further steps are required
-<<<<<<< HEAD
-#: src/gs-app-row.c:153
-=======
 #: src/gs-app-row.c:158
->>>>>>> 26441dfd
 msgid "Install…"
 msgstr "Pasang…"
 
 #. TRANSLATORS: this is a button next to the search results that
 #. * allows to cancel a queued install of the application
-<<<<<<< HEAD
-#: src/gs-app-row.c:161 src/gs-updates-section.ui:62
-=======
 #: src/gs-app-row.c:166 src/gs-updates-section.ui:62
->>>>>>> 26441dfd
 msgid "Cancel"
 msgstr "Batal"
 
@@ -1597,21 +1382,13 @@
 #. * allows the application to be easily installed
 #. TRANSLATORS: button text
 #. TRANSLATORS: update the fw
-<<<<<<< HEAD
-#: src/gs-app-row.c:169 src/gs-common.c:341 src/gs-page.c:366
-=======
 #: src/gs-app-row.c:174 src/gs-common.c:286 src/gs-page.c:374
->>>>>>> 26441dfd
 msgid "Install"
 msgstr "Pasang"
 
 #. TRANSLATORS: this is a button in the updates panel
 #. * that allows the app to be easily updated live
-<<<<<<< HEAD
-#: src/gs-app-row.c:177
-=======
 #: src/gs-app-row.c:182
->>>>>>> 26441dfd
 msgid "Update"
 msgstr "Mutakhiran"
 
@@ -1619,52 +1396,31 @@
 #. * allows the application to be easily removed
 #. TRANSLATORS: button text in the header when an application can be erased
 #. TRANSLATORS: this is button text to remove the application
-<<<<<<< HEAD
-#: src/gs-app-row.c:182 src/gs-app-row.c:192 src/gs-details-page.ui:273
-#: src/gs-page.c:525
-=======
 #: src/gs-app-row.c:187 src/gs-app-row.c:197 src/gs-details-page.ui:276
 #: src/gs-page.c:549
->>>>>>> 26441dfd
 msgid "Uninstall"
 msgstr "Hapus pemasangan"
 
 #. TRANSLATORS: this is a button next to the search results that
 #. * shows the status of an application being erased
-<<<<<<< HEAD
-#: src/gs-app-row.c:206
-=======
 #: src/gs-app-row.c:211
->>>>>>> 26441dfd
 msgid "Uninstalling"
 msgstr "Menghapus pemasangan"
 
 #. TRANSLATORS: during the update the device
 #. * will restart into a special update-only mode
-<<<<<<< HEAD
-#: src/gs-app-row.c:316
-=======
 #: src/gs-app-row.c:326
->>>>>>> 26441dfd
 msgid "Device cannot be used during update."
 msgstr "Perangkat tidak dapat dipakai selama pemutakhiran."
 
 #. TRANSLATORS: this refers to where the app came from
-<<<<<<< HEAD
-#: src/gs-app-row.c:326 src/gs-shell-search-provider.c:264
-=======
 #: src/gs-app-row.c:336 src/gs-shell-search-provider.c:264
->>>>>>> 26441dfd
 #, c-format
 msgid "Source: %s"
 msgstr "Sumber: %s"
 
 #. Translators: A message to indicate that an app has been renamed. The placeholder is the old human-readable name.
-<<<<<<< HEAD
-#: src/gs-app-row.c:512
-=======
 #: src/gs-app-row.c:522
->>>>>>> 26441dfd
 #, c-format
 msgid "Renamed from %s"
 msgstr "Ganti nama dari %s"
@@ -3241,13 +2997,8 @@
 
 #. TRANSLATORS: This is the header for package updates during
 #. * a system update
-<<<<<<< HEAD
-#. Translators: A label for a button to show only updates which are available to install.
-#: src/gs-os-update-page.c:258 src/gs-shell.ui:326 src/gs-updates-page.c:1330
-=======
 #: src/gs-os-update-page.c:258
 msgctxt "Packages to be updated during a system upgrade"
->>>>>>> 26441dfd
 msgid "Updates"
 msgstr "Pemutakhiran"
 
@@ -3865,45 +3616,20 @@
 msgstr "Dapat membaca semua data di direktori"
 
 #. Translators: This refers to permissions (for example, from flatpak) which an app requests from the user.
-<<<<<<< HEAD
-#: src/gs-safety-context-dialog.c:291
-msgid "Access arbitrary files"
-msgstr "Akses berkas arbitrer"
-
-#: src/gs-safety-context-dialog.c:292
-msgid "Can access arbitrary files on the file system"
-msgstr "Dapat mengakses berkas arbitrer pada sistem berkas"
-
-#. Translators: This refers to permissions (for example, from flatpak) which an app requests from the user.
-#: src/gs-safety-context-dialog.c:306
-msgid "No File System Access"
-msgstr "Tidak Ada Akses Sistem Berkas"
-
-#: src/gs-safety-context-dialog.c:307
-=======
 #: src/gs-safety-context-dialog.c:326
 msgid "No File System Access"
 msgstr "Tidak Ada Akses Sistem Berkas"
 
 #: src/gs-safety-context-dialog.c:327
->>>>>>> 26441dfd
 msgid "Cannot access the file system at all"
 msgstr "Tidak dapat mengakses sistem berkas sama sekali"
 
 #. Translators: This refers to permissions (for example, from flatpak) which an app requests from the user.
-<<<<<<< HEAD
-#: src/gs-safety-context-dialog.c:321
-msgid "Proprietary Code"
-msgstr "Kode Proprietari"
-
-#: src/gs-safety-context-dialog.c:322
-=======
 #: src/gs-safety-context-dialog.c:341
 msgid "Proprietary Code"
 msgstr "Kode Proprietari"
 
 #: src/gs-safety-context-dialog.c:342
->>>>>>> 26441dfd
 msgid ""
 "The source code is not public, so it cannot be independently audited and "
 "might be unsafe"
@@ -3912,19 +3638,11 @@
 "independen dan mungkin tidak aman"
 
 #. Translators: This refers to permissions (for example, from flatpak) which an app requests from the user.
-<<<<<<< HEAD
-#: src/gs-safety-context-dialog.c:325
-msgid "Auditable Code"
-msgstr "Kode yang Dapat Diaudit"
-
-#: src/gs-safety-context-dialog.c:326
-=======
 #: src/gs-safety-context-dialog.c:345
 msgid "Auditable Code"
 msgstr "Kode yang Dapat Diaudit"
 
 #: src/gs-safety-context-dialog.c:346
->>>>>>> 26441dfd
 msgid ""
 "The source code is public and can be independently audited, which makes the "
 "app more likely to be safe"
@@ -3934,19 +3652,11 @@
 
 #. Translators: This indicates an app was written and released by a developer who has been verified.
 #. * It’s used in a context tile, so should be short.
-<<<<<<< HEAD
-#: src/gs-safety-context-dialog.c:334
-msgid "App developer is verified"
-msgstr "Pengembang aplikasi diverifikasi"
-
-#: src/gs-safety-context-dialog.c:335
-=======
 #: src/gs-safety-context-dialog.c:354
 msgid "App developer is verified"
 msgstr "Pengembang aplikasi diverifikasi"
 
 #: src/gs-safety-context-dialog.c:355
->>>>>>> 26441dfd
 msgid "The developer of this app has been verified to be who they say they are"
 msgstr ""
 "Pengembang aplikasi ini telah diverifikasi untuk menjadi siapa yang mereka "
@@ -3954,19 +3664,11 @@
 
 #. Translators: This indicates an app uses an outdated SDK.
 #. * It’s used in a context tile, so should be short.
-<<<<<<< HEAD
-#: src/gs-safety-context-dialog.c:346
-msgid "Insecure Dependencies"
-msgstr "Dependensi yang Tidak Aman"
-
-#: src/gs-safety-context-dialog.c:347
-=======
 #: src/gs-safety-context-dialog.c:366
 msgid "Insecure Dependencies"
 msgstr "Dependensi yang Tidak Aman"
 
 #: src/gs-safety-context-dialog.c:367
->>>>>>> 26441dfd
 msgid ""
 "Software or its dependencies are no longer supported and may be insecure"
 msgstr ""
@@ -3974,33 +3676,21 @@
 
 #. Translators: The app is considered safe to install and run.
 #. * The placeholder is the app name.
-<<<<<<< HEAD
-#: src/gs-safety-context-dialog.c:356
-=======
 #: src/gs-safety-context-dialog.c:376
->>>>>>> 26441dfd
 #, c-format
 msgid "%s is safe"
 msgstr "%s aman"
 
 #. Translators: The app is considered potentially unsafe to install and run.
 #. * The placeholder is the app name.
-<<<<<<< HEAD
-#: src/gs-safety-context-dialog.c:363
-=======
 #: src/gs-safety-context-dialog.c:383
->>>>>>> 26441dfd
 #, c-format
 msgid "%s is potentially unsafe"
 msgstr "%s berpotensi tidak aman"
 
 #. Translators: The app is considered unsafe to install and run.
 #. * The placeholder is the app name.
-<<<<<<< HEAD
-#: src/gs-safety-context-dialog.c:370
-=======
 #: src/gs-safety-context-dialog.c:390
->>>>>>> 26441dfd
 #, c-format
 msgid "%s is unsafe"
 msgstr "%s tidak aman"
@@ -4107,65 +3797,40 @@
 #. TRANSLATORS: this is part of the in-app notification,
 #. * where the %s is a multi-word localised app name
 #. * e.g. 'Getting things GNOME!"
-<<<<<<< HEAD
-#: src/gs-shell.c:1199 src/gs-shell.c:1204 src/gs-shell.c:1219
-#: src/gs-shell.c:1223
-=======
 #: src/gs-shell.c:1217 src/gs-shell.c:1222 src/gs-shell.c:1237
 #: src/gs-shell.c:1241
->>>>>>> 26441dfd
 #, c-format
 msgid "“%s”"
 msgstr "\"%s\""
 
 #. Translators: The '%s' is replaced with an error message, which had been shortened.
 #. The dots at the end are there to highlight that to the user.
-<<<<<<< HEAD
-#: src/gs-shell.c:1240
-=======
 #: src/gs-shell.c:1258
->>>>>>> 26441dfd
 #, c-format
 msgid "%s…"
 msgstr "%s…"
 
 #. TRANSLATORS: failure text for the in-app notification,
 #. * where the %s is the source (e.g. "alt.fedoraproject.org")
-<<<<<<< HEAD
-#: src/gs-shell.c:1275
-=======
 #: src/gs-shell.c:1293
->>>>>>> 26441dfd
 #, c-format
 msgid "Unable to download firmware updates from %s"
 msgstr "Tidak bisa mengunduh pemutakhiran perangkat tegar dari %s"
 
 #. TRANSLATORS: failure text for the in-app notification,
 #. * where the %s is the source (e.g. "alt.fedoraproject.org")
-<<<<<<< HEAD
-#: src/gs-shell.c:1281
-=======
 #: src/gs-shell.c:1299
->>>>>>> 26441dfd
 #, c-format
 msgid "Unable to download updates from %s"
 msgstr "Tidak bisa mengunduh pemutakhiran dari %s"
 
 #. TRANSLATORS: failure text for the in-app notification
-<<<<<<< HEAD
-#: src/gs-shell.c:1288 src/gs-shell.c:1328
-=======
 #: src/gs-shell.c:1306 src/gs-shell.c:1346
->>>>>>> 26441dfd
 msgid "Unable to download updates"
 msgstr "Tidak bisa mengunduh pemutakhiran"
 
 #. TRANSLATORS: failure text for the in-app notification
-<<<<<<< HEAD
-#: src/gs-shell.c:1293
-=======
 #: src/gs-shell.c:1311
->>>>>>> 26441dfd
 msgid ""
 "Unable to download updates: internet access was required but wasn’t available"
 msgstr ""
@@ -4174,48 +3839,28 @@
 
 #. TRANSLATORS: failure text for the in-app notification,
 #. * where the %s is the source (e.g. "alt.fedoraproject.org")
-<<<<<<< HEAD
-#: src/gs-shell.c:1301
-=======
 #: src/gs-shell.c:1319
->>>>>>> 26441dfd
 #, c-format
 msgid "Unable to download updates from %s: not enough disk space"
 msgstr "Tidak bisa mengunduh pemutakhiran dari %s: ruang disk tidak cukup"
 
 #. TRANSLATORS: failure text for the in-app notification
-<<<<<<< HEAD
-#: src/gs-shell.c:1306
-=======
 #: src/gs-shell.c:1324
->>>>>>> 26441dfd
 msgid "Unable to download updates: not enough disk space"
 msgstr "Tidak bisa mengunduh pemutakhiran: ruang disk tidak cukup"
 
 #. TRANSLATORS: failure text for the in-app notification
-<<<<<<< HEAD
-#: src/gs-shell.c:1312
-=======
 #: src/gs-shell.c:1330
->>>>>>> 26441dfd
 msgid "Unable to download updates: authentication was required"
 msgstr "Tidak bisa mengunduh pemutakhiran: perlu autentikasi"
 
 #. TRANSLATORS: failure text for the in-app notification
-<<<<<<< HEAD
-#: src/gs-shell.c:1316
-=======
 #: src/gs-shell.c:1334
->>>>>>> 26441dfd
 msgid "Unable to download updates: authentication was invalid"
 msgstr "Tidak bisa mengunduh pemutakhiran: autentikasi tidak valid"
 
 #. TRANSLATORS: failure text for the in-app notification
-<<<<<<< HEAD
-#: src/gs-shell.c:1320
-=======
 #: src/gs-shell.c:1338
->>>>>>> 26441dfd
 msgid ""
 "Unable to download updates: you do not have permission to install software"
 msgstr ""
@@ -4223,33 +3868,21 @@
 "perangkat lunak"
 
 #. TRANSLATORS: failure text for the in-app notification
-<<<<<<< HEAD
-#: src/gs-shell.c:1331
-=======
 #: src/gs-shell.c:1349
->>>>>>> 26441dfd
 msgid "Unable to get list of updates"
 msgstr "Tidak bisa mendapat daftar pemutakhiran"
 
 #. TRANSLATORS: failure text for the in-app notification,
 #. * where the first %s is the application name (e.g. "GIMP") and
 #. * the second %s is the origin, e.g. "Fedora Project [fedoraproject.org]"
-<<<<<<< HEAD
-#: src/gs-shell.c:1373
-=======
 #: src/gs-shell.c:1391
->>>>>>> 26441dfd
 #, c-format
 msgid "Unable to install %s as download failed from %s"
 msgstr "Tidak bisa memasang %s karena pengunduhan gagal dari %s"
 
 #. TRANSLATORS: failure text for the in-app notification,
 #. * where the %s is the application name (e.g. "GIMP")
-<<<<<<< HEAD
-#: src/gs-shell.c:1379
-=======
 #: src/gs-shell.c:1397
->>>>>>> 26441dfd
 #, c-format
 msgid "Unable to install %s as download failed"
 msgstr "Tidak bisa memasang %s karena pengunduhan gagal"
@@ -4258,83 +3891,51 @@
 #. * where the first %s is the application name (e.g. "GIMP")
 #. * and the second %s is the name of the runtime, e.g.
 #. * "GNOME SDK [flatpak.gnome.org]"
-<<<<<<< HEAD
-#: src/gs-shell.c:1391
-=======
 #: src/gs-shell.c:1409
->>>>>>> 26441dfd
 #, c-format
 msgid "Unable to install %s as runtime %s not available"
 msgstr "Tidak bisa memasang %s karena runtime %s tidak tersedia"
 
 #. TRANSLATORS: failure text for the in-app notification,
 #. * where the %s is the application name (e.g. "GIMP")
-<<<<<<< HEAD
-#: src/gs-shell.c:1397
-=======
 #: src/gs-shell.c:1415
->>>>>>> 26441dfd
 #, c-format
 msgid "Unable to install %s as not supported"
 msgstr "Tidak bisa memasang %s karena tidak didukung"
 
 #. TRANSLATORS: failure text for the in-app notification
-<<<<<<< HEAD
-#: src/gs-shell.c:1403
-=======
 #: src/gs-shell.c:1421
->>>>>>> 26441dfd
 msgid "Unable to install: internet access was required but wasn’t available"
 msgstr "Tidak bisa memasang: akses internet diperlukan tapi tidak tersedia"
 
 #. TRANSLATORS: failure text for the in-app notification
-<<<<<<< HEAD
-#: src/gs-shell.c:1408
-=======
 #: src/gs-shell.c:1426
->>>>>>> 26441dfd
 msgid "Unable to install: the application has an invalid format"
 msgstr "Tidak bisa memasang: aplikasi memiliki format yang tidak valid"
 
 #. TRANSLATORS: failure text for the in-app notification,
 #. * where the %s is the application name (e.g. "GIMP")
-<<<<<<< HEAD
-#: src/gs-shell.c:1412
-=======
 #: src/gs-shell.c:1430
->>>>>>> 26441dfd
 #, c-format
 msgid "Unable to install %s: not enough disk space"
 msgstr "Tidak bisa memasang %s: ruang disk tidak cukup"
 
 #. TRANSLATORS: failure text for the in-app notification
-<<<<<<< HEAD
-#: src/gs-shell.c:1418
-=======
 #: src/gs-shell.c:1436
->>>>>>> 26441dfd
 #, c-format
 msgid "Unable to install %s: authentication was required"
 msgstr "Tidak bisa memasang %s: perlu autentikasi"
 
 #. TRANSLATORS: failure text for the in-app notification,
 #. * where the %s is the application name (e.g. "GIMP")
-<<<<<<< HEAD
-#: src/gs-shell.c:1424
-=======
 #: src/gs-shell.c:1442
->>>>>>> 26441dfd
 #, c-format
 msgid "Unable to install %s: authentication was invalid"
 msgstr "Tidak bisa memasang %s: autentikasi tidak valid"
 
 #. TRANSLATORS: failure text for the in-app notification,
 #. * where the %s is the application name (e.g. "GIMP")
-<<<<<<< HEAD
-#: src/gs-shell.c:1430
-=======
 #: src/gs-shell.c:1448
->>>>>>> 26441dfd
 #, c-format
 msgid "Unable to install %s: you do not have permission to install software"
 msgstr ""
@@ -4342,33 +3943,21 @@
 
 #. TRANSLATORS: failure text for the in-app notification,
 #. * where the %s is the application name (e.g. "Dell XPS 13")
-<<<<<<< HEAD
-#: src/gs-shell.c:1437
-=======
 #: src/gs-shell.c:1455
->>>>>>> 26441dfd
 #, c-format
 msgid "Unable to install %s: AC power is required"
 msgstr "Tidak bisa memasang %s: perlu daya AC"
 
 #. TRANSLATORS: failure text for the in-app notification,
 #. * where the %s is the application name (e.g. "Dell XPS 13")
-<<<<<<< HEAD
-#: src/gs-shell.c:1443
-=======
 #: src/gs-shell.c:1461
->>>>>>> 26441dfd
 #, c-format
 msgid "Unable to install %s: The battery level is too low"
 msgstr "Tidak bisa memasang %s: Level baterai terlalu rendah"
 
 #. TRANSLATORS: failure text for the in-app notification,
 #. * where the %s is the application name (e.g. "GIMP")
-<<<<<<< HEAD
-#: src/gs-shell.c:1452
-=======
 #: src/gs-shell.c:1470
->>>>>>> 26441dfd
 #, c-format
 msgid "Unable to install %s"
 msgstr "Tidak bisa memasang %s"
@@ -4377,22 +3966,14 @@
 #. * where the first %s is the app name (e.g. "GIMP") and
 #. * the second %s is the origin, e.g. "Fedora" or
 #. * "Fedora Project [fedoraproject.org]"
-<<<<<<< HEAD
-#: src/gs-shell.c:1497
-=======
 #: src/gs-shell.c:1515
->>>>>>> 26441dfd
 #, c-format
 msgid "Unable to update %s from %s as download failed"
 msgstr "Tidak bisa memutakhirkan %s dari %s karena pengunduhan gagal"
 
 #. TRANSLATORS: failure text for the in-app notification,
 #. * where the %s is the application name (e.g. "GIMP")
-<<<<<<< HEAD
-#: src/gs-shell.c:1504
-=======
 #: src/gs-shell.c:1522
->>>>>>> 26441dfd
 #, c-format
 msgid "Unable to update %s as download failed"
 msgstr "Tidak bisa memutakhirkan %s karena pengunduhan gagal"
@@ -4400,104 +3981,64 @@
 #. TRANSLATORS: failure text for the in-app notification,
 #. * where the %s is the origin, e.g. "Fedora" or
 #. * "Fedora Project [fedoraproject.org]"
-<<<<<<< HEAD
-#: src/gs-shell.c:1511
-=======
 #: src/gs-shell.c:1529
->>>>>>> 26441dfd
 #, c-format
 msgid "Unable to install updates from %s as download failed"
 msgstr "Tidak bisa memasang pemutakhiran dari %s karena pengunduhan gagal"
 
 #. TRANSLATORS: failure text for the in-app notification
-<<<<<<< HEAD
-#: src/gs-shell.c:1515
-=======
 #: src/gs-shell.c:1533
->>>>>>> 26441dfd
 #, c-format
 msgid "Unable to install updates as download failed"
 msgstr "Tidak bisa memasang pemutakhiran karena pengunduhan gagal"
 
 #. TRANSLATORS: failure text for the in-app notification
-<<<<<<< HEAD
-#: src/gs-shell.c:1520
-=======
 #: src/gs-shell.c:1538
->>>>>>> 26441dfd
 msgid "Unable to update: internet access was required but wasn’t available"
 msgstr "Tidak bisa mutakhirkan: akses internet diperlukan tapi tidak tersedia"
 
 #. TRANSLATORS: failure text for the in-app notification,
 #. * where the %s is the application name (e.g. "GIMP")
-<<<<<<< HEAD
-#: src/gs-shell.c:1529
-=======
 #: src/gs-shell.c:1547
->>>>>>> 26441dfd
 #, c-format
 msgid "Unable to update %s: not enough disk space"
 msgstr "Tidak bisa memutakhirkan %s: ruang diska tidak cukup"
 
 #. TRANSLATORS: failure text for the in-app notification
-<<<<<<< HEAD
-#: src/gs-shell.c:1534
-=======
 #: src/gs-shell.c:1552
->>>>>>> 26441dfd
 #, c-format
 msgid "Unable to install updates: not enough disk space"
 msgstr "Tidak bisa memasang pemutakhiran: ruang diska tidak cukup"
 
 #. TRANSLATORS: failure text for the in-app notification,
 #. * where the %s is the application name (e.g. "GIMP")
-<<<<<<< HEAD
-#: src/gs-shell.c:1543
-=======
 #: src/gs-shell.c:1561
->>>>>>> 26441dfd
 #, c-format
 msgid "Unable to update %s: authentication was required"
 msgstr "Tidak bisa memutakhirkan %s: perlu autentikasi"
 
 #. TRANSLATORS: failure text for the in-app notification
-<<<<<<< HEAD
-#: src/gs-shell.c:1548
-=======
 #: src/gs-shell.c:1566
->>>>>>> 26441dfd
 #, c-format
 msgid "Unable to install updates: authentication was required"
 msgstr "Tidak bisa memasang pemutakhiran: perlu autentikasi"
 
 #. TRANSLATORS: failure text for the in-app notification,
 #. * where the %s is the application name (e.g. "GIMP")
-<<<<<<< HEAD
-#: src/gs-shell.c:1556
-=======
 #: src/gs-shell.c:1574
->>>>>>> 26441dfd
 #, c-format
 msgid "Unable to update %s: authentication was invalid"
 msgstr "Tidak bisa memutakhirkan %s: autentikasi tidak valid"
 
 #. TRANSLATORS: failure text for the in-app notification
-<<<<<<< HEAD
-#: src/gs-shell.c:1561
-=======
 #: src/gs-shell.c:1579
->>>>>>> 26441dfd
 #, c-format
 msgid "Unable to install updates: authentication was invalid"
 msgstr "Tidak bisa memasang pemutakhiran: autentikasi tidak valid"
 
 #. TRANSLATORS: failure text for the in-app notification,
 #. * where the %s is the application name (e.g. "GIMP")
-<<<<<<< HEAD
-#: src/gs-shell.c:1569
-=======
 #: src/gs-shell.c:1587
->>>>>>> 26441dfd
 #, c-format
 msgid "Unable to update %s: you do not have permission to update software"
 msgstr ""
@@ -4505,11 +4046,7 @@
 "perangkat lunak"
 
 #. TRANSLATORS: failure text for the in-app notification
-<<<<<<< HEAD
-#: src/gs-shell.c:1575
-=======
 #: src/gs-shell.c:1593
->>>>>>> 26441dfd
 #, c-format
 msgid ""
 "Unable to install updates: you do not have permission to update software"
@@ -4519,65 +4056,41 @@
 
 #. TRANSLATORS: failure text for the in-app notification,
 #. * where the %s is the application name (e.g. "Dell XPS 13")
-<<<<<<< HEAD
-#: src/gs-shell.c:1584
-=======
 #: src/gs-shell.c:1602
->>>>>>> 26441dfd
 #, c-format
 msgid "Unable to update %s: AC power is required"
 msgstr "Tidak bisa memutakhirkan %s: perlu daya AC"
 
 #. TRANSLATORS: failure text for the in-app notification,
 #. * where the %s is the application name (e.g. "Dell XPS 13")
-<<<<<<< HEAD
-#: src/gs-shell.c:1590
-=======
 #: src/gs-shell.c:1608
->>>>>>> 26441dfd
 #, c-format
 msgid "Unable to install updates: AC power is required"
 msgstr "Tidak bisa memasang pemutakhiran: perlu daya AC"
 
 #. TRANSLATORS: failure text for the in-app notification,
 #. * where the %s is the application name (e.g. "Dell XPS 13")
-<<<<<<< HEAD
-#: src/gs-shell.c:1598
-=======
 #: src/gs-shell.c:1616
->>>>>>> 26441dfd
 #, c-format
 msgid "Unable to update %s: The battery level is too low"
 msgstr "Tidak bisa memutakhirkan %s: Level baterai terlalu rendah"
 
 #. TRANSLATORS: failure text for the in-app notification,
 #. * where the %s is the application name (e.g. "Dell XPS 13")
-<<<<<<< HEAD
-#: src/gs-shell.c:1604
-=======
 #: src/gs-shell.c:1622
->>>>>>> 26441dfd
 #, c-format
 msgid "Unable to install updates: The battery level is too low"
 msgstr "Tidak bisa memasang pemutakhiran: Level baterai terlalu rendah"
 
 #. TRANSLATORS: failure text for the in-app notification,
 #. * where the %s is the application name (e.g. "GIMP")
-<<<<<<< HEAD
-#: src/gs-shell.c:1615
-=======
 #: src/gs-shell.c:1633
->>>>>>> 26441dfd
 #, c-format
 msgid "Unable to update %s"
 msgstr "Tidak bisa memutakhirkan %s"
 
 #. TRANSLATORS: failure text for the in-app notification
-<<<<<<< HEAD
-#: src/gs-shell.c:1618
-=======
 #: src/gs-shell.c:1636
->>>>>>> 26441dfd
 #, c-format
 msgid "Unable to install updates"
 msgstr "Tidak bisa memasang pemutakhiran"
@@ -4585,33 +4098,21 @@
 #. TRANSLATORS: failure text for the in-app notification,
 #. * where the first %s is the distro name (e.g. "Fedora 25") and
 #. * the second %s is the origin, e.g. "Fedora Project [fedoraproject.org]"
-<<<<<<< HEAD
-#: src/gs-shell.c:1660
-=======
 #: src/gs-shell.c:1678
->>>>>>> 26441dfd
 #, c-format
 msgid "Unable to upgrade to %s from %s"
 msgstr "Tidak bisa meningkatkan ke %s dari %s"
 
 #. TRANSLATORS: failure text for the in-app notification,
 #. * where the %s is the app name (e.g. "GIMP")
-<<<<<<< HEAD
-#: src/gs-shell.c:1665
-=======
 #: src/gs-shell.c:1683
->>>>>>> 26441dfd
 #, c-format
 msgid "Unable to upgrade to %s as download failed"
 msgstr "Tidak bisa meningkatkan ke %s karena pengunduhan gagal"
 
 #. TRANSLATORS: failure text for the in-app notification,
 #. * where the %s is the distro name (e.g. "Fedora 25")
-<<<<<<< HEAD
-#: src/gs-shell.c:1673
-=======
 #: src/gs-shell.c:1691
->>>>>>> 26441dfd
 #, c-format
 msgid ""
 "Unable to upgrade to %s: internet access was required but wasn’t available"
@@ -4620,110 +4121,70 @@
 
 #. TRANSLATORS: failure text for the in-app notification,
 #. * where the %s is the distro name (e.g. "Fedora 25")
-<<<<<<< HEAD
-#: src/gs-shell.c:1681
-=======
 #: src/gs-shell.c:1699
->>>>>>> 26441dfd
 #, c-format
 msgid "Unable to upgrade to %s: not enough disk space"
 msgstr "Tidak bisa meningkatkan ke %s: ruang disk tidak cukup"
 
 #. TRANSLATORS: failure text for the in-app notification,
 #. * where the %s is the distro name (e.g. "Fedora 25")
-<<<<<<< HEAD
-#: src/gs-shell.c:1688
-=======
 #: src/gs-shell.c:1706
->>>>>>> 26441dfd
 #, c-format
 msgid "Unable to upgrade to %s: authentication was required"
 msgstr "Tidak bisa meningkatkan ke %s: perlu autentikasi"
 
 #. TRANSLATORS: failure text for the in-app notification,
 #. * where the %s is the distro name (e.g. "Fedora 25")
-<<<<<<< HEAD
-#: src/gs-shell.c:1694
-=======
 #: src/gs-shell.c:1712
->>>>>>> 26441dfd
 #, c-format
 msgid "Unable to upgrade to %s: authentication was invalid"
 msgstr "Tidak bisa meningkatkan ke %s: autentikasi tidak valid"
 
 #. TRANSLATORS: failure text for the in-app notification,
 #. * where the %s is the distro name (e.g. "Fedora 25")
-<<<<<<< HEAD
-#: src/gs-shell.c:1700
-=======
 #: src/gs-shell.c:1718
->>>>>>> 26441dfd
 #, c-format
 msgid "Unable to upgrade to %s: you do not have permission to upgrade"
 msgstr "Tidak bisa meningkatkan ke %s: Anda tidak punya hak untuk meningkatkan"
 
 #. TRANSLATORS: failure text for the in-app notification,
 #. * where the %s is the distro name (e.g. "Fedora 25")
-<<<<<<< HEAD
-#: src/gs-shell.c:1706
-=======
 #: src/gs-shell.c:1724
->>>>>>> 26441dfd
 #, c-format
 msgid "Unable to upgrade to %s: AC power is required"
 msgstr "Tidak bisa meningkatkan ke %s: perlu daya AC"
 
 #. TRANSLATORS: failure text for the in-app notification,
 #. * where the %s is the distro name (e.g. "Fedora 25")
-<<<<<<< HEAD
-#: src/gs-shell.c:1712
-=======
 #: src/gs-shell.c:1730
->>>>>>> 26441dfd
 #, c-format
 msgid "Unable to upgrade to %s: The battery level is too low"
 msgstr "Tidak bisa meningkatkan ke %s: Level baterai terlalu rendah"
 
 #. TRANSLATORS: failure text for the in-app notification,
 #. * where the %s is the distro name (e.g. "Fedora 25")
-<<<<<<< HEAD
-#: src/gs-shell.c:1721
-=======
 #: src/gs-shell.c:1739
->>>>>>> 26441dfd
 #, c-format
 msgid "Unable to upgrade to %s"
 msgstr "Tidak bisa meningkatkan ke %s"
 
 #. TRANSLATORS: failure text for the in-app notification,
 #. * where the %s is the application name (e.g. "GIMP")
-<<<<<<< HEAD
-#: src/gs-shell.c:1758
-=======
 #: src/gs-shell.c:1776
->>>>>>> 26441dfd
 #, c-format
 msgid "Unable to remove %s: authentication was required"
 msgstr "Tidak bisa menghapus %s: perlu autentikasi"
 
 #. TRANSLATORS: failure text for the in-app notification,
 #. * where the %s is the application name (e.g. "GIMP")
-<<<<<<< HEAD
-#: src/gs-shell.c:1763
-=======
 #: src/gs-shell.c:1781
->>>>>>> 26441dfd
 #, c-format
 msgid "Unable to remove %s: authentication was invalid"
 msgstr "Tidak bisa menghapus %s: autentikasi tidak valid"
 
 #. TRANSLATORS: failure text for the in-app notification,
 #. * where the %s is the application name (e.g. "GIMP")
-<<<<<<< HEAD
-#: src/gs-shell.c:1768
-=======
 #: src/gs-shell.c:1786
->>>>>>> 26441dfd
 #, c-format
 msgid "Unable to remove %s: you do not have permission to remove software"
 msgstr ""
@@ -4731,33 +4192,21 @@
 
 #. TRANSLATORS: failure text for the in-app notification,
 #. * where the %s is the application name (e.g. "GIMP")
-<<<<<<< HEAD
-#: src/gs-shell.c:1774
-=======
 #: src/gs-shell.c:1792
->>>>>>> 26441dfd
 #, c-format
 msgid "Unable to remove %s: AC power is required"
 msgstr "Tidak bisa menghapus %s: perlu daya AC"
 
 #. TRANSLATORS: failure text for the in-app notification,
 #. * where the %s is the application name (e.g. "GIMP")
-<<<<<<< HEAD
-#: src/gs-shell.c:1780
-=======
 #: src/gs-shell.c:1798
->>>>>>> 26441dfd
 #, c-format
 msgid "Unable to remove %s: The battery level is too low"
 msgstr "Tidak bisa menghapus %s: Level baterai terlalu rendah"
 
 #. TRANSLATORS: failure text for the in-app notification,
 #. * where the %s is the application name (e.g. "GIMP")
-<<<<<<< HEAD
-#: src/gs-shell.c:1792
-=======
 #: src/gs-shell.c:1810
->>>>>>> 26441dfd
 #, c-format
 msgid "Unable to remove %s"
 msgstr "Tidak bisa menghapus %s"
@@ -4766,109 +4215,63 @@
 #. * where the first %s is the application name (e.g. "GIMP")
 #. * and the second %s is the name of the runtime, e.g.
 #. * "GNOME SDK [flatpak.gnome.org]"
-<<<<<<< HEAD
-#: src/gs-shell.c:1833
-=======
 #: src/gs-shell.c:1851
->>>>>>> 26441dfd
 #, c-format
 msgid "Unable to launch %s: %s is not installed"
 msgstr "Tidak bisa meluncurkan %s: %s tidak terpasang"
 
 #. TRANSLATORS: failure text for the in-app notification
-<<<<<<< HEAD
-#: src/gs-shell.c:1839 src/gs-shell.c:1887 src/gs-shell.c:1925
-#: src/gs-shell.c:1968
-=======
 #: src/gs-shell.c:1857 src/gs-shell.c:1905 src/gs-shell.c:1943
 #: src/gs-shell.c:1986
->>>>>>> 26441dfd
 msgid "Not enough disk space — free up some space and try again"
 msgstr "Ruang disk tidak cukup — kosongkan sebagian dan coba lagi"
 
 #. TRANSLATORS: we failed to get a proper error code
-<<<<<<< HEAD
-#: src/gs-shell.c:1850 src/gs-shell.c:1898 src/gs-shell.c:1936
-#: src/gs-shell.c:1989
-=======
 #: src/gs-shell.c:1868 src/gs-shell.c:1916 src/gs-shell.c:1954
 #: src/gs-shell.c:2007
->>>>>>> 26441dfd
 msgid "Sorry, something went wrong"
 msgstr "Maaf, ada yang tidak beres"
 
 #. TRANSLATORS: failure text for the in-app notification
-<<<<<<< HEAD
-#: src/gs-shell.c:1881
-=======
 #: src/gs-shell.c:1899
->>>>>>> 26441dfd
 msgid "Failed to install file: not supported"
 msgstr "Gagal memasang berkas: tidak didukung"
 
 #. TRANSLATORS: failure text for the in-app notification
-<<<<<<< HEAD
-#: src/gs-shell.c:1884
-=======
 #: src/gs-shell.c:1902
->>>>>>> 26441dfd
 msgid "Failed to install file: authentication failed"
 msgstr "Gagal memasang berkas: autentikasi gagal"
 
 #. TRANSLATORS: failure text for the in-app notification
-<<<<<<< HEAD
-#: src/gs-shell.c:1919
-=======
 #: src/gs-shell.c:1937
->>>>>>> 26441dfd
 msgid "Failed to install: not supported"
 msgstr "Gagal memasang: tidak didukung"
 
 #. TRANSLATORS: failure text for the in-app notification
-<<<<<<< HEAD
-#: src/gs-shell.c:1922
-=======
 #: src/gs-shell.c:1940
->>>>>>> 26441dfd
 msgid "Failed to install: authentication failed"
 msgstr "Gagal memasang: autentikasi gagal"
 
 #. TRANSLATORS: failure text for the in-app notification,
 #. * the %s is the origin, e.g. "Fedora" or
 #. * "Fedora Project [fedoraproject.org]"
-<<<<<<< HEAD
-#: src/gs-shell.c:1963
-=======
 #: src/gs-shell.c:1981
->>>>>>> 26441dfd
 #, c-format
 msgid "Unable to contact %s"
 msgstr "Tidak bisa mengontak %s"
 
 #. TRANSLATORS: failure text for the in-app notification, where the 'Software' means this application, aka 'GNOME Software'.
-<<<<<<< HEAD
-#: src/gs-shell.c:1973
-=======
 #: src/gs-shell.c:1991
->>>>>>> 26441dfd
 msgid "Software needs to be restarted to use new plugins."
 msgstr "Perangkat lunak perlu dimulai ulang untuk menggunakan pengaya baru."
 
 #. TRANSLATORS: need to be connected to the AC power
-<<<<<<< HEAD
-#: src/gs-shell.c:1977
-=======
 #: src/gs-shell.c:1995
->>>>>>> 26441dfd
 msgid "AC power is required"
 msgstr "Daya AC diperlukan"
 
 #. TRANSLATORS: not enough juice to do this safely
-<<<<<<< HEAD
-#: src/gs-shell.c:1980
-=======
 #: src/gs-shell.c:1998
->>>>>>> 26441dfd
 msgid "The battery level is too low"
 msgstr "Level baterai terlalu rendah"
 
@@ -5012,49 +4415,6 @@
 msgid "Installed on %s"
 msgstr "Dipasang pada %s"
 
-<<<<<<< HEAD
-#: src/gs-update-dialog.ui:74
-msgid "No updates have been installed on this system."
-msgstr "Tak ada pemutakhiran yang telah dipasang pada sistem ini."
-
-#: src/gs-update-monitor.c:219
-msgid "Software Updates Are Out of Date"
-msgstr "Pemutakhiran Perangkat Lunak Sudah Kedaluwarsa"
-
-#: src/gs-update-monitor.c:220
-msgid "Please check for software updates."
-msgstr "Silakan periksa pemutakhiran perangkat lunak."
-
-#: src/gs-update-monitor.c:226
-msgid "Critical Software Update Ready to Install"
-msgstr "Pemutakhiran Perangkat Lunak Penting Siap Dipasang"
-
-#: src/gs-update-monitor.c:227
-msgid "An important software update is ready to be installed."
-msgstr "Pemutakhiran perangkat lunak penting siap dipasang."
-
-#: src/gs-update-monitor.c:230
-msgid "Critical Software Updates Available to Download"
-msgstr "Pemutakhiran Perangkat Lunak Penting Tersedia untuk Diunduh"
-
-#: src/gs-update-monitor.c:231
-msgid "Important: critical software updates are waiting."
-msgstr "Penting: pemutakhiran perangkat lunak penting sedang menunggu."
-
-#: src/gs-update-monitor.c:239
-msgid "Software Updates Ready to Install"
-msgstr "Pemutakhiran Perangkat Lunak Siap Dipasang"
-
-#: src/gs-update-monitor.c:240
-msgid "Software updates are waiting and ready to be installed."
-msgstr "Pemutakhiran perangkat lunak sedang menunggu dan siap dipasang."
-
-#: src/gs-update-monitor.c:245
-msgid "Software Updates Available to Download"
-msgstr "Pemutakhiran Perangkat Lunak Tersedia untuk Diunduh"
-
-#: src/gs-update-monitor.c:246
-=======
 #: src/gs-update-dialog.ui:77
 msgid "No updates have been installed on this system."
 msgstr "Tak ada pemutakhiran yang telah dipasang pada sistem ini."
@@ -5096,183 +4456,110 @@
 msgstr "Pemutakhiran Perangkat Lunak Tersedia untuk Diunduh"
 
 #: src/gs-update-monitor.c:239
->>>>>>> 26441dfd
 msgid "Please download waiting software updates."
 msgstr "Silakan unduh pemutakhiran perangkat lunak yang menunggu."
 
 #. TRANSLATORS: apps were auto-updated and restart is required
-<<<<<<< HEAD
-#: src/gs-update-monitor.c:358
-=======
 #: src/gs-update-monitor.c:355
->>>>>>> 26441dfd
 #, c-format
 msgid "%u Application Updated — Restart Required"
 msgid_plural "%u Applications Updated — Restart Required"
 msgstr[0] "%u Aplikasi Dimutakhirkan — Mulai Ulang Diperlukan"
 
 #. TRANSLATORS: apps were auto-updated
-<<<<<<< HEAD
-#: src/gs-update-monitor.c:364
-=======
 #: src/gs-update-monitor.c:361
->>>>>>> 26441dfd
 #, c-format
 msgid "%u Application Updated"
 msgid_plural "%u Applications Updated"
 msgstr[0] "%u Aplikasi Dimutakhirkan"
 
 #. TRANSLATORS: %1 is an application name, e.g. Firefox
-<<<<<<< HEAD
-#: src/gs-update-monitor.c:375
-=======
 #: src/gs-update-monitor.c:372
->>>>>>> 26441dfd
 #, c-format
 msgid "%s has been updated."
 msgstr "%s telah dimutakhirkan."
 
 #. TRANSLATORS: the app needs restarting
-<<<<<<< HEAD
-#: src/gs-update-monitor.c:378
-=======
 #: src/gs-update-monitor.c:375
->>>>>>> 26441dfd
 msgid "Please restart the application."
 msgstr "Mohon memulai ulang aplikasi."
 
 #. TRANSLATORS: %1 and %2 are both application names, e.g. Firefox
-<<<<<<< HEAD
-#: src/gs-update-monitor.c:386
-=======
 #: src/gs-update-monitor.c:383
->>>>>>> 26441dfd
 #, c-format
 msgid "%s and %s have been updated."
 msgstr "%s dan %s telah dimutakhirkan."
 
 #. TRANSLATORS: at least one application needs restarting
-<<<<<<< HEAD
-#: src/gs-update-monitor.c:392 src/gs-update-monitor.c:411
-=======
 #: src/gs-update-monitor.c:389 src/gs-update-monitor.c:408
->>>>>>> 26441dfd
 #, c-format
 msgid "%u application requires a restart."
 msgid_plural "%u applications require a restart."
 msgstr[0] "%u aplikasi memerlukan mulai ulang."
 
 #. TRANSLATORS: %1, %2 and %3 are all application names, e.g. Firefox
-<<<<<<< HEAD
-#: src/gs-update-monitor.c:404
-=======
 #: src/gs-update-monitor.c:401
->>>>>>> 26441dfd
 #, c-format
 msgid "Includes %s, %s and %s."
 msgstr "Termasuk %s, %s dan %s."
 
 #. TRANSLATORS: this is when the current operating system version goes end-of-life
-<<<<<<< HEAD
-#: src/gs-update-monitor.c:674 src/gs-updates-page.ui:20
-=======
 #: src/gs-update-monitor.c:671 src/gs-updates-page.ui:20
->>>>>>> 26441dfd
 msgid "Operating System Updates Unavailable"
 msgstr "Pemutakhiran Sistem Operasi Tidak Tersedia"
 
 #. TRANSLATORS: this is the message dialog for the distro EOL notice
-<<<<<<< HEAD
-#: src/gs-update-monitor.c:676
-=======
 #: src/gs-update-monitor.c:673
->>>>>>> 26441dfd
 msgid "Upgrade to continue receiving security updates."
 msgstr "Tingkatkan versi untuk terus menerima pemutakhiran keamanan."
 
 #. TRANSLATORS: this is a distro upgrade, the replacement would be the
 #. * distro name, e.g. 'Fedora'
-<<<<<<< HEAD
-#: src/gs-update-monitor.c:732
-=======
 #: src/gs-update-monitor.c:728
->>>>>>> 26441dfd
 #, c-format
 msgid "A new version of %s is available to install"
 msgstr "Sebuah versi baru %s telah tersedia untuk dipasang"
 
 #. TRANSLATORS: this is a distro upgrade
-<<<<<<< HEAD
-#: src/gs-update-monitor.c:736
-=======
 #: src/gs-update-monitor.c:732
->>>>>>> 26441dfd
 msgid "Software Upgrade Available"
 msgstr "Pemutakhiran Perangkat Lunak Tersedia"
 
 #. TRANSLATORS: title when we offline updates have failed
-<<<<<<< HEAD
-#: src/gs-update-monitor.c:1141
-=======
 #: src/gs-update-monitor.c:1137
->>>>>>> 26441dfd
 msgid "Software Updates Failed"
 msgstr "Pemutakhiran Perangkat Lunak Gagal"
 
 #. TRANSLATORS: message when we offline updates have failed
-<<<<<<< HEAD
-#: src/gs-update-monitor.c:1143
-msgid "An important operating system update failed to be installed."
-msgstr "Pemutakhiran sistem operasi penting gagal dipasang."
-
-#: src/gs-update-monitor.c:1144
-=======
 #: src/gs-update-monitor.c:1139
 msgid "An important operating system update failed to be installed."
 msgstr "Pemutakhiran sistem operasi penting gagal dipasang."
 
 #: src/gs-update-monitor.c:1140
->>>>>>> 26441dfd
 msgid "Show Details"
 msgstr "Tampilkan Rincian"
 
 #. TRANSLATORS: Notification title when we've done a distro upgrade
-<<<<<<< HEAD
-#: src/gs-update-monitor.c:1167
-=======
 #: src/gs-update-monitor.c:1162
->>>>>>> 26441dfd
 msgid "System Upgrade Complete"
 msgstr "Peningkatan Sistem Selesai"
 
 #. TRANSLATORS: This is the notification body when we've done a
 #. * distro upgrade. First %s is the distro name and the 2nd %s
 #. * is the version, e.g. "Welcome to Fedora 28!"
-<<<<<<< HEAD
-#: src/gs-update-monitor.c:1172
-=======
 #: src/gs-update-monitor.c:1167
->>>>>>> 26441dfd
 #, c-format
 msgid "Welcome to %s %s!"
 msgstr "Selamat datang di %s %s!"
 
 #. TRANSLATORS: title when we've done offline updates
-<<<<<<< HEAD
-#: src/gs-update-monitor.c:1178
-=======
 #: src/gs-update-monitor.c:1173
->>>>>>> 26441dfd
 msgid "Software Update Installed"
 msgid_plural "Software Updates Installed"
 msgstr[0] "Pemutakhiran Perangkat Lunak Terpasang"
 
 #. TRANSLATORS: message when we've done offline updates
-<<<<<<< HEAD
-#: src/gs-update-monitor.c:1182
-=======
 #: src/gs-update-monitor.c:1177
->>>>>>> 26441dfd
 msgid "An important operating system update has been installed."
 msgid_plural "Important operating system updates have been installed."
 msgstr[0] "Pemutakhiran sistem operasi penting telah dipasang."
@@ -5282,50 +4569,30 @@
 #. * users can't express their opinions here. In some languages
 #. * "Review (evaluate) something" is a different translation than
 #. * "Review (browse) something."
-<<<<<<< HEAD
-#: src/gs-update-monitor.c:1193
-=======
 #: src/gs-update-monitor.c:1188
->>>>>>> 26441dfd
 msgctxt "updates"
 msgid "Review"
 msgstr "Ulasan"
 
 #. TRANSLATORS: this is when the offline update failed
-<<<<<<< HEAD
-#: src/gs-update-monitor.c:1243
-=======
 #: src/gs-update-monitor.c:1237
->>>>>>> 26441dfd
 msgid "Failed To Update"
 msgstr "Gagal Memutakhirkan"
 
 #. TRANSLATORS: the user must have updated manually after
 #. * the updates were prepared
-<<<<<<< HEAD
-#: src/gs-update-monitor.c:1248
-=======
 #: src/gs-update-monitor.c:1242
->>>>>>> 26441dfd
 msgid "The system was already up to date."
 msgstr "Sistem sudah pada kondisi terbaru."
 
 #. TRANSLATORS: the user aborted the update manually
-<<<<<<< HEAD
-#: src/gs-update-monitor.c:1253
-=======
 #: src/gs-update-monitor.c:1247
->>>>>>> 26441dfd
 msgid "The update was cancelled."
 msgstr "Pemutakhiran dibatalkan."
 
 #. TRANSLATORS: the package manager needed to download
 #. * something with no network available
-<<<<<<< HEAD
-#: src/gs-update-monitor.c:1258
-=======
 #: src/gs-update-monitor.c:1252
->>>>>>> 26441dfd
 msgid ""
 "Internet access was required but wasn’t available. Please make sure that you "
 "have internet access and try again."
@@ -5334,11 +4601,7 @@
 "Internet dan coba lagi."
 
 #. TRANSLATORS: if the package is not signed correctly
-<<<<<<< HEAD
-#: src/gs-update-monitor.c:1263
-=======
 #: src/gs-update-monitor.c:1257
->>>>>>> 26441dfd
 msgid ""
 "There were security issues with the update. Please consult your software "
 "provider for more details."
@@ -5348,22 +4611,14 @@
 "rinci."
 
 #. TRANSLATORS: we ran out of disk space
-<<<<<<< HEAD
-#: src/gs-update-monitor.c:1268
-=======
 #: src/gs-update-monitor.c:1262
->>>>>>> 26441dfd
 msgid ""
 "There wasn’t enough disk space. Please free up some space and try again."
 msgstr ""
 "Tidak tersedia ruang diska yang cukup. Kosongkanlah beberapa dan coba lagi."
 
 #. TRANSLATORS: We didn't handle the error type
-<<<<<<< HEAD
-#: src/gs-update-monitor.c:1272
-=======
 #: src/gs-update-monitor.c:1266
->>>>>>> 26441dfd
 msgid ""
 "We’re sorry: the update failed to install. Please wait for another update "
 "and try again. If the problem persists, contact your software provider."
@@ -5444,35 +4699,16 @@
 msgstr "Halaman pemutakhiran"
 
 #. TRANSLATORS: the updates panel is starting up.
-<<<<<<< HEAD
-#: src/gs-updates-page.ui:82
-=======
 #: src/gs-updates-page.ui:83
->>>>>>> 26441dfd
 msgid "Loading Updates…"
 msgstr "Memuat Pemutakhiran…"
 
 #. TRANSLATORS: the updates panel is starting up.
-<<<<<<< HEAD
-#: src/gs-updates-page.ui:95
-=======
 #: src/gs-updates-page.ui:96
->>>>>>> 26441dfd
 msgid "This could take a while."
 msgstr "Ini mungkin memakan waktu."
 
 #. TRANSLATORS: This means all software (plural) installed on this system is up to date.
-<<<<<<< HEAD
-#: src/gs-updates-page.ui:203
-msgid "Up to Date"
-msgstr "Mutakhir"
-
-#: src/gs-updates-page.ui:242
-msgid "Use Mobile Data?"
-msgstr "Gunakan Data Seluler?"
-
-#: src/gs-updates-page.ui:243
-=======
 #: src/gs-updates-page.ui:204
 msgid "Up to Date"
 msgstr "Mutakhir"
@@ -5482,36 +4718,12 @@
 msgstr "Gunakan Data Seluler?"
 
 #: src/gs-updates-page.ui:244
->>>>>>> 26441dfd
 msgid ""
 "Checking for updates when using mobile broadband could cause you to incur "
 "charges."
 msgstr ""
 "Memeriksa pemutakhiran ketika memakai data seluler bisa menambah tagihan."
 
-<<<<<<< HEAD
-#: src/gs-updates-page.ui:246
-msgid "_Check Anyway"
-msgstr "_Periksa Saja"
-
-#: src/gs-updates-page.ui:262
-msgid "No Connection"
-msgstr "Tidak Ada Koneksi"
-
-#: src/gs-updates-page.ui:263
-msgid "Go online to check for updates."
-msgstr "Pergi daring untuk memeriksa pemutakhiran."
-
-#: src/gs-updates-page.ui:266
-msgid "_Network Settings"
-msgstr "Pe_ngaturan Jaringan"
-
-#: src/gs-updates-page.ui:295
-msgid "Error"
-msgstr "Kesalahan"
-
-#: src/gs-updates-page.ui:296
-=======
 #: src/gs-updates-page.ui:247
 msgid "_Check Anyway"
 msgstr "_Periksa Saja"
@@ -5533,7 +4745,6 @@
 msgstr "Kesalahan"
 
 #: src/gs-updates-page.ui:297
->>>>>>> 26441dfd
 msgid "Updates are automatically managed."
 msgstr "Pemutakhiran dikelola secara otomatis."
 
@@ -5828,20 +5039,12 @@
 msgstr "Akses sistem berkas ke %s"
 
 #. TRANSLATORS: status text when downloading new metadata
-<<<<<<< HEAD
-#: plugins/flatpak/gs-flatpak.c:1219
-=======
 #: plugins/flatpak/gs-flatpak.c:1397
->>>>>>> 26441dfd
 #, c-format
 msgid "Getting flatpak metadata for %s…"
 msgstr "Mendapatkan metadata flatpak untuk %s…"
 
-<<<<<<< HEAD
-#: plugins/flatpak/gs-flatpak.c:3344
-=======
 #: plugins/flatpak/gs-flatpak.c:3534
->>>>>>> 26441dfd
 #, c-format
 msgid "Failed to refine addon ‘%s’: %s"
 msgstr "Gagal memperbaiki tambahan '%s': %s"
@@ -5854,20 +5057,12 @@
 msgid "System Installation"
 msgstr "Instalasi Sistem"
 
-<<<<<<< HEAD
-#: plugins/flatpak/gs-plugin-flatpak.c:1093
-=======
 #: plugins/flatpak/gs-plugin-flatpak.c:1038
->>>>>>> 26441dfd
 #, c-format
 msgid "Failed to add to install for addon ‘%s’: %s"
 msgstr "Gagal menambahkan ke memasang untuk tambahan '%s': %s"
 
-<<<<<<< HEAD
-#: plugins/flatpak/gs-plugin-flatpak.c:1107
-=======
 #: plugins/flatpak/gs-plugin-flatpak.c:1052
->>>>>>> 26441dfd
 #, c-format
 msgid "Failed to add to uninstall for addon ‘%s’: %s"
 msgstr "Gagal menambahkan ke menghapus untuk tambahan '%s': %s"
@@ -6082,11 +5277,7 @@
 msgid "Packages"
 msgstr "Paket"
 
-<<<<<<< HEAD
-#: plugins/rpm-ostree/gs-plugin-rpm-ostree.c:2450
-=======
 #: plugins/rpm-ostree/gs-plugin-rpm-ostree.c:2685
->>>>>>> 26441dfd
 msgid "Operating System (OSTree)"
 msgstr "Sistem Operasi (OSTree)"
 
