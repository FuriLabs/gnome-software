# Friulian translation for gnome-software.
# Copyright (C) 2016 gnome-software's COPYRIGHT HOLDER
# This file is distributed under the same license as the gnome-software package.
# Fabio Tomat <f.t.public@gmail.com>, 2016, 2017.
#
msgid ""
msgstr ""
"Project-Id-Version: gnome-software gnome-3-20\n"
"Report-Msgid-Bugs-To: https://gitlab.gnome.org/GNOME/gnome-software/issues\n"
<<<<<<< HEAD
"POT-Creation-Date: 2021-04-20 15:24+0000\n"
"PO-Revision-Date: 2021-05-12 09:25+0200\n"
=======
"POT-Creation-Date: 2021-07-29 13:33+0000\n"
"PO-Revision-Date: 2021-07-30 10:33+0200\n"
>>>>>>> 8566498b
"Last-Translator: Fabio Tomat <f.t.public@gmail.com>\n"
"Language-Team: Friulian <f.t.public@gmail.com>\n"
"Language: fur\n"
"MIME-Version: 1.0\n"
"Content-Type: text/plain; charset=UTF-8\n"
"Content-Transfer-Encoding: 8bit\n"
"Plural-Forms: nplurals=2; plural=(n != 1);\n"
"X-Generator: Poedit 3.0\n"

#: data/appdata/org.gnome.Software.appdata.xml.in:7
msgid "GNOME Software"
msgstr "GNOME Software"

#: data/appdata/org.gnome.Software.appdata.xml.in:8
msgid "Application manager for GNOME"
msgstr "Gjestôr di aplicazions par GNOME"

#: data/appdata/org.gnome.Software.appdata.xml.in:10
msgid ""
"Software allows you to find and install new applications and system "
"extensions and remove existing installed applications."
msgstr ""
"Software al permet di cjatâ e instalâ gnovis aplicazions e estensions di "
"sisteme e gjavâ aplicazions esistentis."

#: data/appdata/org.gnome.Software.appdata.xml.in:14
msgid ""
"GNOME Software showcases featured and popular applications with useful "
"descriptions and multiple screenshots per application. Applications can be "
"found either through browsing the list of categories or by searching. It "
"also allows you to update your system using an offline update."
msgstr ""
"GNOME Software al met in evidence te bacheche lis aplicazions popolârs cun "
"descrizions utilis e tantis videadis par ogni aplicazion. Lis aplicazions a "
"puedin jessi cjatadis sedial esplorant la liste des categoriis sedial "
"doprant la ricercje. Al permet ancje di inzornâ il sisteme doprant un "
"inzornament fûr rêt."

#: data/appdata/org.gnome.Software.appdata.xml.in:25
msgid "Overview panel"
msgstr "Panel di panoramiche"

#: data/appdata/org.gnome.Software.appdata.xml.in:29
msgid "Details panel"
msgstr "Panel di detais"

#: data/appdata/org.gnome.Software.appdata.xml.in:33
msgid "Installed panel"
msgstr "Panel instalâts"

#: data/appdata/org.gnome.Software.appdata.xml.in:37
msgid "Updates panel"
msgstr "Panel inzornaments"

#: data/appdata/org.gnome.Software.appdata.xml.in:41
msgid "The update details"
msgstr "I detais dal inzornament"

<<<<<<< HEAD
#: data/appdata/org.gnome.Software.appdata.xml.in:1678
=======
#: data/appdata/org.gnome.Software.appdata.xml.in:1744
>>>>>>> 8566498b
msgid "The GNOME Project"
msgstr "Il progjet GNOME"

#: data/org.gnome.software.external-appstream.policy.in.in:11
msgid "Install an appstream file into a system location"
msgstr "Instalâ un file “appstream” intune posizion dal sisteme"

#: data/org.gnome.software.external-appstream.policy.in.in:12
msgid "Installing an appstream file into a system location"
msgstr "Daûr a instalâ un file “appstream” intune posizion dal sisteme"

#: data/org.gnome.software.gschema.xml:5
msgid "A list of compatible projects"
msgstr "Une liste di progjets compatibii"

#: data/org.gnome.software.gschema.xml:6
msgid ""
"This is a list of compatible projects we should show such as GNOME, KDE and "
"XFCE."
msgstr ""
"Cheste e je une liste di progjets compatibii che si varessin di mostrâ, come "
"GNOME, KDE e XFCE."

#: data/org.gnome.software.gschema.xml:10
msgid "Whether to manage updates and upgrades in GNOME Software"
msgstr "Indiche se gjestî i inzornaments e i avanzaments in GNOME Software"

#: data/org.gnome.software.gschema.xml:11
msgid ""
"If disabled, GNOME Software will hide the updates panel, not perform any "
"automatic updates actions or prompt for upgrades."
msgstr ""
"Se disabilitât, GNOME Software al platarà il panel dai inzornaments, nol "
"metarà in vore nissune azion di inzornament automatic e nol domandarà di "
"inzornâ."

#: data/org.gnome.software.gschema.xml:15
msgid "Automatically download and install updates"
msgstr "Discjarie e instale in automatic i inzornaments"

#: data/org.gnome.software.gschema.xml:16
msgid ""
"If enabled, GNOME Software automatically downloads software updates in the "
"background, also installing ones that do not require a reboot."
msgstr ""
"Se abilitât, GNOME Software al discjarie in automatic i inzornaments "
"software in sotfont, e ancje al instale chei che no àn bisugne che si torni "
"a inviâ il sisteme."

#: data/org.gnome.software.gschema.xml:20
msgid "Notify the user about software updated in the background"
msgstr "Notifiche l'utent sul software inzornât in sotfont"

#: data/org.gnome.software.gschema.xml:21
msgid ""
"If enabled, GNOME Software notifies the user about updates that happened "
"whilst the user was idle."
msgstr ""
"Se abilitât, GNOME Software al notifiche l'utent sui inzornaments fats "
"intant che l'utent al jere inatîf."

#: data/org.gnome.software.gschema.xml:25
msgid "Whether to automatically refresh when on a metered connection"
msgstr ""
"Indiche se tignî inzornât in automatic cuant che si è suntune conession a "
"consum"

#: data/org.gnome.software.gschema.xml:26
msgid ""
"If enabled, GNOME Software automatically refreshes in the background even "
"when using a metered connection (eventually downloading some metadata, "
"checking for updates, etc., which may incur in costs for the user)."
msgstr ""
"Se abilitât, GNOME Software si tignarà inzornât in automatic par daûr ancje "
"se si dopre une conession a consum (finint duncje par discjariâ cualchi meta-"
"dât, controlâ la presince di inzornaments e vie indenant, chest al pues "
"duncje puartâ a spesis pal utent)."

#: data/org.gnome.software.gschema.xml:30
msgid "Whether it’s the very first run of GNOME Software"
msgstr "Indiche se e je la prime volte che si eseguìs GNOME Software"

#: data/org.gnome.software.gschema.xml:34
msgid "Show star ratings next to applications"
msgstr "Mostre lis stelutis di valutazion in bande des aplicazions"

#: data/org.gnome.software.gschema.xml:38
msgid "Filter applications based on the default branch set for the remote"
msgstr "Filtre aplicazions basadis sul ram predefinît pal terminâl lontan"

#: data/org.gnome.software.gschema.xml:42
msgid "Non-free applications show a warning dialog before install"
msgstr ""
"Prime di instalâlis, lis aplicazions no libaris a mostraran un dialic di "
"avertiment"

#: data/org.gnome.software.gschema.xml:43
msgid ""
"When non-free applications are installed a warning dialog can be shown. This "
"controls if that dialog is suppressed."
msgstr ""
"Cuant che lis aplicazions no libaris a vegnin instalâts un dialic di "
"avertiment al pues jessi mostrât. Chest al verifiche se chel barcon al è "
"soprès."

#: data/org.gnome.software.gschema.xml:47
msgid "A list of popular applications"
msgstr "Une liste di aplicazions popolârs"

#: data/org.gnome.software.gschema.xml:48
msgid "A list of applications to use, overriding the system defined ones."
msgstr ""
"Une liste di aplicazions di doprâ, passant parsore a chês definidis di "
"sisteme."

#: data/org.gnome.software.gschema.xml:52
msgid "The last update check timestamp"
msgstr "La date dal control dal ultin inzornament"

#: data/org.gnome.software.gschema.xml:56
msgid "The last upgrade notification timestamp"
msgstr "La date de ultime notifiche di avanzament"

#: data/org.gnome.software.gschema.xml:60
msgid "The last update notification timestamp"
msgstr "La date de ultime notifiche di inzornament"

#: data/org.gnome.software.gschema.xml:64
msgid "The timestamp of the first security update, cleared after update"
msgstr "La date dal prin inzornament di sigurece, netât dopo l'inzornament"

#: data/org.gnome.software.gschema.xml:68
msgid "The last update timestamp"
msgstr "La date dal ultin inzornament"

#: data/org.gnome.software.gschema.xml:72
msgid "The last timestamp when the system was online and got any updates"
msgstr ""
"La ultime date/ore che il sisteme al jere in rêt e si à vût cualsisei "
"inzornament"

#: data/org.gnome.software.gschema.xml:76
msgid "The age in seconds to verify the upstream screenshot is still valid"
msgstr ""
"La etât in seconts par verificâ che la cature di schermi da cjâf e sedi "
"ancjemò valide"

# rount-trips -> andis e riandis -> ??
#: data/org.gnome.software.gschema.xml:77
msgid ""
"Choosing a larger value will mean less round-trips to the remote server but "
"updates to the screenshots may take longer to show to the user. A value of 0 "
"means to never check the server if the image already exists in the cache."
msgstr ""
"Sielzint un valôr plui larc al significhe vê mancul ladis e tornadis al "
"servidôr lontan ma ancje che i inzornaments aes videadis caturadis a duraran "
"di plui prime che a vegnin mostradis al utent. Un valôr di 0 al significhe "
"che il servidôr nol à mai di controlâ se la imagjin e esist inte memorie "
"cache."

#: data/org.gnome.software.gschema.xml:86
msgid "The server to use for application reviews"
msgstr "Il servidôr di doprâ pes recensions des aplicazions"

#: data/org.gnome.software.gschema.xml:90
msgid "The minimum karma score for reviews"
msgstr "I ponts minims di karma pes recensions"

#: data/org.gnome.software.gschema.xml:91
msgid "Reviews with karma less than this number will not be shown."
msgstr "Recensions cun karma inferiôr a chest numar no vignaran mostradis."

#: data/org.gnome.software.gschema.xml:95
msgid "A list of official repositories that should not be considered 3rd party"
msgstr ""
"Une liste di dipuesits uficiâi che no varessin di jessi considerâts di "
"tiercis parts"

#: data/org.gnome.software.gschema.xml:99
msgid "A list of official repositories that should be considered free software"
msgstr ""
"Une liste di dipuesits uficiâi che a varessin di jessi considerâts software "
"libar"

#: data/org.gnome.software.gschema.xml:103
msgid ""
"The licence URL to use when an application should be considered free software"
msgstr ""
"Il URL di licence di doprâ cuant che une aplicazion e varès di jessi "
"considerade software libar"

#: data/org.gnome.software.gschema.xml:107
msgid "Install bundled applications for all users on the system where possible"
msgstr ""
"Instale i pachets di aplicazions par ducj i utents dal sisteme, dulà che al "
"è pussibil"

#: data/org.gnome.software.gschema.xml:111
msgid "Allow access to the Software Repositories dialog"
msgstr "Permet l'acès al dialic dai dipuesits software"

#: data/org.gnome.software.gschema.xml:115
msgid "Offer upgrades for pre-releases"
msgstr "Ufrìs avanzaments par distribuzions preliminaris"

#: data/org.gnome.software.gschema.xml:119
msgid "Show some UI elements informing the user that an app is non-free"
msgstr ""
"Mostre cualchi element te IU par informâ l'utent che une aplicazion no je "
"libare"

#: data/org.gnome.software.gschema.xml:123
msgid "Show the prompt to install nonfree software repositories"
msgstr "Mostre la domande par instalâ i dipuesits software no libars"

#: data/org.gnome.software.gschema.xml:127
msgid "Show the installed size for apps in the list of installed applications"
msgstr ""
"Mostre la dimension instalade pes apps inte liste des aplicazions instaladis"

# fâ pagjine par software proprietari su vikipedie
#. Translators: Replace the link with a version in your language, e.g. 'https://de.wikipedia.org/wiki/Proprietäre_Software'. Remember to include ''.
#: data/org.gnome.software.gschema.xml:131
msgid "'https://en.wikipedia.org/wiki/Proprietary_software'"
msgstr "'https://it.wikipedia.org/wiki/Software_proprietario'"

#: data/org.gnome.software.gschema.xml:132
msgid "The URI that explains nonfree and proprietary software"
msgstr "Il URI che al spieghe il software proprietari e no libar"

#: data/org.gnome.software.gschema.xml:136
msgid ""
"A list of URLs pointing to appstream files that will be downloaded into an "
"app-info folder"
msgstr ""
"Une liste di file che a pontin a file “appstream” che a vignaran discjariâts "
"intune cartele di informazion de aplicazion"

#: data/org.gnome.software.gschema.xml:140
msgid "Install the AppStream files to a system-wide location for all users"
msgstr ""
"Instale i file “AppStream” suntune posizion a nivel di sisteme par ducj i "
"utents"

#: data/org.gnome.software.gschema.xml:144
msgid ""
"Priority order of packaging formats to prefer, with more important formats "
"listed first. An empty array means the default order. Omitted formats are "
"assumed to be listed last."
msgstr ""
"Ordin di prioritât dai formâts di pachets di preferî, cui formâts plui "
"impuartants listâts par prime. Un array vueit al significhe doprâ l'ordin "
"predefinît. I formâts lassâts fûr si presum di listâju par ultins."

#: data/org.gnome.software.gschema.xml:151
msgid "A string storing the gnome-online-account id used to login"
msgstr ""
"Une stringhe che e memorize il ID par jentrâ tal account online di gnome"

#. TRANSLATORS: tool that is used when copying profiles system-wide
#: gs-install-appstream/gs-install-appstream.c:141
msgid "GNOME Software AppStream system-wide installer"
msgstr "Instaladôr a nivel di sisteme di AppStream di GNOME Software"

#: gs-install-appstream/gs-install-appstream.c:143
msgid "Failed to parse command line arguments"
msgstr "No si è rivâts a analizâ i argoments de rie di comant"

#. TRANSLATORS: user did not specify a valid filename
#: gs-install-appstream/gs-install-appstream.c:150
msgid "You need to specify exactly one filename"
msgstr "Si scugne specificâ juste un non di file"

<<<<<<< HEAD
#. button in the info bar
#. TRANSLATORS: this is a link to the
#. * control-center network panel
#: src/gnome-software.ui:394 src/gs-updates-page.c:839
msgid "Network Settings"
msgstr "Impostazions di rêt"
=======
#. TRANSLATORS: only able to install files as root
#: gs-install-appstream/gs-install-appstream.c:157
msgid "This program can only be used by the root user"
msgstr "Chest program al pues jessi doprât nome dal utent «root»"
>>>>>>> 8566498b

#. TRANSLATORS: error details
#: gs-install-appstream/gs-install-appstream.c:165
#, c-format
msgid "Failed to validate content type: %s"
msgstr "Impussibil validâ il gjenar di contignût: %s"

#. TRANSLATORS: error details
#: gs-install-appstream/gs-install-appstream.c:176
#, c-format
msgid "Failed to copy: %s"
msgstr "Nol è stât pussibil copiâ: %s"

#: src/gnome-software-local-file.desktop.in:3
msgid "Software Install"
msgstr "Instale software"

#: src/gnome-software-local-file.desktop.in:4
msgid "Install selected software on the system"
msgstr "Instale il software selezionât tal sisteme"

<<<<<<< HEAD
#: lib/gs-app.c:5173
=======
#: lib/gs-app.c:5304
>>>>>>> 8566498b
msgid "Local file"
msgstr "File locâl"

#. TRANSLATORS: the first %s is replaced with an origin name;
#. the second %s is replaced with the packaging format.
#. Example string: "Local file (RPM)"
<<<<<<< HEAD
#: lib/gs-app.c:5189
=======
#: lib/gs-app.c:5320
>>>>>>> 8566498b
#, c-format
msgid "%s (%s)"
msgstr "%s (%s)"

<<<<<<< HEAD
#: lib/gs-app.c:5257
msgid "Package"
msgstr "Pachet"

#: src/gs-app-addon-row.c:97 src/gs-app-row.c:413
msgid "Pending"
msgstr "In spiete"

#: src/gs-app-addon-row.c:103 src/gs-app-row.ui:163 src/gs-app-tile.ui:51
#: src/gs-feature-tile.c:381
=======
#: lib/gs-app.c:5388
msgid "Package"
msgstr "Pachet"

#: src/gs-app-addon-row.c:97 src/gs-app-row.c:435
msgid "Pending"
msgstr "In spiete"

#: src/gs-app-addon-row.c:101 src/gs-app-row.c:439 src/gs-details-page.c:385
msgid "Pending install"
msgstr "Instalazion in spiete"

#: src/gs-app-addon-row.c:105 src/gs-app-row.c:443 src/gs-details-page.c:392
msgid "Pending remove"
msgstr "Rimozion in spiete"

#. Translators: This is in the context of a list of apps which are installed on the system.
#. Translators: A label for a button to show only software which is already installed.
#: src/gs-app-addon-row.c:111 src/gs-app-row.ui:167 src/gs-app-tile.ui:51
#: src/gs-feature-tile.c:381 src/gs-installed-page.c:591 src/gs-shell.ui:319
>>>>>>> 8566498b
msgid "Installed"
msgstr "Instalât"

#. TRANSLATORS: this is a button next to the search results that
#. * shows the status of an application being installed
#. TRANSLATORS: this is a button in the software repositories dialog
#. that shows the status of a repo being installed
<<<<<<< HEAD
#: src/gs-app-addon-row.c:107 src/gs-app-row.c:172 src/gs-details-page.c:365
=======
#: src/gs-app-addon-row.c:115 src/gs-app-row.c:195 src/gs-details-page.c:378
>>>>>>> 8566498b
#: src/gs-third-party-repo-row.c:100
msgid "Installing"
msgstr "Instalazion"

#. TRANSLATORS: this is a button in the software repositories dialog
#. that shows the status of a repo being removed
#: src/gs-app-addon-row.c:119 src/gs-repo-row.c:126
#: src/gs-third-party-repo-row.c:107
msgid "Removing"
msgstr "Rimozion"

#. TRANSLATORS: button text in the header when an application can be erased
<<<<<<< HEAD
#: src/gs-app-addon-row.ui:70 src/gs-details-page.c:1069
#: src/gs-details-page.ui:202
=======
#: src/gs-app-addon-row.ui:70 src/gs-details-page.c:972
#: src/gs-details-page.ui:208
>>>>>>> 8566498b
msgid "_Uninstall"
msgstr "_Disinstale"

#: src/gs-app-version-history-dialog.ui:6 src/gs-details-page.ui:443
msgid "Version History"
msgstr "Cronologjie des versions"

#: src/gs-app-version-history-row.c:61
#, c-format
msgid "New in Version %s"
msgstr "Novitâts te version %s"

#: src/gs-app-version-history-row.c:68
#, c-format
msgid "Version %s"
msgstr "Version %s"

#: src/gs-app-version-history-row.c:70
msgid "No details for this release"
msgstr "Nissun detai par cheste publicazion"

#. TRANSLATORS: This is the date string with: day number, month name, year.
#. i.e. "25 May 2012"
#: src/gs-app-version-history-row.c:84 src/gs-history-dialog.c:111
#: src/gs-review-row.c:65
msgid "%e %B %Y"
msgstr "%e di %B dal %Y"

#. TRANSLATORS: this is a command line option
<<<<<<< HEAD
#: src/gs-application.c:137
=======
#: src/gs-application.c:139
>>>>>>> 8566498b
msgid "Start up mode: either ‘updates’, ‘updated’, ‘installed’ or ‘overview’"
msgstr ""
"Modalitât di inviament: al pues jessi ‘updates’, ‘updated’, ‘installed’ o "
"‘overview’"

<<<<<<< HEAD
#: src/gs-application.c:137
msgid "MODE"
msgstr "MODALITÂT"

#: src/gs-application.c:139
msgid "Search for applications"
msgstr "Cîr aplicazions"

#: src/gs-application.c:139
msgid "SEARCH"
msgstr "CÎR"

#: src/gs-application.c:141
msgid "Show application details (using application ID)"
msgstr "Mostre detais aplicazions (doprant l'ID de aplicazion)"

#: src/gs-application.c:141 src/gs-application.c:145
msgid "ID"
msgstr "ID"

#: src/gs-application.c:143
msgid "Show application details (using package name)"
msgstr "Mostre detais aplicazions (doprant il non dal pachet)"

#: src/gs-application.c:143
msgid "PKGNAME"
msgstr "NONPACHET"

#: src/gs-application.c:145
msgid "Install the application (using application ID)"
msgstr "Instale la aplicazion (doprant il ID de aplicazion)"

#: src/gs-application.c:147
msgid "Open a local package file"
msgstr "Vierç un file di pachet locâl"

#: src/gs-application.c:147
msgid "FILENAME"
msgstr "NONFILE"

#: src/gs-application.c:149
=======
#: src/gs-application.c:139
msgid "MODE"
msgstr "MODALITÂT"

#: src/gs-application.c:141
msgid "Search for applications"
msgstr "Cîr aplicazions"

#: src/gs-application.c:141
msgid "SEARCH"
msgstr "CÎR"

#: src/gs-application.c:143
msgid "Show application details (using application ID)"
msgstr "Mostre detais aplicazions (doprant l'ID de aplicazion)"

#: src/gs-application.c:143 src/gs-application.c:147
msgid "ID"
msgstr "ID"

#: src/gs-application.c:145
msgid "Show application details (using package name)"
msgstr "Mostre detais aplicazions (doprant il non dal pachet)"

#: src/gs-application.c:145
msgid "PKGNAME"
msgstr "NONPACHET"

#: src/gs-application.c:147
msgid "Install the application (using application ID)"
msgstr "Instale la aplicazion (doprant il ID de aplicazion)"

#: src/gs-application.c:149
msgid "Open a local package file"
msgstr "Vierç un file di pachet locâl"

#: src/gs-application.c:149
msgid "FILENAME"
msgstr "NONFILE"

#: src/gs-application.c:151
>>>>>>> 8566498b
msgid ""
"The kind of interaction expected for this action: either ‘none’, ‘notify’, "
"or ‘full’"
msgstr ""
"Il gjenar di interazion spietade par cheste azion: sedi ‘none’, ‘notify’, o "
"‘full’"

<<<<<<< HEAD
#: src/gs-application.c:152
msgid "Show verbose debugging information"
msgstr "Mostre informazion detaiadis di debug"

#: src/gs-application.c:154
msgid "Installs any pending updates in the background"
msgstr "Al instale in sotfont cualsisei inzornament in spiete"

#: src/gs-application.c:156
msgid "Show update preferences"
msgstr "Mostre lis preferencis di inzornament"

#: src/gs-application.c:158
msgid "Quit the running instance"
msgstr "Jes de istance in esecuzion"

#: src/gs-application.c:160
msgid "Prefer local file sources to AppStream"
msgstr "Preferìs lis sorzints di file locâi par AppStream"

#: src/gs-application.c:162
msgid "Show version number"
msgstr "Mostre il numar di version"

#: src/gs-application.c:355
=======
#: src/gs-application.c:154
msgid "Show verbose debugging information"
msgstr "Mostre informazion detaiadis di debug"

#: src/gs-application.c:156
msgid "Installs any pending updates in the background"
msgstr "Al instale in sotfont cualsisei inzornament in spiete"

#: src/gs-application.c:158
msgid "Show update preferences"
msgstr "Mostre lis preferencis di inzornament"

#: src/gs-application.c:160
msgid "Quit the running instance"
msgstr "Jes de istance in esecuzion"

#: src/gs-application.c:162
msgid "Prefer local file sources to AppStream"
msgstr "Preferìs lis sorzints di file locâi par AppStream"

#: src/gs-application.c:164
msgid "Show version number"
msgstr "Mostre il numar di version"

#: src/gs-application.c:360
msgid "Copyright © 2016–2021 GNOME Software contributors"
msgstr "Copyright © 2016–2021 colaboradôrs di GNOME Software"

#: src/gs-application.c:363
>>>>>>> 8566498b
msgid "translator-credits"
msgstr "Fabio Tomat <f.t.public@gmail.com>"

#. TRANSLATORS: this is the title of the about window
#. TRANSLATORS: this is the menu item that opens the about window
<<<<<<< HEAD
#: src/gs-application.c:360 src/gs-shell.c:2136
=======
#: src/gs-application.c:376 src/gs-shell.c:2068
>>>>>>> 8566498b
msgid "About Software"
msgstr "Informazions su Software"

#. TRANSLATORS: well, we seem to think so, anyway
<<<<<<< HEAD
#: src/gs-application.c:363
=======
#: src/gs-application.c:379
>>>>>>> 8566498b
msgid "A nice way to manage the software on your system."
msgstr "Un biel mût di ministrâ il software sul sisteme."

#. TRANSLATORS: we tried to show an app that did not exist
<<<<<<< HEAD
#: src/gs-application.c:591
=======
#: src/gs-application.c:568
>>>>>>> 8566498b
msgid "Sorry! There are no details for that application."
msgstr "Scuse! No son detais par cheste la aplicazion."

#. Translators: The disk usage of an application when installed.
#. * This is displayed in a context tile, so the string should be short.
#: src/gs-app-context-bar.c:88
msgid "Installed Size"
msgstr "Dimension daspò la instalazion"

#. Translators: The download size of an application.
#. * This is displayed in a context tile, so the string should be short.
#: src/gs-app-context-bar.c:97
msgid "Download Size"
msgstr "Dimension dal discjariament"

#. Translators: This is displayed for the download size in an
#. * app’s context tile if the size is unknown. It should be short
#. * (at most a couple of characters wide).
#. Translators: This app has no age rating information available.
#. * This string is displayed like an icon. Please use any
#. * similarly short punctuation character, word or acronym which
#. * will be widely understood in your region, in this context.
#. * This is displayed in a context tile, so the string should be short.
#: src/gs-app-context-bar.c:108 src/gs-app-context-bar.c:855
msgid "?"
msgstr "?"

#. Translators: Displayed if the download or installed size of
#. * an app could not be determined.
#. * This is displayed in a context tile, so the string should be short.
#: src/gs-app-context-bar.c:112
msgid "Size is unknown"
msgstr "Dimension no cognossude"

#. Translators: This indicates an app requires no permissions to run.
#. * It’s used in a context tile, so should be short.
#: src/gs-app-context-bar.c:176
msgid "No permissions"
msgstr "Nissun permès"

#. Translators: This indicates an app uses the network.
#. * It’s used in a context tile, so should be short.
#: src/gs-app-context-bar.c:183
msgid "Has network access"
msgstr "E à acès ae rêt"

#. Translators: This indicates an app uses D-Bus system services.
#. * It’s used in a context tile, so should be short.
#: src/gs-app-context-bar.c:190
msgid "Uses system services"
msgstr "E dopre servizis di sisteme"

#. Translators: This indicates an app uses D-Bus session services.
#. * It’s used in a context tile, so should be short.
#: src/gs-app-context-bar.c:197
msgid "Uses session services"
msgstr "E dopre servizis di session"

#. Translators: This indicates an app can access arbitrary hardware devices.
#. * It’s used in a context tile, so should be short.
#: src/gs-app-context-bar.c:204
msgid "Can access hardware devices"
msgstr "E pues acedi ai dispositîfs hardware"

#. Translators: This indicates an app can read/write to the user’s home or the entire filesystem.
#. * It’s used in a context tile, so should be short.
#: src/gs-app-context-bar.c:212
msgid "Can read/write all your data"
msgstr "E pues lei/scrivi ducj i tiei dâts"

#. Translators: This indicates an app can read (but not write) from the user’s home or the entire filesystem.
#. * It’s used in a context tile, so should be short.
#: src/gs-app-context-bar.c:220
msgid "Can read all your data"
msgstr "E pues lei ducj i tiei dâts"

#. Translators: This indicates an app can read/write to the user’s Downloads directory.
#. * It’s used in a context tile, so should be short.
#: src/gs-app-context-bar.c:227
msgid "Can read/write your downloads"
msgstr "E pues lei/scrivi i files discjariâts"

#. Translators: This indicates an app can read (but not write) from the user’s Downloads directory.
#. * It’s used in a context tile, so should be short.
#: src/gs-app-context-bar.c:234
msgid "Can read your downloads"
msgstr "E pues lei i files discjariâts"

#. Translators: This indicates an app can access or change user settings.
#. * It’s used in a context tile, so should be short.
#: src/gs-app-context-bar.c:241
msgid "Can access and change user settings"
msgstr "E pues acedi e modificâ lis impostazion utent"

#. Translators: This indicates an app uses the X11 windowing system.
#. * It’s used in a context tile, so should be short.
#: src/gs-app-context-bar.c:248
msgid "Uses a legacy windowing system"
msgstr "E dopre un sisteme di barcons sorpassât"

#. Translators: This indicates an app can escape its sandbox.
#. * It’s used in a context tile, so should be short.
#: src/gs-app-context-bar.c:255
msgid "Can acquire arbitrary permissions"
msgstr "E pues cuistâ permès arbitraris"

#. Translators: This indicates that we don’t know what permissions an app requires to run.
#. * It’s used in a context tile, so should be short.
#: src/gs-app-context-bar.c:267
msgid "App has unknown permissions"
msgstr "La App e à permès no cognossûts"

#. Translators: This indicates an app is not licensed under a free software license.
#. * It’s used in a context tile, so should be short.
#: src/gs-app-context-bar.c:279
msgid "Proprietary code"
msgstr "Codiç proprietari"

#. Translators: This indicates an app’s source code is freely available, so can be audited for security.
#. * It’s used in a context tile, so should be short.
#: src/gs-app-context-bar.c:285
msgid "Auditable code"
msgstr "Codiç che si pues ispezionâ"

#. Translators: This indicates an app comes from the distribution’s main repositories, so can be trusted.
#. * It’s used in a context tile, so should be short.
#: src/gs-app-context-bar.c:294
msgid "App comes from a trusted source"
msgstr "La App e rive di une sorzint fidade"

#. Translators: This indicates an app was written and released by a developer who has been verified.
#. * It’s used in a context tile, so should be short.
#: src/gs-app-context-bar.c:301
msgid "App developer is verified"
msgstr "Il svilupadôr de App al è verificât"

#. Translators: This string is used to join various other translated
#. * strings into an inline list of reasons why an app has been marked as
#. * ‘safe’, ‘potentially safe’ or ‘unsafe’. For example:
#. * “App comes from a trusted source; Auditable code; No permissions”
#. * If concatenating strings as a list using a separator like this is not
#. * possible in your language, please file an issue against gnome-software:
#. * https://gitlab.gnome.org/GNOME/gnome-software/-/issues/new
#. Translators: This string is used to join various other translated
#. * strings into an inline list of reasons why an app has been given a
#. * certain content rating. For example:
#. * “References to alcoholic beverages; Moderated chat functionality between users”
#. * If concatenating strings as a list using a separator like this is not
#. * possible in your language, please file an issue against gnome-software:
#. * https://gitlab.gnome.org/GNOME/gnome-software/-/issues/new
#: src/gs-app-context-bar.c:313 src/gs-app-context-bar.c:767
msgid "; "
msgstr ", "

#. Translators: The app is considered safe to install and run.
#. * This is displayed in a context tile, so the string should be short.
#: src/gs-app-context-bar.c:321
msgid "Safe"
msgstr "Sigure"

#. Translators: The app is considered potentially unsafe to install and run.
#. * This is displayed in a context tile, so the string should be short.
#: src/gs-app-context-bar.c:328
msgid "Potentially Unsafe"
msgstr "Potenzialmentri insigure"

#. Translators: The app is considered unsafe to install and run.
#. * This is displayed in a context tile, so the string should be short.
#: src/gs-app-context-bar.c:335
msgid "Unsafe"
msgstr "Insigure"

#: src/gs-app-context-bar.c:518 src/gs-app-context-bar.c:554
msgid "Mobile Only"
msgstr "Dome celulâr"

#: src/gs-app-context-bar.c:519
msgid "Only works on a small screen"
msgstr "E funzione dome su schermi piçul"

#: src/gs-app-context-bar.c:525 src/gs-app-context-bar.c:561
#: src/gs-app-context-bar.c:568 src/gs-app-context-bar.c:573
#: src/gs-app-context-bar.c:613 src/gs-app-context-bar.c:618
msgid "Desktop Only"
msgstr "Dome scritori"

#: src/gs-app-context-bar.c:526
msgid "Only works on a large screen"
msgstr "E funzione dome su schermi grant"

#: src/gs-app-context-bar.c:530
msgid "Screen Size Mismatch"
msgstr "Dimension schermi no adate"

#: src/gs-app-context-bar.c:531
msgid "Requires a specific screen size"
msgstr "E domande une specifiche dimension di schermi"

#: src/gs-app-context-bar.c:555
msgid "Requires a touchscreen"
msgstr "E domande un schermi tatil"

#: src/gs-app-context-bar.c:562
msgid "Requires a keyboard"
msgstr "E covente une tastiere"

#: src/gs-app-context-bar.c:569
msgid "Requires a mouse"
msgstr "Al covente un mouse"

#: src/gs-app-context-bar.c:574 src/gs-app-context-bar.c:619
msgid "Not optimized for touch devices or phones"
msgstr "No otimizât par dispositîfs tatii o celulârs"

#: src/gs-app-context-bar.c:585
msgid "Gamepad Needed"
msgstr "Al covente il gamepad"

#: src/gs-app-context-bar.c:586
msgid "Requires a gamepad to play"
msgstr "E domande un gamepad par zuiâ"

#. Translators: This is used in a context tile to indicate that
#. * an app works on phones, tablets *and* desktops. It should be
#. * short and in title case.
#: src/gs-app-context-bar.c:600
msgid "Adaptive"
msgstr "Adative"

#: src/gs-app-context-bar.c:601
msgid "Works on phones, tablets and desktops"
msgstr "E funzione su celulârs, tablets e scritoris"

#: src/gs-app-context-bar.c:614
msgid "Probably requires a keyboard or mouse"
msgstr "Probabil che e domandi une tastiere o un mouse"

#. Translators: This indicates that the content rating for an
#. * app says it can be used by all ages of people, as it contains
#. * no objectionable content.
#: src/gs-app-context-bar.c:696
msgid "Contains no age-inappropriate content"
msgstr "No conten contignûts inadats pe etât"

#. Translators: The app is considered suitable to be run by all ages of people.
#. * This is displayed in a context tile, so the string should be short.
#. TRANSLATORS: this is a subcategory matching all the
#. * different apps in the parent category, e.g. "Games"
#: src/gs-app-context-bar.c:837 lib/gs-category.c:214
msgid "All"
msgstr "Dutis"

#: src/gs-app-context-bar.c:856
msgid "No age rating information available"
msgstr "Nissune informazion su la fasse di etât"

#. this one’s not a placeholder
#: src/gs-app-context-bar.ui:274
msgid "Age Rating"
msgstr "Fasse di etât"

#. TRANSLATORS: this is a button next to the search results that
#. * allows the application to be easily installed
#: src/gs-app-row.c:143
msgid "Visit website"
msgstr "Visite il sît web"

#. TRANSLATORS: this is a button next to the search results that
#. * allows the application to be easily installed.
#. * The ellipsis indicates that further steps are required
#: src/gs-app-row.c:149
msgid "Install…"
msgstr "Instale…"

#. TRANSLATORS: this is a button next to the search results that
#. * allows to cancel a queued install of the application
#: src/gs-app-row.c:157 src/gs-updates-section.ui:60
msgid "Cancel"
msgstr "Anule"

#. TRANSLATORS: this is a button next to the search results that
#. * allows the application to be easily installed
#. TRANSLATORS: button text
#. TRANSLATORS: update the fw
#: src/gs-app-row.c:165 src/gs-common.c:297 src/gs-page.c:361
msgid "Install"
msgstr "Instale"

#. TRANSLATORS: this is a button in the updates panel
#. * that allows the app to be easily updated live
#: src/gs-app-row.c:173
msgid "Update"
msgstr "Inzorne"

#. TRANSLATORS: this is a button next to the search results that
#. * allows the application to be easily removed
#. TRANSLATORS: this is button text to remove the application
#: src/gs-app-row.c:178 src/gs-app-row.c:188 src/gs-page.c:519
msgid "Uninstall"
msgstr "Disinstale"

#. TRANSLATORS: this is a button next to the search results that
#. * shows the status of an application being erased
#: src/gs-app-row.c:202
msgid "Uninstalling"
msgstr "Daûr a disinstalâ"

#. TRANSLATORS: during the update the device
#. * will restart into a special update-only mode
#: src/gs-app-row.c:312
msgid "Device cannot be used during update."
msgstr "Il dispositîf nol pues jessi doprât intant che si inzorne."

<<<<<<< HEAD
#: src/gs-app-row.c:473 src/gs-update-dialog.ui:185
=======
#. TRANSLATORS: this refers to where the app came from
#: src/gs-app-row.c:322 src/gs-shell-search-provider.c:264
#, c-format
msgid "Source: %s"
msgstr "Sorzint: %s"

#: src/gs-app-row.c:504 src/gs-update-dialog.ui:185
>>>>>>> 8566498b
msgid "Requires additional permissions"
msgstr "E à bisugne di permès adizionâi"

#. Translators: A message to indicate that an app has been renamed. The placeholder is the old human-readable name.
<<<<<<< HEAD
#: src/gs-app-row.c:480
=======
#: src/gs-app-row.c:511
>>>>>>> 8566498b
#, c-format
msgid "Renamed from %s"
msgstr "Cambiât non di %s"

#. TRANSLATORS: This is a description for entering user/password
#: src/gs-basic-auth-dialog.c:82
#, c-format
msgid "Login required remote %s (realm %s)"
msgstr "Acès esterni par %s domandât (ream %s)"

#: src/gs-basic-auth-dialog.ui:10
msgid "Login Required"
msgstr "Acès necessari"

#: src/gs-basic-auth-dialog.ui:19 src/gs-details-page.ui:268
#: src/gs-removal-dialog.ui:29 src/gs-review-dialog.ui:22
#: src/gs-upgrade-banner.ui:112
msgid "_Cancel"
msgstr "_Anule"

#: src/gs-basic-auth-dialog.ui:39
msgid "_Login"
msgstr "_Jentre"

#: src/gs-basic-auth-dialog.ui:99
msgid "_User"
msgstr "_Utent"

#: src/gs-basic-auth-dialog.ui:119
msgid "_Password"
msgstr "_Password"

#. TRANSLATORS: this is where all applications that don't
#. * fit in other groups are put
#: lib/gs-category.c:209
msgid "Other"
msgstr "Altri"

#. TRANSLATORS: this is a subcategory of featured apps
#: lib/gs-category.c:218
msgid "Featured"
msgstr "In risalt"

#. Heading for featured apps on a category page
#. Translators: This is a heading for software which has been featured ('picked') by the distribution.
#: src/gs-category-page.ui:45 src/gs-overview-page.ui:97
msgid "Editor’s Picks"
msgstr "Selezionadis di noaltris"

#. Heading for recently updated apps on a category page
#: src/gs-category-page.ui:73
msgid "Recently Updated"
msgstr "Inzornadis di resint"

#. Heading for the rest of the apps on a category page
#: src/gs-category-page.ui:101
msgid "Other Apps"
msgstr "Altris Apps"

#. TRANSLATORS: the user isn't reading the question
#: lib/gs-cmd.c:193
#, c-format
msgid "Please enter a number from 1 to %u: "
msgstr "Inserìs un numar di 1 a %u: "

#. TRANSLATORS: asking the user to choose an app from a list
#: lib/gs-cmd.c:256
msgid "Choose an application:"
msgstr "Sielç une aplicazion:"

#: lib/gs-desktop-data.c:16
msgctxt "Menu of Graphics & Photography"
msgid "All"
msgstr "Dutis"

#: lib/gs-desktop-data.c:20
msgctxt "Menu of Graphics & Photography"
msgid "Featured"
msgstr "In risalt"

#: lib/gs-desktop-data.c:24
msgctxt "Menu of Graphics & Photography"
msgid "3D Graphics"
msgstr "Grafiche 3D"

#: lib/gs-desktop-data.c:27
msgctxt "Menu of Graphics & Photography"
msgid "Photography"
msgstr "Fotografie"

#: lib/gs-desktop-data.c:30
msgctxt "Menu of Graphics & Photography"
msgid "Scanning"
msgstr "Scansion"

#: lib/gs-desktop-data.c:33
msgctxt "Menu of Graphics & Photography"
msgid "Vector Graphics"
msgstr "Grafiche vetoriâl"

#: lib/gs-desktop-data.c:36
msgctxt "Menu of Graphics & Photography"
msgid "Viewers"
msgstr "Visualizadôr"

#: lib/gs-desktop-data.c:39
msgctxt "Menu of Audio & Video"
msgid "Audio Creation & Editing"
msgstr "Creazion e modifiche audio"

#: lib/gs-desktop-data.c:45
msgctxt "Menu of Add-ons"
msgid "Fonts"
msgstr "Caratars"

#: lib/gs-desktop-data.c:52
msgctxt "Menu of Productivity"
msgid "All"
msgstr "Dutis"

#: lib/gs-desktop-data.c:57
msgctxt "Menu of Productivity"
msgid "Featured"
msgstr "In risalt"

#: lib/gs-desktop-data.c:61
msgctxt "Menu of Productivity"
msgid "Calendar"
msgstr "Calendari"

#: lib/gs-desktop-data.c:65
msgctxt "Menu of Productivity"
msgid "Database"
msgstr "Base di dâts"

#: lib/gs-desktop-data.c:68
msgctxt "Menu of Productivity"
msgid "Finance"
msgstr "Finance"

#: lib/gs-desktop-data.c:72
msgctxt "Menu of Productivity"
msgid "Word Processor"
msgstr "Elaboradôr di tescj"

#: lib/gs-desktop-data.c:76
msgctxt "Menu of Utilities"
msgid "Text Editors"
msgstr "Editôrs di test"

#: lib/gs-desktop-data.c:79
msgctxt "Menu of Add-ons"
msgid "Input Sources"
msgstr "Sorzints di input"

#: lib/gs-desktop-data.c:82
msgctxt "Menu of Add-ons"
msgid "Language Packs"
msgstr "Pachets des lenghis"

#: lib/gs-desktop-data.c:85
msgctxt "Menu of Add-ons"
msgid "Localization"
msgstr "Localizazion"

#: lib/gs-desktop-data.c:88
msgctxt "Menu of Add-ons"
msgid "Hardware Drivers"
msgstr "Driver Hardware"

#: lib/gs-desktop-data.c:95
msgctxt "Menu of Audio & Video"
msgid "All"
msgstr "Dutis"

#: lib/gs-desktop-data.c:99
msgctxt "Menu of Audio & Video"
msgid "Featured"
msgstr "In risalt"

#: lib/gs-desktop-data.c:103
msgctxt "Menu of Audio & Video"
msgid "Music Players"
msgstr "Riprodutôrs musicâi"

#: lib/gs-desktop-data.c:107
msgctxt "Menu of Games"
msgid "Action"
msgstr "Azion"

#: lib/gs-desktop-data.c:110
msgctxt "Menu of Games"
msgid "Adventure"
msgstr "Aventure"

#: lib/gs-desktop-data.c:113
msgctxt "Menu of Games"
msgid "Arcade"
msgstr "Arcade"

#: lib/gs-desktop-data.c:116
msgctxt "Menu of Games"
msgid "Blocks"
msgstr "Blocs"

#: lib/gs-desktop-data.c:119
msgctxt "Menu of Games"
msgid "Board"
msgstr "Taule"

#: lib/gs-desktop-data.c:122
msgctxt "Menu of Games"
msgid "Card"
msgstr "Cjartis"

#: lib/gs-desktop-data.c:125
msgctxt "Menu of Games"
msgid "Emulators"
msgstr "Emuladôrs"

#: lib/gs-desktop-data.c:128
msgctxt "Menu of Games"
msgid "Kids"
msgstr "Fruts"

#: lib/gs-desktop-data.c:131
msgctxt "Menu of Games"
msgid "Logic"
msgstr "Logjiche"

#: lib/gs-desktop-data.c:135
msgctxt "Menu of Games"
msgid "Role Playing"
msgstr "Zûcs di rûl"

#: lib/gs-desktop-data.c:138
msgctxt "Menu of Games"
msgid "Sports"
msgstr "Sport"

#: lib/gs-desktop-data.c:141
msgctxt "Menu of Games"
msgid "Strategy"
msgstr "Strategjie"

#: lib/gs-desktop-data.c:144
msgctxt "Menu of Add-ons"
msgid "Codecs"
msgstr "Codec"

#: lib/gs-desktop-data.c:151
msgctxt "Menu of Communication & News"
msgid "All"
msgstr "Dutis"

#: lib/gs-desktop-data.c:154
msgctxt "Menu of Communication & News"
msgid "Featured"
msgstr "In risalt"

#: lib/gs-desktop-data.c:157
msgctxt "Menu of Communication & News"
msgid "Chat"
msgstr "Chat"

#: lib/gs-desktop-data.c:164
msgctxt "Menu of Communication & News"
msgid "News"
msgstr "Notiziis"

#: lib/gs-desktop-data.c:168
msgctxt "Menu of Communication & News"
msgid "Web Browsers"
msgstr "Navigadôrs web"

#: lib/gs-desktop-data.c:175
msgctxt "Menu of Education & Science"
msgid "All"
msgstr "Dutis"

#: lib/gs-desktop-data.c:180
msgctxt "Menu of Education & Science"
msgid "Featured"
msgstr "In risalt"

#: lib/gs-desktop-data.c:185
msgctxt "Menu of Education & Science"
msgid "Artificial Intelligence"
msgstr "Inteligjence artificiâl"

#: lib/gs-desktop-data.c:188
msgctxt "Menu of Education & Science"
msgid "Astronomy"
msgstr "Astronomie"

#: lib/gs-desktop-data.c:192
msgctxt "Menu of Education & Science"
msgid "Chemistry"
msgstr "Chimiche"

#: lib/gs-desktop-data.c:196
msgctxt "Menu of Education & Science"
msgid "Languages"
msgstr "Lenghis"

#: lib/gs-desktop-data.c:200
msgctxt "Menu of Education & Science"
msgid "Math"
msgstr "Matematiche"

#: lib/gs-desktop-data.c:207
msgctxt "Menu of Education & Science"
msgid "Robotics"
msgstr "Robotiche"

#: lib/gs-desktop-data.c:210
msgctxt "Menu of Art"
msgid "Art"
msgstr "Art"

#: lib/gs-desktop-data.c:213
msgctxt "Menu of Reference"
msgid "Biography"
msgstr "Biografie"

#: lib/gs-desktop-data.c:216
msgctxt "Menu of Reference"
msgid "Comics"
msgstr "Comics"

#: lib/gs-desktop-data.c:219
msgctxt "Menu of Reference"
msgid "Fiction"
msgstr "Finzion"

#: lib/gs-desktop-data.c:222
msgctxt "Menu of Reference"
msgid "Health"
msgstr "Salût"

#: lib/gs-desktop-data.c:225
msgctxt "Menu of Reference"
msgid "History"
msgstr "Storie"

#: lib/gs-desktop-data.c:228
msgctxt "Menu of Reference"
msgid "Lifestyle"
msgstr "Stîl di vite"

#: lib/gs-desktop-data.c:231
msgctxt "Menu of Reference"
msgid "Politics"
msgstr "Politichis"

#: lib/gs-desktop-data.c:234
msgctxt "Menu of Reference"
msgid "Sports"
msgstr "Sport"

#: lib/gs-desktop-data.c:241
msgctxt "Menu of Developer Tools"
msgid "All"
msgstr "Dutis"

#: lib/gs-desktop-data.c:244
msgctxt "Menu of Developer Tools"
msgid "Featured"
msgstr "In risalt"

#: lib/gs-desktop-data.c:247
msgctxt "Menu of Developer Tools"
msgid "Debuggers"
msgstr "Debugger"

#: lib/gs-desktop-data.c:250
msgctxt "Menu of Developer Tools"
msgid "IDEs"
msgstr "IDE"

#. Translators: this is a menu category
#: lib/gs-desktop-data.c:261
msgid "Create"
msgstr "Creâ"

#. Translators: this is a menu category
#: lib/gs-desktop-data.c:263
msgid "Work"
msgstr "Lavôr"

<<<<<<< HEAD
#. TRANSLATORS: this is the menu spec main category for Add-ons
#. TRANSLATORS: This is the header dividing the normal
#. * applications and the addons
#: lib/gs-desktop-data.c:315 src/gs-details-page.ui:410
#: src/gs-installed-page.c:455
msgid "Add-ons"
msgstr "Estensions"
=======
#. Translators: this is a menu category
#: lib/gs-desktop-data.c:265
msgid "Play"
msgstr "Riprodutôrs"
>>>>>>> 8566498b

#. Translators: this is a menu category
#: lib/gs-desktop-data.c:267
msgid "Socialize"
msgstr "Socializâ"

#. Translators: this is a menu category
#: lib/gs-desktop-data.c:269
msgid "Learn"
msgstr "Aprendiment"

#. Translators: this is a menu category
#: lib/gs-desktop-data.c:271
msgid "Develop"
msgstr "Disvilup"

#. TRANSLATORS: this is the summary of a notification that an application
#. * has been successfully installed
#. TRANSLATORS: this is the summary of a notification that a component
#. * has been successfully installed
#: src/gs-common.c:130 src/gs-common.c:153
#, c-format
msgid "%s is now installed"
msgstr "%s al è cumò instalât"

#. TRANSLATORS: an application has been installed, but
#. * needs a reboot to complete the installation
#: src/gs-common.c:134 src/gs-common.c:157
msgid "A restart is required for the changes to take effect."
msgstr "Al è necessari tornâ a inviâ par rindi efetivis lis modifichis."

#. TRANSLATORS: this is the body of a notification that an application
#. * has been successfully installed
#: src/gs-common.c:138
msgid "Application is ready to be used."
msgstr "La aplicazion e je pronte par jessi doprade."

#. TRANSLATORS: this is the summary of a notification that OS updates
#. * have been successfully installed
#: src/gs-common.c:146
msgid "OS updates are now installed"
msgstr "I inzornaments dal SO cumò a son instalâts"

#. TRANSLATORS: this is the body of a notification that OS updates
#. * have been successfully installed
#: src/gs-common.c:149
msgid "Recently installed updates are available to review"
msgstr ""
"I inzornaments instalâts cumò denant a son disponibii par jessi esaminâts"

#. TRANSLATORS: button text
#: src/gs-common.c:168 src/gs-common.c:720
msgid "Restart"
msgstr "Torne invie"

#. TRANSLATORS: this is button that opens the newly installed application
#: src/gs-common.c:172
msgid "Launch"
msgstr "Eseguìs"

#. TRANSLATORS: window title
#: src/gs-common.c:231
msgid "Install Third-Party Software?"
msgstr "Instalâ software di tiercis parts?"

#. TRANSLATORS: window title
#: src/gs-common.c:235 src/gs-repos-dialog.c:234
msgid "Enable Third-Party Software Repository?"
msgstr "Abilitâ il dipuesit software di tiercis parts?"

#. TRANSLATORS: the replacements are as follows:
#. * 1. Application name, e.g. "Firefox"
#. * 2. Software repository name, e.g. fedora-optional
#.
#: src/gs-common.c:251
#, c-format
msgid ""
"%s is not <a href=\"https://en.wikipedia.org/wiki/Free_and_open-"
"source_software\">free and open source software</a>, and is provided by “%s”."
msgstr ""
"%s nol è <a href=\"https://en.wikipedia.org/wiki/Free_and_open-"
"source_software\"> software libar e open source</a> e al è furnît di “%s”."

#. TRANSLATORS: the replacements are as follows:
#. * 1. Application name, e.g. "Firefox"
#. * 2. Software repository name, e.g. fedora-optional
#: src/gs-common.c:261
#, c-format
msgid "%s is provided by “%s”."
msgstr "%s al è furnît di “%s”."

#: src/gs-common.c:270
msgid "This software repository must be enabled to continue installation."
msgstr ""
"Chest dipuesit software al scugne jessi abilitât par continuâ la instalazion."

#. TRANSLATORS: Laws are geographical, urgh...
#: src/gs-common.c:280
#, c-format
msgid "It may be illegal to install or use %s in some countries."
msgstr "Al podarès jessi ilegâl instalâ o doprâ %s in cualchi paîs."

#. TRANSLATORS: Laws are geographical, urgh...
#: src/gs-common.c:286
msgid "It may be illegal to install or use this codec in some countries."
msgstr "Al podarès jessi ilegâl instalâ o doprâ chest codec in cualchi paîs."

#. TRANSLATORS: this is button text to not ask about non-free content again
#: src/gs-common.c:293
msgid "Don’t Warn Again"
msgstr "No sta visâmi plui"

#. TRANSLATORS: button text
#: src/gs-common.c:302
msgid "Enable and Install"
msgstr "Abilite e instale"

#. TRANSLATORS: these are show_detailed_error messages from the
#. * package manager no mortal is supposed to understand,
#. * but google might know what they mean
#: src/gs-common.c:494
msgid "Detailed errors from the package manager follow:"
msgstr "Chi daspò i erôrs in detai dal gjestôr dai pachets:"

#: src/gs-common.c:513 src/gs-details-page.ui:586
msgid "Details"
msgstr "Detais"

#. TRANSLATORS: we've just live-updated some apps
#: src/gs-common.c:695
msgid "An update has been installed"
msgid_plural "Updates have been installed"
msgstr[0] "Al è stât instalât un inzornament"
msgstr[1] "I inzornaments a son stâts instalâts"

#. TRANSLATORS: we've just removed some apps
#: src/gs-common.c:705
msgid "An application has been removed"
msgid_plural "Applications have been removed"
msgstr[0] "Une aplicazion e je stade gjavade"
msgstr[1] "A son stadis gjavadis aplicazions"

#. TRANSLATORS: the new apps will not be run until we restart
#: src/gs-common.c:711
msgid "A restart is required for it to take effect."
msgid_plural "A restart is required for them to take effect."
msgstr[0] "Al è necessari tornâ a inviâ par rindilu efetîf."
msgstr[1] "Al è necessari tornâ a inviâ par rindiju efetîfs."

#. TRANSLATORS: button text
#: src/gs-common.c:718
msgid "Not Now"
msgstr "No cumò"

#. TRANSLATORS: something happened less than 5 minutes ago
#: src/gs-common.c:810
msgid "Just now"
msgstr "Propite cumò"

#: src/gs-common.c:812
#, c-format
msgid "%d minute ago"
msgid_plural "%d minutes ago"
msgstr[0] "%d minût indaûr"
msgstr[1] "%d minûts indaûr"

#: src/gs-common.c:816
#, c-format
msgid "%d hour ago"
msgid_plural "%d hours ago"
msgstr[0] "%d ore indaûr"
msgstr[1] "%d oris indaûr"

#: src/gs-common.c:820
#, c-format
msgid "%d day ago"
msgid_plural "%d days ago"
msgstr[0] "%d zornade indaûr"
msgstr[1] "%d dîs indaûr"

#: src/gs-common.c:824
#, c-format
msgid "%d week ago"
msgid_plural "%d weeks ago"
msgstr[0] "%d setemane indaûr"
msgstr[1] "%d setemanis indaûr"

#: src/gs-common.c:828
#, c-format
msgid "%d month ago"
msgid_plural "%d months ago"
msgstr[0] "%d mês indaûr"
msgstr[1] "%d mês indaûr"

#: src/gs-common.c:832
#, c-format
msgid "%d year ago"
msgid_plural "%d years ago"
msgstr[0] "%d an indaûr"
msgstr[1] "%d agns indaûr"

#. TRANSLATORS: this is a what we use in notifications if the app's name is unknown
#: src/gs-dbus-helper.c:283
msgid "An application"
msgstr "Une aplicazion"

#. TRANSLATORS: this is a notification displayed when an app needs additional MIME types.
#: src/gs-dbus-helper.c:289
#, c-format
msgid "%s is requesting additional file format support."
msgstr "%s al domande supuart pal formât di file adizionâl."

#. TRANSLATORS: notification title
#: src/gs-dbus-helper.c:291
msgid "Additional MIME Types Required"
msgstr "Gjenar di MIME adizionâi domandâts"

#. TRANSLATORS: this is a notification displayed when an app needs additional fonts.
#: src/gs-dbus-helper.c:295
#, c-format
msgid "%s is requesting additional fonts."
msgstr "%s al domande caratars in plui."

#. TRANSLATORS: notification title
#: src/gs-dbus-helper.c:297
msgid "Additional Fonts Required"
msgstr "Caratars in plui domandâts"

#. TRANSLATORS: this is a notification displayed when an app needs additional codecs.
#: src/gs-dbus-helper.c:301
#, c-format
msgid "%s is requesting additional multimedia codecs."
msgstr "%s al domande codec multimediâi in plui."

#. TRANSLATORS: notification title
#: src/gs-dbus-helper.c:303
msgid "Additional Multimedia Codecs Required"
msgstr "Codec multimediâi in plui domandâts"

#. TRANSLATORS: this is a notification displayed when an app needs additional printer drivers.
#: src/gs-dbus-helper.c:307
#, c-format
msgid "%s is requesting additional printer drivers."
msgstr "%s al domande driver di stampant adizionâi."

#. TRANSLATORS: notification title
#: src/gs-dbus-helper.c:309
msgid "Additional Printer Drivers Required"
msgstr "Driver di stampant adizionâi domandâts"

#. TRANSLATORS: this is a notification displayed when an app wants to install additional packages.
#: src/gs-dbus-helper.c:313
#, c-format
msgid "%s is requesting additional packages."
msgstr "%s al domande pachets in plui."

#. TRANSLATORS: notification title
#: src/gs-dbus-helper.c:315
msgid "Additional Packages Required"
msgstr "Pachets adizionâi domandâts"

#. TRANSLATORS: this is a button that launches gnome-software
#: src/gs-dbus-helper.c:324
msgid "Find in Software"
msgstr "Cjate in Software"

#: src/gs-description-box.c:64 src/gs-description-box.c:167
msgid "_Read More"
msgstr "_Lei di plui"

#: src/gs-description-box.c:64
msgid "_Read Less"
msgstr "_Lei di mancul"

<<<<<<< HEAD
#: src/gs-details-page.c:360
=======
#: src/gs-details-page.c:373
>>>>>>> 8566498b
msgid "Removing…"
msgstr "Daûr a gjavâ…"

#: src/gs-details-page.c:383
msgid "Requires restart to finish install"
msgstr "Al covente tornâ a inviâ par completâ la instalazion"

#: src/gs-details-page.c:390
msgid "Requires restart to finish remove"
msgstr "Al covente tornâ a inviâ par completâ la rimozion"

#. TRANSLATORS: This is a label on top of the app's progress
#. * bar to inform the user that the app should be installed soon
<<<<<<< HEAD
#: src/gs-details-page.c:379
=======
#: src/gs-details-page.c:407
>>>>>>> 8566498b
msgid "Pending installation…"
msgstr "In spiete pe instalazion…"

#. TRANSLATORS: This is a label on top of the app's progress
#. * bar to inform the user that the app should be updated soon
<<<<<<< HEAD
#: src/gs-details-page.c:386
=======
#: src/gs-details-page.c:414
>>>>>>> 8566498b
msgid "Pending update…"
msgstr "In spiete pal inzornament…"

#. Translators: This string is shown when preparing to download and install an app.
<<<<<<< HEAD
#: src/gs-details-page.c:400
=======
#: src/gs-details-page.c:428
>>>>>>> 8566498b
msgid "Preparing…"
msgstr "Daûr a prontâ…"

#. TRANSLATORS: button text in the header when an application
#. * can be installed
#. TRANSLATORS: button text in the header when firmware
#. * can be live-installed
#. TRANSLATORS: this is a button in the software repositories
#. dialog for installing a repo
<<<<<<< HEAD
#: src/gs-details-page.c:986 src/gs-details-page.c:1003
#: src/gs-details-page.ui:177 src/gs-third-party-repo-row.c:84
=======
#: src/gs-details-page.c:885 src/gs-details-page.c:911
#: src/gs-details-page.ui:183 src/gs-third-party-repo-row.c:84
>>>>>>> 8566498b
#: src/gs-upgrade-banner.c:89
msgid "_Install"
msgstr "_Instale"

#: src/gs-details-page.c:901
msgid "_Restart"
msgstr "To_rne invie"

#. TRANSLATORS: this is a button that allows the apps to
#. * be installed.
#. * The ellipsis indicates that further steps are required,
#. * e.g. enabling software repositories or the like
#. TRANSLATORS: this is a button in the software repositories
#. dialog for installing a repo.
#. The ellipsis indicates that further steps are required
<<<<<<< HEAD
#: src/gs-details-page.c:1017 src/gs-third-party-repo-row.c:76
=======
#: src/gs-details-page.c:925 src/gs-third-party-repo-row.c:76
>>>>>>> 8566498b
msgid "_Install…"
msgstr "_Instale…"

#. TRANSLATORS: A label for a button to execute the selected application.
<<<<<<< HEAD
#: src/gs-details-page.c:1045
msgid "_Launch"
msgstr "_Invie"

#: src/gs-details-page.c:1100 src/gs-update-dialog.c:93
msgid "Network"
msgstr "Rêt"

#: src/gs-details-page.c:1100 src/gs-update-dialog.c:93
msgid "Can communicate over the network"
msgstr "Al pues comunicâ vie rêt"

#: src/gs-details-page.c:1101 src/gs-update-dialog.c:94
msgid "System Services"
msgstr "Servizis di sisteme"

#: src/gs-details-page.c:1101 src/gs-update-dialog.c:94
msgid "Can access D-Bus services on the system bus"
msgstr "Al pues acedi ai servizis D-Bus sul bus di sisteme"

#: src/gs-details-page.c:1102 src/gs-update-dialog.c:95
msgid "Session Services"
msgstr "Servizis di session"

#: src/gs-details-page.c:1102 src/gs-update-dialog.c:95
msgid "Can access D-Bus services on the session bus"
msgstr "Al pues acedi ai servizis D-Bus sul bus de session"

#: src/gs-details-page.c:1103 src/gs-update-dialog.c:96
msgid "Devices"
msgstr "Dispositîfs"

#: src/gs-details-page.c:1103 src/gs-update-dialog.c:96
msgid "Can access system device files"
msgstr "Al pues acedi ai file dal dispositîf dal sisteme"

#: src/gs-details-page.c:1104 src/gs-details-page.c:1105
#: src/gs-update-dialog.c:97 src/gs-update-dialog.c:98
msgid "Home folder"
msgstr "Cartele cjase"

#: src/gs-details-page.c:1104 src/gs-details-page.c:1106
#: src/gs-details-page.c:1108 src/gs-update-dialog.c:97
#: src/gs-update-dialog.c:99 src/gs-update-dialog.c:101
msgid "Can view, edit and create files"
msgstr "Al pues viodi, modificâ e creâ i file"

#: src/gs-details-page.c:1105 src/gs-details-page.c:1107
#: src/gs-details-page.c:1109 src/gs-update-dialog.c:98
#: src/gs-update-dialog.c:100 src/gs-update-dialog.c:102
msgid "Can view files"
msgstr "Al pues viodi i file"

#: src/gs-details-page.c:1106 src/gs-details-page.c:1107
#: src/gs-update-dialog.c:99 src/gs-update-dialog.c:100
msgid "File system"
msgstr "File System"

#: src/gs-details-page.c:1108 src/gs-details-page.c:1109
#: src/gs-update-dialog.c:101 src/gs-update-dialog.c:102
msgid "Downloads folder"
msgstr "Cartele dai discjariaments"

#: src/gs-details-page.c:1110 src/gs-update-dialog.c:103
msgid "Settings"
msgstr "Impostazions"

#: src/gs-details-page.c:1110 src/gs-update-dialog.c:103
msgid "Can view and change any settings"
msgstr "Al pues viodi e modificâ cualsisei impostazion"

#: src/gs-details-page.c:1111 src/gs-update-dialog.c:104
msgid "Legacy display system"
msgstr "Sisteme di visualizazion vecje maniere"

#: src/gs-details-page.c:1111 src/gs-update-dialog.c:104
msgid "Uses an old, insecure display system"
msgstr "Al dopre un sisteme di visualizazion vieli e no sigûr"

# aplicazion
#: src/gs-details-page.c:1112 src/gs-update-dialog.c:105
msgid "Sandbox escape"
msgstr "Jessude dal isolament"

#: src/gs-details-page.c:1112 src/gs-update-dialog.c:105
msgid "Can escape the sandbox and circumvent any other restrictions"
msgstr "Al pues lâ fûr dal isolament e imbroiâ cualsisei altre restrizion"

#: src/gs-details-page.c:1127
msgid "This application is fully sandboxed."
msgstr "Cheste aplicazion e je completamentri isolade."

#: src/gs-details-page.c:1135
msgid ""
"Unable to determine which parts of the system this application accesses. "
"This is typical for older applications."
msgstr ""
"Impussibil determinâ cualis parts dal sisteme a son acessibilis di cheste "
"aplicazion. Chest al è solit pes aplicazions vecjis."

#. TRANSLATORS: this is where the updated date is not known
#: src/gs-details-page.c:1330
=======
#: src/gs-details-page.c:953
msgid "_Launch"
msgstr "_Invie"

#. TRANSLATORS: this is where the updated date is not known
#: src/gs-details-page.c:1131
>>>>>>> 8566498b
msgctxt "updated"
msgid "Never"
msgstr "Mai"

#. TRANSLATORS: this is where we don't know the origin of the
#. * application
<<<<<<< HEAD
#: src/gs-details-page.c:1383
=======
#: src/gs-details-page.c:1168
>>>>>>> 8566498b
msgctxt "origin"
msgid "Unknown"
msgstr "No cognossude"

<<<<<<< HEAD
#: src/gs-details-page.c:1436
msgctxt "App permissions"
msgid "None"
msgstr "Nissun"

#: src/gs-details-page.c:1438
msgctxt "App permissions"
msgid "Low"
msgstr "Bas"

#: src/gs-details-page.c:1440
msgctxt "App permissions"
msgid "Medium"
msgstr "Medi"

#: src/gs-details-page.c:1442
msgctxt "App permissions"
msgid "High"
msgstr "Elevât"

#: src/gs-details-page.c:1444
msgctxt "App permissions"
msgid "Unknown"
msgstr "No cognossût"

#. TRANSLATORS: we need a remote server to process
#: src/gs-details-page.c:1808
msgid "You need internet access to write a review"
msgstr "Al covente un acès a internet par scrivi une recension"

#: src/gs-details-page.c:2008 src/gs-details-page.c:2024
=======
#. TRANSLATORS: we need a remote server to process
#: src/gs-details-page.c:1536
msgid "You need internet access to write a review"
msgstr "Al covente un acès a internet par scrivi une recension"

#: src/gs-details-page.c:1672 src/gs-details-page.c:1688
>>>>>>> 8566498b
#, c-format
msgid "Unable to find “%s”"
msgstr "Impussibil cjatâ “%s”"

<<<<<<< HEAD
#: src/gs-details-page.c:2090 src/gs-details-page.c:2125
msgid "Loading…"
msgstr "Daûr a cjariâ…"

#: src/gs-details-page.c:2563
msgid "The application contains no age-inappropriate content."
msgstr "La aplicazion no conten contignûts inadats pe etât."

#. TRANSLATORS: see the wikipedia page
#: src/gs-details-page.c:2672
msgid "Public domain"
msgstr "Domini public"

# fâ pagjine par software proprietari su vikipedie
#. TRANSLATORS: Replace the link with a version in your language,
#. * e.g. https://de.wikipedia.org/wiki/Gemeinfreiheit
#: src/gs-details-page.c:2675
msgid "https://en.wikipedia.org/wiki/Public_domain"
msgstr "https://en.wikipedia.org/wiki/Public_domain"

#. TRANSLATORS: Replace the link with a version in your language,
#. * e.g. https://www.gnu.org/philosophy/free-sw.de
#: src/gs-details-page.c:2682
msgid "https://www.gnu.org/philosophy/free-sw"
msgstr "https://www.gnu.org/philosophy/free-sw"

#. TRANSLATORS: see GNU page
#: src/gs-details-page.c:2692 src/gs-details-page.ui:1285
msgid "Free Software"
msgstr "Software Libar"

#. TRANSLATORS: for the free software popover
#: src/gs-details-page.c:2749
msgid "Users are bound by the following license:"
msgid_plural "Users are bound by the following licenses:"
msgstr[0] "I utents a son limitâts de licence chi daurman:"
msgstr[1] "I utents a son limitâts des licencis chi daurman:"

#: src/gs-details-page.c:2776 src/gs-details-page.ui:1357
msgid "More information"
msgstr "Plui informazions"

=======
#. TRANSLATORS: This is a title for the app details page,
#. * shown when it’s loading the details of an app.
#: src/gs-details-page.c:2289
msgid "Loading…"
msgstr "Daûr a cjariâ…"

>>>>>>> 8566498b
#: src/gs-details-page.ui:8
msgid "Details page"
msgstr "Pagjine di detais"

# recensions des aplicazions o recensions de aplicazion?
#: src/gs-details-page.ui:40
msgid "Loading application details…"
msgstr "Daûr a discjariâ i detais de aplicazion…"

#: src/gs-details-page.ui:238
msgid "Downloading"
msgstr "Daûr a discjariâ"

#: src/gs-details-page.ui:278
msgid "_Update"
msgstr "_Inzorne"

#. Translators: A label for a button to add a shortcut to the selected application.
#: src/gs-details-page.ui:294
msgid "_Add shortcut"
msgstr "_Zonte scurte"

#. Translators: A label for a button to remove a shortcut to the selected application.
#: src/gs-details-page.ui:308
msgid "Re_move shortcut"
msgstr "Gja_ve scurte"

#: src/gs-details-page.ui:365 src/gs-installed-page.ui:118
msgid "Add-ons"
msgstr "Estensions"

#: src/gs-details-page.ui:377
msgid "Selected add-ons will be installed with the application."
msgstr "Lis estensions selezionadis a vignaran instaladis cu la aplicazion."

#: src/gs-details-page.ui:473
msgid ""
"This application can only be used when there is an active internet "
"connection."
msgstr ""
"Cheste aplicazion e pues jessi doprade nome cuant che e je ative une "
"conession internet."

#: src/gs-details-page.ui:490
msgid "Software Repository Included"
msgstr "Dipuesit software includût"

#: src/gs-details-page.ui:491
msgid ""
"This application includes a software repository which provides updates, as "
"well as access to other software."
msgstr ""
"Cheste aplicazion e inclût un dipuesit software che al furnìs inzornaments, "
"cussì ancje l'acès a altri software."

#: src/gs-details-page.ui:505
msgid "No Software Repository Included"
msgstr "Nissun dipuesit software includût"

#: src/gs-details-page.ui:506
msgid ""
"This application does not include a software repository. It will not be "
"updated with new versions."
msgstr ""
"Cheste aplicazion no inclût un dipuesit software. No vignarà inzornade cun "
"gnovis versions."

#: src/gs-details-page.ui:521
msgid ""
"This software is already provided by your distribution and should not be "
"replaced."
msgstr ""
"Chest software al è za furnît de tô distribuzion e no varès di jessi "
"sostituide."

#. Translators: a repository file used for installing software has been discovered.
#: src/gs-details-page.ui:535
msgid "Software Repository Identified"
msgstr "Dipuesit software identificât"

#: src/gs-details-page.ui:536
msgid ""
"Adding this software repository will give you access to additional software "
"and upgrades."
msgstr ""
"Zontant chest dipuesit software tu varâs acès a software in plui e "
"inzornaments."

#: src/gs-details-page.ui:537
msgid "Only use software repositories that you trust."
msgstr "Dopre nome i dipuesits software che tu ti fidis."

#: src/gs-details-page.ui:554
msgid "_Website"
msgstr "Sît _web"

#: src/gs-details-page.ui:563
msgid "_Donate"
msgstr "_Done"

# aplicazion
#: src/gs-details-page.ui:672
msgid "Localized in your Language"
msgstr "Localizade te tô lenghe"

#: src/gs-details-page.ui:683
msgid "Documentation"
msgstr "Documentazion"

#: src/gs-details-page.ui:694
msgid "Release Activity"
msgstr "Ativitât di publicazion"

#: src/gs-details-page.ui:705
msgid "System Integration"
msgstr "Integrazion tal sisteme"

#. TRANSLATORS: the title for Snap channels
#: src/gs-details-page.ui:725 src/gs-origin-popover-row.c:91
msgid "Channel"
msgstr "Canâl"

#: src/gs-details-page.ui:761
msgid "Updated"
msgstr "Inzornade"

#. Translators: This is a label in the header bar, followed by a drop down to choose between different source repos
#: src/gs-details-page.ui:796 src/gs-details-page.ui:1012
msgid "Source"
msgstr "Sorzint"

#: src/gs-details-page.ui:827
msgid "Developer"
msgstr "Svilupadôr"

#. Translators: Header of the section with other users' opinions about the app.
#: src/gs-details-page.ui:893
msgid "Reviews"
msgstr "Recensions"

#. Translators: Button opening a dialog where the users can write and publish their opinions about the apps.
#: src/gs-details-page.ui:911
msgid "_Write a Review"
msgstr "_Scrîf une recension"

#. Translators: Button to return more application-submitted reviews.
#: src/gs-details-page.ui:932
msgid "_Show More"
msgstr "_Mostre altris"

#. TRANSLATORS: status text when downloading
#: lib/gs-external-appstream-utils.c:226
msgid "Downloading extra metadata files…"
msgstr "Daûr a discjariâ i file dai metadâts adizionâi…"

#. TRANSLATORS: separator for a list of items
#: src/gs-extras-page.c:143
msgid " and "
msgstr " e "

#. TRANSLATORS: separator for a list of items
#: src/gs-extras-page.c:146
msgid ", "
msgstr ", "

#. TRANSLATORS: Application window title for fonts installation.
#. %s will be replaced by name of the script we're searching for.
#: src/gs-extras-page.c:172
#, c-format
msgid "Available fonts for the %s script"
msgid_plural "Available fonts for the %s scripts"
msgstr[0] "Caratars disponibii pal script %s"
msgstr[1] "Caratars disponibii pai script %s"

#. TRANSLATORS: Application window title for codec installation.
#. %s will be replaced by actual codec name(s)
#: src/gs-extras-page.c:180
#, c-format
msgid "Available software for %s"
msgid_plural "Available software for %s"
msgstr[0] "Software disponibil par %s"
msgstr[1] "Software disponibii par %s"

#: src/gs-extras-page.c:243
msgid "Requested software not found"
msgstr "Software domandât no cjatât"

#: src/gs-extras-page.c:245
msgid "Failed to find requested software"
msgstr "No si è rivâts a cjatâ il software domandât"

#. TRANSLATORS: This string is used for codecs that weren't found
#: src/gs-extras-page.c:341
#, c-format
msgid "%s not found"
msgstr "%s no cjatât"

#. TRANSLATORS: hyperlink title
#: src/gs-extras-page.c:345
msgid "on the website"
msgstr "tal sît web"

#. TRANSLATORS: this is when we know about an application or
#. * addon, but it can't be listed for some reason
#: src/gs-extras-page.c:352
#, c-format
msgid "No applications are available that provide the file %s."
msgstr "No je nissune aplicazion disponibile che e furnìs il file %s."

#. TRANSLATORS: first %s is the codec name, and second %s is a
#. * hyperlink with the "on the website" text
#: src/gs-extras-page.c:356 src/gs-extras-page.c:367 src/gs-extras-page.c:378
#, c-format
msgid ""
"Information about %s, as well as options for how to get missing applications "
"might be found %s."
msgstr ""
"Lis informazion su %s, e cussì ancje lis opzions su cemût vê lis aplicazions "
"che a mancjin, a podaressin jessi cjatadis su %s."

#. TRANSLATORS: this is when we know about an application or
#. * addon, but it can't be listed for some reason
#: src/gs-extras-page.c:363 src/gs-extras-page.c:385
#, c-format
msgid "No applications are available for %s support."
msgstr "No je nissune aplicazion disponibile pal supuart di %s."

#. TRANSLATORS: this is when we know about an application or
#. * addon, but it can't be listed for some reason
#: src/gs-extras-page.c:374
#, c-format
msgid "%s is not available."
msgstr "%s no je disponibile."

#. TRANSLATORS: first %s is the codec name, and second %s is a
#. * hyperlink with the "on the website" text
#: src/gs-extras-page.c:389
#, c-format
msgid ""
"Information about %s, as well as options for how to get an application that "
"can support this format might be found %s."
msgstr ""
"Lis informazion su %s, e cussì ancje lis opzions su cemût vê une aplicazion "
"che e supuarte chest formât, a podaressin jessi cjatadis su %s."

#. TRANSLATORS: this is when we know about an application or
#. * addon, but it can't be listed for some reason
#: src/gs-extras-page.c:396
#, c-format
msgid "No fonts are available for the %s script support."
msgstr "No son disponibii caratars pal supuart dal script %s."

#. TRANSLATORS: first %s is the codec name, and second %s is a
#. * hyperlink with the "on the website" text
#: src/gs-extras-page.c:400
#, c-format
msgid ""
"Information about %s, as well as options for how to get additional fonts "
"might be found %s."
msgstr ""
"Lis informazion su %s, e cussì ancje lis opzions su cemût vê caratars in "
"plui, a podaressin jessi cjatadis su %s."

#. TRANSLATORS: this is when we know about an application or
#. * addon, but it can't be listed for some reason
#: src/gs-extras-page.c:407
#, c-format
msgid "No addon codecs are available for the %s format."
msgstr "Nol è disponibil nissun codec pal formât %s."

#. TRANSLATORS: first %s is the codec name, and second %s is a
#. * hyperlink with the "on the website" text
#: src/gs-extras-page.c:411
#, c-format
msgid ""
"Information about %s, as well as options for how to get a codec that can "
"play this format might be found %s."
msgstr ""
"Lis informazion su %s, e cussì ancje lis opzions su cemût otignî un codec "
"che al pues riprodusi chest formât, a podaressin jessi cjatadis su %s."

#. TRANSLATORS: this is when we know about an application or
#. * addon, but it can't be listed for some reason
#: src/gs-extras-page.c:418
#, c-format
msgid "No Plasma resources are available for %s support."
msgstr "No je nissune risorse Plasma disponibile pal supuart di %s."

#. TRANSLATORS: first %s is the codec name, and second %s is a
#. * hyperlink with the "on the website" text
#: src/gs-extras-page.c:422
#, c-format
msgid ""
"Information about %s, as well as options for how to get additional Plasma "
"resources might be found %s."
msgstr ""
"Lis informazion su %s, e cussì ancje lis opzions su cemût vê risorsis Plasma "
"in plui, a podaressin jessi cjatadis su %s."

#. TRANSLATORS: this is when we know about an application or
#. * addon, but it can't be listed for some reason
#: src/gs-extras-page.c:429
#, c-format
msgid "No printer drivers are available for %s."
msgstr "Nissun driver di stampant disponibil par %s."

#. TRANSLATORS: first %s is the codec name, and second %s is a
#. * hyperlink with the "on the website" text
#: src/gs-extras-page.c:433
#, c-format
msgid ""
"Information about %s, as well as options for how to get a driver that "
"supports this printer might be found %s."
msgstr ""
"Lis informazion su %s, e cussì ancje lis opzions su cemût otignî un driver "
"che al supuarte cheste stampant, a podaressin jessi cjatadis su %s."

#. TRANSLATORS: hyperlink title
#: src/gs-extras-page.c:477
msgid "the documentation"
msgstr "la documentazion"

#. TRANSLATORS: no codecs were found. The first %s will be replaced by actual codec name(s),
#. the second %s is the application name, which requested the codecs, the third %s is a link titled "the documentation"
#: src/gs-extras-page.c:483
#, c-format
msgid ""
"Unable to find the %s requested by %s. Please see %s for more information."
msgid_plural ""
"Unable to find the %s requested by %s. Please see %s for more information."
msgstr[0] ""
"Impussibil cjatâ il %s domandât di %s. Consultâ %s par vê plui informazions."
msgstr[1] ""
"Impussibil cjatâ i %s domandâts di %s. Consultâ %s par vê plui informazions."

#. TRANSLATORS: no codecs were found. First %s will be replaced by actual codec name(s), second %s is a link titled "the documentation"
#: src/gs-extras-page.c:492
#, c-format
msgid ""
"Unable to find the %s you were searching for. Please see %s for more "
"information."
msgid_plural ""
"Unable to find the %s you were searching for. Please see %s for more "
"information."
msgstr[0] ""
"Impussibil cjatâ il %s che tu stavis cirint. Consultâ %s par vê plui "
"informazions."
msgstr[1] ""
"Impussibil cjatâ i %s che tu stavis cirint. Consultâ %s par vê plui "
"informazions."

#: src/gs-extras-page.c:562 src/gs-extras-page.c:618 src/gs-extras-page.c:657
#, c-format
msgid "Failed to find any search results: %s"
msgstr "Impussibil cjatâ risultâts de ricercje: %s"

#: src/gs-extras-page.c:848
#, c-format
msgid "%s file format"
msgstr "Formât di file %s"

#: src/gs-extras-page.c:1223
msgid "Unable to Find Requested Software"
msgstr "Impussibil cjatâ il software domandât"

#: src/gs-extras-page.ui:7
msgid "Codecs page"
msgstr "Pagjine dai codec"

#: src/gs-featured-carousel.ui:43
msgid "Previous"
msgstr "Precedent"

#: src/gs-featured-carousel.ui:73
msgid "Next"
msgstr "Prossim"

#: src/gs-featured-carousel.ui:100
msgid "Featured Apps List"
msgstr "Liste aplicazions in risalt"

#: src/gs-first-run-dialog.ui:6 src/gs-first-run-dialog.ui:15
msgid "Welcome"
msgstr "Benvignûts"

#: src/gs-first-run-dialog.ui:43
msgid "Welcome to Software"
msgstr "Benvignûts a Software"

#: src/gs-first-run-dialog.ui:53
msgid ""
"Software lets you install all the software you need, all from one place. See "
"our recommendations, browse the categories, or search for the applications "
"you want."
msgstr ""
"Software ti fâs instalâ ducj i software che ti coventin, dut di un puest "
"sôl. Bute un voli ai nestris conseis, esplore lis categoriis o cîr lis "
"aplicazions che tu desideris."

#: src/gs-first-run-dialog.ui:62
msgid "_Browse Software"
msgstr "_Esplore Software"

#. TRANSLATORS: this is the status in the history UI,
#. * where we are showing the application was uninstalled
#: src/gs-history-dialog.c:70
msgctxt "app status"
msgid "Uninstalled"
msgstr "Disinstalât"

#. TRANSLATORS: this is the status in the history UI,
#. * where we are showing the application was installed
#: src/gs-history-dialog.c:76
msgctxt "app status"
msgid "Installed"
msgstr "Instalade"

#. TRANSLATORS: this is the status in the history UI,
#. * where we are showing the application was updated
#: src/gs-history-dialog.c:82
msgctxt "app status"
msgid "Updated"
msgstr "Inzornade"

#. TRANSLATORS: this is the status in the history UI,
#. * where we are showing that something happened to the
#. * application but we don't know what
#: src/gs-history-dialog.c:88
msgctxt "app status"
msgid "Unknown"
msgstr "No cognossude"

#: src/gs-history-dialog.ui:5
msgid "History"
msgstr "Cronologjie"

<<<<<<< HEAD
#. TRANSLATORS: This is the header dividing the normal
#. * applications and the system ones
#: src/gs-installed-page.c:450
msgid "System Applications"
msgstr "Aplicazions di sisteme"

#. TRANSLATORS: This is the header dividing the normal
#. * installed applications and the applications which are
#. * currently being installed or removed.
#: src/gs-installed-page.c:461
msgid "In Progress"
msgstr "In elaborazion"

#. TRANSLATORS: This is the header above normal installed
#. * applications on the installed page.
#: src/gs-installed-page.c:466
msgid "Applications"
msgstr "Aplicazions"

=======
>>>>>>> 8566498b
#: src/gs-installed-page.ui:7
msgid "Installed page"
msgstr "Pagjine instalade"

#: src/gs-installed-page.ui:52
msgid "In Progress"
msgstr "In elaborazion"

#: src/gs-installed-page.ui:74
msgid "Applications"
msgstr "Aplicazions"

#: src/gs-installed-page.ui:96
msgid "System Applications"
msgstr "Aplicazions di sisteme"

#. TRANSLATORS: initial start
#: src/gs-loading-page.c:62 src/gs-loading-page.c:66
msgid "Software catalog is being downloaded"
msgstr "Al ven discjariât il catalic dai software"

#: src/gs-loading-page.ui:7
msgid "Loading page"
msgstr "Daûr a cjariâ la pagjine"

#: src/gs-loading-page.ui:14
msgid "Starting up…"
msgstr "Inviament in cors…"

#: src/gs-metered-data-dialog.ui:5 src/gs-metered-data-dialog.ui:17
#: src/gs-shell.ui:265
msgid "Automatic Updates Paused"
msgstr "Inzornaments automatics in pause"

#: src/gs-metered-data-dialog.ui:38
msgid ""
"The current network is metered. Metered connections have data limits or "
"charges associated with them. To save data, automatic updates have therefore "
"been paused.\n"
"\n"
"Automatic updates will be resumed when an un­metered network becomes "
"available. Until then, it is still possible to manually install updates.\n"
"\n"
"Alternatively, if the current network has been in­correctly identified as "
"being metered, this setting can be changed."
msgstr ""
"La rêt atuâl e je a consum. Lis conessions a consum a àn limits sui dâts o "
"tarifis associadis a chescj. Par sparagnâ dâts, i inzornaments automatics a "
"son stâts duncje metûts in pause.\n"
"\n"
"I inzornaments automatics a continuaran cuant che e devente disponibile une "
"rêt che no je a consum. Fintremai chel moment, si pues distès instalâ a man "
"i inzornaments.\n"
"\n"
"In alternative, se la rêt atuâl e no je stade identificade juste, stant che "
"no je a consum, cheste impostazion e pues jessi cambiade."

#: src/gs-metered-data-dialog.ui:53
msgid "Open Network _Settings"
msgstr "Vierç _Impostazions di rêt"

#: src/gs-moderate-page.ui:7
msgid "Moderate page"
msgstr "Moderâ pagjine"

#: src/gs-moderate-page.ui:85
msgid "There are no reviews to moderate"
msgstr "No son recensions di moderâ"

# recensions des aplicazions o recensions de aplicazion?
#. TRANSLATORS: status text when downloading
#: lib/gs-odrs-provider.c:1266
msgid "Downloading application ratings…"
msgstr "Daûr a discjariâ lis recensions de aplicazion…"

#. TRANSLATORS: This is followed by a file name, e.g. "Name: gedit.rpm"
#: src/gs-origin-popover-row.c:55
msgid "Name"
msgstr "Non"

#. TRANSLATORS: the installation location for flatpaks
#: src/gs-origin-popover-row.c:72
msgid "system"
msgstr "sisteme"

#. TRANSLATORS: the installation location for flatpaks
#: src/gs-origin-popover-row.c:75
msgid "user"
msgstr "utent"

#. TRANSLATORS: the title for Flatpak branches
#. Translators: The branch, e.g. 'stable' or '3.32'
#: src/gs-origin-popover-row.c:96 src/gs-origin-popover-row.ui:93
msgid "Branch"
msgstr "Ram"

#: src/gs-origin-popover-row.ui:35 src/gs-repo-row.ui:75
msgid "URL"
msgstr "URL"

#. Translators: The installation location for flatpaks, e.g. 'user' or 'system'
#: src/gs-origin-popover-row.ui:64
msgid "Installation"
msgstr "Instalazion"

#. Translators: The available version of an app
#: src/gs-origin-popover-row.ui:122
msgid "Version"
msgstr "Version"

#. add button
#: src/gs-overview-page.c:324
msgid "More…"
msgstr "Plui…"

<<<<<<< HEAD
#. TRANSLATORS: this is a heading for audio applications which
#. * have been featured ('recommended') by the distribution
#: src/gs-overview-page.c:482
msgid "Recommended Audio & Video Applications"
msgstr "Aplicazions audio e video conseadis"

=======
>>>>>>> 8566498b
#. TRANSLATORS: this is a heading for games which have been
#. * featured ('recommended') by the distribution
#: src/gs-overview-page.c:487
msgid "Recommended Games"
msgstr "Zûcs conseâts"

#. TRANSLATORS: this is a heading for graphics applications
#. * which have been featured ('recommended') by the distribution
#: src/gs-overview-page.c:492
<<<<<<< HEAD
msgid "Recommended Graphics Applications"
msgstr "Aplicazions di grafiche conseadis"
=======
msgid "Recommended Creation Applications"
msgstr "Aplicazions par creâ conseadis"
>>>>>>> 8566498b

#. TRANSLATORS: this is a heading for office applications which
#. * have been featured ('recommended') by the distribution
#: src/gs-overview-page.c:497
<<<<<<< HEAD
msgid "Recommended Productivity Applications"
msgstr "Aplicazions di produtivitât conseadis"

#. TRANSLATORS: this is the third party repositories info bar.
#: src/gs-overview-page.c:844 src/gs-repos-dialog.c:836
=======
msgid "Recommended Work Applications"
msgstr "Aplicazions par lavorâ conseadis"

#. TRANSLATORS: this is the third party repositories info bar.
#: src/gs-overview-page.c:820 src/gs-repos-dialog.c:816
>>>>>>> 8566498b
msgid "Access additional software from selected third party sources."
msgstr ""
"Rive a doprâ software adizionâl che al ven di sorzints di tiercis parts "
"selezionadis."

#. TRANSLATORS: this is the third party repositories info bar.
<<<<<<< HEAD
#: src/gs-overview-page.c:848 src/gs-repos-dialog.c:840
=======
#: src/gs-overview-page.c:824 src/gs-repos-dialog.c:820
>>>>>>> 8566498b
msgid ""
"Some of this software is proprietary and therefore has restrictions on use, "
"sharing, and access to source code."
msgstr ""
"Alc di chest software al è proprietari e duncje al à restrizions sul ûs, su "
"la condivision e sul acès al codiç sorzint."

#. TRANSLATORS: this is the clickable
#. * link on the third party repositories info bar
<<<<<<< HEAD
#: src/gs-overview-page.c:853 src/gs-repos-dialog.c:845
=======
#: src/gs-overview-page.c:829 src/gs-repos-dialog.c:825
>>>>>>> 8566498b
msgid "Find out more…"
msgstr "Par savê di plui…"

#. TRANSLATORS: button to turn on third party software repositories
#. TRANSLATORS: button to accept the agreement
<<<<<<< HEAD
#: src/gs-overview-page.c:861 src/gs-repos-dialog.c:241
=======
#: src/gs-overview-page.c:837 src/gs-repos-dialog.c:239
>>>>>>> 8566498b
msgid "Enable"
msgstr "Abilite"

#. Translators: This is the title of the main page of the UI.
#. Translators: A label for a button to show all available software.
#: src/gs-overview-page.c:894 src/gs-shell.ui:306
msgid "Explore"
msgstr "Esplore"

#: src/gs-overview-page.ui:8
msgid "Overview page"
msgstr "Pagjine panoramiche"

#: src/gs-overview-page.ui:40
msgid "Enable Third Party Software Repositories?"
msgstr "Abilitâ i dipuesits software di tiercis parts?"

#. Translators: This is a heading for software which has been recently released upstream.
#: src/gs-overview-page.ui:125
msgid "Recent Releases"
msgstr "Publicazions resintis"

#: src/gs-overview-page.ui:162
msgid "Categories"
msgstr "Categoriis"

#: src/gs-overview-page.ui:229
msgid "No Application Data Found"
msgstr "Dâts de aplicazion no cjatâts"

#: lib/gs-plugin-loader.c:3004
msgctxt "Distribution name"
msgid "Unknown"
msgstr "No cognossût"

#. TRANSLATORS: this is a prompt message, and
#. * '%s' is an application summary, e.g. 'GNOME Clocks'
#: src/gs-page.c:352
#, c-format
msgid "Prepare %s"
msgstr "Preparâ %s"

#. TRANSLATORS: this is a prompt message, and '%s' is an
#. * repository name, e.g. 'GNOME Nightly'
#: src/gs-page.c:488
#, c-format
msgid "Are you sure you want to remove the %s repository?"
msgstr "Gjavâ pardabon il dipuesit %s?"

#. TRANSLATORS: longer dialog text
#: src/gs-page.c:492
#, c-format
msgid ""
"All applications from %s will be uninstalled, and you will have to re-"
"install the repository to use them again."
msgstr ""
"Dutis lis aplicazions che a rivin di %s a vignaran disinstaladis e tu varâs "
"di tornâ a instalâ il dipuesit (repository) par podê tornâ a doprâlis."

#. TRANSLATORS: this is a prompt message, and '%s' is an
#. * application summary, e.g. 'GNOME Clocks'
#: src/gs-page.c:500
#, c-format
msgid "Are you sure you want to uninstall %s?"
msgstr "Disinstalâ pardabon %s?"

#. TRANSLATORS: longer dialog text
#: src/gs-page.c:503
#, c-format
msgid ""
"%s will be uninstalled, and you will have to install it to use it again."
msgstr ""
"%s al vignarà disinstalât e par podêlu doprâ di gnûf tu varâs di instalâlu."

<<<<<<< HEAD
#. TRANSLATORS: this refers to an app (by name) that is installed
#: src/gs-popular-tile.c:65 src/gs-summary-tile.c:87
#, c-format
msgid "%s (Installed)"
msgstr "%s (Instalât)"
=======
#. Translators: This is the accessibility label for a screenshot.
#: src/gs-picture.c:388
msgid "Picture"
msgstr "Figure"
>>>>>>> 8566498b

#: src/gs-prefs-dialog.ui:5
msgid "Update Preferences"
msgstr "Preferencis di inzornament"

#: src/gs-prefs-dialog.ui:18
msgid ""
"To avoid charges and network caps, software updates are not automatically "
"downloaded on mobile or metered connections."
msgstr ""
"Par evitâ spesis e gossis di rêt, i inzornaments software no vegnin "
"discjamâts in automatic su conessions mobilis (celulârs e v.i.) o a consum "
"(cun limits di dâts a disposizion)."

#: src/gs-prefs-dialog.ui:22
msgid "Automatic Updates"
msgstr "Inzornaments automatics"

#: src/gs-prefs-dialog.ui:23
msgid ""
"Downloads and installs software updates in the background, when possible."
msgstr ""
"Al discjame e al instale in sotfont i inzornaments software, cuant che al "
"pues fâlu."

#: src/gs-prefs-dialog.ui:37
msgid "Automatic Update Notifications"
msgstr "Notifichis di inzornament automatichis"

#: src/gs-prefs-dialog.ui:38
msgid "Show notifications when updates have been automatically installed."
msgstr ""
"Mostre lis notifichis cuant che i inzornaments a son stâts instalâts in "
"automatic."

#. TRANSLATORS: This is a text displayed during a distro upgrade. %s
#. will be replaced by the name and version of distro, e.g. 'Fedora 23'.
#: src/gs-removal-dialog.c:110
#, c-format
msgid ""
"Some of the currently installed software is not compatible with %s. If you "
"continue, the following will be automatically removed during the upgrade:"
msgstr ""
"Cualchidun dai software al moment instalâts nol è compatibil cun %s. Se tu "
"continuis i pachets chi daurman a vignaran gjavâts in automatic dilunc "
"l'inzornament:"

#: src/gs-removal-dialog.ui:23
msgid "Incompatible Software"
msgstr "Software no compatibil"

#: src/gs-removal-dialog.ui:36
msgid "_Continue"
msgstr "_Continue"

#. TRANSLATORS: This string is used to construct the 'X applications
#. installed' sentence, describing a software repository.
#: src/gs-repos-dialog.c:97
#, c-format
msgid "%u application installed"
msgid_plural "%u applications installed"
msgstr[0] "%u aplicazion instalade"
msgstr[1] "%u aplicazions instaladis"

#. TRANSLATORS: This string is used to construct the 'X add-ons
#. installed' sentence, describing a software repository.
#: src/gs-repos-dialog.c:104
#, c-format
msgid "%u add-on installed"
msgid_plural "%u add-ons installed"
msgstr[0] "%u estension instalade"
msgstr[1] "%u estensions instaladis"

#. TRANSLATORS: This string is used to construct the 'X applications
#. and y add-ons installed' sentence, describing a software repository.
#. The correct form here depends on the number of applications.
#: src/gs-repos-dialog.c:112
#, c-format
msgid "%u application"
msgid_plural "%u applications"
msgstr[0] "%u aplicazion"
msgstr[1] "%u aplicazions"

#. TRANSLATORS: This string is used to construct the 'X applications
#. and y add-ons installed' sentence, describing a software repository.
#. The correct form here depends on the number of add-ons.
#: src/gs-repos-dialog.c:118
#, c-format
msgid "%u add-on"
msgid_plural "%u add-ons"
msgstr[0] "%u estension"
msgstr[1] "%u estensions"

#. TRANSLATORS: This string is used to construct the 'X applications
#. and y add-ons installed' sentence, describing a software repository.
#. The correct form here depends on the total number of
#. applications and add-ons.
#: src/gs-repos-dialog.c:125
#, c-format
msgid "%s and %s installed"
msgid_plural "%s and %s installed"
msgstr[0] "%s e %s instaladis"
msgstr[1] "%s e %s instaladis"

#. TRANSLATORS: this is a prompt message, and '%s' is a
#. * repository name, e.g. 'GNOME Nightly'
#: src/gs-repos-dialog.c:301
#, c-format
msgid "Remove “%s”?"
msgstr "Gjavâ “%s”?"

#. TRANSLATORS: this is a prompt message, and '%s' is a
#. * repository name, e.g. 'GNOME Nightly'
#: src/gs-repos-dialog.c:306
#, c-format
msgid "Disable “%s”?"
msgstr "Disabilitâ “%s”?"

#. TRANSLATORS: longer dialog text
#: src/gs-repos-dialog.c:310
msgid ""
"Software that has been installed from this repository will no longer receive "
"updates, including security fixes."
msgstr ""
"Il software che al è stât instalât di chest dipuesit nol varà plui "
"inzornaments, includûts chei di sigurece."

#. TRANSLATORS: this is button text to remove the repo
#: src/gs-repos-dialog.c:325
msgid "Remove"
msgstr "Gjave"

#. TRANSLATORS: this is button text to remove the repo
#: src/gs-repos-dialog.c:328
msgid "Disable"
msgstr "Disabilite"

#. TRANSLATORS: this is the fallback text we use if we can't
#. figure out the name of the operating system
#: src/gs-repos-dialog.c:737
msgid "the operating system"
msgstr "il sisteme operatîf"

#. TRANSLATORS: This is the description text displayed in the Software Repositories dialog.
#. %s gets replaced by the name of the actual distro, e.g. Fedora.
#: src/gs-repos-dialog.c:799 src/gs-repos-dialog.c:831
#, c-format
msgid "These repositories supplement the default software provided by %s."
msgstr "Chescj dipuesits a integrin il software predefinît furnît di %s."

#. TRANSLATORS: info bar title in the software repositories dialog
#: src/gs-repos-dialog.c:813
msgid "Third Party Repositories"
msgstr "Dipuesits di tiercis parts"

#. button in the info bar
#: src/gs-repos-dialog.ui:5 src/gs-repos-dialog.ui:18 src/gs-shell.ui:75
msgid "Software Repositories"
msgstr "Dipuesits software"

#: src/gs-repos-dialog.ui:73
msgid "No Additional Repositories"
msgstr "Nissun dipuesit adizionâl"

#. TRANSLATORS: this is a button in the software repositories
#. dialog for enabling a repo
#: src/gs-repo-row.c:96
msgid "_Enable"
msgstr "_Abilite"

#. TRANSLATORS: this is a button in the software repositories dialog
#. for removing a repo. The ellipsis indicates that further
#. steps are required
#: src/gs-repo-row.c:105
msgid "_Remove…"
msgstr "_Gjave…"

#. TRANSLATORS: this is a button in the software repositories dialog
#. for disabling a repo. The ellipsis indicates that further
#. steps are required
#: src/gs-repo-row.c:110
msgid "_Disable…"
msgstr "_Disabilite…"

#. TRANSLATORS: this is a button in the software repositories dialog
#. that shows the status of a repo being enabled
#: src/gs-repo-row.c:118
msgid "Enabling"
msgstr "Daûr a abilitâ"

#. TRANSLATORS: this is a button in the software repositories dialog
#. that shows the status of a repo being disabled
#: src/gs-repo-row.c:130
msgid "Disabling"
msgstr "Daûr a disabilitâ"

#. TRANSLATORS: this is a label in the software repositories
#. dialog that indicates that a repo is enabled.
#: src/gs-repo-row.c:147
msgid "Enabled"
msgstr "Abilitât"

#. TRANSLATORS: this is a label in the software repositories
#. dialog that indicates that a repo is disabled.
#: src/gs-repo-row.c:153
msgid "Disabled"
msgstr "Disabilitât"

#. TRANSLATORS: lighthearted star rating description;
#. *		A really bad application
#: src/gs-review-dialog.c:82
msgid "Hate it"
msgstr "La odei"

#. TRANSLATORS: lighthearted star rating description;
#. *		Not a great application
#: src/gs-review-dialog.c:86
msgid "Don’t like it"
msgstr "No mi plâs"

#. TRANSLATORS: lighthearted star rating description;
#. *		A fairly-good application
#: src/gs-review-dialog.c:90
msgid "It’s OK"
msgstr "E je buine"

#. TRANSLATORS: lighthearted star rating description;
#. *		A good application
#: src/gs-review-dialog.c:94
msgid "Like it"
msgstr "Mi plâs"

#. TRANSLATORS: lighthearted star rating description;
#. *		A really awesome application
#: src/gs-review-dialog.c:98
msgid "Love it"
msgstr "Le adori"

#. TRANSLATORS: the review can't just be copied and pasted
#: src/gs-review-dialog.c:120
msgid "Please take more time writing the review"
msgstr "Cjapiti plui timp par scrivi une opinion"

#. TRANSLATORS: the review is not acceptable
#: src/gs-review-dialog.c:124
msgid "Please choose a star rating"
msgstr "Sielç une stele come valutazion"

#. TRANSLATORS: the review is not acceptable
#: src/gs-review-dialog.c:128
msgid "The summary is too short"
msgstr "Il struc al è masse curt"

#. TRANSLATORS: the review is not acceptable
#: src/gs-review-dialog.c:132
msgid "The summary is too long"
msgstr "Il struc al è masse lunc"

#. TRANSLATORS: the review is not acceptable
#: src/gs-review-dialog.c:136
msgid "The description is too short"
msgstr "La descrizion e je masse curte"

#. TRANSLATORS: the review is not acceptable
#: src/gs-review-dialog.c:140
msgid "The description is too long"
msgstr "La descrizion e je masse lungje"

#. Translators: Title of the dialog box where the users can write and publish their opinions about the apps.
#: src/gs-review-dialog.ui:10
msgid "Post Review"
msgstr "Publiche recension"

#. Translators: A button to publish the user's opinion about the app.
#: src/gs-review-dialog.ui:34
msgid "_Post"
msgstr "_Publiche"

#: src/gs-review-dialog.ui:74
msgid "Rating"
msgstr "Valutazion"

#: src/gs-review-dialog.ui:110
msgid "Summary"
msgstr "Struc"

#: src/gs-review-dialog.ui:120
msgid ""
"Give a short summary of your review, for example: “Great app, would "
"recommend”."
msgstr ""
"Fâs un curt struc de tô recension, par esempli: \"Maraveose aplicazion, "
"conseade\"."

#. Translators: This is where the users enter their opinions about the apps.
#: src/gs-review-dialog.ui:145
msgctxt "app review"
msgid "Review"
msgstr "Recension"

#: src/gs-review-dialog.ui:155
msgid "What do you think of the app? Try to give reasons for your views."
msgstr "Ce pensitu de aplicazion? Cîr di dâ motîfs aes tôs opinions."

#: src/gs-review-dialog.ui:187
msgid ""
"Find what data is sent in our <a href=\"https://odrs.gnome.org/privacy"
"\">privacy policy</a>."
msgstr ""
"Cognòs te nestre <a href=\"https://odrs.gnome.org/privacy\">politiche di "
"privacy</a> cuai dâts che a vegnin inviâts."

#: src/gs-review-histogram.ui:100
msgid "out of 5 stars"
msgstr "su 5 stelis"

#. TRANSLATORS: this is when a user doesn't specify a name
#: src/gs-review-row.c:58
msgctxt "Reviewer name"
msgid "Unknown"
msgstr "No cognossût"

#. TRANSLATORS: we explain what the action is going to do
#: src/gs-review-row.c:223
msgid "You can report reviews for abusive, rude, or discriminatory behavior."
msgstr ""
"Al è pussibil segnalâ recensions compuartament ofensîf, maleducât o "
"discriminatori."

#. TRANSLATORS: we ask the user if they really want to do this
#: src/gs-review-row.c:228
msgid ""
"Once reported, a review will be hidden until it has been checked by an "
"administrator."
msgstr ""
"Une volte segnalade, une recension no vignarà mostrade fintant che un "
"aministradôr no le varà controlade."

#. TRANSLATORS: window title when
#. * reporting a user-submitted review
#. * for moderation
#: src/gs-review-row.c:242
msgid "Report Review?"
msgstr "Segnalâ recension?"

#. TRANSLATORS: button text when
#. * sending a review for moderation
#: src/gs-review-row.c:246
msgid "Report"
msgstr "Segnale"

#. Translators: Users can express their opinions about other users' opinions about the apps.
#: src/gs-review-row.ui:105
msgid "Was this review useful to you?"
msgstr "La recension ise stade utile?"

#: src/gs-review-row.ui:121
msgid "Yes"
msgstr "Sì"

#: src/gs-review-row.ui:130
msgid "No"
msgstr "No"

#. Translators: Button text for indifference, only used when moderating
#: src/gs-review-row.ui:139
msgid "Meh"
msgstr "Mah"

#: src/gs-review-row.ui:162
msgid "Report…"
msgstr "Segnale…"

#: src/gs-review-row.ui:172
msgid "Remove…"
msgstr "Gjave…"

#. Translators: This is the accessible description for a button to go to the previous screenshot in the screenshot carousel.
#: src/gs-screenshot-carousel.ui:38
msgid "Previous Screenshot"
msgstr "Videade precedente"

#. Translators: This is the accessible description for a button to go to the next screenshot in the screenshot carousel.
#: src/gs-screenshot-carousel.ui:75
msgid "Next Screenshot"
msgstr "Videade sucessive"

#: src/gs-screenshot-carousel.ui:142
msgid "No screenshot provided"
msgstr "Cature di schermi no furnide"

#. TRANSLATORS: this is when we try to download a screenshot and
#. * we get back 404
<<<<<<< HEAD
#: src/gs-screenshot-image.c:348
=======
#: src/gs-screenshot-image.c:345
>>>>>>> 8566498b
msgid "Screenshot not found"
msgstr "Cature di schermi no cjatade"

#. TRANSLATORS: possibly image file corrupt or not an image
<<<<<<< HEAD
#: src/gs-screenshot-image.c:365
=======
#: src/gs-screenshot-image.c:362
>>>>>>> 8566498b
msgid "Failed to load image"
msgstr "Cjariament de imagjin falît"

#. TRANSLATORS: this is when we request a screenshot size that
#. * the generator did not create or the parser did not add
<<<<<<< HEAD
#: src/gs-screenshot-image.c:507
=======
#: src/gs-screenshot-image.c:504
>>>>>>> 8566498b
msgid "Screenshot size not found"
msgstr "Dimension de cature di schermi no cjatade"

#. TRANSLATORS: this is when we try create the cache directory
#. * but we were out of space or permission was denied
<<<<<<< HEAD
#: src/gs-screenshot-image.c:588
=======
#: src/gs-screenshot-image.c:585
>>>>>>> 8566498b
msgid "Could not create cache"
msgstr "Impussibil cjariâ la cache"

#. TRANSLATORS: this is when we try to download a screenshot
#. * that was not a valid URL
<<<<<<< HEAD
#: src/gs-screenshot-image.c:598
=======
#: src/gs-screenshot-image.c:595
>>>>>>> 8566498b
msgid "Screenshot not valid"
msgstr "Cature di schermi no valide"

#. TRANSLATORS: this is when networking is not available
<<<<<<< HEAD
#: src/gs-screenshot-image.c:618
msgid "Screenshot not available"
msgstr "Cature di schermi no disponibile"

#: src/gs-screenshot-image.c:684
=======
#: src/gs-screenshot-image.c:615
msgid "Screenshot not available"
msgstr "Cature di schermi no disponibile"

#: src/gs-screenshot-image.c:694
>>>>>>> 8566498b
msgid "Screenshot"
msgstr "Cature"

#. TRANSLATORS: this is when there are too many search results
#. * to show in in the search page
#: src/gs-search-page.c:149
#, c-format
msgid "%u more match"
msgid_plural "%u more matches"
msgstr[0] "ancjemò %u corispondence"
msgstr[1] "ancjemò %u corispondencis"

#: src/gs-search-page.ui:7
msgid "Search page"
msgstr "Pagjine di ricercje"

#: src/gs-search-page.ui:29
msgid "No Application Found"
msgstr "Nissune aplicazion cjatade"

#. TRANSLATORS: this is part of the in-app notification,
#. * where the %s is the truncated hostname, e.g.
#. * 'alt.fedoraproject.org'
#. TRANSLATORS: this is part of the in-app notification,
#. * where the %s is the origin id, e.g. 'fedora'
#. TRANSLATORS: this is part of the in-app notification,
#. * where the %s is a multi-word localised app name
#. * e.g. 'Getting things GNOME!"
#: src/gs-shell.c:1086 src/gs-shell.c:1091 src/gs-shell.c:1106
#: src/gs-shell.c:1110
#, c-format
msgid "“%s”"
msgstr "“%s”"

#. TRANSLATORS: failure text for the in-app notification,
#. * where the %s is the source (e.g. "alt.fedoraproject.org")
#: src/gs-shell.c:1156
#, c-format
msgid "Unable to download firmware updates from %s"
msgstr "Impussibil discjariâ di %s i inzornaments firmware"

#. TRANSLATORS: failure text for the in-app notification,
#. * where the %s is the source (e.g. "alt.fedoraproject.org")
#: src/gs-shell.c:1162
#, c-format
msgid "Unable to download updates from %s"
msgstr "Impussibil discjariâ di %s i inzornaments"

#. TRANSLATORS: failure text for the in-app notification
#: src/gs-shell.c:1169 src/gs-shell.c:1214
msgid "Unable to download updates"
msgstr "Impussibil discjariâ i inzornaments"

#. TRANSLATORS: failure text for the in-app notification
#: src/gs-shell.c:1175
msgid ""
"Unable to download updates: internet access was required but wasn’t available"
msgstr ""
"Impussibil discjariâ i inzornaments: al coventave l'acès a internet ma nol "
"jere disponibil"

#. TRANSLATORS: failure text for the in-app notification,
#. * where the %s is the source (e.g. "alt.fedoraproject.org")
#: src/gs-shell.c:1184
#, c-format
msgid "Unable to download updates from %s: not enough disk space"
msgstr ""
"Impussibil discjariâ di %s i inzornaments: nol jere vonde spazi sul disc"

#. TRANSLATORS: failure text for the in-app notification
#: src/gs-shell.c:1189
msgid "Unable to download updates: not enough disk space"
msgstr "Impussibil discjariâ i inzornaments: nol jere vonde spazi sul disc"

#. TRANSLATORS: failure text for the in-app notification
#: src/gs-shell.c:1196
msgid "Unable to download updates: authentication was required"
msgstr "Impussibil discjariâ i inzornaments: e coventave la autenticazion"

#. TRANSLATORS: failure text for the in-app notification
#: src/gs-shell.c:1201
msgid "Unable to download updates: authentication was invalid"
msgstr "Impussibil discjariâ i inzornaments: la autenticazion no jere valide"

#. TRANSLATORS: failure text for the in-app notification
#: src/gs-shell.c:1206
msgid ""
"Unable to download updates: you do not have permission to install software"
msgstr ""
"Impussibil discjariâ i inzornaments: no si à i permès par instalâ software"

#. TRANSLATORS: failure text for the in-app notification
#: src/gs-shell.c:1217
msgid "Unable to get list of updates"
msgstr "Impussibil otignî la liste dai inzornaments"

#. TRANSLATORS: failure text for the in-app notification,
#. * where the first %s is the application name (e.g. "GIMP") and
#. * the second %s is the origin, e.g. "Fedora Project [fedoraproject.org]"
#: src/gs-shell.c:1259
#, c-format
msgid "Unable to install %s as download failed from %s"
msgstr "Impussibil instalâ %s par vie che no si è rivâts a discjariâ di %s"

#. TRANSLATORS: failure text for the in-app notification,
#. * where the %s is the application name (e.g. "GIMP")
#: src/gs-shell.c:1265
#, c-format
msgid "Unable to install %s as download failed"
msgstr "Impussibil instalâ %s par vie che no si è rivâts a discjariâ"

#. TRANSLATORS: failure text for the in-app notification,
#. * where the first %s is the application name (e.g. "GIMP")
#. * and the second %s is the name of the runtime, e.g.
#. * "GNOME SDK [flatpak.gnome.org]"
#: src/gs-shell.c:1278
#, c-format
msgid "Unable to install %s as runtime %s not available"
msgstr "Impussibil instalâ %s par vie che il runtime %s nol è disponibil"

#. TRANSLATORS: failure text for the in-app notification,
#. * where the %s is the application name (e.g. "GIMP")
#: src/gs-shell.c:1284
#, c-format
msgid "Unable to install %s as not supported"
msgstr "Impussibil instalâ %s par vie che nol è supuartât"

#. TRANSLATORS: failure text for the in-app notification
#: src/gs-shell.c:1291
msgid "Unable to install: internet access was required but wasn’t available"
msgstr ""
"Impussibil instalâ: al coventave l'acès a internet ma nol jere disponibil"

#. TRANSLATORS: failure text for the in-app notification
#: src/gs-shell.c:1297
msgid "Unable to install: the application has an invalid format"
msgstr "Impussibil instalâ: la aplicazion e à un formât no valit"

#. TRANSLATORS: failure text for the in-app notification,
#. * where the %s is the application name (e.g. "GIMP")
#: src/gs-shell.c:1302
#, c-format
msgid "Unable to install %s: not enough disk space"
msgstr "Impussibil instalâ %s: nol jere vonde spazi sul disc"

#. TRANSLATORS: failure text for the in-app notification
#: src/gs-shell.c:1309
#, c-format
msgid "Unable to install %s: authentication was required"
msgstr "Impussibil instalâ %s: e coventave la autenticazion"

#. TRANSLATORS: failure text for the in-app notification,
#. * where the %s is the application name (e.g. "GIMP")
#: src/gs-shell.c:1316
#, c-format
msgid "Unable to install %s: authentication was invalid"
msgstr "Impussibil instalâ %s: la autenticazion no jere valide"

#. TRANSLATORS: failure text for the in-app notification,
#. * where the %s is the application name (e.g. "GIMP")
#: src/gs-shell.c:1323
#, c-format
msgid "Unable to install %s: you do not have permission to install software"
msgstr "Impussibil instalâ %s: no si à i permès par instalâ software"

#. TRANSLATORS: failure text for the in-app notification,
#. * where the %s is the application name (e.g. "Dell XPS 13")
#: src/gs-shell.c:1331
#, c-format
msgid "Unable to install %s: AC power is required"
msgstr "Impussibil instalâ %s: e covente la alimentazion vie prese"

#. TRANSLATORS: failure text for the in-app notification,
#. * where the %s is the application name (e.g. "Dell XPS 13")
#: src/gs-shell.c:1338
#, c-format
msgid "Unable to install %s: The battery level is too low"
msgstr "Impussibil instalâ %s: il nivel de batarie al è masse bas"

#. TRANSLATORS: failure text for the in-app notification,
#. * where the %s is the application name (e.g. "GIMP")
#: src/gs-shell.c:1347
#, c-format
msgid "Unable to install %s"
msgstr "Impussibil instalâ %s"

#. TRANSLATORS: failure text for the in-app notification,
#. * where the first %s is the app name (e.g. "GIMP") and
#. * the second %s is the origin, e.g. "Fedora" or
#. * "Fedora Project [fedoraproject.org]"
#: src/gs-shell.c:1393
#, c-format
msgid "Unable to update %s from %s as download failed"
msgstr "Impussibil inzornâ %s di %s par vie che no si è rivâts a discjariâ"

#. TRANSLATORS: failure text for the in-app notification,
#. * where the %s is the application name (e.g. "GIMP")
#: src/gs-shell.c:1400
#, c-format
msgid "Unable to update %s as download failed"
msgstr "Impussibil inzornâ %s par vie che no si è rivâts a discjariâ"

#. TRANSLATORS: failure text for the in-app notification,
#. * where the %s is the origin, e.g. "Fedora" or
#. * "Fedora Project [fedoraproject.org]"
#: src/gs-shell.c:1407
#, c-format
msgid "Unable to install updates from %s as download failed"
msgstr ""
"Impussibil instalâ i inzornaments di %s par vie che no si è rivâts a "
"discjariâ"

#. TRANSLATORS: failure text for the in-app notification
#: src/gs-shell.c:1411
#, c-format
msgid "Unable to install updates as download failed"
msgstr ""
"Impussibil instalâ i inzornaments par vie che no si è rivâts a discjariâ"

#. TRANSLATORS: failure text for the in-app notification
#: src/gs-shell.c:1417
msgid "Unable to update: internet access was required but wasn’t available"
msgstr ""
"Impussibil inzornâ: al coventave l'acès a internet ma nol jere disponibil"

#. TRANSLATORS: failure text for the in-app notification,
#. * where the %s is the application name (e.g. "GIMP")
#: src/gs-shell.c:1427
#, c-format
msgid "Unable to update %s: not enough disk space"
msgstr "Impussibil inzornâ %s: nol jere vonde spazi sul disc"

#. TRANSLATORS: failure text for the in-app notification
#: src/gs-shell.c:1432
#, c-format
msgid "Unable to install updates: not enough disk space"
msgstr "Impussibil instalâ i inzornaments: nol è vonde spazi sul disc"

#. TRANSLATORS: failure text for the in-app notification,
#. * where the %s is the application name (e.g. "GIMP")
#: src/gs-shell.c:1442
#, c-format
msgid "Unable to update %s: authentication was required"
msgstr "Impussibil inzornâ %s: e coventave la autenticazion"

#. TRANSLATORS: failure text for the in-app notification
#: src/gs-shell.c:1447
#, c-format
msgid "Unable to install updates: authentication was required"
msgstr "Impussibil instalâ i inzornaments: e coventave la autenticazion"

#. TRANSLATORS: failure text for the in-app notification,
#. * where the %s is the application name (e.g. "GIMP")
#: src/gs-shell.c:1456
#, c-format
msgid "Unable to update %s: authentication was invalid"
msgstr "Impussibil inzornâ %s: la autenticazion no jere valide"

#. TRANSLATORS: failure text for the in-app notification
#: src/gs-shell.c:1461
#, c-format
msgid "Unable to install updates: authentication was invalid"
msgstr "Impussibil instalâ i inzornaments: la autenticazion no jere valide"

#. TRANSLATORS: failure text for the in-app notification,
#. * where the %s is the application name (e.g. "GIMP")
#: src/gs-shell.c:1470
#, c-format
msgid "Unable to update %s: you do not have permission to update software"
msgstr "Impussibil inzornâ %s: no si à i permès par inzornâ software"

#. TRANSLATORS: failure text for the in-app notification
#: src/gs-shell.c:1476
#, c-format
msgid ""
"Unable to install updates: you do not have permission to update software"
msgstr ""
"Impussibil inzornâ i inzornaments: no si à i permès par inzornâ software"

#. TRANSLATORS: failure text for the in-app notification,
#. * where the %s is the application name (e.g. "Dell XPS 13")
#: src/gs-shell.c:1486
#, c-format
msgid "Unable to update %s: AC power is required"
msgstr "Impussibil inzornâ %s: e covente la alimentazion vie prese"

#. TRANSLATORS: failure text for the in-app notification,
#. * where the %s is the application name (e.g. "Dell XPS 13")
#: src/gs-shell.c:1492
#, c-format
msgid "Unable to install updates: AC power is required"
msgstr ""
"Impussibil instalâ i inzornaments: e covente tacâsi ae prese di alimentazion"

#. TRANSLATORS: failure text for the in-app notification,
#. * where the %s is the application name (e.g. "Dell XPS 13")
#: src/gs-shell.c:1501
#, c-format
msgid "Unable to update %s: The battery level is too low"
msgstr "Impussibil inzornâ %s: il nivel de batarie al è masse bas"

#. TRANSLATORS: failure text for the in-app notification,
#. * where the %s is the application name (e.g. "Dell XPS 13")
#: src/gs-shell.c:1507
#, c-format
msgid "Unable to install updates: The battery level is too low"
msgstr "Impussibil instalâ i inzornaments: il nivel de batarie al è masse bas"

#. TRANSLATORS: failure text for the in-app notification,
#. * where the %s is the application name (e.g. "GIMP")
#: src/gs-shell.c:1518
#, c-format
msgid "Unable to update %s"
msgstr "Impussibil inzornâ %s"

#. TRANSLATORS: failure text for the in-app notification
#: src/gs-shell.c:1521
#, c-format
msgid "Unable to install updates"
msgstr "Impussibil instalâ i inzornaments"

# from -> avendo?
#. TRANSLATORS: failure text for the in-app notification,
#. * where the first %s is the distro name (e.g. "Fedora 25") and
#. * the second %s is the origin, e.g. "Fedora Project [fedoraproject.org]"
#: src/gs-shell.c:1563
#, c-format
msgid "Unable to upgrade to %s from %s"
msgstr "Impussibil avanzâ a %s di %s"

#. TRANSLATORS: failure text for the in-app notification,
#. * where the %s is the app name (e.g. "GIMP")
#: src/gs-shell.c:1568
#, c-format
msgid "Unable to upgrade to %s as download failed"
msgstr "Impussibil avanzâ a %s par vie che no si è rivâts a discjariâ"

#. TRANSLATORS: failure text for the in-app notification,
#. * where the %s is the distro name (e.g. "Fedora 25")
#: src/gs-shell.c:1577
#, c-format
msgid ""
"Unable to upgrade to %s: internet access was required but wasn’t available"
msgstr ""
"Impussibil avanzâ a %s: al coventave l'acès a internet ma nol jere disponibil"

#. TRANSLATORS: failure text for the in-app notification,
#. * where the %s is the distro name (e.g. "Fedora 25")
#: src/gs-shell.c:1586
#, c-format
msgid "Unable to upgrade to %s: not enough disk space"
msgstr "Impussibil avanzâ a %s: nol jere vonde spazi sul disc"

#. TRANSLATORS: failure text for the in-app notification,
#. * where the %s is the distro name (e.g. "Fedora 25")
#: src/gs-shell.c:1594
#, c-format
msgid "Unable to upgrade to %s: authentication was required"
msgstr "Impussibil avanzâ a %s: e coventave la autenticazion"

#. TRANSLATORS: failure text for the in-app notification,
#. * where the %s is the distro name (e.g. "Fedora 25")
#: src/gs-shell.c:1601
#, c-format
msgid "Unable to upgrade to %s: authentication was invalid"
msgstr "Impussibil avanzâ a %s: la autenticazion no jere valide"

#. TRANSLATORS: failure text for the in-app notification,
#. * where the %s is the distro name (e.g. "Fedora 25")
#: src/gs-shell.c:1608
#, c-format
msgid "Unable to upgrade to %s: you do not have permission to upgrade"
msgstr "Impussibil avanzâ a %s: no si à i permès par avanzâ"

#. TRANSLATORS: failure text for the in-app notification,
#. * where the %s is the distro name (e.g. "Fedora 25")
#: src/gs-shell.c:1615
#, c-format
msgid "Unable to upgrade to %s: AC power is required"
msgstr "Impussibil avanzâ a %s: e covente la alimentazion vie prese"

#. TRANSLATORS: failure text for the in-app notification,
#. * where the %s is the distro name (e.g. "Fedora 25")
#: src/gs-shell.c:1622
#, c-format
msgid "Unable to upgrade to %s: The battery level is too low"
msgstr "Impussibil avanzâ a %s: il nivel de batarie al è masse bas"

#. TRANSLATORS: failure text for the in-app notification,
#. * where the %s is the distro name (e.g. "Fedora 25")
#: src/gs-shell.c:1631
#, c-format
msgid "Unable to upgrade to %s"
msgstr "Impussibil avanzâ a %s"

#. TRANSLATORS: failure text for the in-app notification,
#. * where the %s is the application name (e.g. "GIMP")
#: src/gs-shell.c:1668
#, c-format
msgid "Unable to remove %s: authentication was required"
msgstr "Impussibil gjavâ %s: e coventave la autenticazion"

#. TRANSLATORS: failure text for the in-app notification,
#. * where the %s is the application name (e.g. "GIMP")
#: src/gs-shell.c:1674
#, c-format
msgid "Unable to remove %s: authentication was invalid"
msgstr "Impussibil gjavâ %s: la autenticazion no jere valide"

#. TRANSLATORS: failure text for the in-app notification,
#. * where the %s is the application name (e.g. "GIMP")
#: src/gs-shell.c:1680
#, c-format
msgid "Unable to remove %s: you do not have permission to remove software"
msgstr "Impussibil gjavâ %s: no si à i permès par gjavâ software"

#. TRANSLATORS: failure text for the in-app notification,
#. * where the %s is the application name (e.g. "GIMP")
#: src/gs-shell.c:1687
#, c-format
msgid "Unable to remove %s: AC power is required"
msgstr "Impussibil gjavâ %s: e covente la alimentazion vie prese"

#. TRANSLATORS: failure text for the in-app notification,
#. * where the %s is the application name (e.g. "GIMP")
#: src/gs-shell.c:1694
#, c-format
msgid "Unable to remove %s: The battery level is too low"
msgstr "Impussibil gjavâ %s: il nivel de batarie al è masse bas"

#. TRANSLATORS: failure text for the in-app notification,
#. * where the %s is the application name (e.g. "GIMP")
#: src/gs-shell.c:1706
#, c-format
msgid "Unable to remove %s"
msgstr "Impussibil gjavâ %s"

#. TRANSLATORS: failure text for the in-app notification,
#. * where the first %s is the application name (e.g. "GIMP")
#. * and the second %s is the name of the runtime, e.g.
#. * "GNOME SDK [flatpak.gnome.org]"
#: src/gs-shell.c:1748
#, c-format
msgid "Unable to launch %s: %s is not installed"
msgstr "Impussibil inviâ %s: %s nol è instalât"

#. TRANSLATORS: failure text for the in-app notification
#: src/gs-shell.c:1755 src/gs-shell.c:1806 src/gs-shell.c:1847
#: src/gs-shell.c:1892
msgid "Not enough disk space — free up some space and try again"
msgstr ""
"No'nd è vonde spazi libar sul disc — libere un tic di spazi e torne prove"

#. TRANSLATORS: we failed to get a proper error code
#: src/gs-shell.c:1766 src/gs-shell.c:1817 src/gs-shell.c:1858
#: src/gs-shell.c:1916
msgid "Sorry, something went wrong"
msgstr "Nus displâs, alc al è lât stuart"

#. TRANSLATORS: failure text for the in-app notification
#: src/gs-shell.c:1798
msgid "Failed to install file: not supported"
msgstr "No si è rivâts a instalâ il file: no supuartât"

#. TRANSLATORS: failure text for the in-app notification
#: src/gs-shell.c:1802
msgid "Failed to install file: authentication failed"
msgstr "No si è rivâts a instalâ il file: autenticazion falide"

#. TRANSLATORS: failure text for the in-app notification
#: src/gs-shell.c:1839
msgid "Failed to install: not supported"
msgstr "No si è rivâts a instalâ: no supuartât"

#. TRANSLATORS: failure text for the in-app notification
#: src/gs-shell.c:1843
msgid "Failed to install: authentication failed"
msgstr "No si è rivâts a instalâ: autenticazion falide"

#. TRANSLATORS: failure text for the in-app notification,
#. * the %s is the origin, e.g. "Fedora" or
#. * "Fedora Project [fedoraproject.org]"
#: src/gs-shell.c:1886
#, c-format
msgid "Unable to contact %s"
msgstr "Impussibil contatâ %s"

#. TRANSLATORS: failure text for the in-app notification, where the 'Software' means this application, aka 'GNOME Software'.
#: src/gs-shell.c:1898
msgid "Software needs to be restarted to use new plugins."
msgstr "Si scugne tornâ a inviâ Software par podê doprâ i gnûfs plugins."

#. TRANSLATORS: need to be connected to the AC power
#: src/gs-shell.c:1903
msgid "AC power is required"
msgstr "Al covente jessi tacâts ae prese"

#. TRANSLATORS: not enough juice to do this safely
#: src/gs-shell.c:1907
msgid "The battery level is too low"
msgstr "Il nivel de batarie al è masse bas"

#: src/gs-shell.ui:7
msgid "_Software Repositories"
msgstr "Dipuesits _software"

#: src/gs-shell.ui:12
msgid "_Update Preferences"
msgstr "Preferencis di _inzornament"

#: src/gs-shell.ui:21 src/org.gnome.Software.desktop.in:3
msgid "Software"
msgstr "Software"

#. button in the info bar
#: src/gs-shell.ui:84
msgid "Examine Disk"
msgstr "Esamine disc"

#. button in the info bar
#. TRANSLATORS: this is a link to the
#. * control-center network panel
#: src/gs-shell.ui:93 src/gs-updates-page.c:857
msgid "Network Settings"
msgstr "Impostazions di rêt"

#. button in the info bar
#: src/gs-shell.ui:102
msgid "Restart Now"
msgstr "Torne invie cumò"

#. button in the info bar
#: src/gs-shell.ui:111
msgid "More Information"
msgstr "Plui informazions"

#: src/gs-shell.ui:166
msgid "Search"
msgstr "Ricercje"

#: src/gs-shell.ui:195
msgid "Primary Menu"
msgstr "Menù primari"

#: src/gs-shell.ui:284
msgid "Find Out _More"
msgstr "Par savê di _plui"

#. Translators: A label for a button to show only updates which are available to install.
#. TRANSLATORS: This is the header for package updates during
#. * a system update
#: src/gs-shell.ui:339 src/gs-update-dialog.c:566 src/gs-updates-page.c:1349
msgid "Updates"
msgstr "Inzornaments"

<<<<<<< HEAD
#. TRANSLATORS: this refers to where the app came from
#: src/gs-shell-search-provider.c:267
=======
#: src/gs-shell.ui:374 src/gs-shell.ui:462 src/gs-update-dialog.ui:20
msgid "Go back"
msgstr "Torne indaûr"

#: src/gs-summary-tile.c:74
>>>>>>> 8566498b
#, c-format
msgid "%s (Installed)"
msgstr "%s (Instalât)"

<<<<<<< HEAD
#: src/gs-summary-tile.c:92
=======
#: src/gs-summary-tile.c:79
>>>>>>> 8566498b
#, c-format
msgid "%s (Installing)"
msgstr "%s (Instalazion)"

<<<<<<< HEAD
#: src/gs-summary-tile.c:97
=======
#: src/gs-summary-tile.c:84
>>>>>>> 8566498b
#, c-format
msgid "%s (Removing)"
msgstr "%s (Rimozion)"

#. TRANSLATORS: this is a button in the software repositories
#. dialog for removing multiple repos
#: src/gs-third-party-repo-row.c:93
msgid "_Remove All"
msgstr "_Gjave ducj"

#: src/gs-update-dialog.c:93
msgid "Network"
msgstr "Rêt"

#: src/gs-update-dialog.c:93
msgid "Can communicate over the network"
msgstr "E pues comunicâ vie rêt"

#: src/gs-update-dialog.c:94
msgid "System Services"
msgstr "Servizis di sisteme"

#: src/gs-update-dialog.c:94
msgid "Can access D-Bus services on the system bus"
msgstr "E pues acedi ai servizis D-Bus sul bus di sisteme"

#: src/gs-update-dialog.c:95
msgid "Session Services"
msgstr "Servizis di session"

#: src/gs-update-dialog.c:95
msgid "Can access D-Bus services on the session bus"
msgstr "E pues acedi ai servizis D-Bus sul bus de session"

#: src/gs-update-dialog.c:96
msgid "Devices"
msgstr "Dispositîfs"

#: src/gs-update-dialog.c:96
msgid "Can access system device files"
msgstr "E pues acedi ai files dal dispositîf dal sisteme"

#: src/gs-update-dialog.c:97 src/gs-update-dialog.c:98
msgid "Home folder"
msgstr "Cartele cjase"

#: src/gs-update-dialog.c:97 src/gs-update-dialog.c:99
#: src/gs-update-dialog.c:101
msgid "Can view, edit and create files"
msgstr "E pues viodi, modificâ e creâ i file"

#: src/gs-update-dialog.c:98 src/gs-update-dialog.c:100
#: src/gs-update-dialog.c:102
msgid "Can view files"
msgstr "E pues viodi i file"

#: src/gs-update-dialog.c:99 src/gs-update-dialog.c:100
msgid "File system"
msgstr "File System"

#: src/gs-update-dialog.c:101 src/gs-update-dialog.c:102
msgid "Downloads folder"
msgstr "Cartele dai discjariaments"

#: src/gs-update-dialog.c:103
msgid "Settings"
msgstr "Impostazions"

#: src/gs-update-dialog.c:103
msgid "Can view and change any settings"
msgstr "E pues viodi e modificâ cualsisei impostazion"

#: src/gs-update-dialog.c:104
msgid "Legacy display system"
msgstr "Sisteme di visualizazion vecje maniere"

#: src/gs-update-dialog.c:104
msgid "Uses an old, insecure display system"
msgstr "E dopre un sisteme di visualizazion vieli e no sigûr"

# aplicazion
#: src/gs-update-dialog.c:105
msgid "Sandbox escape"
msgstr "Jessude dal isolament"

#: src/gs-update-dialog.c:105
msgid "Can escape the sandbox and circumvent any other restrictions"
msgstr "E pues lâ fûr dal isolament e imbroiâ cualsisei altre restrizion"

#. TRANSLATORS: this is where the packager did not write
#. * a description for the update
#: src/gs-update-dialog.c:190
msgid "No update description available."
msgstr "Nissune descrizion dal inzornament disponibile."

#. TRANSLATORS: this is the subtitle of the installed updates dialog window.
#. %s will be replaced by the date when the updates were installed.
#. The date format is defined by the locale's preferred date representation
#. ("%x" in strftime.)
#: src/gs-update-dialog.c:316
#, c-format
msgid "Installed on %s"
msgstr "Instalât ai %s"

#. TRANSLATORS: this is the title of the installed updates dialog window
#: src/gs-update-dialog.c:336
msgid "Installed Updates"
msgstr "Inzornaments instalâts"

#. TRANSLATORS: This is the header for package additions during
#. * a system update
#: src/gs-update-dialog.c:558
msgid "Additions"
msgstr "Zontaduris"

#. TRANSLATORS: This is the header for package removals during
#. * a system update
#: src/gs-update-dialog.c:562
msgid "Removals"
msgstr "Rimozions"

<<<<<<< HEAD
#. TRANSLATORS: This is the header for package updates during
#. * a system update
#: src/gs-update-dialog.c:566
msgid "Updates"
msgstr "Inzornaments"

=======
>>>>>>> 8566498b
#. TRANSLATORS: This is the header for package downgrades during
#. * a system update
#: src/gs-update-dialog.c:570
msgid "Downgrades"
msgstr "Regressions"

#: src/gs-update-dialog.ui:100
msgid "No updates have been installed on this system."
msgstr "Nissun inzornament al è stât instalât tal sisteme."

#: src/gs-update-monitor.c:194
msgid "Software Updates Are Out of Date"
msgstr "I inzornaments software a son obsolets"

#: src/gs-update-monitor.c:195
msgid "Please check for software updates."
msgstr "Par plasê controle la presince di inzornaments software."

#: src/gs-update-monitor.c:201
msgid "Critical Software Update Ready to Install"
msgstr "Inzornament software critics pronts pe instalazion"

#: src/gs-update-monitor.c:202
msgid "An important software update is ready to be installed."
msgstr "Un inzornament software impuartant al è pront pe instalazion."

#: src/gs-update-monitor.c:205
msgid "Critical Software Updates Available to Download"
msgstr "Inzornaments software critics disponibii pal discjariament"

#: src/gs-update-monitor.c:206
msgid "Important: critical software updates are waiting."
msgstr "Impuartant: a son in spiete inzornaments software critics."

#: src/gs-update-monitor.c:214
msgid "Software Updates Ready to Install"
msgstr "Inzornament software pronts pe instalazion"

#: src/gs-update-monitor.c:215
msgid "Software updates are waiting and ready to be installed."
msgstr "I inzornaments software a son in spiete pronts pe instalazion."

#: src/gs-update-monitor.c:220
msgid "Software Updates Available to Download"
msgstr "Inzornaments software disponibii pal discjariament"

#: src/gs-update-monitor.c:221
msgid "Please download waiting software updates."
msgstr "Par plasê discjarie i inzornaments software."

#. TRANSLATORS: apps were auto-updated and restart is required
#: src/gs-update-monitor.c:327
#, c-format
msgid "%u Application Updated — Restart Required"
msgid_plural "%u Applications Updated — Restart Required"
msgstr[0] "%u aplicazion inzornade — si necessite tornâ a inviâ"
msgstr[1] "%u aplicazions inzornadis — si necessite tornâ a inviâ"

#. TRANSLATORS: apps were auto-updated
#: src/gs-update-monitor.c:333
#, c-format
msgid "%u Application Updated"
msgid_plural "%u Applications Updated"
msgstr[0] "%u aplicazion inzornade"
msgstr[1] "%u aplicazions inzornadis"

#. TRANSLATORS: %1 is an application name, e.g. Firefox
#: src/gs-update-monitor.c:344
#, c-format
msgid "%s has been updated."
msgstr "%s al è stât inzornât."

#. TRANSLATORS: the app needs restarting
#: src/gs-update-monitor.c:347
msgid "Please restart the application."
msgstr "Par plasê torne invie la aplicazion."

#. TRANSLATORS: %1 and %2 are both application names, e.g. Firefox
#: src/gs-update-monitor.c:355
#, c-format
msgid "%s and %s have been updated."
msgstr "%s e %s a son stâts inzornâts."

#. TRANSLATORS: at least one application needs restarting
#: src/gs-update-monitor.c:361 src/gs-update-monitor.c:380
#, c-format
msgid "%u application requires a restart."
msgid_plural "%u applications require a restart."
msgstr[0] "%u aplicazion e à dibisugne che e sedi tornade a inviâ."
msgstr[1] "%u aplicazions a àn dibisugne che a sedin tornadis a inviâ."

#. TRANSLATORS: %1, %2 and %3 are all application names, e.g. Firefox
#: src/gs-update-monitor.c:373
#, c-format
msgid "Includes %s, %s and %s."
msgstr "Al inclût %s, %s e %s."

#. TRANSLATORS: this is when the current OS version goes end-of-life
#: src/gs-update-monitor.c:640 src/gs-updates-page.ui:43
msgid "Operating System Updates Unavailable"
msgstr "Inzornaments dal Sisteme operatîf no disponibii"

#. TRANSLATORS: this is the message dialog for the distro EOL notice
#: src/gs-update-monitor.c:642
msgid "Upgrade to continue receiving security updates."
msgstr "Inzorne par continuâ a ricevi inzornaments di sigurece."

#. TRANSLATORS: this is a distro upgrade, the replacement would be the
#. * distro name, e.g. 'Fedora'
#: src/gs-update-monitor.c:697
#, c-format
msgid "A new version of %s is available to install"
msgstr "Une gnove version di %s e je disponibile pe instalazion"

#. TRANSLATORS: this is a distro upgrade
#: src/gs-update-monitor.c:701
msgid "Software Upgrade Available"
msgstr "Avanzament software disponibil"

#. TRANSLATORS: title when we offline updates have failed
#: src/gs-update-monitor.c:1095
msgid "Software Updates Failed"
msgstr "Inzornaments software falîts"

#. TRANSLATORS: message when we offline updates have failed
#: src/gs-update-monitor.c:1097
msgid "An important OS update failed to be installed."
msgstr ""
"No si è rivâts a instalâ un impuartant inzornament dal sisteme operatîf."

#: src/gs-update-monitor.c:1098
msgid "Show Details"
msgstr "Mostre detais"

#. TRANSLATORS: Notification title when we've done a distro upgrade
#: src/gs-update-monitor.c:1121
msgid "System Upgrade Complete"
msgstr "Inzornament dal sisteme completât"

#. TRANSLATORS: This is the notification body when we've done a
#. * distro upgrade. First %s is the distro name and the 2nd %s
#. * is the version, e.g. "Welcome to Fedora 28!"
#: src/gs-update-monitor.c:1126
#, c-format
msgid "Welcome to %s %s!"
msgstr "Benvignûts su %s %s!"

#. TRANSLATORS: title when we've done offline updates
#: src/gs-update-monitor.c:1132
msgid "Software Update Installed"
msgid_plural "Software Updates Installed"
msgstr[0] "Inzornament software instalât"
msgstr[1] "Inzornaments software instalâts"

#. TRANSLATORS: message when we've done offline updates
#: src/gs-update-monitor.c:1136
msgid "An important OS update has been installed."
msgid_plural "Important OS updates have been installed."
msgstr[0] "Un impuartant inzornament dal sisteme operatîf al è stât instalât."
msgstr[1] ""
"Impuartants inzornaments dal sisteme operatîf a son stâts instalâts."

#. TRANSLATORS: Button to look at the updates that were installed.
#. * Note that it has nothing to do with the application reviews, the
#. * users can't express their opinions here. In some languages
#. * "Review (evaluate) something" is a different translation than
#. * "Review (browse) something."
#: src/gs-update-monitor.c:1147
msgctxt "updates"
msgid "Review"
msgstr "Esamine"

#. TRANSLATORS: this is when the offline update failed
#: src/gs-update-monitor.c:1196
msgid "Failed To Update"
msgstr "Inzornament falît"

#. TRANSLATORS: the user must have updated manually after
#. * the updates were prepared
#: src/gs-update-monitor.c:1202
msgid "The system was already up to date."
msgstr "Il sisteme al è za stât inzornât."

#. TRANSLATORS: the user aborted the update manually
#: src/gs-update-monitor.c:1207
msgid "The update was cancelled."
msgstr "L'inzornament al è stât anulât."

#. TRANSLATORS: the package manager needed to download
#. * something with no network available
#: src/gs-update-monitor.c:1213
msgid ""
"Internet access was required but wasn’t available. Please make sure that you "
"have internet access and try again."
msgstr ""
"Al jere necessari l'acès a internet ma nol jere disponibil. Sigurâsi di vê "
"l'acès a internet e torne prove."

#. TRANSLATORS: if the package is not signed correctly
#: src/gs-update-monitor.c:1219
msgid ""
"There were security issues with the update. Please consult your software "
"provider for more details."
msgstr ""
"Si à vût problemis di sigurece cul inzornament. Consultâ il furnidôr dal "
"software par vê plui detais."

#. TRANSLATORS: we ran out of disk space
#: src/gs-update-monitor.c:1225
msgid ""
"There wasn’t enough disk space. Please free up some space and try again."
msgstr ""
"Nol jere vonde spazi libar sul disc. Liberâ un tic di spazi e torne prove."

#. TRANSLATORS: We didn't handle the error type
#: src/gs-update-monitor.c:1230
msgid ""
"We’re sorry: the update failed to install. Please wait for another update "
"and try again. If the problem persists, contact your software provider."
msgstr ""
"Nus displâs: no si è rivâts a instalâ l'inzornament. Spiete un altri "
"inzornament e torne prove. Se il probleme al persist, contate il to furnidôr "
"di software."

<<<<<<< HEAD
#. TRANSLATORS: the update panel is doing *something* vague
#: src/gs-updates-page.c:187
msgid "Looking for new updates…"
msgstr "Daûr a cirî gnûfs inzornaments…"

#. TRANSLATORS: the updates panel is starting up
#: src/gs-updates-page.c:256
msgid "Setting up updates…"
msgstr "Daûr a configurâ i inzornaments…"

#. TRANSLATORS: the updates panel is starting up
#: src/gs-updates-page.c:257 src/gs-updates-page.c:264
msgid "(This could take a while)"
msgstr "(Al podarès tirâle a dilunc)"

#. TRANSLATORS: This is the time when we last checked for updates
#: src/gs-updates-page.c:371
=======
#. TRANSLATORS: This is the time when we last checked for updates
#: src/gs-updates-page.c:252
>>>>>>> 8566498b
#, c-format
msgid "Last checked: %s"
msgstr "Ultin control: %s"

#. TRANSLATORS:  the first %s is the distro name, e.g. 'Fedora'
#. * and the second %s is the distro version, e.g. '25'
<<<<<<< HEAD
#: src/gs-updates-page.c:535
=======
#: src/gs-updates-page.c:557
>>>>>>> 8566498b
#, c-format
msgid "%s %s is no longer supported."
msgstr "%s %s no je plui supuartade."

#. TRANSLATORS: OS refers to operating system, e.g. Fedora
<<<<<<< HEAD
#: src/gs-updates-page.c:540
=======
#: src/gs-updates-page.c:562
>>>>>>> 8566498b
msgid "Your OS is no longer supported."
msgstr "Il to Sisteme Operatîf nol è plui supuartât."

#. TRANSLATORS: EOL distros do not get important updates
<<<<<<< HEAD
#: src/gs-updates-page.c:545
=======
#: src/gs-updates-page.c:567
>>>>>>> 8566498b
msgid "This means that it does not receive security updates."
msgstr "Chest al significhe che nol ricevarà inzornaments di sigurece."

#. TRANSLATORS: upgrade refers to a major update, e.g. Fedora 25 to 26
<<<<<<< HEAD
#: src/gs-updates-page.c:549
=======
#: src/gs-updates-page.c:571
>>>>>>> 8566498b
msgid "It is recommended that you upgrade to a more recent version."
msgstr "Si consee di avanzâ a une version plui resinte."

#. TRANSLATORS: this is to explain that downloading updates may cost money
<<<<<<< HEAD
#: src/gs-updates-page.c:807
=======
#: src/gs-updates-page.c:825
>>>>>>> 8566498b
msgid "Charges May Apply"
msgstr "Tu podaressis spindi bêçs"

#. TRANSLATORS: we need network
#. * to do the updates check
<<<<<<< HEAD
#: src/gs-updates-page.c:811
=======
#: src/gs-updates-page.c:829
>>>>>>> 8566498b
msgid ""
"Checking for updates while using mobile broadband could cause you to incur "
"charges."
msgstr ""
"Controlâ inzornaments doprant la bande largje mobil al podarès fâti spindi "
"bêçs."

#. TRANSLATORS: this is a link to the
#. * control-center network panel
<<<<<<< HEAD
#: src/gs-updates-page.c:815
=======
#: src/gs-updates-page.c:833
>>>>>>> 8566498b
msgid "Check _Anyway"
msgstr "Controle _distès"

#. TRANSLATORS: can't do updates check
<<<<<<< HEAD
#: src/gs-updates-page.c:831
=======
#: src/gs-updates-page.c:849
>>>>>>> 8566498b
msgid "No Network"
msgstr "Nissune rêt"

#. TRANSLATORS: we need network
#. * to do the updates check
<<<<<<< HEAD
#: src/gs-updates-page.c:835
msgid "Internet access is required to check for updates."
msgstr "L'acès a internet al è necessari par controlâ i inzornaments."

#. This label indicates that the update check is in progress
#: src/gs-updates-page.c:1258
msgid "Checking…"
msgstr "Daûr a controlâ…"

#: src/gs-updates-page.c:1271
=======
#: src/gs-updates-page.c:853
msgid "Internet access is required to check for updates."
msgstr "L'acès a internet al è necessari par controlâ i inzornaments."

#: src/gs-updates-page.c:1283
msgid "Checking…"
msgstr "Daûr a controlâ…"

#: src/gs-updates-page.c:1306
>>>>>>> 8566498b
msgid "Check for updates"
msgstr "Control inzornaments"

#: src/gs-updates-page.ui:7
msgid "Updates page"
msgstr "Pagjine inzornaments"

#. TRANSLATORS: the updates panel is starting up.
#: src/gs-updates-page.ui:94
msgid "Loading Updates…"
msgstr "Daûr a cjariâ i inzornaments…"

#. TRANSLATORS: the updates panel is starting up.
#: src/gs-updates-page.ui:108
msgid "This could take a while."
msgstr "Al podarès tirâle a dilunc."

#. TRANSLATORS: This means all software (plural) installed on this system is up to date.
#: src/gs-updates-page.ui:180
msgid "Up To Date"
msgstr "Dut inzornât"

#: src/gs-updates-page.ui:196
msgid "Use Mobile Data?"
msgstr "Doprâ dâts mobii?"

#: src/gs-updates-page.ui:197
msgid ""
"Checking for updates when using mobile broadband could cause you to incur "
"charges."
msgstr ""
"Controlâ i inzornaments intant che si dopre la bande largje mobile al "
"podarès causâ spesis in plui."

#: src/gs-updates-page.ui:200
msgid "_Check Anyway"
msgstr "_Controle distès"

#: src/gs-updates-page.ui:215
msgid "No Connection"
msgstr "Nissune conession"

#: src/gs-updates-page.ui:216
msgid "Go online to check for updates."
msgstr "Va in rêt par controlâ i inzornaments."

#: src/gs-updates-page.ui:219
msgid "_Network Settings"
msgstr "Impostazions di _rêt"

#: src/gs-updates-page.ui:245
msgid "Error"
msgstr "Erôr"

#: src/gs-updates-page.ui:246
msgid "Updates are automatically managed."
msgstr "I inzornaments a son gjestîts in automatic."

#. TRANSLATORS: This is the button for installing all
#. * offline updates
#: src/gs-updates-section.c:323
msgid "Restart & Update"
msgstr "Torne invie e inzorne"

#. TRANSLATORS: This is the button for upgrading all
#. * online-updatable applications
#: src/gs-updates-section.c:329
msgid "Update All"
msgstr "Inzorne dut"

#. TRANSLATORS: This is the header for system firmware that
#. * requires a reboot to apply
#: src/gs-updates-section.c:457
msgid "Integrated Firmware"
msgstr "Firmware integrât"

#. TRANSLATORS: This is the header for offline OS and offline
#. * app updates that require a reboot to apply
#: src/gs-updates-section.c:462
msgid "Requires Restart"
msgstr "Al covente tornâ a inviâ"

#. TRANSLATORS: This is the header for online runtime and
#. * app updates, typically flatpaks or snaps
#: src/gs-updates-section.c:467
msgid "Application Updates"
msgstr "Inzornaments aplicazion"

#. TRANSLATORS: This is the header for device firmware that can
#. * be installed online
#: src/gs-updates-section.c:472
msgid "Device Firmware"
msgstr "Firmware dispositîf"

#: src/gs-updates-section.ui:35 src/gs-upgrade-banner.ui:102
msgid "_Download"
msgstr "_Discjarie"

#: src/gs-upgrade-banner.c:91
msgid ""
"It is recommended that you back up your data and files before upgrading."
msgstr ""
"Si consee di fâ il backup dai tiei dâts e dai tiei file prime di fâ "
"l'avanzament."

#: src/gs-upgrade-banner.c:95
msgid "_Restart Now"
msgstr "_Torne invie cumò"

#: src/gs-upgrade-banner.c:97
msgid "Updates will be applied when the computer is restarted."
msgstr ""
"I inzornaments a vignaran aplicâts cuant che si tornarà a inviâ il computer."

#. TRANSLATORS: This is the text displayed when a distro
#. * upgrade is available. First %s is the distro name and the
#. * 2nd %s is the version, e.g. "Fedora 23 Now Available"
#: src/gs-upgrade-banner.c:112
#, c-format
msgid "%s %s Now Available"
msgstr "%s %s e je cumò disponibile"

#. TRANSLATORS: This is the text displayed while waiting to
#. * download a distro upgrade. First %s is the distro name and
#. * the 2nd %s is the version, e.g. "Waiting to Download Fedora 23"
#: src/gs-upgrade-banner.c:122
#, c-format
msgid "Waiting to Download %s %s"
msgstr "In spiete di discjariâ %s %s"

#. TRANSLATORS: This is the text displayed while downloading a
#. * distro upgrade. First %s is the distro name and the 2nd %s
#. * is the version, e.g. "Downloading Fedora 23"
#: src/gs-upgrade-banner.c:132
#, c-format
msgid "Downloading %s %s"
msgstr "Daûr a discjariâ %s %s"

#. TRANSLATORS: This is the text displayed when a distro
#. * upgrade has been downloaded and is ready to be installed.
#. * First %s is the distro name and the 2nd %s is the version,
#. * e.g. "Fedora 23 Ready to be Installed"
#: src/gs-upgrade-banner.c:143
#, c-format
msgid "%s %s Ready to be Installed"
msgstr "%s %s pronte par jessi instalade"

#: src/gs-upgrade-banner.ui:30
msgid "A major upgrade, with new features and added polish."
msgstr "Un avanzament impuartant, cun gnovis funzionalitâts e mioraments."

#: src/gs-upgrade-banner.ui:50
msgid "_Learn More"
msgstr "P_lui informazions"

#: src/org.gnome.Software.desktop.in:4
msgid "Add, remove or update software on this computer"
msgstr "Zonte, gjave o inzorne software su chest computer"

#. Translators: Search terms to find this application. Do NOT translate or localize the semicolons! The list MUST also end with a semicolon!
#: src/org.gnome.Software.desktop.in:12
msgid ""
"Updates;Upgrade;Sources;Repositories;Preferences;Install;Uninstall;Program;"
"Software;App;Store;"
msgstr ""
"Inzornaments;Avanzament;Sorzints;Repositories;Dipuesits;Preferencis;Instalâ;"
"Disinstalâ;Program;Software;Aplicazion;Negozi;"

#. TRANSLATORS: this is a group of updates that are not
#. * packages and are not shown in the main list
#: plugins/core/gs-plugin-generic-updates.c:56
msgid "OS Updates"
msgstr "Inzornament dal SO"

#. TRANSLATORS: this is a longer description of the
#. * "OS Updates" string
#: plugins/core/gs-plugin-generic-updates.c:61
msgid "Includes performance, stability and security improvements."
msgstr "Al inclût mioraments di prestazion, stabilitât e sigurece."

#. TRANSLATORS: status text when downloading
#: plugins/core/gs-plugin-rewrite-resource.c:41
msgid "Downloading featured images…"
msgstr "Daûr a discjariâ lis imagjins in risalt…"

#. TRANSLATORS: ‘Endless OS’ is a brand name; https://endlessos.com/
#: plugins/eos-updater/gs-plugin-eos-updater.c:560
msgid "Endless OS"
msgstr "Endless OS"

#. TRANSLATORS: ‘Endless OS’ is a brand name; https://endlessos.com/
#: plugins/eos-updater/gs-plugin-eos-updater.c:563
msgid "An Endless OS update with new features and fixes."
msgstr "Un inzornament di Endless OS cun gnovis funzionalitâts e mioraments."

#: plugins/eos-updater/gs-plugin-eos-updater.c:824
msgid "EOS update service could not fetch and apply the update."
msgstr ""
"Il servizi di inzornament di EOS nol rive a recuperâ e a aplicâ "
"l'inzornament."

<<<<<<< HEAD
#. TRANSLATORS: tool that is used when copying profiles system-wide
#: plugins/external-appstream/gs-install-appstream.c:141
msgid "GNOME Software AppStream system-wide installer"
msgstr "Instaladôr a nivel di sisteme di AppStream di GNOME Software"

#: plugins/external-appstream/gs-install-appstream.c:143
msgid "Failed to parse command line arguments"
msgstr "No si è rivâts a analizâ i argoments de rie di comant"

#. TRANSLATORS: user did not specify a valid filename
#: plugins/external-appstream/gs-install-appstream.c:150
msgid "You need to specify exactly one filename"
msgstr "Si scugne specificâ juste un non di file"

#. TRANSLATORS: only able to install files as root
#: plugins/external-appstream/gs-install-appstream.c:157
msgid "This program can only be used by the root user"
msgstr "Chest program al pues jessi doprât nome dal utent «root»"

#. TRANSLATORS: error details
#: plugins/external-appstream/gs-install-appstream.c:165
msgid "Failed to validate content type"
msgstr "No si è rivâts a validâ il gjenar di contignût"

#. TRANSLATORS: error details
#: plugins/external-appstream/gs-install-appstream.c:175
msgid "Failed to copy"
msgstr "No si è rivâts a copiâ"

#. TRANSLATORS: status text when downloading
#: plugins/external-appstream/gs-plugin-external-appstream.c:236
msgid "Downloading extra metadata files…"
msgstr "Daûr a discjariâ i file dai metadâts adizionâi…"

=======
>>>>>>> 8566498b
#. TRANSLATORS: status text when downloading
#: plugins/fedora-pkgdb-collections/gs-plugin-fedora-pkgdb-collections.c:194
msgid "Downloading upgrade information…"
msgstr "Daûr a discjariâ lis informazions di avanzament…"

#. TRANSLATORS: this is a title for Fedora distro upgrades
#: plugins/fedora-pkgdb-collections/gs-plugin-fedora-pkgdb-collections.c:284
msgid ""
"Upgrade for the latest features, performance and stability improvements."
msgstr ""
"Avanze par vê i mioraments des ultimis funzionalitâts, di stabilitât e di "
"prestazion."

#: plugins/flatpak/org.gnome.Software.Plugin.Flatpak.metainfo.xml.in:6
msgid "Flatpak Support"
msgstr "Supuart Flatpak"

#: plugins/flatpak/org.gnome.Software.Plugin.Flatpak.metainfo.xml.in:7
msgid "Flatpak is a framework for desktop applications on Linux"
msgstr "Flatpak al è un ambient di svilup par aplicazions di scritori su Linux"

#. TRANSLATORS: status text when downloading new metadata
<<<<<<< HEAD
#: plugins/flatpak/gs-flatpak.c:1059
=======
#: plugins/flatpak/gs-flatpak.c:1132
>>>>>>> 8566498b
#, c-format
msgid "Getting flatpak metadata for %s…"
msgstr "Daûr a otignî i metadâts flatpak par %s…"

<<<<<<< HEAD
#: plugins/flatpak/gs-flatpak.c:2996
=======
#: plugins/flatpak/gs-flatpak.c:3076
>>>>>>> 8566498b
#, c-format
msgid "Failed to refine addon ‘%s’: %s"
msgstr "No si è rivâts a rifinî la zonte ‘%s’: %s"

<<<<<<< HEAD
#: plugins/flatpak/gs-plugin-flatpak.c:804
=======
#: plugins/flatpak/gs-plugin-flatpak.c:821
>>>>>>> 8566498b
#, c-format
msgid "Failed to add to install for addon ‘%s’: %s"
msgstr "No si è rivâts a zontâ par instalâ la zonte ‘%s’: %s"

<<<<<<< HEAD
#: plugins/flatpak/gs-plugin-flatpak.c:818
=======
#: plugins/flatpak/gs-plugin-flatpak.c:835
>>>>>>> 8566498b
#, c-format
msgid "Failed to add to uninstall for addon ‘%s’: %s"
msgstr "No si è rivâts a zontâ par disinstalâ la zonte ‘%s’: %s"

#. TRANSLATORS: a specific part of hardware,
#. * the first %s is the device name, e.g. 'Unifying Receiver`
#: plugins/fwupd/gs-fwupd-app.c:135
#, c-format
msgid "%s Device Update"
msgstr "Inzornament dispositîf %s"

#. TRANSLATORS: the entire system, e.g. all internal devices,
#. * the first %s is the device name, e.g. 'ThinkPad P50`
#: plugins/fwupd/gs-fwupd-app.c:140
#, c-format
msgid "%s System Update"
msgstr "Inzornament sisteme %s"

#. TRANSLATORS: the EC is typically the keyboard controller chip,
#. * the first %s is the device name, e.g. 'ThinkPad P50`
#: plugins/fwupd/gs-fwupd-app.c:145
#, c-format
msgid "%s Embedded Controller Update"
msgstr "Inzornament dal controlôr incorporât %s"

#. TRANSLATORS: ME stands for Management Engine, the Intel AMT thing,
#. * the first %s is the device name, e.g. 'ThinkPad P50`
#: plugins/fwupd/gs-fwupd-app.c:150
#, c-format
msgid "%s ME Update"
msgstr "Inzornament motôr di gjestion %s"

#. TRANSLATORS: ME stands for Management Engine (with Intel AMT),
#. * where the first %s is the device name, e.g. 'ThinkPad P50`
#: plugins/fwupd/gs-fwupd-app.c:155
#, c-format
msgid "%s Corporate ME Update"
msgstr "Inzornament motôr di gjestion (ME) aziendâl di %s"

#. TRANSLATORS: ME stands for Management Engine, where
#. * the first %s is the device name, e.g. 'ThinkPad P50`
#: plugins/fwupd/gs-fwupd-app.c:160
#, c-format
msgid "%s Consumer ME Update"
msgstr "Inzornament motôr di gjestion (ME) utent di %s"

#. TRANSLATORS: the controller is a device that has other devices
#. * plugged into it, for example ThunderBolt, FireWire or USB,
#. * the first %s is the device name, e.g. 'Intel ThunderBolt`
#: plugins/fwupd/gs-fwupd-app.c:166
#, c-format
msgid "%s Controller Update"
msgstr "Inzornament dal controlôr %s"

#. TRANSLATORS: the Thunderbolt controller is a device that
#. * has other high speed Thunderbolt devices plugged into it;
#. * the first %s is the system name, e.g. 'ThinkPad P50`
#: plugins/fwupd/gs-fwupd-app.c:172
#, c-format
msgid "%s Thunderbolt Controller Update"
msgstr "Inzornament dal controlôr Thunderbolt di %s"

#. TRANSLATORS: the CPU microcode is firmware loaded onto the CPU
#. * at system bootup
#: plugins/fwupd/gs-fwupd-app.c:177
#, c-format
msgid "%s CPU Microcode Update"
msgstr "Inzornament dal Microcode de CPU %s"

#. TRANSLATORS: configuration refers to hardware state,
#. * e.g. a security database or a default power value
#: plugins/fwupd/gs-fwupd-app.c:182
#, c-format
msgid "%s Configuration Update"
msgstr "Inzornament configurazion %s"

#. TRANSLATORS: battery refers to the system power source
#: plugins/fwupd/gs-fwupd-app.c:186
#, c-format
msgid "%s Battery Update"
msgstr "Inzornament pe batarie %s"

#. TRANSLATORS: camera can refer to the laptop internal
#. * camera in the bezel or external USB webcam
#: plugins/fwupd/gs-fwupd-app.c:191
#, c-format
msgid "%s Camera Update"
msgstr "Inzornament pe fotocjamare %s"

#. TRANSLATORS: TPM refers to a Trusted Platform Module
#: plugins/fwupd/gs-fwupd-app.c:195
#, c-format
msgid "%s TPM Update"
msgstr "Inzornament pal TPM %s"

#. TRANSLATORS: TouchPad refers to a flat input device
#: plugins/fwupd/gs-fwupd-app.c:199
#, c-format
msgid "%s Touchpad Update"
msgstr "Inzornament pal touchpad %s"

#. TRANSLATORS: Mouse refers to a handheld input device
#: plugins/fwupd/gs-fwupd-app.c:203
#, c-format
msgid "%s Mouse Update"
msgstr "Inzornament pal mouse %s"

#. TRANSLATORS: Keyboard refers to an input device for typing
#: plugins/fwupd/gs-fwupd-app.c:207
#, c-format
msgid "%s Keyboard Update"
msgstr "Inzornament pe tastiere %s"

#. TRANSLATORS: status text when downloading
#: plugins/fwupd/gs-plugin-fwupd.c:715
msgid "Downloading firmware update signature…"
msgstr "Daûr a discjariâ la firme dal inzornament dal firmware…"

#. TRANSLATORS: status text when downloading
#: plugins/fwupd/gs-plugin-fwupd.c:757
msgid "Downloading firmware update metadata…"
msgstr "Daûr a discjariâ i metadâts dal inzornament dal firmware…"

#: plugins/fwupd/org.gnome.Software.Plugin.Fwupd.metainfo.xml.in:6
msgid "Firmware Upgrade Support"
msgstr "Supuart di inzornament dai Firmware"

#: plugins/fwupd/org.gnome.Software.Plugin.Fwupd.metainfo.xml.in:7
msgid "Provides support for firmware upgrades"
msgstr "Al furnìs supuart pai inzornaments dai firmware"

<<<<<<< HEAD
#: plugins/odrs/gs-plugin-odrs.c:159
msgctxt "Distribution name"
msgid "Unknown"
msgstr "No cognossût"

# recensions des aplicazions o recensions de aplicazion?
#. TRANSLATORS: status text when downloading
#: plugins/odrs/gs-plugin-odrs.c:309
msgid "Downloading application ratings…"
msgstr "Daûr a discjariâ lis recensions de aplicazion…"

#: plugins/odrs/org.gnome.Software.Plugin.Odrs.metainfo.xml.in:6
msgid "Open Desktop Ratings Support"
msgstr "Open Desktop Ratings Support"

#: plugins/odrs/org.gnome.Software.Plugin.Odrs.metainfo.xml.in:7
msgid "ODRS is a service providing user reviews of applications"
msgstr ""
"ODRS al è un servizi che al furnìs recensions dai utents des aplicazions"

=======
>>>>>>> 8566498b
#. TRANSLATORS: default snap store name
#: plugins/snap/gs-plugin-snap.c:239
msgid "Snap Store"
msgstr "Archivi Snap"

#: plugins/snap/org.gnome.Software.Plugin.Snap.metainfo.xml.in:6
msgid "Snap Support"
msgstr "Supuart Snap"

#: plugins/snap/org.gnome.Software.Plugin.Snap.metainfo.xml.in:7
msgid "A snap is a universal Linux package"
msgstr "Un snap al è un pachet universâl par Linux"

#~ msgid "Navigation sidebar"
#~ msgstr "Sbare laterâl di navigazion"

#~ msgid "%s (needs attention)"
#~ msgstr "%s (al domande atenzion)"

#~ msgid "Setting Up Updates…"
#~ msgstr "Daûr a configurâ i inzornaments…"

#~ msgid "Looking for New Updates…"
#~ msgstr "Daûr a cirî gnûfs inzornaments…"

#~ msgid "Select All"
#~ msgstr "Selezione dut"

#~ msgid "Select None"
#~ msgstr "Nissune selezion"

#~ msgid "_Installed"
#~ msgstr "_Instalât"

#~ msgid "_Updates"
#~ msgstr "_Inzornaments"

#~ msgid "Featured %s"
#~ msgstr "In risalt par %s"

#~ msgid "Show"
#~ msgstr "Mostre"

#~ msgid "Subcategories filter menu"
#~ msgstr "Menù filtrament sot-categoriis"

#~ msgid "Sort"
#~ msgstr "Ordene"

#~ msgid "Subcategories sorting menu"
#~ msgstr "Menù ordenament sot-categoriis"

#~ msgctxt "Menu of Games"
#~ msgid "All"
#~ msgstr "Ducj"

#~ msgctxt "Menu of Games"
#~ msgid "Featured"
#~ msgstr "In risalt"

#~ msgctxt "Menu of Utilities"
#~ msgid "All"
#~ msgstr "Dutis"

#~ msgctxt "Menu of Utilities"
#~ msgid "Featured"
#~ msgstr "In risalt"

#~ msgctxt "Menu of Reference"
#~ msgid "All"
#~ msgstr "Ducj"

#~ msgctxt "Menu of Reference"
#~ msgid "Featured"
#~ msgstr "In risalt"

#~ msgid "Audio & Video"
#~ msgstr "Audio e video"

#~ msgid "Developer Tools"
#~ msgstr "Struments di svilup"

#~ msgid "Education & Science"
#~ msgstr "Educazion e Sience"

#~ msgid "Games"
#~ msgstr "Zûcs"

#~ msgid "Graphics & Photography"
#~ msgstr "Fotografie"

#~ msgid "Productivity"
#~ msgstr "Produtivitât"

#~ msgid "Communication & News"
#~ msgstr "Comunicazion e notiziis"

#~ msgid "Reference"
#~ msgstr "Riferiment"

#~ msgid "Utilities"
#~ msgstr "Utilitâts"

#~ msgid "This application is fully sandboxed."
#~ msgstr "Cheste aplicazion e je completamentri isolade."

#~ msgid ""
#~ "Unable to determine which parts of the system this application accesses. "
#~ "This is typical for older applications."
#~ msgstr ""
#~ "Impussibil determinâ cualis parts dal sisteme a son acessibilis di cheste "
#~ "aplicazion. Chest al è solit pes aplicazions vecjis."

#~ msgctxt "App permissions"
#~ msgid "None"
#~ msgstr "Nissun"

#~ msgctxt "App permissions"
#~ msgid "Low"
#~ msgstr "Bas"

#~ msgctxt "App permissions"
#~ msgid "Medium"
#~ msgstr "Medi"

#~ msgctxt "App permissions"
#~ msgid "High"
#~ msgstr "Elevât"

#~ msgctxt "App permissions"
#~ msgid "Unknown"
#~ msgstr "No cognossût"

#~ msgid "Public domain"
#~ msgstr "Domini public"

# fâ pagjine par software proprietari su vikipedie
#~ msgid "https://en.wikipedia.org/wiki/Public_domain"
#~ msgstr "https://en.wikipedia.org/wiki/Public_domain"

#~ msgid "https://www.gnu.org/philosophy/free-sw"
#~ msgstr "https://www.gnu.org/philosophy/free-sw"

#~ msgid "Free Software"
#~ msgstr "Software Libar"

#~ msgid "Users are bound by the following license:"
#~ msgid_plural "Users are bound by the following licenses:"
#~ msgstr[0] "I utents a son limitâts de licence chi daurman:"
#~ msgstr[1] "I utents a son limitâts des licencis chi daurman:"

#~ msgid "More information"
#~ msgstr "Plui informazions"

# aplicazion
#~ msgid "Sandboxed"
#~ msgstr "Isolade"

#~ msgid "Category"
#~ msgstr "Categorie"

#~ msgid "License"
#~ msgstr "Licence"

#~ msgid "Free"
#~ msgstr "Libar"

#~ msgctxt "Application license"
#~ msgid "Unknown"
#~ msgstr "No cognossude"

#~ msgid ""
#~ "This means that the software can be freely run, copied, distributed, "
#~ "studied and modified."
#~ msgstr ""
#~ "Chest al significhe che il software al pues jessi inviât, copiât, "
#~ "distribuît, studiât e modificât cence fastidis."

#~ msgid "Proprietary Software"
#~ msgstr "Software proprietari"

#~ msgid ""
#~ "This means that the software is owned by an individual or a company. "
#~ "There are often restrictions on its use and its source code cannot "
#~ "usually be accessed."
#~ msgstr ""
#~ "Chest al significhe che il software al è di proprietât di une persone o "
#~ "di une compagnie. Di solit a son restrizions sul ûs e il so codiç sorzint "
#~ "di solit nol è acessibil."

#~ msgid "Unknown Software License"
#~ msgstr "Licence software no cognossude"

#~ msgid "The license terms of this software are unknown."
#~ msgstr "I tiermins di licence di chest software no son cognossûts."

# proviôt o e je caraterizade?
#~ msgid "The application was rated this way because it features:"
#~ msgstr "La aplicazion e je stade valutade cussì par vie che e proviôt:"

#~ msgid "No details were available for this rating."
#~ msgstr "Nissun detai al jere disponibil par cheste valutazion."

#~ msgid "Recommended Audio & Video Applications"
#~ msgstr "Aplicazions audio e video conseadis"

#~ msgid "Recommended Productivity Applications"
#~ msgstr "Aplicazions di produtivitât conseadis"

#~ msgid "ratings in total"
#~ msgstr "recensions in totâl"

#~ msgid "Software is up to date"
#~ msgstr "Il software al è inzornât"

#~ msgid "Open Desktop Ratings Support"
#~ msgstr "Open Desktop Ratings Support"

#~ msgid "ODRS is a service providing user reviews of applications"
#~ msgstr ""
#~ "ODRS al è un servizi che al furnìs recensions dai utents des aplicazions"

#~ msgid "No cartoon violence"
#~ msgstr "Nissune violence dai cartons animâts"

#~ msgid "Cartoon characters in unsafe situations"
#~ msgstr "Personaçs di cartons animâts in situazions pericolosis"

#~ msgid "Cartoon characters in aggressive conflict"
#~ msgstr "Personaçs di cartons animâts in conflit violent"

#~ msgid "Graphic violence involving cartoon characters"
#~ msgstr ""
#~ "Grafiche di violence che e cjape dentri personaçs di cartons animâts"

#~ msgid "No fantasy violence"
#~ msgstr "Nissune violence fantasy"

#~ msgid "Characters in unsafe situations easily distinguishable from reality"
#~ msgstr "Personaçs in situazions pericolosis facilis di distingui de realtât"

#~ msgid ""
#~ "Characters in aggressive conflict easily distinguishable from reality"
#~ msgstr "Personaçs in conflit violent facil di distingui de realtât"

#~ msgid "Graphic violence easily distinguishable from reality"
#~ msgstr "Grafiche di violence facil di distingui de realtât"

#~ msgid "No realistic violence"
#~ msgstr "Nissune violence realistiche"

#~ msgid "Mildly realistic characters in unsafe situations"
#~ msgstr "Personaçs un pôc realistics in situazions pericolosis"

#~ msgid "Depictions of realistic characters in aggressive conflict"
#~ msgstr "Figuris di personaçs realistics in conflit violent"

#~ msgid "Graphic violence involving realistic characters"
#~ msgstr "Grafiche di violence che e cjape dentri personaçs realistics"

#~ msgid "No bloodshed"
#~ msgstr "Nissun maçament"

#~ msgid "Unrealistic bloodshed"
#~ msgstr "Maçaments no realistics"

#~ msgid "Realistic bloodshed"
#~ msgstr "Maçaments realistics"

#~ msgid "Depictions of bloodshed and the mutilation of body parts"
#~ msgstr "Figuris di sassinaments e mutilazions di tocs di cuarp"

#~ msgid "No sexual violence"
#~ msgstr "Nissune violence sessuâl"

#~ msgid "Rape or other violent sexual behavior"
#~ msgstr "Stupri o altris compuartaments sessuâi violents"

#~ msgid "No references to alcohol"
#~ msgstr "Nissun riferiment a bevandis alcolichis"

#~ msgid "References to alcoholic beverages"
#~ msgstr "Riferiments a bevandis alcolichis"

#~ msgid "Use of alcoholic beverages"
#~ msgstr "Ûs di bevandis alcolichis"

#~ msgid "No references to illicit drugs"
#~ msgstr "Nissun riferiment a droghis ilecitis"

#~ msgid "References to illicit drugs"
#~ msgstr "Riferiments a droghis ilecitis"

#~ msgid "Use of illicit drugs"
#~ msgstr "Ûs ilecit di droghis"

#~ msgid "No references to tobacco products"
#~ msgstr "Nissun riferiment a prodots derivâts dal tabac"

#~ msgid "References to tobacco products"
#~ msgstr "Riferiments a tabacs"

#~ msgid "Use of tobacco products"
#~ msgstr "Ûs di tabacs"

#~ msgid "No nudity of any sort"
#~ msgstr "Nissune crotarie di cualsisei gjenar"

#~ msgid "Brief artistic nudity"
#~ msgstr "Curte crotarie artistiche"

#~ msgid "Prolonged nudity"
#~ msgstr "Crotarie sprolungjade"

#~ msgid "No references to or depictions of sexual nature"
#~ msgstr "Nissun riferiment a o rafigurazions di nature sessuâl"

#~ msgid "Provocative references or depictions"
#~ msgstr "Figuris o riferiments provocants"

#~ msgid "Sexual references or depictions"
#~ msgstr "Riferiments o figuris sessuâi"

#~ msgid "Graphic sexual behavior"
#~ msgstr "Grafiche di compuartaments sessuâi"

#~ msgid "No profanity of any kind"
#~ msgstr "Nissune blasfemie di cualsisei gjenar"

#~ msgid "Mild or infrequent use of profanity"
#~ msgstr "Ûs lizêr o no frecuent di profanitâts"

#~ msgid "Moderate use of profanity"
#~ msgstr "Ûs moderât di blasfemie"

#~ msgid "Strong or frequent use of profanity"
#~ msgstr "Ûs frecuent e fuart di blasfemie"

#~ msgid "No inappropriate humor"
#~ msgstr "Nissun umorisim sconvenient"

#~ msgid "Slapstick humor"
#~ msgstr "Umorisim di comedie grese"

#~ msgid "Vulgar or bathroom humor"
#~ msgstr "Umorisim volgâr o di cesso"

#~ msgid "Mature or sexual humor"
#~ msgstr "Umorisim soç o par grancj"

#~ msgid "No discriminatory language of any kind"
#~ msgstr "Nissun lengaç discriminatori di cualsisei gjenar"

#~ msgid "Negativity towards a specific group of people"
#~ msgstr "Negativitât viers un specific grup di personis"

#~ msgid "Discrimination designed to cause emotional harm"
#~ msgstr "Discriminazion pensade par fâ mâl emotivamentri"

#~ msgid "Explicit discrimination based on gender, sexuality, race or religion"
#~ msgstr ""
#~ "Discriminazion esplicite basade su gjenar, sessualitât, raze o religjon"

#~ msgid "No advertising of any kind"
#~ msgstr "Nissune publicitât di cualsisei gjenar"

#~ msgid "Product placement"
#~ msgstr "Vendite di prodots"

#~ msgid "Explicit references to specific brands or trademarked products"
#~ msgstr "Riferiments esplicits a marcjis specifichis o prodots firmâts"

#~ msgid "Users are encouraged to purchase specific real-world items"
#~ msgstr "I utents a son incitâts a comprâ ogjets reâi specifics"

#~ msgid "No gambling of any kind"
#~ msgstr "Nissun zûc di azart di cualsisei gjenar"

#~ msgid "Gambling on random events using tokens or credits"
#~ msgstr "Zûc di azart su events casuâi che al dopre gjetons o credits"

#~ msgid "Gambling using “play” money"
#~ msgstr "Zûc di azart che al dopre bêçs “dal zûc”"

#~ msgid "Gambling using real money"
#~ msgstr "Zûc di azart che al dopre bêçs vêrs"

#~ msgid "No ability to spend money"
#~ msgstr "Nissune pussibilitât di spindi bêçs"

#~ msgid "Users are encouraged to donate real money"
#~ msgstr "I utents a son incitâts a donâ bêçs vêrs"

#~ msgid "Ability to spend real money in-app"
#~ msgstr "Abilitât di spindi bêçs vêrs inte aplicazion"

#~ msgid "No way to chat with other users"
#~ msgstr "Nissune maniere par chatâ cun altris utents"

#~ msgid "User-to-user interactions without chat functionality"
#~ msgstr "Interazions tra utents cence funzionalitât di chat"

#~ msgid "Moderated chat functionality between users"
#~ msgstr "Funzionalitât no controllade di chat tra utents"

#~ msgid "Uncontrolled chat functionality between users"
#~ msgstr "Funzionalitât no controllade di chat tra utents"

#~ msgid "No way to talk with other users"
#~ msgstr "Nissune maniere par cjacarâ cun altris utents"

#~ msgid "Uncontrolled audio or video chat functionality between users"
#~ msgstr "Funzionalitât no controllade di chat video o audio tra utents"

#~ msgid "No sharing of social network usernames or email addresses"
#~ msgstr ""
#~ "Nissune condivision di nons utent di social network o direzions e-mail"

#~ msgid "Sharing social network usernames or email addresses"
#~ msgstr "Condivision di nons utent di social network o direzions e-mail"

#~ msgid "No sharing of user information with third parties"
#~ msgstr "Nissune condivision di informazions dal utent cun tiercis parts"

#~ msgid "Checking for the latest application version"
#~ msgstr "Control pe ultime version de aplicazion"

#~ msgid "Sharing diagnostic data that does not let others identify the user"
#~ msgstr ""
#~ "Condivision di dâts diagnostics che no permetin a altris di identificâ "
#~ "l'utent"

#~ msgid "Sharing information that lets others identify the user"
#~ msgstr ""
#~ "Condivision di dâts diagnostics che a permetin a altris di identificâ "
#~ "l'utent"

#~ msgid "No sharing of physical location with other users"
#~ msgstr "Nissune condivision di posizion fisiche cun altris utents"

#~ msgid "Sharing physical location with other users"
#~ msgstr "Condivision posizion fisiche cun altris utents"

#~ msgid "No references to homosexuality"
#~ msgstr "Nissun riferiment a omosessualitât"

#~ msgid "Indirect references to homosexuality"
#~ msgstr "Riferiments indirets ae omosessualitât"

#~ msgid "Kissing between people of the same gender"
#~ msgstr "Bussadis tra personis dal stes ses"

#~ msgid "Graphic sexual behavior between people of the same gender"
#~ msgstr "Compuartament sessuâl grafic tra personis dal stes ses"

#~ msgid "No references to prostitution"
#~ msgstr "Nissun riferiment a prostituzion"

#~ msgid "Indirect references to prostitution"
#~ msgstr "Riferiments indirets ae prostituzion"

#~ msgid "Direct references to prostitution"
#~ msgstr "Riferiments direts ae prostituzion"

#~ msgid "Graphic depictions of the act of prostitution"
#~ msgstr "Rapresentazions grafichis dal at di prostituzion"

#~ msgid "No references to adultery"
#~ msgstr "Nissun riferiment a adulteri"

#~ msgid "Indirect references to adultery"
#~ msgstr "Riferiments indirets al adulteri"

#~ msgid "Direct references to adultery"
#~ msgstr "Riferiment direts al adulteri"

#~ msgid "Graphic depictions of the act of adultery"
#~ msgstr "Rapresentazions grafichis dal at di adulteri"

#~ msgid "No sexualized characters"
#~ msgstr "Nissun personaç sessuât"

#~ msgid "Scantily clad human characters"
#~ msgstr "Personaçs umans pôc vistîts"

#~ msgid "Overtly sexualized human characters"
#~ msgstr "Personaçs umans sessuâts in maniere anomale"

#~ msgid "No references to desecration"
#~ msgstr "Nissun riferiment a profanazion"

#~ msgid "Depictions of or references to historical desecration"
#~ msgstr "Rapresentazions o riferiments a profanazions storichis"

#~ msgid "Depictions of modern-day human desecration"
#~ msgstr "Rapresentazion di profanazion umane moderne"

#~ msgid "Graphic depictions of modern-day desecration"
#~ msgstr "Rapresentazions grafichis di profanazion moderne"

#~ msgid "No visible dead human remains"
#~ msgstr "Nissun rest visibil di oms muarts"

#~ msgid "Visible dead human remains"
#~ msgstr "Rescj di oms muarts visibii"

#~ msgid "Dead human remains that are exposed to the elements"
#~ msgstr "Rescj di oms muarts che a son esposcj ai elements"

#~ msgid "Graphic depictions of desecration of human bodies"
#~ msgstr "Rapresentazions grafichis di profanazion di cuarps umans"

#~ msgid "No references to slavery"
#~ msgstr "Nissun riferiment a sclavitût"

#~ msgid "Depictions of or references to historical slavery"
#~ msgstr "Rapresentazions o riferiments a sclavitût storiche"

#~ msgid "Depictions of modern-day slavery"
#~ msgstr "Rapresentazions de sclavitût moderne"

#~ msgid "Graphic depictions of modern-day slavery"
#~ msgstr "Rapresentazions grafichis de sclavitût moderne"

#~ msgid "General"
#~ msgstr "Gjenerâl"

#~ msgid "ALL"
#~ msgstr "DUCJ"

#~ msgid "Adults Only"
#~ msgstr "Dome grancj"

#~ msgid "Teen"
#~ msgstr "Fantat"

#~ msgid "Everyone 10+"
#~ msgstr "Ducj parsore dai 10"

#~ msgid "Everyone"
#~ msgstr "Ducj"

#~ msgid "Early Childhood"
#~ msgstr "Prime infanzie"

#~ msgctxt "version"
#~ msgid "Unknown"
#~ msgstr "No cognossude"

#~ msgid "Released"
#~ msgstr "Publicât"

#~ msgid "Format"
#~ msgstr "Formât"

#~ msgid "%R"
#~ msgstr "%R"

#~ msgid "%l:%M %p"
#~ msgstr "%l:%M %p"

#~ msgid "Yesterday, %R"
#~ msgstr "Îr, %R"

#~ msgid "Yesterday, %l:%M %p"
#~ msgstr "Îr, %l:%M %p"

#~ msgid "Three days ago"
#~ msgstr "Trê dîs indaûr"

#~ msgid "Four days ago"
#~ msgstr "Cuatri dîs indaûr"

#~ msgid "Five days ago"
#~ msgstr "Cinc dîs indaûr"

#~ msgid "Six days ago"
#~ msgstr "Sîs dîs indaûr"

#~ msgid "Two weeks ago"
#~ msgstr "Dôs setemanis indaûr"

#~ msgid "_Remove"
#~ msgstr "_Gjave"

#~ msgid "_Let’s Go Shopping"
#~ msgstr "_Nin a fâ compris"

#~ msgctxt "app status"
#~ msgid "Removed"
#~ msgstr "Gjavade"

#~ msgid "Are you sure you want to remove %s?"
#~ msgstr "Sigûrs di gjavâ %s?"

#~ msgid "Security Updates Pending"
#~ msgstr "Inzornaments di sigurece in spiete"

#~ msgid "It is recommended that you install important updates now"
#~ msgstr "Si consee di instalâ daurman i inzornaments impuartants"

#~ msgid "Restart & Install"
#~ msgstr "Torne invie e instale"

#~ msgid "Important OS and application updates are ready to be installed"
#~ msgstr ""
#~ "Inzornaments impuartants pal sisteme operatîf e pes aplicazions a son "
#~ "pronts par jessi instalâts"

#~ msgid "View"
#~ msgstr "Visualize"

#~ msgid "Enable GNOME Shell extensions repository"
#~ msgstr "Abilite il dipuesit des estensions di GNOME Shell"

#~ msgid "this website"
#~ msgstr "chest sît web"

#~ msgid "This application needs to be restarted to use new plugins."
#~ msgstr ""
#~ "Si scugne tornâ a inviâ cheste aplicazion par podê doprâ i gnûfs plugin."

#~ msgid "About %s"
#~ msgstr "Informazions su %s"

#~ msgid "%s ME"
#~ msgstr "Motôr di gjestion (ME) di %s"

#~ msgid "Extension Settings"
#~ msgstr "Impostazions estensions"

#~ msgid ""
#~ "Extensions are used at your own risk. If you have any system problems, it "
#~ "is recommended to disable them."
#~ msgstr ""
#~ "Lis estensions a son dopradis cun to pericul. Se tu âs cualsisei probleme "
#~ "di sisteme, al è conseât di disabilitâlis."

#~ msgid "Spacing"
#~ msgstr "Spaziadure"

#~ msgid "The amount of space between children"
#~ msgstr "La cuantitât di spazi tra i fîs"

#~ msgid "Featured Applications"
#~ msgstr "Aplicazions in risalt"

#~ msgctxt "Menu of Add-ons"
#~ msgid "Shell Extensions"
#~ msgstr "Estensions de Shell"

#~ msgid "GNOME"
#~ msgstr "GNOME"

#~ msgid "GNOME Shell Extensions Repository"
#~ msgstr "Dipuesit des estensions di GNOME Shell"

# delle estensioni o della estensione?
#~ msgid "Downloading shell extension metadata…"
#~ msgstr "Daûr a discjariâ i metadâts de estension de shell…"

#~ msgid "GNOME Shell Extension"
#~ msgstr "Estensions de Shell di GNOME"

#~ msgid "Failed to load components"
#~ msgstr "No si è rivâts a cjariâ i components"

#~ msgid "CSS validated OK!"
#~ msgstr "CSS validât OK!"

#~ msgid "Failed to load file"
#~ msgstr "No si è rivâts a cjariâ il file"

#~ msgid "Unsaved changes"
#~ msgstr "Modifichis no salvadis"

#~ msgid "The application list is already loaded."
#~ msgstr "La liste des aplicazions e je za cjariade."

#~ msgid "Merge documents"
#~ msgstr "Unìs documents"

#~ msgid "Throw away changes"
#~ msgstr "Bute vie lis modifichis"

#~ msgid "Open AppStream File"
#~ msgstr "Vierç file AppStream"

#~ msgid "_Open"
#~ msgstr "_Vierç"

#~ msgid "Save AppStream File"
#~ msgstr "Salve file AppStream"

#~ msgid "_Save"
#~ msgstr "_Salve"

#~ msgid "Failed to save file"
#~ msgstr "No si è rivâts a salvâ il file"

#~ msgid "%s banner design deleted."
#~ msgstr "Eliminât disen de insegne di %s."

#~ msgid "Banner design deleted."
#~ msgstr "Eliminât disegn de insegne."

# proviôt o e je caraterizade?
#~ msgid "The application list has unsaved changes."
#~ msgstr "La liste des aplicazions e à modifichis no salvadis."

#~ msgid "Use verbose logging"
#~ msgstr "Dopre regjistrazions prolissis"

#~ msgid "GNOME Software Banner Designer"
#~ msgstr "Progjetazion insegnis software di GNOME"

#~ msgid "No Designs"
#~ msgstr "Nissun disen"

#~ msgid "Error message here"
#~ msgstr "Messaç di erôr achì"

#~ msgid "App ID"
#~ msgstr "ID App"

#~ msgid "Editor’s Pick"
#~ msgstr "Selezion di noaltris"

#~ msgid "Category Featured"
#~ msgstr "Categorie “In risalt”"

#~ msgid "Undo"
#~ msgstr "Disfe"

#~ msgid "Banner Designer"
#~ msgstr "Progjetazion insegnis"

#~ msgid "New Banner"
#~ msgstr "Gnove insegne"

#~ msgid "Import from file"
#~ msgstr "Impuarte di file"

#~ msgid "Export to file"
#~ msgstr "Espuarte su file"

#~ msgid "Delete Design"
#~ msgstr "Elimine disen"

#~ msgid "OS Upgrade"
#~ msgstr "Avanzament dal SO"

#~ msgid "Design the featured banners for GNOME Software"
#~ msgstr "Progjete lis insegnis in risalt par GNOME Software"

#~ msgid "AppStream;Software;App;"
#~ msgstr "AppStream;Software;App;Aplicazion;"

#~ msgid "Web Apps Support"
#~ msgstr "Supuart aplicazions Web"

#~ msgid "Run popular web applications in a browser"
#~ msgstr "Eseguìs lis aplicazions web popolârs intun browser"

#~ msgid "Show the folder management UI"
#~ msgstr "Mostre la IU de gjestion des cartelis"

#~ msgid "Folder Name"
#~ msgstr "Non de cartele"

#~ msgid "_Add"
#~ msgstr "_Zonte"

#~ msgid "Add to Application Folder"
#~ msgstr "Zonte ae cartele aplicazions"

#~ msgid "Click on items to select them"
#~ msgstr "Fâs clic sui elements par selezionâju"

#~ msgid "Select"
#~ msgstr "Selezione"

#~ msgid "_Add to Folder…"
#~ msgstr "_Zonte ae cartele…"

#~ msgid "_Move to Folder…"
#~ msgstr "_Sposte te cartele…"

#~ msgid "_Remove from Folder"
#~ msgstr "_Gjave de cartele"

#~ msgid "Top Rated"
#~ msgstr "I miôr valutâts"

#~ msgid "_All"
#~ msgstr "_Dut"

#~ msgid "Sign In / Register…"
#~ msgstr "Jentre / Regjistriti…"

#~ msgid "Continue"
#~ msgstr "Continue"

#~ msgid "Use"
#~ msgstr "Dopre"

#~ msgid "Add another…"
#~ msgstr "Zonte un altri…"

#~ msgid "%s will be installed, and you will be charged %s."
#~ msgstr "%s al sarà instalât e tu tu vignarâs contizât di %s."

#~ msgid "Purchase"
#~ msgstr "Compre"

#~ msgid "A$%.2f"
#~ msgstr "%.2f$A"

#~ msgid "C$%.2f"
#~ msgstr "%.2f$C"

#~ msgid "CN¥%.2f"
#~ msgstr "%.2f¥CN"

#~ msgid "€%.2f"
#~ msgstr "%.2f€"

#~ msgid "£%.2f"
#~ msgstr "%.2f£"

#~ msgid "¥%.2f"
#~ msgstr "%.2f¥"

#~ msgid "NZ$%.2f"
#~ msgstr "%.2f$NZ"

#~ msgid "₽%.2f"
#~ msgstr "%.2f₽"

#~ msgid "US$%.2f"
#~ msgstr "%.2f$US"

#~ msgid "%s %f"
#~ msgstr "%s %f"

#~ msgid "Signed in as %s"
#~ msgstr "Jentrât come %s"

#~ msgid "Sign in…"
#~ msgstr "Jentre…"

#~ msgid "Sign out"
#~ msgstr "Disconet"

#~ msgid "Unable to purchase %s: authentication was required"
#~ msgstr "Impussibil comprâ %s: e coventave la autenticazion"

#~ msgid "Unable to purchase %s: authentication was invalid"
#~ msgstr "Impussibil comprâ %s: la autenticazion no jere valide"

#~ msgid "Unable to purchase %s: no payment method setup"
#~ msgstr "Impussibil comprâ %s: nissun sisteme di paiament configurât"

#~ msgid "Unable to purchase %s: payment was declined"
#~ msgstr "Impussibil comprâ %s: il paiament al è stât refudât"

#~ msgid "Unable to purchase %s"
#~ msgstr "Impussibil comprâ %s"

#~ msgid "To continue, you need to use an Ubuntu One account."
#~ msgstr "Par continuâ si scugne doprâ un account Ubuntu One."

#~ msgid "To continue, you need to use your Ubuntu One account."
#~ msgstr "Par continuâ tu scugnis doprâ il to account Ubuntu One."

#~ msgid "system-software-install"
#~ msgstr "system-software-install"

#~ msgid "Software catalog is being loaded"
#~ msgstr "Al ven cjariât il catalic dai software"

#~ msgid "org.gnome.Software"
#~ msgstr "org.gnome.Software"

#~ msgid "..."
#~ msgstr "..."

#~ msgid "Show profiling information for the service"
#~ msgstr "Mostre lis informazions dal profîl pal servizi"

#~ msgid "To continue you need to sign in to %s."
#~ msgstr "Par continuâ tu scugnis jentrâ in %s."

#~ msgid "Email address"
#~ msgstr "Direzion e-mail"

#~ msgid "I have an account already"
#~ msgstr "O ai za un account"

#~ msgid "I want to register for an account now"
#~ msgstr "O desideri regjistrâ un account cumò"

#~ msgid "I have forgotten my password"
#~ msgstr "O ai dismenteât la mê password"

#~ msgid "Sign in automatically next time"
#~ msgstr "Jentre in automatic la prossime volte"

#~ msgid "Enter your one-time pin for two-factor authentication."
#~ msgstr "Inserìs il to pin a ûs singul pe autenticazion a doi fatôrs."

#~ msgid "PIN"
#~ msgstr "PIN"

#~ msgid "Authenticate"
#~ msgstr "Autentiche"

#~ msgid "_About"
#~ msgstr "_Informazions"

#~ msgid "_Quit"
#~ msgstr "_Jes"

#~ msgid ""
#~ "Information about %s, as well as options for how to get a codec that can "
#~ "play this format can be found on the website."
#~ msgstr ""
#~ "Lis informazions su %s, cussì come lis opzions su ce mût otignî un codec "
#~ "par podê riprodusi chest formât, a puedin jessi cjatadis sul sît web."

#~ msgid "Your %s account has been suspended."
#~ msgstr "Il to account %s al è stât sospindût."

#~ msgid "It is not possible to install software until this has been resolved."
#~ msgstr ""
#~ "Nol è pussibil instalâ software fintant che chest nol è stât risolt."

#~ msgid "For more information, visit %s."
#~ msgstr "Par vê plui informazions, visite %s."

# from -> avendo?
#~ msgid "Unable to update %s from %s"
#~ msgstr "Impussibil inzornâ %s di %s"

#~ msgid "Downloading new updates…"
#~ msgstr "Daûr a discjariâ i gnûfs inzornaments…"

# de aplicazion o des aplicazions?
#~ msgid "Downloading application page…"
#~ msgstr "Daûr a discjariâ la pagjine de aplicazion…"

#~ msgid "Steam Support"
#~ msgstr "Supuart Steam"

#~ msgid "The ultimate entertainment platform from Valve"
#~ msgstr "La plateforme finâl di intratigniment di Valve"

#~ msgid "Applications Updated"
#~ msgstr "Aplicazions inzornadis"

#~ msgid "Includes: ."
#~ msgstr "Al inclût: ."

#~ msgid "_Restart & Update"
#~ msgstr "To_rne invie e inzorne"

#~ msgid "U_pdate All"
#~ msgstr "I_nzorne dut"

#~ msgid "Restart & _Install"
#~ msgstr "Torne invie e _instale"

#~ msgid "Getting runtime source…"
#~ msgstr "Daûr a recuperâ il sorzint dal runtime…"

#~ msgid "Limba Support"
#~ msgstr "Supuart Limba"

#~ msgid "Limba provides developers a way to easily create software bundles"
#~ msgstr ""
#~ "Limba al furnìs ai svilupadôrs une maniere semplice par creâ racueltis di "
#~ "software"

#~ msgid "Sorted by Name"
#~ msgstr "Ordenât par non"

#~ msgid "Sorted by Rating"
#~ msgstr "Ordenât par valutazion"

#~ msgid "The list of extra sources that have been previously enabled"
#~ msgstr ""
#~ "La liste di sorzints suplementârs che a son stadis abilitadis tal imprin"

#~ msgid ""
#~ "The list of sources that have been previously enabled when installing "
#~ "third-party applications."
#~ msgstr ""
#~ "La liste di sorzints che a son stadis abilitadis tal imprin cuant che si "
#~ "instalave lis aplicazions di tiercis parts."

#~ msgid "Show non-free software in search results"
#~ msgstr "Mostre software no libar tai risultâts de ricercje"

#~ msgid "A list of non-free sources that can be optionally enabled"
#~ msgstr ""
#~ "La liste di sorzints no libaris che a puedin jessi abilitadis in maniere "
#~ "opzionâl"

#~ msgid ""
#~ "Provides access to additional software, including web browsers and games."
#~ msgstr "Al furnìs acès a software in plui, includût navigadôrs web e zûcs."

#~ msgid "Enable Proprietary Software Sources?"
#~ msgstr "Abilitâ sorzints software proprietariis?"

#~ msgid "No applications or addons installed; other software might still be"
#~ msgstr ""
#~ "Nissune aplicazion o estension instalade; al è pussibil che lu sedi altri "
#~ "software"

#~ msgid "Typically has restrictions on use and access to source code."
#~ msgstr "Di solit al à restrizions sul ûs e acès al codiç sorzint."

#~ msgid "Proprietary Software Sources"
#~ msgstr "Sorzints Software proprietariis"

#~ msgid ""
#~ "Software sources can be downloaded from the internet. They give you "
#~ "access to additional software that is not provided by %s."
#~ msgstr ""
#~ "Lis sorzints software a puedin jessi scjariadis di internet. Ti puedin "
#~ "ufrî l'acès a software adizionâi che no son furnîts di %s."

#~ msgid ""
#~ "Removing a source will also remove any software you have installed from "
#~ "it."
#~ msgstr ""
#~ "Gjavant une sorzint tu gjavarâs ancje ducj i software che tu âs instalât "
#~ "di jê."

#~ msgid "No software installed from this source"
#~ msgstr "Nissun software instalât di cheste sorzint"

#~ msgid "Installed from this Source"
#~ msgstr "Instalât di cheste sorzint"

#~ msgid "Source Details"
#~ msgstr "Detais sorzint"

#~ msgid "Last Checked"
#~ msgstr "Ultin control"

#~ msgid "Added"
#~ msgstr "Zontade"

#~ msgid "Website"
#~ msgstr "Sît web"

#~ msgid "Remove Source"
#~ msgstr "Gjave sorzint"

#~ msgid "Player-to-player preset interactions without chat functionality"
#~ msgstr "Interazions predefinidis tra zuiadôrs cence funzionalitât di chat"

#~ msgid "Sharing user information with 3rd parties"
#~ msgstr "Condivît lis informazions dal utent cun tiercis parts"

#~ msgid "page1"
#~ msgstr "pagjine1"

#~ msgid "page2"
#~ msgstr "pagjine2"

#~ msgctxt "Menu of AudioVideo"
#~ msgid "All"
#~ msgstr "Ducj"

#~ msgctxt "Menu of AudioVideo"
#~ msgid "Featured"
#~ msgstr "In risalt"

#~ msgctxt "Menu of Development"
#~ msgid "All"
#~ msgstr "Ducj"

#~ msgctxt "Menu of Development"
#~ msgid "Featured"
#~ msgstr "In risalt"

#~ msgctxt "Menu of Education and Science"
#~ msgid "All"
#~ msgstr "Ducj"

#~ msgctxt "Menu of Education and Science"
#~ msgid "Featured"
#~ msgstr "In risalt"

#~ msgctxt "Menu of Graphics"
#~ msgid "All"
#~ msgstr "Ducj"

#~ msgctxt "Menu of Graphics"
#~ msgid "Featured"
#~ msgstr "In risalt"

#~ msgctxt "Menu of Office"
#~ msgid "All"
#~ msgstr "Ducj"

#~ msgctxt "Menu of Office"
#~ msgid "Featured"
#~ msgstr "In risalt"

#~ msgctxt "Menu of Communication"
#~ msgid "All"
#~ msgstr "Ducj"

#~ msgctxt "Menu of Communication"
#~ msgid "Featured"
#~ msgstr "In risalt"

#~ msgctxt "Menu of Utility"
#~ msgid "All"
#~ msgstr "Ducj"

#~ msgctxt "Menu of Utility"
#~ msgid "Featured"
#~ msgstr "In risalt"

#~ msgid "“%s” [%s]"
#~ msgstr "“%s” [%s]"

#~ msgid "Total"
#~ msgstr "Totâl"

#~ msgctxt "Menu of Education"
#~ msgid "All"
#~ msgstr "Ducj"

#~ msgctxt "Menu of Education"
#~ msgid "Featured"
#~ msgstr "In risalt"

#~ msgctxt "Menu of Science"
#~ msgid "All"
#~ msgstr "Ducj"

#~ msgctxt "Menu of Science"
#~ msgid "Featured"
#~ msgstr "In risalt"

#~ msgctxt "Menu of Science"
#~ msgid "Astronomy"
#~ msgstr "Astronomie"

#~ msgctxt "Menu of Science"
#~ msgid "Chemistry"
#~ msgstr "Chimiche"

#~ msgctxt "Menu of Science"
#~ msgid "Math"
#~ msgstr "Matematiche"

#~ msgid "Science"
#~ msgstr "Sience"

#~ msgid "_Install All"
#~ msgstr "_Instale ducj"

#~ msgid "Installation of %s failed."
#~ msgstr "Instalazion di %s falide."

#~ msgid "Removal of %s failed."
#~ msgstr "Rimozion di %s falide."

#~ msgid "Please make sure that you have internet access and try again."
#~ msgstr "Controle di vê l'acès a internet e torne prove."

#~ msgid "Please free up some space and try again."
#~ msgstr "Libere un tic di spazi e torne prove."

#~ msgid "If the problem persists, contact your software provider."
#~ msgstr "Se il probleme al persist contate il furnidôr dal software."

#~ msgctxt "content rating violence-fantasy"
#~ msgid "None"
#~ msgstr "Nissun"

#~ msgctxt "content rating violence-realistic"
#~ msgid "None"
#~ msgstr "Nissun"

#~ msgctxt "content rating violence-bloodshed"
#~ msgid "None"
#~ msgstr "Nissun"

#~ msgctxt "content rating violence-sexual"
#~ msgid "None"
#~ msgstr "Nissun"

#~ msgctxt "content rating drugs-alcohol"
#~ msgid "None"
#~ msgstr "Nissun"

#~ msgctxt "content rating drugs-narcotics"
#~ msgid "None"
#~ msgstr "Nissun"

#~ msgctxt "content rating sex-nudity"
#~ msgid "None"
#~ msgstr "Nissun"

#~ msgctxt "content rating sex-themes"
#~ msgid "None"
#~ msgstr "Nissun"

#~ msgctxt "content rating language-profanity"
#~ msgid "None"
#~ msgstr "Nissun"

#~ msgctxt "content rating language-humor"
#~ msgid "None"
#~ msgstr "Nissun"

#~ msgctxt "content rating language-discrimination"
#~ msgid "None"
#~ msgstr "Nissun"

#~ msgctxt "content rating money-advertising"
#~ msgid "None"
#~ msgstr "Nissun"

#~ msgctxt "content rating money-gambling"
#~ msgid "None"
#~ msgstr "Nissun"

#~ msgctxt "content rating money-purchasing"
#~ msgid "None"
#~ msgstr "Nissun"

#~ msgctxt "content rating social-chat"
#~ msgid "None"
#~ msgstr "Nissun"

#~ msgctxt "content rating social-audio"
#~ msgid "None"
#~ msgstr "Nissun"

#~ msgctxt "content rating social-contacts"
#~ msgid "None"
#~ msgstr "Nissun"

#~ msgctxt "content rating social-info"
#~ msgid "None"
#~ msgstr "Nissun"

#~ msgctxt "content rating social-location"
#~ msgid "None"
#~ msgstr "Nissun"

#~ msgid "Software sources give you access to additional software."
#~ msgstr "Lis sorzints software ti furnissin l'acès a software adizionâi."

#~ msgid "3rd party"
#~ msgstr "tiercis parts"

#~ msgid "web app"
#~ msgstr "Aplicazion web"

#~ msgid "nonfree"
#~ msgstr "no libare"

#~ msgid "shell extension"
#~ msgstr "estension de shell"

#~ msgid "_Installing"
#~ msgstr "_Instalazion"

#~ msgid "_Removing"
#~ msgstr "_Rimozion"

#~ msgid " or "
#~ msgstr " o "

#~ msgctxt "license"
#~ msgid "Unknown"
#~ msgstr "No cognossude"

#~ msgid "This software comes from a 3rd party."
#~ msgstr "Chest software al ven di tiercis parts."

#~ msgid ""
#~ "This software comes from a 3rd party and may contain non-free components."
#~ msgstr ""
#~ "Chest software al ven di une tierce part e e podarès contignî components "
#~ "no libars."

#~ msgid "This software may contain non-free components."
#~ msgstr "Chest software al podarès contignî components no libars."

#~ msgid "non-free"
#~ msgstr "no libare"

#~ msgid "One Star"
#~ msgstr "Une stele"

#~ msgid "Two Stars"
#~ msgstr "Dôs stelis"

#~ msgid "Three Stars"
#~ msgstr "Trê stelis"

#~ msgid "Four Stars"
#~ msgstr "Cuatri stelis"

#~ msgid "Five Stars"
#~ msgstr "Cinc stelis"

#~ msgctxt "menu category"
#~ msgid "None"
#~ msgstr "Nissune"

#~ msgid "Recommended Office Applications"
#~ msgstr "Aplicazions di ufici conseadis"

#~ msgid "Audio"
#~ msgstr "Audio"

#~ msgctxt "Menu subcategory of Audio"
#~ msgid "Editing"
#~ msgstr "Modifiche"

#~ msgctxt "Menu subcategory of Audio"
#~ msgid "Databases"
#~ msgstr "Base di dâts"

#~ msgctxt "Menu subcategory of Audio"
#~ msgid "Disc Burning"
#~ msgstr "Incision disc"

#~ msgctxt "Menu subcategory of Audio"
#~ msgid "Ham Radio"
#~ msgstr "Radioamadôr"

#~ msgctxt "Menu subcategory of Audio"
#~ msgid "MIDI"
#~ msgstr "MIDI"

#~ msgctxt "Menu subcategory of Audio"
#~ msgid "Mixer"
#~ msgstr "Mixer"

#~ msgctxt "Menu subcategory of Audio"
#~ msgid "Music"
#~ msgstr "Musiche"

#~ msgctxt "Menu subcategory of Audio"
#~ msgid "Recorders"
#~ msgstr "Regjistradôrs"

#~ msgctxt "Menu subcategory of Audio"
#~ msgid "Sequencers"
#~ msgstr "Secuenziadôrs"

#~ msgctxt "Menu subcategory of Audio"
#~ msgid "Tuners"
#~ msgstr "Sintonizadôr"

#~ msgctxt "Menu subcategory of Development Tools"
#~ msgid "Building"
#~ msgstr "Compilazion"

#~ msgctxt "Menu subcategory of Development Tools"
#~ msgid "Databases"
#~ msgstr "Base di dâts"

#~ msgctxt "Menu subcategory of Development Tools"
#~ msgid "IDE"
#~ msgstr "IDE"

#~ msgctxt "Menu subcategory of Development Tools"
#~ msgid "Profiling"
#~ msgstr "Analisi"

#~ msgctxt "Menu subcategory of Development Tools"
#~ msgid "Project Management"
#~ msgstr "Gjestion progjet"

#~ msgctxt "Menu subcategory of Development Tools"
#~ msgid "Translation"
#~ msgstr "Traduzion"

#~ msgctxt "Menu subcategory of Development Tools"
#~ msgid "Web Development"
#~ msgstr "Svilup web"

#~ msgctxt "Menu subcategory of Education"
#~ msgid "Biology"
#~ msgstr "Biologjie"

#~ msgctxt "Menu subcategory of Education"
#~ msgid "Computer Science"
#~ msgstr "Informatiche"

#~ msgctxt "Menu subcategory of Education"
#~ msgid "Data Visualization"
#~ msgstr "Visualizazion di dâts"

#~ msgctxt "Menu subcategory of Education"
#~ msgid "Economy"
#~ msgstr "Economie"

#~ msgctxt "Menu subcategory of Education"
#~ msgid "Electricity"
#~ msgstr "Eletricitât"

#~ msgctxt "Menu subcategory of Education"
#~ msgid "Electronics"
#~ msgstr "Eletroniche"

#~ msgctxt "Menu subcategory of Education"
#~ msgid "Engineering"
#~ msgstr "Inzegnarie"

#~ msgctxt "Menu subcategory of Education"
#~ msgid "Geology"
#~ msgstr "Gjeologjie"

#~ msgctxt "Menu subcategory of Education"
#~ msgid "Geoscience"
#~ msgstr "Sience de tiere"

#~ msgctxt "Menu subcategory of Education"
#~ msgid "History"
#~ msgstr "Storie"

#~ msgctxt "Menu subcategory of Education"
#~ msgid "Humanities"
#~ msgstr "Umanitât"

#~ msgctxt "Menu subcategory of Education"
#~ msgid "Image Processing"
#~ msgstr "Elaborazion imagjin"

#~ msgctxt "Menu subcategory of Education"
#~ msgid "Literature"
#~ msgstr "Leterature"

#~ msgctxt "Menu subcategory of Education"
#~ msgid "Maps"
#~ msgstr "Mapis"

#~ msgctxt "Menu subcategory of Education"
#~ msgid "Music"
#~ msgstr "Musiche"

#~ msgctxt "Menu subcategory of Education"
#~ msgid "Numerical Analysis"
#~ msgstr "Analisis numerichis"

#~ msgctxt "Menu subcategory of Education"
#~ msgid "Parallel Computing"
#~ msgstr "Calcul paralêl"

#~ msgctxt "Menu subcategory of Education"
#~ msgid "Physics"
#~ msgstr "Fisiche"

#~ msgctxt "Menu subcategory of Education"
#~ msgid "Spirituality"
#~ msgstr "Spiritualitât"

#~ msgctxt "Menu subcategory of Games"
#~ msgid "Shooter"
#~ msgstr "Sclopetadis"

#~ msgctxt "Menu subcategory of Games"
#~ msgid "Simulation"
#~ msgstr "Simulazion"

#~ msgctxt "Menu subcategory of Games"
#~ msgid "Sports"
#~ msgstr "Sport"

#~ msgid "Graphics"
#~ msgstr "Grafiche"

#~ msgctxt "Menu subcategory of Graphics"
#~ msgid "2D Graphics"
#~ msgstr "Grafiche 2D"

#~ msgctxt "Menu subcategory of Graphics"
#~ msgid "OCR"
#~ msgstr "OCR"

#~ msgctxt "Menu subcategory of Graphics"
#~ msgid "Publishing"
#~ msgstr "Editorie"

#~ msgctxt "Menu subcategory of Graphics"
#~ msgid "Raster Graphics"
#~ msgstr "Grafiche raster"

#~ msgid "Internet"
#~ msgstr "Internet"

#~ msgctxt "Menu subcategory of Internet"
#~ msgid "Dialup"
#~ msgstr "Conession dialup"

#~ msgctxt "Menu subcategory of Internet"
#~ msgid "Email"
#~ msgstr "Pueste eletroniche"

#~ msgctxt "Menu subcategory of Internet"
#~ msgid "Feed"
#~ msgstr "Notiziari"

#~ msgctxt "Menu subcategory of Internet"
#~ msgid "File Transfer"
#~ msgstr "Trasferiment file"

#~ msgctxt "Menu subcategory of Internet"
#~ msgid "Ham Radio"
#~ msgstr "Radioamadôr"

#~ msgctxt "Menu subcategory of Internet"
#~ msgid "Instant Messaging"
#~ msgstr "Messaçs istantanis"

#~ msgctxt "Menu subcategory of Internet"
#~ msgid "IRC Clients"
#~ msgstr "Client IRC"

#~ msgctxt "Menu subcategory of Internet"
#~ msgid "Monitor"
#~ msgstr "Tignî di voli"

#~ msgctxt "Menu subcategory of Internet"
#~ msgid "P2P"
#~ msgstr "P2P"

#~ msgctxt "Menu subcategory of Internet"
#~ msgid "Remote Access"
#~ msgstr "Acès rimot"

#~ msgctxt "Menu subcategory of Internet"
#~ msgid "Telephony"
#~ msgstr "Telefonie"

#~ msgctxt "Menu subcategory of Internet"
#~ msgid "Web Development"
#~ msgstr "Svilup web"

#~ msgid "Office"
#~ msgstr "Ufizi"

#~ msgctxt "Menu subcategory of Office"
#~ msgid "Chart"
#~ msgstr "Diagram"

#~ msgctxt "Menu subcategory of Office"
#~ msgid "Contact Management"
#~ msgstr "Gjestion contats"

#~ msgctxt "Menu subcategory of Office"
#~ msgid "Dictionary"
#~ msgstr "Dizionari"

#~ msgctxt "Menu subcategory of Office"
#~ msgid "Email"
#~ msgstr "Pueste eletroniche"

#~ msgctxt "Menu subcategory of Office"
#~ msgid "Flow Chart"
#~ msgstr "Diagram di flus"

#~ msgctxt "Menu subcategory of Office"
#~ msgid "PDA"
#~ msgstr "PDA"

#~ msgctxt "Menu subcategory of Office"
#~ msgid "Photography"
#~ msgstr "Fotografie"

#~ msgctxt "Menu subcategory of Office"
#~ msgid "Presentation"
#~ msgstr "Presentazion"

#~ msgctxt "Menu subcategory of Office"
#~ msgid "Project Management"
#~ msgstr "Gjestion progjet"

#~ msgctxt "Menu subcategory of Office"
#~ msgid "Publishing"
#~ msgstr "Editorie"

#~ msgctxt "Menu subcategory of Office"
#~ msgid "Spreadsheet"
#~ msgstr "Sfuei di calcul"

#~ msgctxt "Menu subcategory of Office"
#~ msgid "Viewer"
#~ msgstr "Visualizadôr"

#~ msgctxt "Menu subcategory of Science"
#~ msgid "Art"
#~ msgstr "Art"

#~ msgctxt "Menu subcategory of Science"
#~ msgid "Artificial Intelligence"
#~ msgstr "Inteligjence artificiâl"

#~ msgctxt "Menu subcategory of Science"
#~ msgid "Astronomy"
#~ msgstr "Astronomie"

#~ msgctxt "Menu subcategory of Science"
#~ msgid "Biology"
#~ msgstr "Biologjie"

#~ msgctxt "Menu subcategory of Science"
#~ msgid "Chemistry"
#~ msgstr "Chimiche"

#~ msgctxt "Menu subcategory of Science"
#~ msgid "Computer Science"
#~ msgstr "Informatiche"

#~ msgctxt "Menu subcategory of Science"
#~ msgid "Construction"
#~ msgstr "Costruzion"

#~ msgctxt "Menu subcategory of Science"
#~ msgid "Data Visualization"
#~ msgstr "Visualizazion di dâts"

#~ msgctxt "Menu subcategory of Science"
#~ msgid "Economy"
#~ msgstr "Economie"

#~ msgctxt "Menu subcategory of Science"
#~ msgid "Electricity"
#~ msgstr "Eletricitât"

#~ msgctxt "Menu subcategory of Science"
#~ msgid "Electronics"
#~ msgstr "Eletroniche"

#~ msgctxt "Menu subcategory of Science"
#~ msgid "Engineering"
#~ msgstr "Inzegnarie"

#~ msgctxt "Menu subcategory of Science"
#~ msgid "Geography"
#~ msgstr "Gjeografie"

#~ msgctxt "Menu subcategory of Science"
#~ msgid "Geology"
#~ msgstr "Gjeologjie"

#~ msgctxt "Menu subcategory of Science"
#~ msgid "Geoscience"
#~ msgstr "Sience de tiere"

#~ msgctxt "Menu subcategory of Science"
#~ msgid "History"
#~ msgstr "Storie"

#~ msgctxt "Menu subcategory of Science"
#~ msgid "Humanities"
#~ msgstr "Umanitât"

#~ msgctxt "Menu subcategory of Science"
#~ msgid "Image Processing"
#~ msgstr "Elaborazion imagjin"

#~ msgctxt "Menu subcategory of Science"
#~ msgid "Languages"
#~ msgstr "Lenghis"

#~ msgctxt "Menu subcategory of Science"
#~ msgid "Literature"
#~ msgstr "Leterature"

#~ msgctxt "Menu subcategory of Science"
#~ msgid "Maps"
#~ msgstr "Mapis"

#~ msgctxt "Menu subcategory of Science"
#~ msgid "Math"
#~ msgstr "Matematiche"

#~ msgctxt "Menu subcategory of Science"
#~ msgid "Medical"
#~ msgstr "Midisine"

#~ msgctxt "Menu subcategory of Science"
#~ msgid "Numerical Analysis"
#~ msgstr "Analisis numerichis"

#~ msgctxt "Menu subcategory of Science"
#~ msgid "Parallel Computing"
#~ msgstr "Calcul paralêl"

#~ msgctxt "Menu subcategory of Science"
#~ msgid "Physics"
#~ msgstr "Fisiche"

#~ msgctxt "Menu subcategory of Science"
#~ msgid "Robotics"
#~ msgstr "Robotiche"

#~ msgctxt "Menu subcategory of Science"
#~ msgid "Spirituality"
#~ msgstr "Spiritualitât"

#~ msgctxt "Menu subcategory of Science"
#~ msgid "Sports"
#~ msgstr "Sport"

#~ msgctxt "Menu subcategory of System"
#~ msgid "Emulator"
#~ msgstr "Emuladôr"

#~ msgctxt "Menu subcategory of System"
#~ msgid "File Manager"
#~ msgstr "Gjestôr di file"

#~ msgctxt "Menu subcategory of System"
#~ msgid "File Tools"
#~ msgstr "Struments pai file"

#~ msgctxt "Menu subcategory of System"
#~ msgid "Monitor"
#~ msgstr "Tignî di voli"

#~ msgctxt "Menu subcategory of System"
#~ msgid "Security"
#~ msgstr "Sigurece"

#~ msgctxt "Menu subcategory of System"
#~ msgid "Terminal Emulator"
#~ msgstr "Emuladôr di terminâl"

#~ msgctxt "Menu subcategory of Utilities"
#~ msgid "Accessibility"
#~ msgstr "Acessibilitât"

#~ msgctxt "Menu subcategory of Utilities"
#~ msgid "Archiving"
#~ msgstr "Archiviazion"

#~ msgctxt "Menu subcategory of Utilities"
#~ msgid "Calculator"
#~ msgstr "Calcoladorie"

#~ msgctxt "Menu subcategory of Utilities"
#~ msgid "Clock"
#~ msgstr "Orloi"

#~ msgctxt "Menu subcategory of Utilities"
#~ msgid "Compression"
#~ msgstr "Compression"

#~ msgctxt "Menu subcategory of Utilities"
#~ msgid "File Tools"
#~ msgstr "Struments pai file"

#~ msgctxt "Menu subcategory of Utilities"
#~ msgid "Maps"
#~ msgstr "Mapis"

#~ msgctxt "Menu subcategory of Utilities"
#~ msgid "Spirituality"
#~ msgstr "Spiritualitât"

#~ msgctxt "Menu subcategory of Utilities"
#~ msgid "Telephony Tools"
#~ msgstr "Struments pe telefonie"

#~ msgid "Video"
#~ msgstr "Video"

#~ msgctxt "Menu subcategory of Video"
#~ msgid "Editing"
#~ msgstr "Modifiche"

#~ msgctxt "Menu subcategory of Video"
#~ msgid "Database"
#~ msgstr "Base di dâts"

#~ msgctxt "Menu subcategory of Video"
#~ msgid "Disc Burning"
#~ msgstr "Incision disc"

#~ msgctxt "Menu subcategory of Video"
#~ msgid "Recorders"
#~ msgstr "Regjistradôrs"

#~ msgctxt "Menu subcategory of Video"
#~ msgid "TV"
#~ msgstr "Television"

#~ msgctxt "size"
#~ msgid "Unknown"
#~ msgstr "No cognossude"

#~ msgid "_History"
#~ msgstr "_Cronologjie"

#~ msgid "Size"
#~ msgstr "Dimension"<|MERGE_RESOLUTION|>--- conflicted
+++ resolved
@@ -7,13 +7,8 @@
 msgstr ""
 "Project-Id-Version: gnome-software gnome-3-20\n"
 "Report-Msgid-Bugs-To: https://gitlab.gnome.org/GNOME/gnome-software/issues\n"
-<<<<<<< HEAD
-"POT-Creation-Date: 2021-04-20 15:24+0000\n"
-"PO-Revision-Date: 2021-05-12 09:25+0200\n"
-=======
 "POT-Creation-Date: 2021-07-29 13:33+0000\n"
 "PO-Revision-Date: 2021-07-30 10:33+0200\n"
->>>>>>> 8566498b
 "Last-Translator: Fabio Tomat <f.t.public@gmail.com>\n"
 "Language-Team: Friulian <f.t.public@gmail.com>\n"
 "Language: fur\n"
@@ -72,11 +67,7 @@
 msgid "The update details"
 msgstr "I detais dal inzornament"
 
-<<<<<<< HEAD
-#: data/appdata/org.gnome.Software.appdata.xml.in:1678
-=======
 #: data/appdata/org.gnome.Software.appdata.xml.in:1744
->>>>>>> 8566498b
 msgid "The GNOME Project"
 msgstr "Il progjet GNOME"
 
@@ -350,19 +341,10 @@
 msgid "You need to specify exactly one filename"
 msgstr "Si scugne specificâ juste un non di file"
 
-<<<<<<< HEAD
-#. button in the info bar
-#. TRANSLATORS: this is a link to the
-#. * control-center network panel
-#: src/gnome-software.ui:394 src/gs-updates-page.c:839
-msgid "Network Settings"
-msgstr "Impostazions di rêt"
-=======
 #. TRANSLATORS: only able to install files as root
 #: gs-install-appstream/gs-install-appstream.c:157
 msgid "This program can only be used by the root user"
 msgstr "Chest program al pues jessi doprât nome dal utent «root»"
->>>>>>> 8566498b
 
 #. TRANSLATORS: error details
 #: gs-install-appstream/gs-install-appstream.c:165
@@ -384,38 +366,18 @@
 msgid "Install selected software on the system"
 msgstr "Instale il software selezionât tal sisteme"
 
-<<<<<<< HEAD
-#: lib/gs-app.c:5173
-=======
 #: lib/gs-app.c:5304
->>>>>>> 8566498b
 msgid "Local file"
 msgstr "File locâl"
 
 #. TRANSLATORS: the first %s is replaced with an origin name;
 #. the second %s is replaced with the packaging format.
 #. Example string: "Local file (RPM)"
-<<<<<<< HEAD
-#: lib/gs-app.c:5189
-=======
 #: lib/gs-app.c:5320
->>>>>>> 8566498b
 #, c-format
 msgid "%s (%s)"
 msgstr "%s (%s)"
 
-<<<<<<< HEAD
-#: lib/gs-app.c:5257
-msgid "Package"
-msgstr "Pachet"
-
-#: src/gs-app-addon-row.c:97 src/gs-app-row.c:413
-msgid "Pending"
-msgstr "In spiete"
-
-#: src/gs-app-addon-row.c:103 src/gs-app-row.ui:163 src/gs-app-tile.ui:51
-#: src/gs-feature-tile.c:381
-=======
 #: lib/gs-app.c:5388
 msgid "Package"
 msgstr "Pachet"
@@ -436,7 +398,6 @@
 #. Translators: A label for a button to show only software which is already installed.
 #: src/gs-app-addon-row.c:111 src/gs-app-row.ui:167 src/gs-app-tile.ui:51
 #: src/gs-feature-tile.c:381 src/gs-installed-page.c:591 src/gs-shell.ui:319
->>>>>>> 8566498b
 msgid "Installed"
 msgstr "Instalât"
 
@@ -444,11 +405,7 @@
 #. * shows the status of an application being installed
 #. TRANSLATORS: this is a button in the software repositories dialog
 #. that shows the status of a repo being installed
-<<<<<<< HEAD
-#: src/gs-app-addon-row.c:107 src/gs-app-row.c:172 src/gs-details-page.c:365
-=======
 #: src/gs-app-addon-row.c:115 src/gs-app-row.c:195 src/gs-details-page.c:378
->>>>>>> 8566498b
 #: src/gs-third-party-repo-row.c:100
 msgid "Installing"
 msgstr "Instalazion"
@@ -461,13 +418,8 @@
 msgstr "Rimozion"
 
 #. TRANSLATORS: button text in the header when an application can be erased
-<<<<<<< HEAD
-#: src/gs-app-addon-row.ui:70 src/gs-details-page.c:1069
-#: src/gs-details-page.ui:202
-=======
 #: src/gs-app-addon-row.ui:70 src/gs-details-page.c:972
 #: src/gs-details-page.ui:208
->>>>>>> 8566498b
 msgid "_Uninstall"
 msgstr "_Disinstale"
 
@@ -497,59 +449,12 @@
 msgstr "%e di %B dal %Y"
 
 #. TRANSLATORS: this is a command line option
-<<<<<<< HEAD
-#: src/gs-application.c:137
-=======
 #: src/gs-application.c:139
->>>>>>> 8566498b
 msgid "Start up mode: either ‘updates’, ‘updated’, ‘installed’ or ‘overview’"
 msgstr ""
 "Modalitât di inviament: al pues jessi ‘updates’, ‘updated’, ‘installed’ o "
 "‘overview’"
 
-<<<<<<< HEAD
-#: src/gs-application.c:137
-msgid "MODE"
-msgstr "MODALITÂT"
-
-#: src/gs-application.c:139
-msgid "Search for applications"
-msgstr "Cîr aplicazions"
-
-#: src/gs-application.c:139
-msgid "SEARCH"
-msgstr "CÎR"
-
-#: src/gs-application.c:141
-msgid "Show application details (using application ID)"
-msgstr "Mostre detais aplicazions (doprant l'ID de aplicazion)"
-
-#: src/gs-application.c:141 src/gs-application.c:145
-msgid "ID"
-msgstr "ID"
-
-#: src/gs-application.c:143
-msgid "Show application details (using package name)"
-msgstr "Mostre detais aplicazions (doprant il non dal pachet)"
-
-#: src/gs-application.c:143
-msgid "PKGNAME"
-msgstr "NONPACHET"
-
-#: src/gs-application.c:145
-msgid "Install the application (using application ID)"
-msgstr "Instale la aplicazion (doprant il ID de aplicazion)"
-
-#: src/gs-application.c:147
-msgid "Open a local package file"
-msgstr "Vierç un file di pachet locâl"
-
-#: src/gs-application.c:147
-msgid "FILENAME"
-msgstr "NONFILE"
-
-#: src/gs-application.c:149
-=======
 #: src/gs-application.c:139
 msgid "MODE"
 msgstr "MODALITÂT"
@@ -591,7 +496,6 @@
 msgstr "NONFILE"
 
 #: src/gs-application.c:151
->>>>>>> 8566498b
 msgid ""
 "The kind of interaction expected for this action: either ‘none’, ‘notify’, "
 "or ‘full’"
@@ -599,33 +503,6 @@
 "Il gjenar di interazion spietade par cheste azion: sedi ‘none’, ‘notify’, o "
 "‘full’"
 
-<<<<<<< HEAD
-#: src/gs-application.c:152
-msgid "Show verbose debugging information"
-msgstr "Mostre informazion detaiadis di debug"
-
-#: src/gs-application.c:154
-msgid "Installs any pending updates in the background"
-msgstr "Al instale in sotfont cualsisei inzornament in spiete"
-
-#: src/gs-application.c:156
-msgid "Show update preferences"
-msgstr "Mostre lis preferencis di inzornament"
-
-#: src/gs-application.c:158
-msgid "Quit the running instance"
-msgstr "Jes de istance in esecuzion"
-
-#: src/gs-application.c:160
-msgid "Prefer local file sources to AppStream"
-msgstr "Preferìs lis sorzints di file locâi par AppStream"
-
-#: src/gs-application.c:162
-msgid "Show version number"
-msgstr "Mostre il numar di version"
-
-#: src/gs-application.c:355
-=======
 #: src/gs-application.c:154
 msgid "Show verbose debugging information"
 msgstr "Mostre informazion detaiadis di debug"
@@ -655,35 +532,22 @@
 msgstr "Copyright © 2016–2021 colaboradôrs di GNOME Software"
 
 #: src/gs-application.c:363
->>>>>>> 8566498b
 msgid "translator-credits"
 msgstr "Fabio Tomat <f.t.public@gmail.com>"
 
 #. TRANSLATORS: this is the title of the about window
 #. TRANSLATORS: this is the menu item that opens the about window
-<<<<<<< HEAD
-#: src/gs-application.c:360 src/gs-shell.c:2136
-=======
 #: src/gs-application.c:376 src/gs-shell.c:2068
->>>>>>> 8566498b
 msgid "About Software"
 msgstr "Informazions su Software"
 
 #. TRANSLATORS: well, we seem to think so, anyway
-<<<<<<< HEAD
-#: src/gs-application.c:363
-=======
 #: src/gs-application.c:379
->>>>>>> 8566498b
 msgid "A nice way to manage the software on your system."
 msgstr "Un biel mût di ministrâ il software sul sisteme."
 
 #. TRANSLATORS: we tried to show an app that did not exist
-<<<<<<< HEAD
-#: src/gs-application.c:591
-=======
 #: src/gs-application.c:568
->>>>>>> 8566498b
 msgid "Sorry! There are no details for that application."
 msgstr "Scuse! No son detais par cheste la aplicazion."
 
@@ -997,9 +861,6 @@
 msgid "Device cannot be used during update."
 msgstr "Il dispositîf nol pues jessi doprât intant che si inzorne."
 
-<<<<<<< HEAD
-#: src/gs-app-row.c:473 src/gs-update-dialog.ui:185
-=======
 #. TRANSLATORS: this refers to where the app came from
 #: src/gs-app-row.c:322 src/gs-shell-search-provider.c:264
 #, c-format
@@ -1007,16 +868,11 @@
 msgstr "Sorzint: %s"
 
 #: src/gs-app-row.c:504 src/gs-update-dialog.ui:185
->>>>>>> 8566498b
 msgid "Requires additional permissions"
 msgstr "E à bisugne di permès adizionâi"
 
 #. Translators: A message to indicate that an app has been renamed. The placeholder is the old human-readable name.
-<<<<<<< HEAD
-#: src/gs-app-row.c:480
-=======
 #: src/gs-app-row.c:511
->>>>>>> 8566498b
 #, c-format
 msgid "Renamed from %s"
 msgstr "Cambiât non di %s"
@@ -1407,20 +1263,10 @@
 msgid "Work"
 msgstr "Lavôr"
 
-<<<<<<< HEAD
-#. TRANSLATORS: this is the menu spec main category for Add-ons
-#. TRANSLATORS: This is the header dividing the normal
-#. * applications and the addons
-#: lib/gs-desktop-data.c:315 src/gs-details-page.ui:410
-#: src/gs-installed-page.c:455
-msgid "Add-ons"
-msgstr "Estensions"
-=======
 #. Translators: this is a menu category
 #: lib/gs-desktop-data.c:265
 msgid "Play"
 msgstr "Riprodutôrs"
->>>>>>> 8566498b
 
 #. Translators: this is a menu category
 #: lib/gs-desktop-data.c:267
@@ -1695,11 +1541,7 @@
 msgid "_Read Less"
 msgstr "_Lei di mancul"
 
-<<<<<<< HEAD
-#: src/gs-details-page.c:360
-=======
 #: src/gs-details-page.c:373
->>>>>>> 8566498b
 msgid "Removing…"
 msgstr "Daûr a gjavâ…"
 
@@ -1713,30 +1555,18 @@
 
 #. TRANSLATORS: This is a label on top of the app's progress
 #. * bar to inform the user that the app should be installed soon
-<<<<<<< HEAD
-#: src/gs-details-page.c:379
-=======
 #: src/gs-details-page.c:407
->>>>>>> 8566498b
 msgid "Pending installation…"
 msgstr "In spiete pe instalazion…"
 
 #. TRANSLATORS: This is a label on top of the app's progress
 #. * bar to inform the user that the app should be updated soon
-<<<<<<< HEAD
-#: src/gs-details-page.c:386
-=======
 #: src/gs-details-page.c:414
->>>>>>> 8566498b
 msgid "Pending update…"
 msgstr "In spiete pal inzornament…"
 
 #. Translators: This string is shown when preparing to download and install an app.
-<<<<<<< HEAD
-#: src/gs-details-page.c:400
-=======
 #: src/gs-details-page.c:428
->>>>>>> 8566498b
 msgid "Preparing…"
 msgstr "Daûr a prontâ…"
 
@@ -1746,13 +1576,8 @@
 #. * can be live-installed
 #. TRANSLATORS: this is a button in the software repositories
 #. dialog for installing a repo
-<<<<<<< HEAD
-#: src/gs-details-page.c:986 src/gs-details-page.c:1003
-#: src/gs-details-page.ui:177 src/gs-third-party-repo-row.c:84
-=======
 #: src/gs-details-page.c:885 src/gs-details-page.c:911
 #: src/gs-details-page.ui:183 src/gs-third-party-repo-row.c:84
->>>>>>> 8566498b
 #: src/gs-upgrade-banner.c:89
 msgid "_Install"
 msgstr "_Instale"
@@ -1768,236 +1593,44 @@
 #. TRANSLATORS: this is a button in the software repositories
 #. dialog for installing a repo.
 #. The ellipsis indicates that further steps are required
-<<<<<<< HEAD
-#: src/gs-details-page.c:1017 src/gs-third-party-repo-row.c:76
-=======
 #: src/gs-details-page.c:925 src/gs-third-party-repo-row.c:76
->>>>>>> 8566498b
 msgid "_Install…"
 msgstr "_Instale…"
 
 #. TRANSLATORS: A label for a button to execute the selected application.
-<<<<<<< HEAD
-#: src/gs-details-page.c:1045
-msgid "_Launch"
-msgstr "_Invie"
-
-#: src/gs-details-page.c:1100 src/gs-update-dialog.c:93
-msgid "Network"
-msgstr "Rêt"
-
-#: src/gs-details-page.c:1100 src/gs-update-dialog.c:93
-msgid "Can communicate over the network"
-msgstr "Al pues comunicâ vie rêt"
-
-#: src/gs-details-page.c:1101 src/gs-update-dialog.c:94
-msgid "System Services"
-msgstr "Servizis di sisteme"
-
-#: src/gs-details-page.c:1101 src/gs-update-dialog.c:94
-msgid "Can access D-Bus services on the system bus"
-msgstr "Al pues acedi ai servizis D-Bus sul bus di sisteme"
-
-#: src/gs-details-page.c:1102 src/gs-update-dialog.c:95
-msgid "Session Services"
-msgstr "Servizis di session"
-
-#: src/gs-details-page.c:1102 src/gs-update-dialog.c:95
-msgid "Can access D-Bus services on the session bus"
-msgstr "Al pues acedi ai servizis D-Bus sul bus de session"
-
-#: src/gs-details-page.c:1103 src/gs-update-dialog.c:96
-msgid "Devices"
-msgstr "Dispositîfs"
-
-#: src/gs-details-page.c:1103 src/gs-update-dialog.c:96
-msgid "Can access system device files"
-msgstr "Al pues acedi ai file dal dispositîf dal sisteme"
-
-#: src/gs-details-page.c:1104 src/gs-details-page.c:1105
-#: src/gs-update-dialog.c:97 src/gs-update-dialog.c:98
-msgid "Home folder"
-msgstr "Cartele cjase"
-
-#: src/gs-details-page.c:1104 src/gs-details-page.c:1106
-#: src/gs-details-page.c:1108 src/gs-update-dialog.c:97
-#: src/gs-update-dialog.c:99 src/gs-update-dialog.c:101
-msgid "Can view, edit and create files"
-msgstr "Al pues viodi, modificâ e creâ i file"
-
-#: src/gs-details-page.c:1105 src/gs-details-page.c:1107
-#: src/gs-details-page.c:1109 src/gs-update-dialog.c:98
-#: src/gs-update-dialog.c:100 src/gs-update-dialog.c:102
-msgid "Can view files"
-msgstr "Al pues viodi i file"
-
-#: src/gs-details-page.c:1106 src/gs-details-page.c:1107
-#: src/gs-update-dialog.c:99 src/gs-update-dialog.c:100
-msgid "File system"
-msgstr "File System"
-
-#: src/gs-details-page.c:1108 src/gs-details-page.c:1109
-#: src/gs-update-dialog.c:101 src/gs-update-dialog.c:102
-msgid "Downloads folder"
-msgstr "Cartele dai discjariaments"
-
-#: src/gs-details-page.c:1110 src/gs-update-dialog.c:103
-msgid "Settings"
-msgstr "Impostazions"
-
-#: src/gs-details-page.c:1110 src/gs-update-dialog.c:103
-msgid "Can view and change any settings"
-msgstr "Al pues viodi e modificâ cualsisei impostazion"
-
-#: src/gs-details-page.c:1111 src/gs-update-dialog.c:104
-msgid "Legacy display system"
-msgstr "Sisteme di visualizazion vecje maniere"
-
-#: src/gs-details-page.c:1111 src/gs-update-dialog.c:104
-msgid "Uses an old, insecure display system"
-msgstr "Al dopre un sisteme di visualizazion vieli e no sigûr"
-
-# aplicazion
-#: src/gs-details-page.c:1112 src/gs-update-dialog.c:105
-msgid "Sandbox escape"
-msgstr "Jessude dal isolament"
-
-#: src/gs-details-page.c:1112 src/gs-update-dialog.c:105
-msgid "Can escape the sandbox and circumvent any other restrictions"
-msgstr "Al pues lâ fûr dal isolament e imbroiâ cualsisei altre restrizion"
-
-#: src/gs-details-page.c:1127
-msgid "This application is fully sandboxed."
-msgstr "Cheste aplicazion e je completamentri isolade."
-
-#: src/gs-details-page.c:1135
-msgid ""
-"Unable to determine which parts of the system this application accesses. "
-"This is typical for older applications."
-msgstr ""
-"Impussibil determinâ cualis parts dal sisteme a son acessibilis di cheste "
-"aplicazion. Chest al è solit pes aplicazions vecjis."
-
-#. TRANSLATORS: this is where the updated date is not known
-#: src/gs-details-page.c:1330
-=======
 #: src/gs-details-page.c:953
 msgid "_Launch"
 msgstr "_Invie"
 
 #. TRANSLATORS: this is where the updated date is not known
 #: src/gs-details-page.c:1131
->>>>>>> 8566498b
 msgctxt "updated"
 msgid "Never"
 msgstr "Mai"
 
 #. TRANSLATORS: this is where we don't know the origin of the
 #. * application
-<<<<<<< HEAD
-#: src/gs-details-page.c:1383
-=======
 #: src/gs-details-page.c:1168
->>>>>>> 8566498b
 msgctxt "origin"
 msgid "Unknown"
 msgstr "No cognossude"
 
-<<<<<<< HEAD
-#: src/gs-details-page.c:1436
-msgctxt "App permissions"
-msgid "None"
-msgstr "Nissun"
-
-#: src/gs-details-page.c:1438
-msgctxt "App permissions"
-msgid "Low"
-msgstr "Bas"
-
-#: src/gs-details-page.c:1440
-msgctxt "App permissions"
-msgid "Medium"
-msgstr "Medi"
-
-#: src/gs-details-page.c:1442
-msgctxt "App permissions"
-msgid "High"
-msgstr "Elevât"
-
-#: src/gs-details-page.c:1444
-msgctxt "App permissions"
-msgid "Unknown"
-msgstr "No cognossût"
-
-#. TRANSLATORS: we need a remote server to process
-#: src/gs-details-page.c:1808
-msgid "You need internet access to write a review"
-msgstr "Al covente un acès a internet par scrivi une recension"
-
-#: src/gs-details-page.c:2008 src/gs-details-page.c:2024
-=======
 #. TRANSLATORS: we need a remote server to process
 #: src/gs-details-page.c:1536
 msgid "You need internet access to write a review"
 msgstr "Al covente un acès a internet par scrivi une recension"
 
 #: src/gs-details-page.c:1672 src/gs-details-page.c:1688
->>>>>>> 8566498b
 #, c-format
 msgid "Unable to find “%s”"
 msgstr "Impussibil cjatâ “%s”"
 
-<<<<<<< HEAD
-#: src/gs-details-page.c:2090 src/gs-details-page.c:2125
-msgid "Loading…"
-msgstr "Daûr a cjariâ…"
-
-#: src/gs-details-page.c:2563
-msgid "The application contains no age-inappropriate content."
-msgstr "La aplicazion no conten contignûts inadats pe etât."
-
-#. TRANSLATORS: see the wikipedia page
-#: src/gs-details-page.c:2672
-msgid "Public domain"
-msgstr "Domini public"
-
-# fâ pagjine par software proprietari su vikipedie
-#. TRANSLATORS: Replace the link with a version in your language,
-#. * e.g. https://de.wikipedia.org/wiki/Gemeinfreiheit
-#: src/gs-details-page.c:2675
-msgid "https://en.wikipedia.org/wiki/Public_domain"
-msgstr "https://en.wikipedia.org/wiki/Public_domain"
-
-#. TRANSLATORS: Replace the link with a version in your language,
-#. * e.g. https://www.gnu.org/philosophy/free-sw.de
-#: src/gs-details-page.c:2682
-msgid "https://www.gnu.org/philosophy/free-sw"
-msgstr "https://www.gnu.org/philosophy/free-sw"
-
-#. TRANSLATORS: see GNU page
-#: src/gs-details-page.c:2692 src/gs-details-page.ui:1285
-msgid "Free Software"
-msgstr "Software Libar"
-
-#. TRANSLATORS: for the free software popover
-#: src/gs-details-page.c:2749
-msgid "Users are bound by the following license:"
-msgid_plural "Users are bound by the following licenses:"
-msgstr[0] "I utents a son limitâts de licence chi daurman:"
-msgstr[1] "I utents a son limitâts des licencis chi daurman:"
-
-#: src/gs-details-page.c:2776 src/gs-details-page.ui:1357
-msgid "More information"
-msgstr "Plui informazions"
-
-=======
 #. TRANSLATORS: This is a title for the app details page,
 #. * shown when it’s loading the details of an app.
 #: src/gs-details-page.c:2289
 msgid "Loading…"
 msgstr "Daûr a cjariâ…"
 
->>>>>>> 8566498b
 #: src/gs-details-page.ui:8
 msgid "Details page"
 msgstr "Pagjine di detais"
@@ -2434,28 +2067,6 @@
 msgid "History"
 msgstr "Cronologjie"
 
-<<<<<<< HEAD
-#. TRANSLATORS: This is the header dividing the normal
-#. * applications and the system ones
-#: src/gs-installed-page.c:450
-msgid "System Applications"
-msgstr "Aplicazions di sisteme"
-
-#. TRANSLATORS: This is the header dividing the normal
-#. * installed applications and the applications which are
-#. * currently being installed or removed.
-#: src/gs-installed-page.c:461
-msgid "In Progress"
-msgstr "In elaborazion"
-
-#. TRANSLATORS: This is the header above normal installed
-#. * applications on the installed page.
-#: src/gs-installed-page.c:466
-msgid "Applications"
-msgstr "Aplicazions"
-
-=======
->>>>>>> 8566498b
 #: src/gs-installed-page.ui:7
 msgid "Installed page"
 msgstr "Pagjine instalade"
@@ -2571,15 +2182,6 @@
 msgid "More…"
 msgstr "Plui…"
 
-<<<<<<< HEAD
-#. TRANSLATORS: this is a heading for audio applications which
-#. * have been featured ('recommended') by the distribution
-#: src/gs-overview-page.c:482
-msgid "Recommended Audio & Video Applications"
-msgstr "Aplicazions audio e video conseadis"
-
-=======
->>>>>>> 8566498b
 #. TRANSLATORS: this is a heading for games which have been
 #. * featured ('recommended') by the distribution
 #: src/gs-overview-page.c:487
@@ -2589,41 +2191,24 @@
 #. TRANSLATORS: this is a heading for graphics applications
 #. * which have been featured ('recommended') by the distribution
 #: src/gs-overview-page.c:492
-<<<<<<< HEAD
-msgid "Recommended Graphics Applications"
-msgstr "Aplicazions di grafiche conseadis"
-=======
 msgid "Recommended Creation Applications"
 msgstr "Aplicazions par creâ conseadis"
->>>>>>> 8566498b
 
 #. TRANSLATORS: this is a heading for office applications which
 #. * have been featured ('recommended') by the distribution
 #: src/gs-overview-page.c:497
-<<<<<<< HEAD
-msgid "Recommended Productivity Applications"
-msgstr "Aplicazions di produtivitât conseadis"
-
-#. TRANSLATORS: this is the third party repositories info bar.
-#: src/gs-overview-page.c:844 src/gs-repos-dialog.c:836
-=======
 msgid "Recommended Work Applications"
 msgstr "Aplicazions par lavorâ conseadis"
 
 #. TRANSLATORS: this is the third party repositories info bar.
 #: src/gs-overview-page.c:820 src/gs-repos-dialog.c:816
->>>>>>> 8566498b
 msgid "Access additional software from selected third party sources."
 msgstr ""
 "Rive a doprâ software adizionâl che al ven di sorzints di tiercis parts "
 "selezionadis."
 
 #. TRANSLATORS: this is the third party repositories info bar.
-<<<<<<< HEAD
-#: src/gs-overview-page.c:848 src/gs-repos-dialog.c:840
-=======
 #: src/gs-overview-page.c:824 src/gs-repos-dialog.c:820
->>>>>>> 8566498b
 msgid ""
 "Some of this software is proprietary and therefore has restrictions on use, "
 "sharing, and access to source code."
@@ -2633,21 +2218,13 @@
 
 #. TRANSLATORS: this is the clickable
 #. * link on the third party repositories info bar
-<<<<<<< HEAD
-#: src/gs-overview-page.c:853 src/gs-repos-dialog.c:845
-=======
 #: src/gs-overview-page.c:829 src/gs-repos-dialog.c:825
->>>>>>> 8566498b
 msgid "Find out more…"
 msgstr "Par savê di plui…"
 
 #. TRANSLATORS: button to turn on third party software repositories
 #. TRANSLATORS: button to accept the agreement
-<<<<<<< HEAD
-#: src/gs-overview-page.c:861 src/gs-repos-dialog.c:241
-=======
 #: src/gs-overview-page.c:837 src/gs-repos-dialog.c:239
->>>>>>> 8566498b
 msgid "Enable"
 msgstr "Abilite"
 
@@ -2722,18 +2299,10 @@
 msgstr ""
 "%s al vignarà disinstalât e par podêlu doprâ di gnûf tu varâs di instalâlu."
 
-<<<<<<< HEAD
-#. TRANSLATORS: this refers to an app (by name) that is installed
-#: src/gs-popular-tile.c:65 src/gs-summary-tile.c:87
-#, c-format
-msgid "%s (Installed)"
-msgstr "%s (Instalât)"
-=======
 #. Translators: This is the accessibility label for a screenshot.
 #: src/gs-picture.c:388
 msgid "Picture"
 msgstr "Figure"
->>>>>>> 8566498b
 
 #: src/gs-prefs-dialog.ui:5
 msgid "Update Preferences"
@@ -3127,67 +2696,39 @@
 
 #. TRANSLATORS: this is when we try to download a screenshot and
 #. * we get back 404
-<<<<<<< HEAD
-#: src/gs-screenshot-image.c:348
-=======
 #: src/gs-screenshot-image.c:345
->>>>>>> 8566498b
 msgid "Screenshot not found"
 msgstr "Cature di schermi no cjatade"
 
 #. TRANSLATORS: possibly image file corrupt or not an image
-<<<<<<< HEAD
-#: src/gs-screenshot-image.c:365
-=======
 #: src/gs-screenshot-image.c:362
->>>>>>> 8566498b
 msgid "Failed to load image"
 msgstr "Cjariament de imagjin falît"
 
 #. TRANSLATORS: this is when we request a screenshot size that
 #. * the generator did not create or the parser did not add
-<<<<<<< HEAD
-#: src/gs-screenshot-image.c:507
-=======
 #: src/gs-screenshot-image.c:504
->>>>>>> 8566498b
 msgid "Screenshot size not found"
 msgstr "Dimension de cature di schermi no cjatade"
 
 #. TRANSLATORS: this is when we try create the cache directory
 #. * but we were out of space or permission was denied
-<<<<<<< HEAD
-#: src/gs-screenshot-image.c:588
-=======
 #: src/gs-screenshot-image.c:585
->>>>>>> 8566498b
 msgid "Could not create cache"
 msgstr "Impussibil cjariâ la cache"
 
 #. TRANSLATORS: this is when we try to download a screenshot
 #. * that was not a valid URL
-<<<<<<< HEAD
-#: src/gs-screenshot-image.c:598
-=======
 #: src/gs-screenshot-image.c:595
->>>>>>> 8566498b
 msgid "Screenshot not valid"
 msgstr "Cature di schermi no valide"
 
 #. TRANSLATORS: this is when networking is not available
-<<<<<<< HEAD
-#: src/gs-screenshot-image.c:618
-msgid "Screenshot not available"
-msgstr "Cature di schermi no disponibile"
-
-#: src/gs-screenshot-image.c:684
-=======
 #: src/gs-screenshot-image.c:615
 msgid "Screenshot not available"
 msgstr "Cature di schermi no disponibile"
 
 #: src/gs-screenshot-image.c:694
->>>>>>> 8566498b
 msgid "Screenshot"
 msgstr "Cature"
 
@@ -3743,34 +3284,21 @@
 msgid "Updates"
 msgstr "Inzornaments"
 
-<<<<<<< HEAD
-#. TRANSLATORS: this refers to where the app came from
-#: src/gs-shell-search-provider.c:267
-=======
 #: src/gs-shell.ui:374 src/gs-shell.ui:462 src/gs-update-dialog.ui:20
 msgid "Go back"
 msgstr "Torne indaûr"
 
 #: src/gs-summary-tile.c:74
->>>>>>> 8566498b
 #, c-format
 msgid "%s (Installed)"
 msgstr "%s (Instalât)"
 
-<<<<<<< HEAD
-#: src/gs-summary-tile.c:92
-=======
 #: src/gs-summary-tile.c:79
->>>>>>> 8566498b
 #, c-format
 msgid "%s (Installing)"
 msgstr "%s (Instalazion)"
 
-<<<<<<< HEAD
-#: src/gs-summary-tile.c:97
-=======
 #: src/gs-summary-tile.c:84
->>>>>>> 8566498b
 #, c-format
 msgid "%s (Removing)"
 msgstr "%s (Rimozion)"
@@ -3892,15 +3420,6 @@
 msgid "Removals"
 msgstr "Rimozions"
 
-<<<<<<< HEAD
-#. TRANSLATORS: This is the header for package updates during
-#. * a system update
-#: src/gs-update-dialog.c:566
-msgid "Updates"
-msgstr "Inzornaments"
-
-=======
->>>>>>> 8566498b
 #. TRANSLATORS: This is the header for package downgrades during
 #. * a system update
 #: src/gs-update-dialog.c:570
@@ -4125,86 +3644,42 @@
 "inzornament e torne prove. Se il probleme al persist, contate il to furnidôr "
 "di software."
 
-<<<<<<< HEAD
-#. TRANSLATORS: the update panel is doing *something* vague
-#: src/gs-updates-page.c:187
-msgid "Looking for new updates…"
-msgstr "Daûr a cirî gnûfs inzornaments…"
-
-#. TRANSLATORS: the updates panel is starting up
-#: src/gs-updates-page.c:256
-msgid "Setting up updates…"
-msgstr "Daûr a configurâ i inzornaments…"
-
-#. TRANSLATORS: the updates panel is starting up
-#: src/gs-updates-page.c:257 src/gs-updates-page.c:264
-msgid "(This could take a while)"
-msgstr "(Al podarès tirâle a dilunc)"
-
-#. TRANSLATORS: This is the time when we last checked for updates
-#: src/gs-updates-page.c:371
-=======
 #. TRANSLATORS: This is the time when we last checked for updates
 #: src/gs-updates-page.c:252
->>>>>>> 8566498b
 #, c-format
 msgid "Last checked: %s"
 msgstr "Ultin control: %s"
 
 #. TRANSLATORS:  the first %s is the distro name, e.g. 'Fedora'
 #. * and the second %s is the distro version, e.g. '25'
-<<<<<<< HEAD
-#: src/gs-updates-page.c:535
-=======
 #: src/gs-updates-page.c:557
->>>>>>> 8566498b
 #, c-format
 msgid "%s %s is no longer supported."
 msgstr "%s %s no je plui supuartade."
 
 #. TRANSLATORS: OS refers to operating system, e.g. Fedora
-<<<<<<< HEAD
-#: src/gs-updates-page.c:540
-=======
 #: src/gs-updates-page.c:562
->>>>>>> 8566498b
 msgid "Your OS is no longer supported."
 msgstr "Il to Sisteme Operatîf nol è plui supuartât."
 
 #. TRANSLATORS: EOL distros do not get important updates
-<<<<<<< HEAD
-#: src/gs-updates-page.c:545
-=======
 #: src/gs-updates-page.c:567
->>>>>>> 8566498b
 msgid "This means that it does not receive security updates."
 msgstr "Chest al significhe che nol ricevarà inzornaments di sigurece."
 
 #. TRANSLATORS: upgrade refers to a major update, e.g. Fedora 25 to 26
-<<<<<<< HEAD
-#: src/gs-updates-page.c:549
-=======
 #: src/gs-updates-page.c:571
->>>>>>> 8566498b
 msgid "It is recommended that you upgrade to a more recent version."
 msgstr "Si consee di avanzâ a une version plui resinte."
 
 #. TRANSLATORS: this is to explain that downloading updates may cost money
-<<<<<<< HEAD
-#: src/gs-updates-page.c:807
-=======
 #: src/gs-updates-page.c:825
->>>>>>> 8566498b
 msgid "Charges May Apply"
 msgstr "Tu podaressis spindi bêçs"
 
 #. TRANSLATORS: we need network
 #. * to do the updates check
-<<<<<<< HEAD
-#: src/gs-updates-page.c:811
-=======
 #: src/gs-updates-page.c:829
->>>>>>> 8566498b
 msgid ""
 "Checking for updates while using mobile broadband could cause you to incur "
 "charges."
@@ -4214,37 +3689,17 @@
 
 #. TRANSLATORS: this is a link to the
 #. * control-center network panel
-<<<<<<< HEAD
-#: src/gs-updates-page.c:815
-=======
 #: src/gs-updates-page.c:833
->>>>>>> 8566498b
 msgid "Check _Anyway"
 msgstr "Controle _distès"
 
 #. TRANSLATORS: can't do updates check
-<<<<<<< HEAD
-#: src/gs-updates-page.c:831
-=======
 #: src/gs-updates-page.c:849
->>>>>>> 8566498b
 msgid "No Network"
 msgstr "Nissune rêt"
 
 #. TRANSLATORS: we need network
 #. * to do the updates check
-<<<<<<< HEAD
-#: src/gs-updates-page.c:835
-msgid "Internet access is required to check for updates."
-msgstr "L'acès a internet al è necessari par controlâ i inzornaments."
-
-#. This label indicates that the update check is in progress
-#: src/gs-updates-page.c:1258
-msgid "Checking…"
-msgstr "Daûr a controlâ…"
-
-#: src/gs-updates-page.c:1271
-=======
 #: src/gs-updates-page.c:853
 msgid "Internet access is required to check for updates."
 msgstr "L'acès a internet al è necessari par controlâ i inzornaments."
@@ -4254,7 +3709,6 @@
 msgstr "Daûr a controlâ…"
 
 #: src/gs-updates-page.c:1306
->>>>>>> 8566498b
 msgid "Check for updates"
 msgstr "Control inzornaments"
 
@@ -4456,43 +3910,6 @@
 "Il servizi di inzornament di EOS nol rive a recuperâ e a aplicâ "
 "l'inzornament."
 
-<<<<<<< HEAD
-#. TRANSLATORS: tool that is used when copying profiles system-wide
-#: plugins/external-appstream/gs-install-appstream.c:141
-msgid "GNOME Software AppStream system-wide installer"
-msgstr "Instaladôr a nivel di sisteme di AppStream di GNOME Software"
-
-#: plugins/external-appstream/gs-install-appstream.c:143
-msgid "Failed to parse command line arguments"
-msgstr "No si è rivâts a analizâ i argoments de rie di comant"
-
-#. TRANSLATORS: user did not specify a valid filename
-#: plugins/external-appstream/gs-install-appstream.c:150
-msgid "You need to specify exactly one filename"
-msgstr "Si scugne specificâ juste un non di file"
-
-#. TRANSLATORS: only able to install files as root
-#: plugins/external-appstream/gs-install-appstream.c:157
-msgid "This program can only be used by the root user"
-msgstr "Chest program al pues jessi doprât nome dal utent «root»"
-
-#. TRANSLATORS: error details
-#: plugins/external-appstream/gs-install-appstream.c:165
-msgid "Failed to validate content type"
-msgstr "No si è rivâts a validâ il gjenar di contignût"
-
-#. TRANSLATORS: error details
-#: plugins/external-appstream/gs-install-appstream.c:175
-msgid "Failed to copy"
-msgstr "No si è rivâts a copiâ"
-
-#. TRANSLATORS: status text when downloading
-#: plugins/external-appstream/gs-plugin-external-appstream.c:236
-msgid "Downloading extra metadata files…"
-msgstr "Daûr a discjariâ i file dai metadâts adizionâi…"
-
-=======
->>>>>>> 8566498b
 #. TRANSLATORS: status text when downloading
 #: plugins/fedora-pkgdb-collections/gs-plugin-fedora-pkgdb-collections.c:194
 msgid "Downloading upgrade information…"
@@ -4515,38 +3932,22 @@
 msgstr "Flatpak al è un ambient di svilup par aplicazions di scritori su Linux"
 
 #. TRANSLATORS: status text when downloading new metadata
-<<<<<<< HEAD
-#: plugins/flatpak/gs-flatpak.c:1059
-=======
 #: plugins/flatpak/gs-flatpak.c:1132
->>>>>>> 8566498b
 #, c-format
 msgid "Getting flatpak metadata for %s…"
 msgstr "Daûr a otignî i metadâts flatpak par %s…"
 
-<<<<<<< HEAD
-#: plugins/flatpak/gs-flatpak.c:2996
-=======
 #: plugins/flatpak/gs-flatpak.c:3076
->>>>>>> 8566498b
 #, c-format
 msgid "Failed to refine addon ‘%s’: %s"
 msgstr "No si è rivâts a rifinî la zonte ‘%s’: %s"
 
-<<<<<<< HEAD
-#: plugins/flatpak/gs-plugin-flatpak.c:804
-=======
 #: plugins/flatpak/gs-plugin-flatpak.c:821
->>>>>>> 8566498b
 #, c-format
 msgid "Failed to add to install for addon ‘%s’: %s"
 msgstr "No si è rivâts a zontâ par instalâ la zonte ‘%s’: %s"
 
-<<<<<<< HEAD
-#: plugins/flatpak/gs-plugin-flatpak.c:818
-=======
 #: plugins/flatpak/gs-plugin-flatpak.c:835
->>>>>>> 8566498b
 #, c-format
 msgid "Failed to add to uninstall for addon ‘%s’: %s"
 msgstr "No si è rivâts a zontâ par disinstalâ la zonte ‘%s’: %s"
@@ -4678,29 +4079,6 @@
 msgid "Provides support for firmware upgrades"
 msgstr "Al furnìs supuart pai inzornaments dai firmware"
 
-<<<<<<< HEAD
-#: plugins/odrs/gs-plugin-odrs.c:159
-msgctxt "Distribution name"
-msgid "Unknown"
-msgstr "No cognossût"
-
-# recensions des aplicazions o recensions de aplicazion?
-#. TRANSLATORS: status text when downloading
-#: plugins/odrs/gs-plugin-odrs.c:309
-msgid "Downloading application ratings…"
-msgstr "Daûr a discjariâ lis recensions de aplicazion…"
-
-#: plugins/odrs/org.gnome.Software.Plugin.Odrs.metainfo.xml.in:6
-msgid "Open Desktop Ratings Support"
-msgstr "Open Desktop Ratings Support"
-
-#: plugins/odrs/org.gnome.Software.Plugin.Odrs.metainfo.xml.in:7
-msgid "ODRS is a service providing user reviews of applications"
-msgstr ""
-"ODRS al è un servizi che al furnìs recensions dai utents des aplicazions"
-
-=======
->>>>>>> 8566498b
 #. TRANSLATORS: default snap store name
 #: plugins/snap/gs-plugin-snap.c:239
 msgid "Snap Store"
