--- conflicted
+++ resolved
@@ -8,13 +8,8 @@
 msgstr ""
 "Project-Id-Version: gnome-software master\n"
 "Report-Msgid-Bugs-To: https://gitlab.gnome.org/GNOME/gnome-software/issues\n"
-<<<<<<< HEAD
-"POT-Creation-Date: 2018-04-17 10:32+0000\n"
-"PO-Revision-Date: 2018-04-23 23:06+0100\n"
-=======
 "POT-Creation-Date: 2018-08-31 10:21+0000\n"
 "PO-Revision-Date: 2018-09-02 00:39+0100\n"
->>>>>>> 9f58ded1
 "Last-Translator: Gabor Kelemen <kelemeng at ubuntu dot com>\n"
 "Language-Team: Hungarian <openscope at googlegroups dot com>\n"
 "Language: hu\n"
@@ -572,11 +567,7 @@
 #. * allows the application to be easily removed
 #. TRANSLATORS: this is button text to remove the application
 #. TRANSLATORS: this is button text to remove the repo
-<<<<<<< HEAD
-#: src/gs-app-row.c:202 src/gs-app-row.c:211 src/gs-page.c:746
-=======
 #: src/gs-app-row.c:200 src/gs-app-row.c:209 src/gs-page.c:754
->>>>>>> 9f58ded1
 #: src/gs-repos-dialog.c:336
 msgid "Remove"
 msgstr "Eltávolítás"
@@ -759,11 +750,7 @@
 msgstr "Telepíti a harmadik féltől származó szoftvereket?"
 
 #. TRANSLATORS: window title
-<<<<<<< HEAD
-#: src/gs-common.c:214 src/gs-repos-dialog.c:247
-=======
 #: src/gs-common.c:223 src/gs-repos-dialog.c:247
->>>>>>> 9f58ded1
 msgid "Enable Third-Party Software Repository?"
 msgstr "Engedélyezi a harmadik féltől származó szoftvertárolót?"
 
@@ -2221,22 +2208,14 @@
 msgstr "Javasolt irodai alkalmazások"
 
 #. TRANSLATORS: this is the third party repositories info bar.
-<<<<<<< HEAD
-#: src/gs-overview-page.c:889 src/gs-repos-dialog.c:840
-=======
 #: src/gs-overview-page.c:998 src/gs-repos-dialog.c:838
->>>>>>> 9f58ded1
 msgid "Access additional software from selected third party sources."
 msgstr ""
 "Hozzáférés további szoftverekhez a kiválasztott harmadik féltől származó "
 "forrásokból."
 
 #. TRANSLATORS: this is the third party repositories info bar.
-<<<<<<< HEAD
-#: src/gs-overview-page.c:893 src/gs-repos-dialog.c:844
-=======
 #: src/gs-overview-page.c:1002 src/gs-repos-dialog.c:842
->>>>>>> 9f58ded1
 msgid ""
 "Some of this software is proprietary and therefore has restrictions on use, "
 "sharing, and access to source code."
@@ -2246,21 +2225,13 @@
 
 #. TRANSLATORS: this is the clickable
 #. * link on the third party repositories info bar
-<<<<<<< HEAD
-#: src/gs-overview-page.c:898 src/gs-repos-dialog.c:849
-=======
 #: src/gs-overview-page.c:1007 src/gs-repos-dialog.c:847
->>>>>>> 9f58ded1
 msgid "Find out more…"
 msgstr "Tudjon meg többet…"
 
 #. TRANSLATORS: button to turn on third party software repositories
 #. TRANSLATORS: button to accept the agreement
-<<<<<<< HEAD
-#: src/gs-overview-page.c:906 src/gs-repos-dialog.c:252
-=======
 #: src/gs-overview-page.c:1015 src/gs-repos-dialog.c:252
->>>>>>> 9f58ded1
 msgid "Enable"
 msgstr "Engedélyezés"
 
@@ -2543,21 +2514,13 @@
 
 #. TRANSLATORS: this is the fallback text we use if we can't
 #. figure out the name of the operating system
-<<<<<<< HEAD
-#: src/gs-repos-dialog.c:750
-=======
 #: src/gs-repos-dialog.c:748
->>>>>>> 9f58ded1
 msgid "the operating system"
 msgstr "az operációs rendszer"
 
 #. TRANSLATORS: This is the description text displayed in the Software Repositories dialog.
 #. %s gets replaced by the name of the actual distro, e.g. Fedora.
-<<<<<<< HEAD
-#: src/gs-repos-dialog.c:819 src/gs-repos-dialog.c:855
-=======
 #: src/gs-repos-dialog.c:817 src/gs-repos-dialog.c:853
->>>>>>> 9f58ded1
 #, c-format
 msgid "These repositories supplement the default software provided by %s."
 msgstr ""
@@ -2565,11 +2528,7 @@
 "szoftvereket."
 
 #. TRANSLATORS: info bar title in the software repositories dialog
-<<<<<<< HEAD
-#: src/gs-repos-dialog.c:837
-=======
 #: src/gs-repos-dialog.c:835
->>>>>>> 9f58ded1
 msgid "Third Party Repositories"
 msgstr "Harmadik féltől származó tárolók"
 
@@ -4379,8 +4338,6 @@
 #: plugins/steam/org.gnome.Software.Plugin.Steam.metainfo.xml.in:7
 msgid "The ultimate entertainment platform from Valve"
 msgstr "A Valve szórakoztató platformja"
-<<<<<<< HEAD
-=======
 
 #~ msgid "_Restart & Update"
 #~ msgstr "Ú_jraindítás és frissítés"
@@ -4403,5 +4360,4 @@
 #~ msgid "Limba provides developers a way to easily create software bundles"
 #~ msgstr ""
 #~ "A Limba lehetőséget biztosít a fejlesztőknek, hogy könnyedén készítsenek "
-#~ "szoftvercsomagokat"
->>>>>>> 9f58ded1
+#~ "szoftvercsomagokat"