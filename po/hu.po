--- conflicted
+++ resolved
@@ -9,15 +9,9 @@
 msgstr ""
 "Project-Id-Version: gnome-software master\n"
 "Report-Msgid-Bugs-To: https://gitlab.gnome.org/GNOME/gnome-software/issues\n"
-<<<<<<< HEAD
-"POT-Creation-Date: 2022-11-10 08:29+0000\n"
-"PO-Revision-Date: 2022-09-02 23:05+0200\n"
-"Last-Translator: Balázs Úr <ur.balazs at fsf dot hu>\n"
-=======
 "POT-Creation-Date: 2022-11-16 10:59+0000\n"
 "PO-Revision-Date: 2022-11-18 00:09+0100\n"
 "Last-Translator: Balázs Úr <ur.balazs at fsf dot hu>,\n"
->>>>>>> 7470316a
 "Language-Team: Hungarian <gnome-hu-list at gnome dot org>\n"
 "Language: hu\n"
 "MIME-Version: 1.0\n"
@@ -80,11 +74,7 @@
 msgstr "A frissítés részletei"
 
 #: data/metainfo/org.gnome.Software.metainfo.xml.in:2076
-<<<<<<< HEAD
-#: src/gs-application.c:256
-=======
 #: src/gs-application.c:264
->>>>>>> 7470316a
 msgid "The GNOME Project"
 msgstr "A GNOME projekt"
 
@@ -1099,11 +1089,7 @@
 
 #. TRANSLATORS: this is the title of the about window
 #. TRANSLATORS: this is the menu item that opens the about window
-<<<<<<< HEAD
-#: src/gs-application.c:277 src/gs-shell.c:2156
-=======
 #: src/gs-application.c:287 src/gs-shell.c:2163
->>>>>>> 7470316a
 msgid "About Software"
 msgstr "A Szoftver névjegye"
 
@@ -2153,11 +2139,7 @@
 #. * the unit is drawn with a smaller font. If you need to flip the order, then you can use "%2$s %1$s".
 #. * Make sure you'll preserve the no break space between the values.
 #. * Example result: "13.0 MB"
-<<<<<<< HEAD
-#: src/gs-common.c:1255
-=======
 #: src/gs-common.c:1364
->>>>>>> 7470316a
 #, c-format
 msgctxt "format-size"
 msgid "%s %s"
@@ -2274,21 +2256,12 @@
 #. * can be installed
 #. TRANSLATORS: button text in the header when firmware
 #. * can be live-installed
-<<<<<<< HEAD
-#: src/gs-details-page.c:873 src/gs-details-page.c:899
-#: src/gs-details-page.ui:228 plugins/packagekit/gs-packagekit-task.c:150
-msgid "_Install"
-msgstr "_Telepítés"
-
-#: src/gs-details-page.c:889
-=======
 #: src/gs-details-page.c:908 src/gs-details-page.c:934
 #: src/gs-details-page.ui:229 plugins/packagekit/gs-packagekit-task.c:150
 msgid "_Install"
 msgstr "_Telepítés"
 
 #: src/gs-details-page.c:924
->>>>>>> 7470316a
 msgid "_Restart"
 msgstr "Új_raindítás"
 
@@ -2296,38 +2269,22 @@
 #. * be installed.
 #. * The ellipsis indicates that further steps are required,
 #. * e.g. enabling software repositories or the like
-<<<<<<< HEAD
-#: src/gs-details-page.c:913
-=======
 #: src/gs-details-page.c:948
->>>>>>> 7470316a
 msgid "_Install…"
 msgstr "_Telepítés…"
 
 #. Translators: the '%s' is replaced with a developer name or a project group
-<<<<<<< HEAD
-#: src/gs-details-page.c:1190
-=======
 #: src/gs-details-page.c:1237
->>>>>>> 7470316a
 #, c-format
 msgid "Other Apps by %s"
 msgstr "Egyéb alkalmazások a következőtől: %s"
 
 #. TRANSLATORS: we need a remote server to process
-<<<<<<< HEAD
-#: src/gs-details-page.c:1573
-msgid "You need internet access to write a review"
-msgstr "Értékelés írásához internetelérés szükséges"
-
-#: src/gs-details-page.c:1737 src/gs-details-page.c:1753
-=======
 #: src/gs-details-page.c:1620
 msgid "You need internet access to write a review"
 msgstr "Értékelés írásához internetelérés szükséges"
 
 #: src/gs-details-page.c:1790 src/gs-details-page.c:1806
->>>>>>> 7470316a
 #, c-format
 msgid "Unable to find “%s”"
 msgstr "Nem található: „%s”"
@@ -2461,20 +2418,12 @@
 msgstr "_Súgó"
 
 #. Translators: Button opening a dialog where the users can write and publish their opinions about the apps.
-<<<<<<< HEAD
-#: src/gs-details-page.ui:907
-=======
 #: src/gs-details-page.ui:919
->>>>>>> 7470316a
 msgid "_Write Review"
 msgstr "_Vélemény írása"
 
 #. Translators: Button opening a dialog showing all reviews for an app.
-<<<<<<< HEAD
-#: src/gs-details-page.ui:944
-=======
 #: src/gs-details-page.ui:956
->>>>>>> 7470316a
 msgid "All Reviews"
 msgstr "Összes vélemény"
 
@@ -2916,11 +2865,7 @@
 
 #. Translators: This is in the context of a list of apps which are installed on the system.
 #. Translators: A label for a button to show only software which is already installed.
-<<<<<<< HEAD
-#: src/gs-installed-page.c:812 src/gs-shell.ui:307
-=======
 #: src/gs-installed-page.c:813 src/gs-shell.ui:309
->>>>>>> 7470316a
 msgctxt "List of installed apps"
 msgid "Installed"
 msgstr "Telepítve"
@@ -3142,11 +3087,7 @@
 msgid "No Application Data Found"
 msgstr "Nem találhatók alkalmazásadatok"
 
-<<<<<<< HEAD
-#: lib/gs-plugin-loader.c:2829
-=======
 #: lib/gs-plugin-loader.c:2844
->>>>>>> 7470316a
 msgctxt "Distribution name"
 msgid "Unknown"
 msgstr "Ismeretlen"
@@ -3902,63 +3843,33 @@
 #. TRANSLATORS: this is part of the in-app notification,
 #. * where the %s is a multi-word localised app name
 #. * e.g. 'Getting things GNOME!"
-<<<<<<< HEAD
-#: src/gs-shell.c:1199 src/gs-shell.c:1204 src/gs-shell.c:1219
-#: src/gs-shell.c:1223
-=======
 #: src/gs-shell.c:1209 src/gs-shell.c:1214 src/gs-shell.c:1229
 #: src/gs-shell.c:1233
->>>>>>> 7470316a
 #, c-format
 msgid "“%s”"
 msgstr "„%s”"
 
-<<<<<<< HEAD
-#. Translators: The '%s' is replaced with an error message, which had been shortened.
-#. The dots at the end are there to highlight that to the user.
-#: src/gs-shell.c:1240
-#, c-format
-msgid "%s…"
-msgstr "%s…"
-
-#. TRANSLATORS: failure text for the in-app notification,
-#. * where the %s is the source (e.g. "alt.fedoraproject.org")
-#: src/gs-shell.c:1275
-=======
 #. TRANSLATORS: failure text for the in-app notification,
 #. * where the %s is the source (e.g. "alt.fedoraproject.org")
 #: src/gs-shell.c:1285
->>>>>>> 7470316a
 #, c-format
 msgid "Unable to download firmware updates from %s"
 msgstr "A firmware frissítések nem tölthetőek le innen: %s"
 
 #. TRANSLATORS: failure text for the in-app notification,
 #. * where the %s is the source (e.g. "alt.fedoraproject.org")
-<<<<<<< HEAD
-#: src/gs-shell.c:1281
-=======
 #: src/gs-shell.c:1291
->>>>>>> 7470316a
 #, c-format
 msgid "Unable to download updates from %s"
 msgstr "A frissítések nem tölthetőek le innen: %s"
 
 #. TRANSLATORS: failure text for the in-app notification
-<<<<<<< HEAD
-#: src/gs-shell.c:1288 src/gs-shell.c:1328
-=======
 #: src/gs-shell.c:1298 src/gs-shell.c:1338
->>>>>>> 7470316a
 msgid "Unable to download updates"
 msgstr "A frissítések nem tölthetőek le"
 
 #. TRANSLATORS: failure text for the in-app notification
-<<<<<<< HEAD
-#: src/gs-shell.c:1293
-=======
 #: src/gs-shell.c:1303
->>>>>>> 7470316a
 msgid ""
 "Unable to download updates: internet access was required but wasn’t available"
 msgstr ""
@@ -3967,80 +3878,48 @@
 
 #. TRANSLATORS: failure text for the in-app notification,
 #. * where the %s is the source (e.g. "alt.fedoraproject.org")
-<<<<<<< HEAD
-#: src/gs-shell.c:1301
-=======
 #: src/gs-shell.c:1311
->>>>>>> 7470316a
 #, c-format
 msgid "Unable to download updates from %s: not enough disk space"
 msgstr "A frissítések nem tölthetőek le innen: %s, nincs elég lemezterület"
 
 #. TRANSLATORS: failure text for the in-app notification
-<<<<<<< HEAD
-#: src/gs-shell.c:1306
-=======
 #: src/gs-shell.c:1316
->>>>>>> 7470316a
 msgid "Unable to download updates: not enough disk space"
 msgstr "A frissítések nem tölthetőek le: nincs elég lemezterület"
 
 #. TRANSLATORS: failure text for the in-app notification
-<<<<<<< HEAD
-#: src/gs-shell.c:1312
-=======
 #: src/gs-shell.c:1322
->>>>>>> 7470316a
 msgid "Unable to download updates: authentication was required"
 msgstr "A frissítések nem tölthetőek le: hitelesítés szükséges"
 
 #. TRANSLATORS: failure text for the in-app notification
-<<<<<<< HEAD
-#: src/gs-shell.c:1316
-=======
 #: src/gs-shell.c:1326
->>>>>>> 7470316a
 msgid "Unable to download updates: authentication was invalid"
 msgstr "A frissítések nem tölthetőek le: a hitelesítés érvénytelen"
 
 #. TRANSLATORS: failure text for the in-app notification
-<<<<<<< HEAD
-#: src/gs-shell.c:1320
-=======
 #: src/gs-shell.c:1330
->>>>>>> 7470316a
 msgid ""
 "Unable to download updates: you do not have permission to install software"
 msgstr "A frissítések nem tölthetőek le: nincs joga szoftvereket telepíteni"
 
 #. TRANSLATORS: failure text for the in-app notification
-<<<<<<< HEAD
-#: src/gs-shell.c:1331
-=======
 #: src/gs-shell.c:1341
->>>>>>> 7470316a
 msgid "Unable to get list of updates"
 msgstr "A frissítések listája nem kérhető le"
 
 #. TRANSLATORS: failure text for the in-app notification,
 #. * where the first %s is the application name (e.g. "GIMP") and
 #. * the second %s is the origin, e.g. "Fedora Project [fedoraproject.org]"
-<<<<<<< HEAD
-#: src/gs-shell.c:1373
-=======
 #: src/gs-shell.c:1377
->>>>>>> 7470316a
 #, c-format
 msgid "Unable to install %s as download failed from %s"
 msgstr "A(z) %s nem telepíthető, mert a letöltés meghiúsult innen: %s"
 
 #. TRANSLATORS: failure text for the in-app notification,
 #. * where the %s is the application name (e.g. "GIMP")
-<<<<<<< HEAD
-#: src/gs-shell.c:1379
-=======
 #: src/gs-shell.c:1383
->>>>>>> 7470316a
 #, c-format
 msgid "Unable to install %s as download failed"
 msgstr "A(z) %s nem telepíthető, mert a letöltés meghiúsult"
@@ -4049,116 +3928,72 @@
 #. * where the first %s is the application name (e.g. "GIMP")
 #. * and the second %s is the name of the runtime, e.g.
 #. * "GNOME SDK [flatpak.gnome.org]"
-<<<<<<< HEAD
-#: src/gs-shell.c:1391
-=======
 #: src/gs-shell.c:1395
->>>>>>> 7470316a
 #, c-format
 msgid "Unable to install %s as runtime %s not available"
 msgstr "A(z) %s nem telepíthető, mert a(z) %s futtatókörnyezet nem érhető el"
 
 #. TRANSLATORS: failure text for the in-app notification,
 #. * where the %s is the application name (e.g. "GIMP")
-<<<<<<< HEAD
-#: src/gs-shell.c:1397
-=======
 #: src/gs-shell.c:1401
->>>>>>> 7470316a
 #, c-format
 msgid "Unable to install %s as not supported"
 msgstr "A(z) %s nem telepíthető, mert nem támogatott"
 
 #. TRANSLATORS: failure text for the in-app notification
-<<<<<<< HEAD
-#: src/gs-shell.c:1403
-=======
 #: src/gs-shell.c:1407
->>>>>>> 7470316a
 msgid "Unable to install: internet access was required but wasn’t available"
 msgstr "Nem telepíthető: internet-hozzáférés szükséges, de nem érhető el"
 
 #. TRANSLATORS: failure text for the in-app notification
-<<<<<<< HEAD
-#: src/gs-shell.c:1408
-=======
 #: src/gs-shell.c:1412
->>>>>>> 7470316a
 msgid "Unable to install: the application has an invalid format"
 msgstr "Nem telepíthető: az alkalmazás formátuma érvénytelen"
 
 #. TRANSLATORS: failure text for the in-app notification,
 #. * where the %s is the application name (e.g. "GIMP")
-<<<<<<< HEAD
-#: src/gs-shell.c:1412
-=======
 #: src/gs-shell.c:1416
->>>>>>> 7470316a
 #, c-format
 msgid "Unable to install %s: not enough disk space"
 msgstr "A(z) %s nem telepíthető: nincs elég lemezterület"
 
 #. TRANSLATORS: failure text for the in-app notification
-<<<<<<< HEAD
-#: src/gs-shell.c:1418
-=======
 #: src/gs-shell.c:1422
->>>>>>> 7470316a
 #, c-format
 msgid "Unable to install %s: authentication was required"
 msgstr "A(z) %s nem telepíthető: hitelesítés szükséges"
 
 #. TRANSLATORS: failure text for the in-app notification,
 #. * where the %s is the application name (e.g. "GIMP")
-<<<<<<< HEAD
-#: src/gs-shell.c:1424
-=======
 #: src/gs-shell.c:1428
->>>>>>> 7470316a
 #, c-format
 msgid "Unable to install %s: authentication was invalid"
 msgstr "A(z) %s nem telepíthető: a hitelesítés érvénytelen"
 
 #. TRANSLATORS: failure text for the in-app notification,
 #. * where the %s is the application name (e.g. "GIMP")
-<<<<<<< HEAD
-#: src/gs-shell.c:1430
-=======
 #: src/gs-shell.c:1434
->>>>>>> 7470316a
 #, c-format
 msgid "Unable to install %s: you do not have permission to install software"
 msgstr "A(z) %s nem telepíthető: nincs joga szoftvereket telepíteni"
 
 #. TRANSLATORS: failure text for the in-app notification,
 #. * where the %s is the application name (e.g. "Dell XPS 13")
-<<<<<<< HEAD
-#: src/gs-shell.c:1437
-=======
 #: src/gs-shell.c:1441
->>>>>>> 7470316a
 #, c-format
 msgid "Unable to install %s: AC power is required"
 msgstr "A(z) %s nem telepíthető: elektromos hálózat szükséges"
 
 #. TRANSLATORS: failure text for the in-app notification,
 #. * where the %s is the application name (e.g. "Dell XPS 13")
-<<<<<<< HEAD
-#: src/gs-shell.c:1443
-=======
 #: src/gs-shell.c:1447
->>>>>>> 7470316a
 #, c-format
 msgid "Unable to install %s: The battery level is too low"
 msgstr "A(z) %s nem telepíthető: az akkumulátorszint túl alacsony"
 
 #. TRANSLATORS: failure text for the in-app notification,
 #. * where the %s is the application name (e.g. "GIMP")
-<<<<<<< HEAD
-#: src/gs-shell.c:1452
-=======
 #: src/gs-shell.c:1456
->>>>>>> 7470316a
 #, c-format
 msgid "Unable to install %s"
 msgstr "A(z) %s nem telepíthető"
@@ -4167,14 +4002,14 @@
 #. * where the first %s is the app name (e.g. "GIMP") and
 #. * the second %s is the origin, e.g. "Fedora" or
 #. * "Fedora Project [fedoraproject.org]"
-#: src/gs-shell.c:1497
+#: src/gs-shell.c:1495
 #, c-format
 msgid "Unable to update %s from %s as download failed"
 msgstr "A(z) %s nem frissíthető %s használatakor, mert a letöltés meghiúsult"
 
 #. TRANSLATORS: failure text for the in-app notification,
 #. * where the %s is the application name (e.g. "GIMP")
-#: src/gs-shell.c:1504
+#: src/gs-shell.c:1502
 #, c-format
 msgid "Unable to update %s as download failed"
 msgstr "A(z) %s nem frissíthető, mert a letöltés meghiúsult"
@@ -4182,7 +4017,7 @@
 #. TRANSLATORS: failure text for the in-app notification,
 #. * where the %s is the origin, e.g. "Fedora" or
 #. * "Fedora Project [fedoraproject.org]"
-#: src/gs-shell.c:1511
+#: src/gs-shell.c:1509
 #, c-format
 msgid "Unable to install updates from %s as download failed"
 msgstr ""
@@ -4190,64 +4025,64 @@
 "meghiúsult"
 
 #. TRANSLATORS: failure text for the in-app notification
-#: src/gs-shell.c:1515
+#: src/gs-shell.c:1513
 #, c-format
 msgid "Unable to install updates as download failed"
 msgstr "Nem lehet telepíteni a frissítéseket, mert a letöltés meghiúsult"
 
 #. TRANSLATORS: failure text for the in-app notification
-#: src/gs-shell.c:1520
+#: src/gs-shell.c:1518
 msgid "Unable to update: internet access was required but wasn’t available"
 msgstr "Nem lehet frissíteni: internetelérés szükséges, de nem érhető el"
 
 #. TRANSLATORS: failure text for the in-app notification,
 #. * where the %s is the application name (e.g. "GIMP")
-#: src/gs-shell.c:1529
+#: src/gs-shell.c:1527
 #, c-format
 msgid "Unable to update %s: not enough disk space"
 msgstr "A(z) %s nem frissíthető: nincs elég lemezterület"
 
 #. TRANSLATORS: failure text for the in-app notification
-#: src/gs-shell.c:1534
+#: src/gs-shell.c:1532
 #, c-format
 msgid "Unable to install updates: not enough disk space"
 msgstr "Nem lehet telepíteni a frissítéseket: nincs elég szabad hely"
 
 #. TRANSLATORS: failure text for the in-app notification,
 #. * where the %s is the application name (e.g. "GIMP")
-#: src/gs-shell.c:1543
+#: src/gs-shell.c:1541
 #, c-format
 msgid "Unable to update %s: authentication was required"
 msgstr "A(z) %s nem frissíthető: hitelesítés szükséges"
 
 #. TRANSLATORS: failure text for the in-app notification
-#: src/gs-shell.c:1548
+#: src/gs-shell.c:1546
 #, c-format
 msgid "Unable to install updates: authentication was required"
 msgstr "Nem lehet telepíteni a frissítéseket: hitelesítés szükséges"
 
 #. TRANSLATORS: failure text for the in-app notification,
 #. * where the %s is the application name (e.g. "GIMP")
-#: src/gs-shell.c:1556
+#: src/gs-shell.c:1554
 #, c-format
 msgid "Unable to update %s: authentication was invalid"
 msgstr "A(z) %s nem frissíthető: a hitelesítés érvénytelen"
 
 #. TRANSLATORS: failure text for the in-app notification
-#: src/gs-shell.c:1561
+#: src/gs-shell.c:1559
 #, c-format
 msgid "Unable to install updates: authentication was invalid"
 msgstr "Nem lehet telepíteni a frissítéseket: a hitelesítés érvénytelen"
 
 #. TRANSLATORS: failure text for the in-app notification,
 #. * where the %s is the application name (e.g. "GIMP")
-#: src/gs-shell.c:1569
+#: src/gs-shell.c:1567
 #, c-format
 msgid "Unable to update %s: you do not have permission to update software"
 msgstr "A(z) %s nem frissíthető: nincs joga szoftvereket frissíteni"
 
 #. TRANSLATORS: failure text for the in-app notification
-#: src/gs-shell.c:1575
+#: src/gs-shell.c:1573
 #, c-format
 msgid ""
 "Unable to install updates: you do not have permission to update software"
@@ -4256,41 +4091,41 @@
 
 #. TRANSLATORS: failure text for the in-app notification,
 #. * where the %s is the application name (e.g. "Dell XPS 13")
-#: src/gs-shell.c:1584
+#: src/gs-shell.c:1582
 #, c-format
 msgid "Unable to update %s: AC power is required"
 msgstr "A(z) %s nem frissíthető: elektromos hálózat szükséges"
 
 #. TRANSLATORS: failure text for the in-app notification,
 #. * where the %s is the application name (e.g. "Dell XPS 13")
-#: src/gs-shell.c:1590
+#: src/gs-shell.c:1588
 #, c-format
 msgid "Unable to install updates: AC power is required"
 msgstr "Nem lehet telepíteni a frissítéseket: elektromos hálózat szükséges"
 
 #. TRANSLATORS: failure text for the in-app notification,
 #. * where the %s is the application name (e.g. "Dell XPS 13")
-#: src/gs-shell.c:1598
+#: src/gs-shell.c:1596
 #, c-format
 msgid "Unable to update %s: The battery level is too low"
 msgstr "A(z) %s nem frissíthető: az akkumulátorszint túl alacsony"
 
 #. TRANSLATORS: failure text for the in-app notification,
 #. * where the %s is the application name (e.g. "Dell XPS 13")
-#: src/gs-shell.c:1604
+#: src/gs-shell.c:1602
 #, c-format
 msgid "Unable to install updates: The battery level is too low"
 msgstr "Nem lehet telepíteni a frissítéseket: az akkumulátorszint túl alacsony"
 
 #. TRANSLATORS: failure text for the in-app notification,
 #. * where the %s is the application name (e.g. "GIMP")
-#: src/gs-shell.c:1615
+#: src/gs-shell.c:1613
 #, c-format
 msgid "Unable to update %s"
 msgstr "A(z) %s nem frissíthető"
 
 #. TRANSLATORS: failure text for the in-app notification
-#: src/gs-shell.c:1618
+#: src/gs-shell.c:1616
 #, c-format
 msgid "Unable to install updates"
 msgstr "Nem lehet telepíteni a frissítéseket"
@@ -4298,33 +4133,21 @@
 #. TRANSLATORS: failure text for the in-app notification,
 #. * where the first %s is the distro name (e.g. "Fedora 25") and
 #. * the second %s is the origin, e.g. "Fedora Project [fedoraproject.org]"
-<<<<<<< HEAD
-#: src/gs-shell.c:1660
-=======
 #: src/gs-shell.c:1652
->>>>>>> 7470316a
 #, c-format
 msgid "Unable to upgrade to %s from %s"
 msgstr "Nem lehet frissíteni erre: %s, erről: %s"
 
 #. TRANSLATORS: failure text for the in-app notification,
 #. * where the %s is the app name (e.g. "GIMP")
-<<<<<<< HEAD
-#: src/gs-shell.c:1665
-=======
 #: src/gs-shell.c:1657
->>>>>>> 7470316a
 #, c-format
 msgid "Unable to upgrade to %s as download failed"
 msgstr "Nem lehet frissíteni erre: %s, mert a letöltés meghiúsult"
 
 #. TRANSLATORS: failure text for the in-app notification,
 #. * where the %s is the distro name (e.g. "Fedora 25")
-<<<<<<< HEAD
-#: src/gs-shell.c:1673
-=======
 #: src/gs-shell.c:1665
->>>>>>> 7470316a
 #, c-format
 msgid ""
 "Unable to upgrade to %s: internet access was required but wasn’t available"
@@ -4334,143 +4157,91 @@
 
 #. TRANSLATORS: failure text for the in-app notification,
 #. * where the %s is the distro name (e.g. "Fedora 25")
-<<<<<<< HEAD
-#: src/gs-shell.c:1681
-=======
 #: src/gs-shell.c:1673
->>>>>>> 7470316a
 #, c-format
 msgid "Unable to upgrade to %s: not enough disk space"
 msgstr "Nem lehet frissíteni erre: %s, nincs elég lemezterület"
 
 #. TRANSLATORS: failure text for the in-app notification,
 #. * where the %s is the distro name (e.g. "Fedora 25")
-<<<<<<< HEAD
-#: src/gs-shell.c:1688
-=======
 #: src/gs-shell.c:1680
->>>>>>> 7470316a
 #, c-format
 msgid "Unable to upgrade to %s: authentication was required"
 msgstr "Nem lehet frissíteni erre: %s, hitelesítés szükséges"
 
 #. TRANSLATORS: failure text for the in-app notification,
 #. * where the %s is the distro name (e.g. "Fedora 25")
-<<<<<<< HEAD
-#: src/gs-shell.c:1694
-=======
 #: src/gs-shell.c:1686
->>>>>>> 7470316a
 #, c-format
 msgid "Unable to upgrade to %s: authentication was invalid"
 msgstr "Nem lehet frissíteni erre: %s, a hitelesítés érvénytelen"
 
 #. TRANSLATORS: failure text for the in-app notification,
 #. * where the %s is the distro name (e.g. "Fedora 25")
-<<<<<<< HEAD
-#: src/gs-shell.c:1700
-=======
 #: src/gs-shell.c:1692
->>>>>>> 7470316a
 #, c-format
 msgid "Unable to upgrade to %s: you do not have permission to upgrade"
 msgstr "Nem lehet frissíteni erre: %s, nincs joga frissíteni"
 
 #. TRANSLATORS: failure text for the in-app notification,
 #. * where the %s is the distro name (e.g. "Fedora 25")
-<<<<<<< HEAD
-#: src/gs-shell.c:1706
-=======
 #: src/gs-shell.c:1698
->>>>>>> 7470316a
 #, c-format
 msgid "Unable to upgrade to %s: AC power is required"
 msgstr "Nem lehet frissíteni erre: %s, elektromos hálózat szükséges"
 
 #. TRANSLATORS: failure text for the in-app notification,
 #. * where the %s is the distro name (e.g. "Fedora 25")
-<<<<<<< HEAD
-#: src/gs-shell.c:1712
-=======
 #: src/gs-shell.c:1704
->>>>>>> 7470316a
 #, c-format
 msgid "Unable to upgrade to %s: The battery level is too low"
 msgstr "Nem lehet frissíteni erre: %s, az akkumulátorszint túl alacsony"
 
 #. TRANSLATORS: failure text for the in-app notification,
 #. * where the %s is the distro name (e.g. "Fedora 25")
-<<<<<<< HEAD
-#: src/gs-shell.c:1721
-=======
 #: src/gs-shell.c:1713
->>>>>>> 7470316a
 #, c-format
 msgid "Unable to upgrade to %s"
 msgstr "Nem lehet frissíteni erre: %s"
 
 #. TRANSLATORS: failure text for the in-app notification,
 #. * where the %s is the application name (e.g. "GIMP")
-<<<<<<< HEAD
-#: src/gs-shell.c:1758
-=======
 #: src/gs-shell.c:1744
->>>>>>> 7470316a
 #, c-format
 msgid "Unable to remove %s: authentication was required"
 msgstr "A(z) %s nem távolítható el: hitelesítés szükséges"
 
 #. TRANSLATORS: failure text for the in-app notification,
 #. * where the %s is the application name (e.g. "GIMP")
-<<<<<<< HEAD
-#: src/gs-shell.c:1763
-=======
 #: src/gs-shell.c:1749
->>>>>>> 7470316a
 #, c-format
 msgid "Unable to remove %s: authentication was invalid"
 msgstr "A(z) %s nem távolítható el: a hitelesítés érvénytelen"
 
 #. TRANSLATORS: failure text for the in-app notification,
 #. * where the %s is the application name (e.g. "GIMP")
-<<<<<<< HEAD
-#: src/gs-shell.c:1768
-=======
 #: src/gs-shell.c:1754
->>>>>>> 7470316a
 #, c-format
 msgid "Unable to remove %s: you do not have permission to remove software"
 msgstr "A(z) %s nem távolítható el: nincs joga szoftvereket eltávolítani"
 
 #. TRANSLATORS: failure text for the in-app notification,
 #. * where the %s is the application name (e.g. "GIMP")
-<<<<<<< HEAD
-#: src/gs-shell.c:1774
-=======
 #: src/gs-shell.c:1760
->>>>>>> 7470316a
 #, c-format
 msgid "Unable to remove %s: AC power is required"
 msgstr "A(z) %s nem távolítható el: elektromos hálózat szükséges"
 
 #. TRANSLATORS: failure text for the in-app notification,
 #. * where the %s is the application name (e.g. "GIMP")
-<<<<<<< HEAD
-#: src/gs-shell.c:1780
-=======
 #: src/gs-shell.c:1766
->>>>>>> 7470316a
 #, c-format
 msgid "Unable to remove %s: The battery level is too low"
 msgstr "A(z) %s nem távolítható el: az akkumulátorszint túl alacsony"
 
 #. TRANSLATORS: failure text for the in-app notification,
 #. * where the %s is the application name (e.g. "GIMP")
-<<<<<<< HEAD
-#: src/gs-shell.c:1792
-=======
 #: src/gs-shell.c:1778
->>>>>>> 7470316a
 #, c-format
 msgid "Unable to remove %s"
 msgstr "A(z) %s nem távolítható el"
@@ -4479,110 +4250,64 @@
 #. * where the first %s is the application name (e.g. "GIMP")
 #. * and the second %s is the name of the runtime, e.g.
 #. * "GNOME SDK [flatpak.gnome.org]"
-<<<<<<< HEAD
-#: src/gs-shell.c:1833
-=======
 #: src/gs-shell.c:1813
->>>>>>> 7470316a
 #, c-format
 msgid "Unable to launch %s: %s is not installed"
 msgstr "A(z) %s nem indítható el: a(z) %s nincs telepítve"
 
 #. TRANSLATORS: we failed to get a proper error code
-<<<<<<< HEAD
-#: src/gs-shell.c:1841 src/gs-shell.c:1857 src/gs-shell.c:1905
-#: src/gs-shell.c:1943 src/gs-shell.c:1996
-=======
 #: src/gs-shell.c:1821 src/gs-shell.c:1837 src/gs-shell.c:1879
 #: src/gs-shell.c:1921 src/gs-shell.c:1978
->>>>>>> 7470316a
 msgid "Sorry, something went wrong"
 msgstr "Elnézést, hiba történt"
 
 #. TRANSLATORS: failure text for the in-app notification
-<<<<<<< HEAD
-#: src/gs-shell.c:1846 src/gs-shell.c:1894 src/gs-shell.c:1932
-#: src/gs-shell.c:1975
-=======
 #: src/gs-shell.c:1826 src/gs-shell.c:1868 src/gs-shell.c:1910
 #: src/gs-shell.c:1957
->>>>>>> 7470316a
 msgid "Not enough disk space — free up some space and try again"
 msgstr ""
 "Nincs elég lemezterület – szabadítson fel egy kis helyet, és próbálja újra"
 
 #. TRANSLATORS: failure text for the in-app notification
-<<<<<<< HEAD
-#: src/gs-shell.c:1888
-=======
 #: src/gs-shell.c:1862
->>>>>>> 7470316a
 msgid "Failed to install file: not supported"
 msgstr "Nem sikerült telepíteni a fájlt: nem támogatott"
 
 #. TRANSLATORS: failure text for the in-app notification
-<<<<<<< HEAD
-#: src/gs-shell.c:1891
-=======
 #: src/gs-shell.c:1865
->>>>>>> 7470316a
 msgid "Failed to install file: authentication failed"
 msgstr "Nem sikerült telepíteni a fájlt: a hitelesítés sikertelen"
 
 #. TRANSLATORS: failure text for the in-app notification
-<<<<<<< HEAD
-#: src/gs-shell.c:1926
-=======
 #: src/gs-shell.c:1904
->>>>>>> 7470316a
 msgid "Failed to install: not supported"
 msgstr "Nem sikerült telepíteni: nem támogatott"
 
 #. TRANSLATORS: failure text for the in-app notification
-<<<<<<< HEAD
-#: src/gs-shell.c:1929
-=======
 #: src/gs-shell.c:1907
->>>>>>> 7470316a
 msgid "Failed to install: authentication failed"
 msgstr "Nem sikerült telepíteni: a hitelesítés sikertelen"
 
 #. TRANSLATORS: failure text for the in-app notification,
 #. * the %s is the origin, e.g. "Fedora" or
 #. * "Fedora Project [fedoraproject.org]"
-<<<<<<< HEAD
-#: src/gs-shell.c:1970
-=======
 #: src/gs-shell.c:1952
->>>>>>> 7470316a
 #, c-format
 msgid "Unable to contact %s"
 msgstr "Nem vehető fel a kapcsolat ezzel: %s"
 
 #. TRANSLATORS: failure text for the in-app notification, where the 'Software' means this application, aka 'GNOME Software'.
-<<<<<<< HEAD
-#: src/gs-shell.c:1980
-=======
 #: src/gs-shell.c:1962
->>>>>>> 7470316a
 msgid "Software needs to be restarted to use new plugins."
 msgstr "A Szoftver újraindítása szükséges az új bővítmények használatához."
 
 #. TRANSLATORS: need to be connected to the AC power
-<<<<<<< HEAD
-#: src/gs-shell.c:1984
-=======
 #: src/gs-shell.c:1966
->>>>>>> 7470316a
 msgid "AC power is required"
 msgstr "Elektromos hálózat szükséges"
 
 #. TRANSLATORS: not enough juice to do this safely
-<<<<<<< HEAD
-#: src/gs-shell.c:1987
-=======
 #: src/gs-shell.c:1969
->>>>>>> 7470316a
 msgid "The battery level is too low"
 msgstr "Az akkumulátorszint túl alacsony"
 
@@ -4629,11 +4354,7 @@
 msgstr "Tudjon meg _többet"
 
 #. Translators: A label for a button to show only updates which are available to install.
-<<<<<<< HEAD
-#: src/gs-shell.ui:328
-=======
 #: src/gs-shell.ui:330
->>>>>>> 7470316a
 msgctxt "Header bar button for list of apps to be updated"
 msgid "Updates"
 msgstr "Frissítések"
@@ -5018,11 +4739,7 @@
 msgid "Check for updates"
 msgstr "Frissítések keresése"
 
-<<<<<<< HEAD
-#: src/gs-updates-page.c:1286
-=======
 #: src/gs-updates-page.c:1290
->>>>>>> 7470316a
 msgctxt "Apps to be updated"
 msgid "Updates"
 msgstr "Frissítések"
@@ -5417,8 +5134,6 @@
 "A(z) „%s” távoli tároló nem engedélyezi a(z) „%s” telepítését, valószínűleg "
 "a szűrője miatt. Távolítsa el a szűrőt, és ismételje meg a telepítést. "
 "Részletes hiba: %s"
-<<<<<<< HEAD
-=======
 
 #. TRANSLATORS: as in laptop battery power
 #: plugins/fwupd/gs-fwupd-app.c:66
@@ -5464,7 +5179,6 @@
 #: plugins/fwupd/gs-fwupd-app.c:99
 msgid "Device cannot be used while the lid is closed"
 msgstr "Az eszköz nem használható, amíg a fedél le van csukva"
->>>>>>> 7470316a
 
 #. TRANSLATORS: a specific part of hardware,
 #. * the first %s is the device name, e.g. 'Unifying Receiver`
@@ -5609,11 +5323,7 @@
 msgid "%s USB Receiver Update"
 msgstr "%s USB-vevő frissítése"
 
-<<<<<<< HEAD
-#: plugins/fwupd/gs-plugin-fwupd.c:1240
-=======
 #: plugins/fwupd/gs-plugin-fwupd.c:1244
->>>>>>> 7470316a
 msgid "Firmware"
 msgstr "Firmware"
 
@@ -5670,11 +5380,7 @@
 msgid "Packages"
 msgstr "Csomagok"
 
-<<<<<<< HEAD
-#: plugins/rpm-ostree/gs-plugin-rpm-ostree.c:2696
-=======
 #: plugins/rpm-ostree/gs-plugin-rpm-ostree.c:2629
->>>>>>> 7470316a
 msgid "Operating System (OSTree)"
 msgstr "Operációs rendszer (OSTree)"
 
