# Spanish translation for gnome-software.
# Copyright (C) 2013 gnome-software's COPYRIGHT HOLDER
# This file is distributed under the same license as the gnome-software package.
# Daniel Mustieles <daniel.mustieles@gmail.com>, 2013-2017, 2017.
#
msgid ""
msgstr ""
"Project-Id-Version: gnome-software master\n"
"Report-Msgid-Bugs-To: https://bugzilla.gnome.org/enter_bug.cgi?product=gnome-"
"software&keywords=I18N+L10N&component=General\n"
<<<<<<< HEAD
"POT-Creation-Date: 2017-08-31 14:15+0000\n"
"PO-Revision-Date: 2017-09-11 15:34+0200\n"
=======
"POT-Creation-Date: 2017-12-10 14:28+0000\n"
"PO-Revision-Date: 2017-12-12 09:45+0100\n"
>>>>>>> 35e6ebde
"Last-Translator: Daniel Mustieles <daniel.mustieles@gmail.com>\n"
"Language-Team: es <gnome-es-list@gnome.org>\n"
"Language: es\n"
"MIME-Version: 1.0\n"
"Content-Type: text/plain; charset=UTF-8\n"
"Content-Transfer-Encoding: 8bit\n"
"Plural-Forms: nplurals=2; plural=(n != 1);\n"
"X-Generator: Gtranslator 2.91.6\n"

#: data/appdata/org.gnome.Software.appdata.xml.in:7
msgid "GNOME Software"
msgstr "Software de GNOME"

#: data/appdata/org.gnome.Software.appdata.xml.in:8
msgid "Application manager for GNOME"
msgstr "Gestor de aplicaciones para GNOME"

#: data/appdata/org.gnome.Software.appdata.xml.in:10
msgid ""
"Software allows you to find and install new applications and system "
"extensions and remove existing installed applications."
msgstr ""
"Software le permite buscar e instalar aplicaciones nuevas y extensiones del "
"sistema y quitar aplicaciones instaladas."

#: data/appdata/org.gnome.Software.appdata.xml.in:14
msgid ""
"GNOME Software showcases featured and popular applications with useful "
"descriptions and multiple screenshots per application. Applications can be "
"found either through browsing the list of categories or by searching. It "
"also allows you to update your system using an offline update."
msgstr ""
"GNOME Software muestra aplicaciones destacadas y populares con descripciones "
"útiles y varias capturas de pantalla para cada aplicación. Las aplicaciones "
"se pueden encontrar a navegando por la lista de categorías o buscando. "
"También le permite actualizar su sistema mediante una actualización en modo "
"desconectado."

#: data/appdata/org.gnome.Software.appdata.xml.in:25
msgid "Overview panel"
msgstr "Página de vista general"

#: data/appdata/org.gnome.Software.appdata.xml.in:29
msgid "Details panel"
msgstr "Panel de detalles"

#: data/appdata/org.gnome.Software.appdata.xml.in:33
msgid "Installed panel"
msgstr "Panel de instalados"

#: data/appdata/org.gnome.Software.appdata.xml.in:37
msgid "Updates panel"
msgstr "Panel de actualizaciones"

#: data/appdata/org.gnome.Software.appdata.xml.in:41
msgid "The update details"
msgstr "Los detalles de la actualización"

<<<<<<< HEAD
#: data/appdata/org.gnome.Software.appdata.xml.in:861
=======
#: data/appdata/org.gnome.Software.appdata.xml.in:940
>>>>>>> 35e6ebde
msgid "The GNOME Project"
msgstr "El proyecto GNOME"

#: data/org.gnome.software.external-appstream.policy.in:11
msgid "Install an appstream file into a system location"
msgstr "Instalar un archivo «appstream» en una ubicación del sistema"

#: data/org.gnome.software.external-appstream.policy.in:12
msgid "Installing an appstream file into a system location"
msgstr "Instalando un archivo «appstream» en una ubicación del sistema"

#: data/org.gnome.software.gschema.xml:5
msgid "A list of compatible projects"
msgstr "Una lista de proyectos compatibles"

#: data/org.gnome.software.gschema.xml:6
msgid ""
"This is a list of compatible projects we should show such as GNOME, KDE and "
"XFCE."
msgstr ""
"Esta es una lista completa de proyectos compatibles que se deben mostrar, "
"tales como GNOME, KDE y XFCE."

#: data/org.gnome.software.gschema.xml:10
#| msgid "Whether to manage updates in GNOME Software"
msgid "Whether to manage updates and upgrades in GNOME Software"
msgstr ""
"Indica si se deben gestionar las actualizaciones y cambios de versión en "
"GNOME Software"

#: data/org.gnome.software.gschema.xml:11
#| msgid ""
#| "If disabled, GNOME Software will hide the updates panel and not perform "
#| "any automatic updates actions."
msgid ""
"If disabled, GNOME Software will hide the updates panel, not perform any "
"automatic updates actions or prompt for upgrades."
msgstr ""
"Si está desactivada, GNOME Software ocultará el panel de actualizaciones y "
"no realizará ninguna actualización automática ni notificará sobre versiones "
"nuevas."

#: data/org.gnome.software.gschema.xml:15
msgid "Whether to automatically download updates"
msgstr "Indica si se deben descargar las actualizaciones automáticamente"

#: data/org.gnome.software.gschema.xml:16
msgid ""
"If enabled, GNOME Software automatically downloads updates in the background "
"and prompts the user to install them when ready."
msgstr ""
"Si está activada, Gnome Software descarga actualizaciones automáticamente en "
"segundo plano y pregunta al usuario si las puede instalar cuando están "
"listas."

#: data/org.gnome.software.gschema.xml:20
msgid "Whether to automatically refresh when on a metered connection"
msgstr "Indica si se debe actualizar automáticamente en una conexión medida"

#: data/org.gnome.software.gschema.xml:21
msgid ""
"If enabled, GNOME Software automatically refreshes in the background even "
"when using a metered connection (eventually downloading some metadata, "
"checking for updates, etc., which may incur in costs for the user)."
msgstr ""
"Si está activada, GNOME Software actualiza automáticamente en segundo plano "
"incluso al usar una conexión medida (descargando eventualmente algunos "
"metadatos, comprobando si hay actualizaciones, etc., lo que puede acarrear "
"costes al usuario)."

#: data/org.gnome.software.gschema.xml:25
msgid "Whether it’s the very first run of GNOME Software"
msgstr "Indica si es la primera ejecución de GNOME Software"

#: data/org.gnome.software.gschema.xml:29
msgid "Show star ratings next to applications"
msgstr "Mostrar puntuación de estrellas junto a las aplicaciones"

#: data/org.gnome.software.gschema.xml:33
msgid "Filter applications based on the default branch set for the remote"
msgstr ""
"Filtrar aplicaciones basándose en el conjunto de ramas predeterminadas de la "
"ubicación remota"

#: data/org.gnome.software.gschema.xml:37
msgid "Non-free applications show a warning dialog before install"
msgstr ""
"Las aplicaciones no libres muestran un diálogo de advertencia antes de "
"instalarse"

#: data/org.gnome.software.gschema.xml:38
msgid ""
"When non-free applications are installed a warning dialog can be shown. This "
"controls if that dialog is suppressed."
msgstr ""
"Cuando se instalan aplicaciones no libres, se puede mostrar un diálogo de "
"advertencia. Esto controla si se suprime este diálogo."

#: data/org.gnome.software.gschema.xml:42
msgid "A list of popular applications"
msgstr "Una lista de aplicaciones populares"

#: data/org.gnome.software.gschema.xml:43
msgid "A list of applications to use, overriding the system defined ones."
msgstr ""
"Una lista de aplicaciones que usar, omitiendo las definidas por el sistema."

#: data/org.gnome.software.gschema.xml:47
msgid "The list of extra sources that have been previously enabled"
msgstr "La lista de fuentes adicionales que se han activado previamente"

#: data/org.gnome.software.gschema.xml:48
msgid ""
"The list of sources that have been previously enabled when installing third-"
"party applications."
msgstr ""
"La lista de fuentes que se han activado previamente al instalar aplicaciones "
"de terceras partes."

#: data/org.gnome.software.gschema.xml:52
msgid "The last update check timestamp"
msgstr "La marca de tiempo de la última comprobación de actualizaciones"

#: data/org.gnome.software.gschema.xml:56
msgid "The last upgrade notification timestamp"
msgstr "La marca de tiempo de la última notificación de actualización"

#: data/org.gnome.software.gschema.xml:60
msgid "The timestamp of the first security update, cleared after update"
msgstr ""
"La marca de tiempo de la primera actualización de seguridad, eliminada "
"después de actualizar"

#: data/org.gnome.software.gschema.xml:64
msgid "The last update timestamp"
msgstr "La marca de tiempo de la última actualización"

#: data/org.gnome.software.gschema.xml:68
msgid "The age in seconds to verify the upstream screenshot is still valid"
msgstr ""
"La edad en segundos para verificar si la captura de pantalla oficial sigue "
"siendo válida"

#: data/org.gnome.software.gschema.xml:69
msgid ""
"Choosing a larger value will mean less round-trips to the remote server but "
"updates to the screenshots may take longer to show to the user. A value of 0 "
"means to never check the server if the image already exists in the cache."
msgstr ""
"Elegir un valor más grande implica menos consultas al servidor remoto, pero "
"las actualizaciones de las capturas de pantalla pueden tardar más en "
"mostrarse al usuario. El valor 0 implica no comprobar nunca el servidor "
"remoto si la imagen ya existe en la caché."

#: data/org.gnome.software.gschema.xml:78
msgid "The server to use for application reviews"
msgstr "El servidor que usar para las opiniones sobre las aplicaciones"

#: data/org.gnome.software.gschema.xml:82
msgid "The minimum karma score for reviews"
msgstr "La puntuación mínima de karma para las opiniones"

#: data/org.gnome.software.gschema.xml:83
msgid "Reviews with karma less than this number will not be shown."
msgstr "Las opiniones con menos karma que este número no se mostrarán."

#: data/org.gnome.software.gschema.xml:87
msgid "A list of official sources that should not be considered 3rd party"
msgstr ""
"Una lista de fuentes oficiales que no se deben considerar terceras partes"

#: data/org.gnome.software.gschema.xml:91
msgid "A list of official sources that should be considered free software"
msgstr "Una lista de fuentes oficiales que se deben considerar software libre"

#: data/org.gnome.software.gschema.xml:95
msgid ""
"The licence URL to use when an application should be considered free software"
msgstr ""
"El URL de la licencia que usar cuando se deba considerar que una aplicación "
"es software libre"

#: data/org.gnome.software.gschema.xml:99
msgid "Install bundled applications for all users on the system where possible"
msgstr ""
"Instalar paquetes de aplicaciones para todos los usuarios del sistema cuando "
"sea posible"

#: data/org.gnome.software.gschema.xml:103
msgid "Show the folder management UI"
msgstr "Mostrar la IU de gestión de carpetas"

#: data/org.gnome.software.gschema.xml:107
msgid "Allow access to the Software Sources dialog"
msgstr "Permitir acceso al diálogo de fuentes de software"

#: data/org.gnome.software.gschema.xml:111
msgid "Offer upgrades for pre-releases"
msgstr "Ofrece actualizaciones para publicaciones preliminares"

#: data/org.gnome.software.gschema.xml:115
msgid "Show some UI elements informing the user that an app is non-free"
msgstr ""
"Mostrar algunos elementos de la IU que informen al usuario que la aplicación "
"no es libre"

#: data/org.gnome.software.gschema.xml:119
msgid "Show the prompt to install nonfree software sources"
msgstr "Mostrar la solicitud para instalar fuentes de software no libre"

#: data/org.gnome.software.gschema.xml:123
msgid "Show non-free software in search results"
msgstr "Mostrar software no libre en los resultados de búsqueda"

#: data/org.gnome.software.gschema.xml:127
msgid "Show the installed size for apps in the list of installed applications"
msgstr ""
"Mostrar el tamaño correspondiente en la lista de aplicaciones instaladas"

#. Translators: Replace the link with a version in your language, e.g. 'https://de.wikipedia.org/wiki/Proprietäre_Software'. Remember to include ''.
#: data/org.gnome.software.gschema.xml:131
msgid "'https://en.wikipedia.org/wiki/Proprietary_software'"
msgstr "'https://es.wikipedia.org/wiki/Software_propietario'"

#: data/org.gnome.software.gschema.xml:132
msgid "The URI that explains nonfree and proprietary software"
msgstr "El URI que explica el software propietario y el no libre"

#: data/org.gnome.software.gschema.xml:136
msgid "A list of non-free sources that can be optionally enabled"
msgstr ""
"Una lista de fuentes no libres que se pueden activar de manera opcional"

#: data/org.gnome.software.gschema.xml:140
msgid ""
"A list of URLs pointing to appstream files that will be downloaded into an "
"app-info folder"
msgstr ""
"Una lista de URL que apuntan a archivos «appstream» que se descargarán en la "
"carpeta de información de la aplicación"

#: data/org.gnome.software.gschema.xml:144
msgid "Install the AppStream files to a system-wide location for all users"
msgstr ""
"Instalar los archivos «appstream» en una ubicación del sistema para todos "
"los usuarios"

#: src/gnome-software-local-file.desktop.in:3
msgid "Software Install"
msgstr "Instalar software"

#: src/gnome-software-local-file.desktop.in:4
msgid "Install selected software on the system"
msgstr "Instalar el software seleccionado en el sistema"

#. Translators: Do NOT translate or transliterate this text (this is an icon file name)!
#: src/gnome-software-local-file.desktop.in:10
msgid "system-software-install"
msgstr "system-software-install"

#: src/gnome-software.ui:10
msgid "Select All"
msgstr "Seleccionar todo"

#: src/gnome-software.ui:16
msgid "Select None"
msgstr "Seleccionar ninguno"

#: src/gnome-software.ui:24 src/org.gnome.Software.desktop.in:3
msgid "Software"
msgstr "Software"

#: src/gnome-software.ui:43 src/gs-sources-dialog.ui:23
#: src/gs-update-dialog.ui:21
msgid "Go back"
msgstr "Retroceder"

#. Translators: A label for a button to show all available software.
#: src/gnome-software.ui:77
msgid "_All"
msgstr "_Todo"

#. Translators: A label for a button to show only software which is already installed.
#: src/gnome-software.ui:104
msgid "_Installed"
msgstr "_Instalado"

#. Translators: A label for a button to show only updates which are available to install.
#: src/gnome-software.ui:155
msgid "_Updates"
msgstr "_Actualizaciones"

#: src/gnome-software.ui:251
msgid "Search"
msgstr "Buscar"

#. button in the info bar
#: src/gnome-software.ui:350 src/gs-sources-dialog.ui:6
#: src/gs-sources-dialog.ui:46
msgid "Software Sources"
msgstr "Fuentes de software"

#. button in the info bar
#: src/gnome-software.ui:361
msgid "Examine Disk"
msgstr "Examinar disco"

#. button in the info bar
#. TRANSLATORS: this is a link to the
#. * control-center network panel
<<<<<<< HEAD
#: src/gnome-software.ui:372 src/gs-updates-page.c:1391
=======
#: src/gnome-software.ui:372 src/gs-updates-page.c:1416
>>>>>>> 35e6ebde
msgid "Network Settings"
msgstr "Configuración de la red"

#. button in the info bar
#: src/gnome-software.ui:383
msgid "Restart Now"
msgstr "Reiniciar ahora"

#. button in the info bar
#: src/gnome-software.ui:394
msgid "More Information"
msgstr "Más información"

#: src/gs-app-addon-row.c:95 src/gs-app-row.c:430 src/gs-details-page.ui:344
msgid "Pending"
msgstr "Pendiente"

#: src/gs-app-addon-row.c:101 src/gs-app-row.ui:209 src/gs-app-tile.ui:51
#: src/gs-feature-tile.c:88
msgid "Installed"
msgstr "Instalado"

#. TRANSLATORS: this is a button next to the search results that
#. * shows the status of an application being installed
<<<<<<< HEAD
#: src/gs-app-addon-row.c:105 src/gs-app-row.c:218 src/gs-details-page.c:439
=======
#: src/gs-app-addon-row.c:105 src/gs-app-row.c:218 src/gs-details-page.c:441
>>>>>>> 35e6ebde
msgid "Installing"
msgstr "Instalando"

#. TRANSLATORS: this is a button next to the search results that
#. * shows the status of an application being erased
#: src/gs-app-addon-row.c:109 src/gs-app-row.c:224
msgid "Removing"
msgstr "Quitando"

#: src/gs-app-folder-dialog.c:310
msgid "Folder Name"
msgstr "Nombre de la carpeta"

#: src/gs-app-folder-dialog.c:321 src/gs-app-folder-dialog.ui:16
<<<<<<< HEAD
#: src/gs-details-page.c:379 src/gs-details-page.ui:330 src/gs-editor.c:623
=======
#: src/gs-details-page.c:381 src/gs-details-page.ui:330 src/gs-editor.c:623
>>>>>>> 35e6ebde
#: src/gs-editor.c:655 src/gs-installed-page.c:609 src/gs-removal-dialog.ui:33
#: src/gs-review-dialog.ui:23 src/gs-upgrade-banner.ui:131
msgid "_Cancel"
msgstr "_Cancelar"

#: src/gs-app-folder-dialog.c:326 src/gs-app-folder-dialog.ui:24
msgid "_Add"
msgstr "_Añadir"

#: src/gs-app-folder-dialog.ui:5
msgid "Add to Application Folder"
msgstr "Añadir a la carpeta de aplicaciones"

#. TRANSLATORS: this is a command line option
#: src/gs-application.c:125
msgid "Start up mode: either ‘updates’, ‘updated’, ‘installed’ or ‘overview’"
msgstr ""
"Modo de inicio, puede ser «actualizaciones», «actualizados», «instalados» o "
"«vista general»"

#: src/gs-application.c:125
msgid "MODE"
msgstr "MODO"

#: src/gs-application.c:127
msgid "Search for applications"
msgstr "Buscar aplicaciones"

#: src/gs-application.c:127
msgid "SEARCH"
msgstr "BUSCAR"

#: src/gs-application.c:129
msgid "Show application details (using application ID)"
msgstr "Mostrar los detalles de la aplicación (usando el ID de la aplicación)"

#: src/gs-application.c:129 src/gs-application.c:133
msgid "ID"
msgstr "ID"

#: src/gs-application.c:131
msgid "Show application details (using package name)"
msgstr "Mostrar los detalles de la aplicación (usando el nombre del paquete)"

#: src/gs-application.c:131
msgid "PKGNAME"
msgstr "PAQUETE"

#: src/gs-application.c:133
msgid "Install the application (using application ID)"
msgstr "Instalar la aplicación (usando el ID de la aplicación)"

#: src/gs-application.c:135
msgid "Open a local package file"
msgstr "Abrir un archivo de paquete local"

#: src/gs-application.c:135
msgid "FILENAME"
msgstr "ARCHIVO"

#: src/gs-application.c:137
msgid ""
"The kind of interaction expected for this action: either ‘none’, ‘notify’, "
"or ‘full’"
msgstr ""
"El tipo de interacción esperada para esta acción: puede ser «none», «notify» "
"o «full»"

#: src/gs-application.c:140
msgid "Show verbose debugging information"
msgstr "Mostrar información de depuración detallada"

#: src/gs-application.c:142
msgid "Show profiling information for the service"
msgstr "Mostrar información del perfil para el servicio"

#: src/gs-application.c:144
msgid "Quit the running instance"
msgstr "Salir de la instancia en ejecución"

#: src/gs-application.c:146
msgid "Prefer local file sources to AppStream"
msgstr "Preferir las fuentes de archivos locales a las de AppStream"

#: src/gs-application.c:148
msgid "Show version number"
msgstr "Mostrar el número de versión"

#: src/gs-application.c:344
msgid "translator-credits"
msgstr "Daniel Mustieles <daniel.mustieles@gmail.com>, 2013-2016"

#. TRANSLATORS: this is the title of the about window, e.g.
#. * 'About Software' or 'About Application Installer' where the %s is
#. * the application name chosen by the distro
#: src/gs-application.c:351
#, c-format
msgid "About %s"
msgstr "Acerca de %s"

#. TRANSLATORS: well, we seem to think so, anyway
#: src/gs-application.c:355
msgid "A nice way to manage the software on your system."
msgstr "Una buena manera de gestionar el software en su sistema."

#. TRANSLATORS: this is a button next to the search results that
#. * allows the application to be easily installed
#: src/gs-app-row.c:171
msgid "Visit website"
msgstr "Visitar la página web"

#. TRANSLATORS: this is a button next to the search results that
#. * allows the application to be easily installed.
#. * The ellipsis indicates that further steps are required
#: src/gs-app-row.c:176
msgid "Install…"
msgstr "Instalar…"

#. TRANSLATORS: this is a button next to the search results that
#. * allows to cancel a queued install of the application
#: src/gs-app-row.c:183
msgid "Cancel"
msgstr "Cancelar"

#. TRANSLATORS: this is a button next to the search results that
#. * allows the application to be easily installed
#. TRANSLATORS: button text
#. TRANSLATORS: update the fw
#: src/gs-app-row.c:192 src/gs-common.c:279 src/gs-page.c:544
msgid "Install"
msgstr "Instalar"

#. TRANSLATORS: this is a button in the updates panel
#. * that allows the app to be easily updated live
#: src/gs-app-row.c:199
msgid "Update"
msgstr "Actualizar"

#. TRANSLATORS: this is a button next to the search results that
#. * allows the application to be easily removed
#. TRANSLATORS: this is button text to remove the application
#: src/gs-app-row.c:203 src/gs-app-row.c:212 src/gs-page.c:700
msgid "Remove"
msgstr "Eliminar"

#. TRANSLATORS: during the update the device
#. * will restart into a special update-only mode
#: src/gs-app-row.c:330
msgid "Device cannot be used during update."
msgstr "No se puede usar el dispositivo durante la actualización."

#. TRANSLATORS: this refers to where the app came from
#: src/gs-app-row.c:340 src/gs-details-page.ui:1000
msgid "Source"
msgstr "Fuente"

#. TRANSLATORS: this is when the service name is not known
#: src/gs-auth-dialog.c:68
msgid "To continue you need to sign in."
msgstr "Debe iniciar sesión para continuar."

#. TRANSLATORS: the %s is a service name, e.g. "Ubuntu One"
#: src/gs-auth-dialog.c:72
#, c-format
msgid "To continue you need to sign in to %s."
msgstr "Debe iniciar sesión en %s para continuar."

#: src/gs-auth-dialog.ui:70
msgid "Email address"
msgstr "Dirección de correo-e"

#: src/gs-auth-dialog.ui:94
msgid "I have an account already"
msgstr "Ya tengo una cuenta"

#: src/gs-auth-dialog.ui:113
msgid "Password"
msgstr "Contraseña"

#: src/gs-auth-dialog.ui:137
msgid "I want to register for an account now"
msgstr "Quiero crear una cuenta ahora"

#: src/gs-auth-dialog.ui:154
msgid "I have forgotten my password"
msgstr "He olvidado mi contraseña"

#: src/gs-auth-dialog.ui:181
msgid "Sign in automatically next time"
msgstr "Iniciar sesión automáticamente la próxima vez"

#: src/gs-auth-dialog.ui:210
msgid "Enter your one-time pin for two-factor authentication."
msgstr ""
"Introduzca su pin de un solo uso para la autenticación de dos factores."

#: src/gs-auth-dialog.ui:223
msgid "PIN"
msgstr "PIN"

#: src/gs-auth-dialog.ui:325
msgid "Authenticate"
msgstr "Autenticar"

#: src/gs-auth-dialog.ui:337
msgid "Continue"
msgstr "Continuar"

#. TRANSLATORS: this is where all applications that don't
#. * fit in other groups are put
#: lib/gs-category.c:193
msgid "Other"
msgstr "Otros"

#. TRANSLATORS: this is a subcategory matching all the
#. * different apps in the parent category, e.g. "Games"
#: lib/gs-category.c:198
msgid "All"
msgstr "Todo"

#. TRANSLATORS: this is a subcategory of featured apps
#: lib/gs-category.c:202
msgid "Featured"
msgstr "Destacado"

#. TRANSLATORS: button text when apps have been sorted alphabetically
#: src/gs-category-page.c:99
msgid "Sorted by Name"
msgstr "Ordenadas por nombre"

#. TRANSLATORS: button text when apps have been sorted by their rating
#: src/gs-category-page.c:102
msgid "Sorted by Rating"
msgstr "Ordenadas por valoración"

#. Translators: A label for a button to sort apps by their rating.
#: src/gs-category-page.ui:24
msgid "Top Rated"
msgstr "Los más valorados"

#. Translators: A label for a button to sort apps alphabetically.
#: src/gs-category-page.ui:30 src/gs-editor.ui:296
msgid "Name"
msgstr "Nombre"

#: src/gs-category-page.ui:117
msgid "Extension Settings"
msgstr "Configuración de la extensión"

#: src/gs-category-page.ui:146
msgid ""
"Extensions are used at your own risk. If you have any system problems, it is "
"recommended to disable them."
msgstr ""
"Las extensiones se usan bajo su responsabilidad. Si tiene problemas en el "
"sistema, es recomendable desactivarlas."

#: src/gs-category-page.ui:182
msgid "Subcategories filter menu"
msgstr "Menú de filtrado por subcategorías"

#: src/gs-category-page.ui:235
msgid "Subcategories sorting menu"
msgstr "Menú de ordenación por subcategorías"

#. TRANSLATORS: the user isn't reading the question
#: lib/gs-cmd.c:205
#, c-format
msgid "Please enter a number from 1 to %u: "
msgstr "Introduzca un número entre 1 y %u: "

#. TRANSLATORS: asking the user to choose an app from a list
#: lib/gs-cmd.c:268
msgid "Choose an application:"
msgstr "Elija una aplicación:"

#. TRANSLATORS: this is the summary of a notification that OS updates
#. * have been successfully installed
#: src/gs-common.c:135
msgid "OS updates are now installed"
msgstr "Se han instalado las actualizaciones del SO"

#. TRANSLATORS: this is the body of a notification that OS updates
#. * have been successfully installed
#: src/gs-common.c:138
msgid "Recently installed updates are available to review"
msgstr ""
"Las actualizaciones instaladas recientemente están disponibles para su "
"revisión"

#. TRANSLATORS: this is the summary of a notification that an application
#. * has been successfully installed
#: src/gs-common.c:142
#, c-format
msgid "%s is now installed"
msgstr "%s se ha instalado correctamente"

#. TRANSLATORS: this is the body of a notification that an application
#. * has been successfully installed
#: src/gs-common.c:145
msgid "Application is ready to be used."
msgstr "La aplicación está lista para usarse."

#. TRANSLATORS: this is button that opens the newly installed application
#: src/gs-common.c:151
msgid "Launch"
msgstr "Lanzar"

#. TRANSLATORS: window title
#: src/gs-common.c:210
msgid "Install Third-Party Software?"
msgstr "¿Instalar software de terceros?"

#. TRANSLATORS: window title
#: src/gs-common.c:214
msgid "Enable Third-Party Software Source?"
msgstr "¿Activar la fuente de software de terceros?"

#. TRANSLATORS: the replacements are as follows:
#. * 1. Application name, e.g. "Firefox"
#. * 2. Software source name, e.g. fedora-optional
#.
#: src/gs-common.c:232
#, c-format
msgid ""
"%s is not <a href=\"https://en.wikipedia.org/wiki/Free_and_open-"
"source_software\">free and open source software</a>, and is provided by “%s”."
msgstr ""
"%s no es <a href=\"https://en.wikipedia.org/wiki/Free_and_open-"
"source_software\">software libre</a>, lo proporciona «%s»."

#. TRANSLATORS: the replacements are as follows:
#. * 1. Application name, e.g. "Firefox"
#. * 2. Software source name, e.g. fedora-optional
#: src/gs-common.c:242
#, c-format
msgid "%s is provided by “%s”."
msgstr "%s proporcionado por «%s»."

#. TRANSLATORS: a software source is a repo
#: src/gs-common.c:252
msgid "This software source must be enabled to continue installation."
msgstr ""
"Esta fuente de software debe estar activada para continuar la instalación."

#. TRANSLATORS: Laws are geographical, urgh...
#: src/gs-common.c:262
#, c-format
msgid "It may be illegal to install or use %s in some countries."
msgstr "Puede ser ilegal instalar o usar %s en algunos países."

#. TRANSLATORS: Laws are geographical, urgh...
#: src/gs-common.c:268
msgid "It may be illegal to install or use this codec in some countries."
msgstr "Puede ser ilegal instalar o usar este codificador en algunos países."

#. TRANSLATORS: this is button text to not ask about non-free content again
#: src/gs-common.c:275
msgid "Don’t Warn Again"
msgstr "No advertir otra vez"

#. TRANSLATORS: button text
#: src/gs-common.c:284
msgid "Enable and Install"
msgstr "Activar e instalar"

#. TRANSLATORS: these are show_detailed_error messages from the
#. * package manager no mortal is supposed to understand,
#. * but google might know what they mean
#: src/gs-common.c:429
msgid "Detailed errors from the package manager follow:"
msgstr "Detalles del gestor de paquetes:"

#: src/gs-common.c:448 src/gs-details-page.ui:607
msgid "Details"
msgstr "Detalles"

#. TRANSLATORS: content rating description
#: src/gs-content-rating.c:75
msgid "No cartoon violence"
msgstr "Sin violencia con personajes animados"

#. TRANSLATORS: content rating description
#: src/gs-content-rating.c:78
msgid "Cartoon characters in unsafe situations"
msgstr "Personajes animados en situaciones no seguras"

#. TRANSLATORS: content rating description
#: src/gs-content-rating.c:81
msgid "Cartoon characters in aggressive conflict"
msgstr "Personajes animados en conflictos agresivos"

#. TRANSLATORS: content rating description
#: src/gs-content-rating.c:84
msgid "Graphic violence involving cartoon characters"
msgstr "Violencia gráfica con personajes animados"

#. TRANSLATORS: content rating description
#: src/gs-content-rating.c:87
msgid "No fantasy violence"
msgstr "Sin violencia fantástica"

#. TRANSLATORS: content rating description
#: src/gs-content-rating.c:90
msgid "Characters in unsafe situations easily distinguishable from reality"
msgstr ""
"Personajes en situaciones no seguras distinguibles fácilmente de la realidad"

#. TRANSLATORS: content rating description
#: src/gs-content-rating.c:93
msgid "Characters in aggressive conflict easily distinguishable from reality"
msgstr ""
"Personajes en conflictos agresivos distinguibles fácilmente de la realidad"

#. TRANSLATORS: content rating description
#: src/gs-content-rating.c:96
msgid "Graphic violence easily distinguishable from reality"
msgstr "Violencia gráfica distinguible fácilmente de la realidad"

#. TRANSLATORS: content rating description
#: src/gs-content-rating.c:99
msgid "No realistic violence"
msgstr "Sin violencia realista"

#. TRANSLATORS: content rating description
#: src/gs-content-rating.c:102
msgid "Mildly realistic characters in unsafe situations"
msgstr "Personajes semi-realistas en situaciones no seguras"

#. TRANSLATORS: content rating description
#: src/gs-content-rating.c:105
msgid "Depictions of realistic characters in aggressive conflict"
msgstr "Representaciones de personajes realistas en conflictos agresivos"

#. TRANSLATORS: content rating description
#: src/gs-content-rating.c:108
msgid "Graphic violence involving realistic characters"
msgstr "Violencia gráfica con personajes realistas"

#. TRANSLATORS: content rating description
#: src/gs-content-rating.c:111
msgid "No bloodshed"
msgstr "Sin masacres"

#. TRANSLATORS: content rating description
#: src/gs-content-rating.c:114
msgid "Unrealistic bloodshed"
msgstr "Masacre no realista"

#. TRANSLATORS: content rating description
#: src/gs-content-rating.c:117
msgid "Realistic bloodshed"
msgstr "Masacre realista"

#. TRANSLATORS: content rating description
#: src/gs-content-rating.c:120
msgid "Depictions of bloodshed and the mutilation of body parts"
msgstr "Representaciones de masacres y mutilación de partes del cuerpo"

#. TRANSLATORS: content rating description
#: src/gs-content-rating.c:123
msgid "No sexual violence"
msgstr "Sin violencia sexual"

#. TRANSLATORS: content rating description
#: src/gs-content-rating.c:126
msgid "Rape or other violent sexual behavior"
msgstr "Violación u otro comportamiento sexual violento"

#. TRANSLATORS: content rating description
#: src/gs-content-rating.c:129
msgid "No references to alcohol"
msgstr "Sin referencias a bebidas alcohólicas"

#. TRANSLATORS: content rating description
#: src/gs-content-rating.c:132
msgid "References to alcoholic beverages"
msgstr "Referencias a bebidas alcohólicas"

#. TRANSLATORS: content rating description
#: src/gs-content-rating.c:135
msgid "Use of alcoholic beverages"
msgstr "Uso de bebidas alcohólicas"

#. TRANSLATORS: content rating description
#: src/gs-content-rating.c:138
msgid "No references to illicit drugs"
msgstr "Sin referencias a drogas ilegales"

#. TRANSLATORS: content rating description
#: src/gs-content-rating.c:141
msgid "References to illicit drugs"
msgstr "Referencias a drogas ilegales"

#. TRANSLATORS: content rating description
#: src/gs-content-rating.c:144
msgid "Use of illicit drugs"
msgstr "Uso de drogas ilegales"

#. TRANSLATORS: content rating description
#: src/gs-content-rating.c:147
msgid "References to tobacco products"
msgstr "Referencias al tabaco"

#. TRANSLATORS: content rating description
#: src/gs-content-rating.c:150
msgid "Use of tobacco products"
msgstr "Uso de tabaco"

#. TRANSLATORS: content rating description
#: src/gs-content-rating.c:153
msgid "No nudity of any sort"
msgstr "Sin desnudos de ningún tipo"

#. TRANSLATORS: content rating description
#: src/gs-content-rating.c:156
msgid "Brief artistic nudity"
msgstr "Desnudez artística breve"

#. TRANSLATORS: content rating description
#: src/gs-content-rating.c:159
msgid "Prolonged nudity"
msgstr "Desnudez prolongada"

#. TRANSLATORS: content rating description
#: src/gs-content-rating.c:162
msgid "No references or depictions of sexual nature"
msgstr "Sin representaciones o referencias sexuales"

#. TRANSLATORS: content rating description
#: src/gs-content-rating.c:165
msgid "Provocative references or depictions"
msgstr "Representaciones o referencias provocativas"

#. TRANSLATORS: content rating description
#: src/gs-content-rating.c:168
msgid "Sexual references or depictions"
msgstr "Representaciones o referencias sexuales"

#. TRANSLATORS: content rating description
#: src/gs-content-rating.c:171
msgid "Graphic sexual behavior"
msgstr "Comportamiento sexual gráfico"

#. TRANSLATORS: content rating description
#: src/gs-content-rating.c:174
msgid "No profanity of any kind"
msgstr "Sin blasfemia de ningún tipo"

#. TRANSLATORS: content rating description
#: src/gs-content-rating.c:177
msgid "Mild or infrequent use of profanity"
msgstr "Uso moderado o poco frecuente de la blasfemia"

#. TRANSLATORS: content rating description
#: src/gs-content-rating.c:180
msgid "Moderate use of profanity"
msgstr "Uso moderado de la blasfemia"

#. TRANSLATORS: content rating description
#: src/gs-content-rating.c:183
msgid "Strong or frequent use of profanity"
msgstr "Uso amplio o frecuente de la blasfemia"

#. TRANSLATORS: content rating description
#: src/gs-content-rating.c:186
msgid "No inappropriate humor"
msgstr "Sin humor inapropiado"

#. TRANSLATORS: content rating description
#: src/gs-content-rating.c:189
msgid "Slapstick humor"
msgstr "Humor absurdo"

#. TRANSLATORS: content rating description
#: src/gs-content-rating.c:192
msgid "Vulgar or bathroom humor"
msgstr "Humor vulgar o escatológico"

#. TRANSLATORS: content rating description
#: src/gs-content-rating.c:195
msgid "Mature or sexual humor"
msgstr "Humor adulto o sexual"

#. TRANSLATORS: content rating description
#: src/gs-content-rating.c:198
msgid "No discriminatory language of any kind"
msgstr "Sin lenguaje discriminatorio de cualquier tipo"

#. TRANSLATORS: content rating description
#: src/gs-content-rating.c:201
msgid "Negativity towards a specific group of people"
msgstr "Negatividad hacia un determinado grupo de personas"

#. TRANSLATORS: content rating description
#: src/gs-content-rating.c:204
msgid "Discrimination designed to cause emotional harm"
msgstr "Discriminación para causar daño emocional"

#. TRANSLATORS: content rating description
#: src/gs-content-rating.c:207
msgid "Explicit discrimination based on gender, sexuality, race or religion"
msgstr "Discriminación explícita basada en género, sexualidad, raza o religión"

#. TRANSLATORS: content rating description
#: src/gs-content-rating.c:210
msgid "No advertising of any kind"
msgstr "Sin publicidad de ningún tipo"

#. TRANSLATORS: content rating description
#: src/gs-content-rating.c:213
msgid "Product placement"
msgstr "Venta de productos"

#. TRANSLATORS: content rating description
#: src/gs-content-rating.c:216
msgid "Explicit references to specific brands or trademarked products"
msgstr ""
"Referencias explícitas a marcas concretas o productos de marcas registradas"

#. TRANSLATORS: content rating description
#: src/gs-content-rating.c:219
#| msgid "Players are encouraged to purchase specific real-world items"
msgid "Users are encouraged to purchase specific real-world items"
msgstr ""
"Se incita a los jugadores a comprar determinados elementos del mundo real"

#. TRANSLATORS: content rating description
#: src/gs-content-rating.c:222
msgid "No gambling of any kind"
msgstr "Sin apuestas de ningún tipo"

#. TRANSLATORS: content rating description
#: src/gs-content-rating.c:225
msgid "Gambling on random events using tokens or credits"
msgstr "Juego en eventos aleatorios usando créditos o vidas"

#. TRANSLATORS: content rating description
#: src/gs-content-rating.c:228
msgid "Gambling using “play” money"
msgstr "Juego usando dinero virtual"

#. TRANSLATORS: content rating description
#: src/gs-content-rating.c:231
msgid "Gambling using real money"
msgstr "Juego usando dinero real"

#. TRANSLATORS: content rating description
#: src/gs-content-rating.c:234
msgid "No ability to spend money"
msgstr "Sin posibilidad de gastar"

#. v1.1
#. TRANSLATORS: content rating description
#: src/gs-content-rating.c:237
#| msgid "Players are encouraged to purchase specific real-world items"
msgid "Users are encouraged to donate real money"
msgstr "Se incita a los jugadores a donar dinero real"

#. TRANSLATORS: content rating description
#: src/gs-content-rating.c:240
msgid "Ability to spend real money in-game"
msgstr "Posibilidad de gastar dinero real en el juego"

#. TRANSLATORS: content rating description
#: src/gs-content-rating.c:243
#| msgid "No way to chat with other players"
msgid "No way to chat with other users"
msgstr "Sin posibilidad de chatear con otros jugadores"

#. TRANSLATORS: content rating description
#: src/gs-content-rating.c:246
#| msgid "Player-to-player game interactions without chat functionality"
msgid "User-to-user game interactions without chat functionality"
msgstr "Interacciones de jugador a jugador del juego sin funcionalidad de chat"

#. TRANSLATORS: content rating description
#: src/gs-content-rating.c:249
#| msgid "Uncontrolled chat functionality between players"
msgid "Moderated chat functionality between users"
msgstr "Funcionalidad de chat moderada entre jugadores"

#. TRANSLATORS: content rating description
#: src/gs-content-rating.c:252
#| msgid "Uncontrolled chat functionality between players"
msgid "Uncontrolled chat functionality between users"
msgstr "Funcionalidad de chat sin controlar entre jugadores"

#. TRANSLATORS: content rating description
#: src/gs-content-rating.c:255
#| msgid "No way to talk with other players"
msgid "No way to talk with other users"
msgstr "Sin posibilidad de hablar con otros jugadores"

#. TRANSLATORS: content rating description
#: src/gs-content-rating.c:258
#| msgid "Uncontrolled audio or video chat functionality between players"
msgid "Uncontrolled audio or video chat functionality between users"
msgstr "Funcionalidad de sonido o vídeo sin controlar entre jugadores"

#. TRANSLATORS: content rating description
#: src/gs-content-rating.c:261
msgid "No sharing of social network usernames or email addresses"
msgstr ""
"No comparte en redes sociales de nombres de usuario o direcciones de correo-e"

#. TRANSLATORS: content rating description
#: src/gs-content-rating.c:264
msgid "Sharing social network usernames or email addresses"
msgstr ""
"Compartición en redes sociales de nombres de usuario o direcciones de correo-"
"e"

#. TRANSLATORS: content rating description
#: src/gs-content-rating.c:267
msgid "No sharing of user information with 3rd parties"
msgstr "No comparte la información del usuario con terceros"

#. v1.1
#. TRANSLATORS: content rating description
#: src/gs-content-rating.c:270
msgid "Checking for the latest application version"
msgstr "Comprobando la última versión de la aplicación"

#. v1.1
#. TRANSLATORS: content rating description
#: src/gs-content-rating.c:273
#| msgid "Sharing physical location to other users"
msgid "Sharing diagnostic data not identifiable to the user"
msgstr "Compartición de datos diagnósticos no identificables para el usuario"

#. TRANSLATORS: content rating description
#: src/gs-content-rating.c:276
#| msgid "Show profiling information for the service"
msgid "Sharing information identifiable to the user"
msgstr "Compartición de información identificable para el usuario"

#. TRANSLATORS: content rating description
#: src/gs-content-rating.c:279
msgid "No sharing of physical location to other users"
msgstr "No comparte la ubicación física con otros usuarios"

#. TRANSLATORS: content rating description
#: src/gs-content-rating.c:282
msgid "Sharing physical location to other users"
msgstr "Compartición de la ubicación física con otros usuarios"

#. TRANSLATORS: content rating description
#: src/gs-content-rating.c:287
#| msgid "No references to alcohol"
msgid "No references to homosexuality"
msgstr "Sin referencias a la homosexualidad"

#. TRANSLATORS: content rating description
#: src/gs-content-rating.c:290
#| msgid "No references to alcohol"
msgid "Indirect references to homosexuality"
msgstr "Referencias indirectas a la homosexualidad"

#. TRANSLATORS: content rating description
#: src/gs-content-rating.c:293
msgid "Kissing between people of the same gender"
msgstr "Besos entre personas del mismo sexo"

#. TRANSLATORS: content rating description
#: src/gs-content-rating.c:296
msgid "Graphic sexual behavior between people of the same gender"
msgstr "Comportamiento sexual gráfico entre personas del mismo sexo"

#. TRANSLATORS: content rating description
#: src/gs-content-rating.c:299
#| msgid "No references to alcohol"
msgid "No references to prostitution"
msgstr "Sin referencias a la prostitución"

#. TRANSLATORS: content rating description
#: src/gs-content-rating.c:302
#| msgid "Provocative references or depictions"
msgid "Indirect references to prostitution"
msgstr "Referencias indirectas a la prostitución"

#. TRANSLATORS: content rating description
#: src/gs-content-rating.c:305
#| msgid "Provocative references or depictions"
msgid "Direct references of prostitution"
msgstr "Referencias directas a la prostitución"

#. TRANSLATORS: content rating description
#: src/gs-content-rating.c:308
msgid "Graphic depictions of the act of prostitution"
msgstr "Representación gráfica del acto de prostitución"

#. TRANSLATORS: content rating description
#: src/gs-content-rating.c:311
#| msgid "No references to alcohol"
msgid "No references to adultery"
msgstr "Sin referencias al adulterio"

#. TRANSLATORS: content rating description
#: src/gs-content-rating.c:314
#| msgid "No references to alcohol"
msgid "Indirect references to adultery"
msgstr "Referencias indirectas al adulterio"

#. TRANSLATORS: content rating description
#: src/gs-content-rating.c:317
#| msgid "No references to alcohol"
msgid "Direct references of adultery"
msgstr "Referencias directas al adulterio"

#. TRANSLATORS: content rating description
#: src/gs-content-rating.c:320
msgid "Graphic depictions of the act of adultery"
msgstr "Representación gráfica del acto de adulterio"

#. TRANSLATORS: content rating description
#: src/gs-content-rating.c:323
#| msgid "No sexual violence"
msgid "No sexualized characters"
msgstr "Sin caracteres sexualizados"

#. TRANSLATORS: content rating description
#: src/gs-content-rating.c:326
msgid "Scantily clad human characters"
msgstr "Caracteres humanos apenas vestidos"

#. TRANSLATORS: content rating description
#: src/gs-content-rating.c:329
msgid "Overtly sexualized human characters"
msgstr "Caracteres humanos abiertamente sexualizados"

#. TRANSLATORS: content rating description
#: src/gs-content-rating.c:332
#| msgid "No references to alcohol"
msgid "No references to desecration"
msgstr "Sin referencias a la profanación"

#. TRANSLATORS: content rating description
#: src/gs-content-rating.c:335
msgid "Depictions or references to historical desecration"
msgstr "Representación gráfica de profanación histórica"

#. TRANSLATORS: content rating description
#: src/gs-content-rating.c:338
msgid "Depictions of modern-day human desecration"
msgstr "Representación gráfica de profanación humana actual"

#. TRANSLATORS: content rating description
#: src/gs-content-rating.c:341
msgid "Graphic depictions of modern-day desecration"
msgstr "Representación gráfica de profanación actual"

#. TRANSLATORS: content rating description
#: src/gs-content-rating.c:344
msgid "No visible dead human remains"
msgstr "Sin restos mortales humanos visibles"

#. TRANSLATORS: content rating description
#: src/gs-content-rating.c:347
msgid "Visible dead human remains"
msgstr "Restos mortales humanos visibles"

#. TRANSLATORS: content rating description
#: src/gs-content-rating.c:350
msgid "Dead human remains that are exposed to the elements"
msgstr "Restos mortales humanos expuestos a los elementos"

#. TRANSLATORS: content rating description
#: src/gs-content-rating.c:353
msgid "Graphic depictions of desecration of human bodies"
msgstr "Representación gráfica de profanación de cuerpos humanos"

#. TRANSLATORS: content rating description
#: src/gs-content-rating.c:356
#| msgid "No references to alcohol"
msgid "No references to slavery"
msgstr "Sin referencias a la esclavitud"

#. TRANSLATORS: content rating description
#: src/gs-content-rating.c:359
msgid "Depictions or references to historical slavery"
msgstr "Representaciones o referencias a la esclavitud histórica"

#. TRANSLATORS: content rating description
#: src/gs-content-rating.c:362
msgid "Depictions of modern-day slavery"
msgstr "Representaciones o referencias a la esclavitud actual"

#. TRANSLATORS: content rating description
#: src/gs-content-rating.c:365
msgid "Graphic depictions of modern-day slavery"
msgstr "Representación gráfica de esclavitud actual"

#. TRANSLATORS: this is a what we use in notifications if the app's name is unknown
#: src/gs-dbus-helper.c:294
msgid "An application"
msgstr "Una aplicación"

#. TRANSLATORS: this is a notification displayed when an app needs additional MIME types.
#: src/gs-dbus-helper.c:300
#, c-format
msgid "%s is requesting additional file format support."
msgstr "%s necesita soporte para formatos de archivos adicionales."

#. TRANSLATORS: notification title
#: src/gs-dbus-helper.c:302
msgid "Additional MIME Types Required"
msgstr "Se necesitan tipos MIME adicionales"

#. TRANSLATORS: this is a notification displayed when an app needs additional fonts.
#: src/gs-dbus-helper.c:306
#, c-format
msgid "%s is requesting additional fonts."
msgstr "%s necesita tipografías adicionales."

#. TRANSLATORS: notification title
#: src/gs-dbus-helper.c:308
msgid "Additional Fonts Required"
msgstr "Se necesitan tipografías adicionales"

#. TRANSLATORS: this is a notification displayed when an app needs additional codecs.
#: src/gs-dbus-helper.c:312
#, c-format
msgid "%s is requesting additional multimedia codecs."
msgstr "%s necesita codificadores multimedia adicionales."

#. TRANSLATORS: notification title
#: src/gs-dbus-helper.c:314
msgid "Additional Multimedia Codecs Required"
msgstr "Se necesitan codificadores multimedia adicionales"

#. TRANSLATORS: this is a notification displayed when an app needs additional printer drivers.
#: src/gs-dbus-helper.c:318
#, c-format
msgid "%s is requesting additional printer drivers."
msgstr "%s necesita controladores de impresora adicionales."

#. TRANSLATORS: notification title
#: src/gs-dbus-helper.c:320
msgid "Additional Printer Drivers Required"
msgstr "Se necesita controladores de impresora adicionales"

#. TRANSLATORS: this is a notification displayed when an app wants to install additional packages.
#: src/gs-dbus-helper.c:324
#, c-format
msgid "%s is requesting additional packages."
msgstr "%s necesita paquetes adicionales."

#. TRANSLATORS: notification title
#: src/gs-dbus-helper.c:326
msgid "Additional Packages Required"
msgstr "Se necesitan paquetes adicionales"

#. TRANSLATORS: this is a button that launches gnome-software
#: src/gs-dbus-helper.c:335
msgid "Find in Software"
msgstr "Buscar en Software"

#. TRANSLATORS: button text in the header when an application
#. * can be installed
#. TRANSLATORS: button text in the header when firmware
#. * can be live-installed
<<<<<<< HEAD
#: src/gs-details-page.c:278 src/gs-details-page.c:308
=======
#: src/gs-details-page.c:280 src/gs-details-page.c:310
>>>>>>> 35e6ebde
#: src/gs-details-page.ui:206 src/gs-upgrade-banner.ui:146
msgid "_Install"
msgstr "_Instalar"

#. TRANSLATORS: button text in the header when an application
#. * can be live-updated
<<<<<<< HEAD
#: src/gs-details-page.c:313
=======
#: src/gs-details-page.c:315
>>>>>>> 35e6ebde
msgid "_Update"
msgstr "_Actualizar"

#. TRANSLATORS: this is a button that allows the apps to
#. * be installed.
#. * The ellipsis indicates that further steps are required,
#. * e.g. enabling software sources or the like
<<<<<<< HEAD
#: src/gs-details-page.c:326
=======
#: src/gs-details-page.c:328
>>>>>>> 35e6ebde
msgid "_Install…"
msgstr "_Instalar…"

#. TRANSLATORS: button text in the header when an application can be erased
<<<<<<< HEAD
#: src/gs-details-page.c:373 src/gs-details-page.ui:242
msgid "_Remove"
msgstr "_Quitar"

#: src/gs-details-page.c:434 src/gs-sources-dialog.c:513
=======
#: src/gs-details-page.c:375 src/gs-details-page.ui:242
msgid "_Remove"
msgstr "_Quitar"

#: src/gs-details-page.c:436 src/gs-sources-dialog.c:516
>>>>>>> 35e6ebde
msgid "Removing…"
msgstr "Quitando…"

#. TRANSLATORS: this is the warning box
<<<<<<< HEAD
#: src/gs-details-page.c:744
=======
#: src/gs-details-page.c:746
>>>>>>> 35e6ebde
msgid ""
"This application can only be used when there is an active internet "
"connection."
msgstr ""
"Esta aplicación sólo se puede usar cuando existe una conexión activa a "
"Internet."

#. TRANSLATORS: this is where the version is not known
<<<<<<< HEAD
#: src/gs-details-page.c:879
=======
#: src/gs-details-page.c:911
>>>>>>> 35e6ebde
msgctxt "version"
msgid "Unknown"
msgstr "Desconocida"

#. TRANSLATORS: this is where the updated date is not known
<<<<<<< HEAD
#: src/gs-details-page.c:913
=======
#: src/gs-details-page.c:922
>>>>>>> 35e6ebde
msgctxt "updated"
msgid "Never"
msgstr "Nunca"

#. TRANSLATORS: this is where we don't know the origin of the
#. * application
<<<<<<< HEAD
#: src/gs-details-page.c:957
=======
#: src/gs-details-page.c:966
>>>>>>> 35e6ebde
msgctxt "origin"
msgid "Unknown"
msgstr "Desconocido"

#. TRANSLATORS: we need a remote server to process
<<<<<<< HEAD
#: src/gs-details-page.c:1361
msgid "You need internet access to write a review"
msgstr "Necesita acceso a Internet para escribir una reseña"

#: src/gs-details-page.c:1490
=======
#: src/gs-details-page.c:1372
msgid "You need internet access to write a review"
msgstr "Necesita acceso a Internet para escribir una reseña"

#: src/gs-details-page.c:1506
>>>>>>> 35e6ebde
#, c-format
msgid "Unable to find “%s”"
msgstr "No se pudo encontrar «%s»"

#. TRANSLATORS: see the wikipedia page
<<<<<<< HEAD
#: src/gs-details-page.c:2065
=======
#: src/gs-details-page.c:2090
>>>>>>> 35e6ebde
msgid "Public domain"
msgstr "Dominio público"

#. TRANSLATORS: see GNU page
<<<<<<< HEAD
#: src/gs-details-page.c:2081 src/gs-details-page.ui:1395
=======
#: src/gs-details-page.c:2106 src/gs-details-page.ui:1395
>>>>>>> 35e6ebde
msgid "Free Software"
msgstr "Software libre"

#. TRANSLATORS: for the free software popover
<<<<<<< HEAD
#: src/gs-details-page.c:2138
=======
#: src/gs-details-page.c:2163
>>>>>>> 35e6ebde
msgid "Users are bound by the following license:"
msgid_plural "Users are bound by the following licenses:"
msgstr[0] "Los usuarios están limitados por la siguiente licencia:"
msgstr[1] "Los usuarios están limitados por las siguientes licencias:"

<<<<<<< HEAD
#: src/gs-details-page.c:2154 src/gs-details-page.ui:1504
=======
#: src/gs-details-page.c:2190 src/gs-details-page.ui:1504
>>>>>>> 35e6ebde
msgid "More information"
msgstr "Más información"

#: src/gs-details-page.ui:7
msgid "Details page"
msgstr "Página de detalles"

#. Translators: A label for a button to execute the selected application.
#: src/gs-details-page.ui:228
msgid "_Launch"
msgstr "_Lanzar"

#. Translators: A label for a button to add a shortcut to the selected application.
#: src/gs-details-page.ui:358
msgid "_Add shortcut"
msgstr "_Añadir atajo"

#. Translators: A label for a button to remove a shortcut to the selected application.
#: src/gs-details-page.ui:373
msgid "Re_move shortcut"
msgstr "Qu_itar atajo"

#: src/gs-details-page.ui:468
msgid "No screenshot provided"
msgstr "No se ha proporcionado una captura de pantalla"

#: src/gs-details-page.ui:504
msgid "Software Source Included"
msgstr "Fuente de software incluída"

#: src/gs-details-page.ui:505
msgid ""
"This application includes a software source which provides updates, as well "
"as access to other software."
msgstr ""
"Esta aplicación incluye una fuente de software que proporciona "
"actualizaciones, así como acceso a otro software."

#: src/gs-details-page.ui:518
msgid "No Software Source Included"
msgstr "Ninguna fuente de software incluída"

#: src/gs-details-page.ui:519
msgid ""
"This application does not include a software source. It will not be updated "
"with new versions."
msgstr ""
"Esta aplicación no incluye una fuente de software. No se actualizará con "
"versiones nuevas."

#: src/gs-details-page.ui:533
msgid ""
"This software is already provided by your distribution and should not be "
"replaced."
msgstr ""
"Este software ya lo proporciona su distribución y no se debe reemplazar."

#. Translators: a repository file used for installing software has been discovered.
#: src/gs-details-page.ui:546
msgid "Software Source Identified"
msgstr "Fuente de software identificada"

#: src/gs-details-page.ui:547
msgid ""
"Adding this software source will give you access to additional software and "
"upgrades."
msgstr ""
"Añadir esta fuente de software le dará acceso a software y actualizaciones "
"adicionales."

#: src/gs-details-page.ui:548
msgid "Only use software sources that you trust."
msgstr "Use sólo fuentes de software en las que confíe."

#: src/gs-details-page.ui:564
msgid "_Website"
msgstr "Página _web"

#: src/gs-details-page.ui:579
<<<<<<< HEAD
#| msgid "_Done"
=======
>>>>>>> 35e6ebde
msgid "_Donate"
msgstr "_Donar"

#: src/gs-details-page.ui:713
msgid "Localized in your Language"
msgstr "Traducido a su idioma"

#: src/gs-details-page.ui:725
msgid "Documentation"
msgstr "Documentación"

#: src/gs-details-page.ui:737
msgid "Release Activity"
msgstr "Actividad de publicación"

#: src/gs-details-page.ui:749
msgid "System Integration"
msgstr "Integración del sistema"

#: src/gs-details-page.ui:761
msgid "Sandboxed"
msgstr "Aislado"

#: src/gs-details-page.ui:786 src/gs-sources-dialog.ui:359
msgid "Version"
msgstr "Versión"

#: src/gs-details-page.ui:823
msgid "Age Rating"
msgstr "Calificación por edad"

#: src/gs-details-page.ui:861
msgid "Updated"
msgstr "Actualizado"

#: src/gs-details-page.ui:896
msgid "Category"
msgstr "Categoría"

#: src/gs-details-page.ui:934
msgid "Installed Size"
msgstr "Tamaño instalado"

#: src/gs-details-page.ui:967
msgid "Download Size"
msgstr "Tamaño descargado"

#: src/gs-details-page.ui:1033
msgid "Developer"
msgstr "Desarrollador"

#: src/gs-details-page.ui:1067
msgid "License"
msgstr "Licencia"

#. This refers to the license of the application
#: src/gs-details-page.ui:1087
msgid "Free"
msgstr "Libre"

#. This refers to the license of the application
#: src/gs-details-page.ui:1104
msgid "Proprietary"
msgstr "Propietaria"

#. This refers to the license of the application
#. TRANSLATORS: this is when a user doesn't specify a name
#: src/gs-details-page.ui:1121 src/gs-review-row.c:71
msgid "Unknown"
msgstr "Desconocida"

#. TRANSLATORS: This is the header dividing the normal
#. * applications and the addons
#. TRANSLATORS: this is the menu spec main category for Add-ons
#: src/gs-details-page.ui:1175 src/gs-installed-page.c:487
#: plugins/core/gs-desktop-common.c:331
msgid "Add-ons"
msgstr "Complementos"

#: src/gs-details-page.ui:1188
msgid "Selected add-ons will be installed with the application."
msgstr "Los complementos seleccionados se instalarán con la aplicación."

#. Translators: Header of the section with other users' opinions about the app.
#: src/gs-details-page.ui:1231
msgid "Reviews"
msgstr "Opiniones"

#. Translators: Button opening a dialog where the users can write and publish their opinions about the apps.
#: src/gs-details-page.ui:1247
msgid "_Write a Review"
msgstr "_Escribir una opinión"

#. Translators: Button to return more application-submitted reviews.
#: src/gs-details-page.ui:1269
msgid "_Show More"
msgstr "_Mostrar más"

#: src/gs-details-page.ui:1412
msgid ""
"This means that the software can be freely run, copied, distributed, studied "
"and modified."
msgstr ""
"Esto significa que el software se puede ejecutar, copiar, distribuir, "
"estudiar y modificar libremente."

#: src/gs-details-page.ui:1471
msgid "Proprietary Software"
msgstr "Software propietario"

#: src/gs-details-page.ui:1488
msgid ""
"This means that the software is owned by an individual or a company. There "
"are often restrictions on its use and its source code cannot usually be "
"accessed."
msgstr ""
"Esto significa que el software es propiedad de una persona individual o una "
"empresa. A menudo hay restricciones en su uso y normalmente no se puede "
"acceder a su código fuente."

#: src/gs-details-page.ui:1533
msgid "Unknown Software License"
msgstr "Licencia de software desconocida"

#: src/gs-details-page.ui:1550
msgid "The license terms of this software are unknown."
msgstr "Se desconocen los términos de la licencia de este software."

#: src/gs-details-page.ui:1577
msgid "The application was rated this way because it features:"
msgstr "La aplicación se ha calificado así por los siguientes motivos:"

#: src/gs-details-page.ui:1603
msgid "No details were available for this rating."
msgstr "No hay detalles disponibles para esta puntuación."

#: src/gs-editor.c:361
msgid "CSS validated OK!"
msgstr "CSS validado correctamente."

#. TRANSLATORS: error dialog title
#: src/gs-editor.c:564
msgid "Failed to load file"
msgstr "Falló al cargar el archivo"

#. TRANSLATORS: window title
#: src/gs-editor.c:598 src/gs-editor.c:874
msgid "Unsaved changes"
msgstr "Cambios sin guardar"

#: src/gs-editor.c:600
msgid "The application list is already loaded."
msgstr "La lista de aplicaciones ya está cargada."

#. TRANSLATORS: button text
#: src/gs-editor.c:604
msgid "Merge documents"
msgstr "Mezclar documentos"

#. TRANSLATORS: button text
#: src/gs-editor.c:608 src/gs-editor.c:879
msgid "Throw away changes"
msgstr "Descartar los cambios"

#. import the new file
#: src/gs-editor.c:620 src/gs-editor.c:652
msgid "Open AppStream File"
msgstr "Abrir archivo AppStream"

#: src/gs-editor.c:624
msgid "_Open"
msgstr "_Abrir"

#: src/gs-editor.c:656
msgid "_Save"
msgstr "_Guardar"

#. TRANSLATORS: error dialog title
#: src/gs-editor.c:676
msgid "Failed to save file"
msgstr "Falló al guardar el archivo"

#. TRANSLATORS, the %s is the app name, e.g. 'Inkscape'
#: src/gs-editor.c:751
#, c-format
msgid "%s banner design deleted."
msgstr "Eliminado el diseño del banner %s."

#. TRANSLATORS, this is a notification
#: src/gs-editor.c:754
msgid "Banner design deleted."
msgstr "Diseño de banner eliminado."

#: src/gs-editor.c:876
msgid "The application list has unsaved changes."
msgstr "La lista de aplicaciones tiene cambios sin guardar."

#. TRANSLATORS: show the program version
#: src/gs-editor.c:1111
msgid "Use verbose logging"
msgstr "Usar registro detallado"

#. TRANSLATORS: program name, an application to add and remove software repositories
#: src/gs-editor.c:1119
msgid "GNOME Software Banner Designer"
msgstr "Diseñador de banners de software de GNOME"

#: src/gs-editor.ui:63 src/gs-editor.ui:77
msgid "No Designs"
msgstr "No hay diseños"

#: src/gs-editor.ui:163
msgid "Error message here"
msgstr "Mensaje de error aquí"

#: src/gs-editor.ui:250
msgid "App ID"
msgstr "ID de la aplicación"

<<<<<<< HEAD
#: src/gs-editor.ui:296
msgid "Name"
msgstr "Nombre"

=======
>>>>>>> 35e6ebde
#: src/gs-editor.ui:341 src/gs-review-dialog.ui:142
msgid "Summary"
msgstr "Resumen"

#: src/gs-editor.ui:382
msgid "Editor’s Pick"
msgstr "Selecciones de los editores"

#. This check button controls whether the application’s banner appears in the “Featured” category
#: src/gs-editor.ui:397
<<<<<<< HEAD
#| msgid "Category Feature"
=======
>>>>>>> 35e6ebde
msgid "Category Featured"
msgstr "Categoría destacada"

#. button in the info bar
#: src/gs-editor.ui:471
msgid "Undo"
msgstr "Deshacer"

<<<<<<< HEAD
=======
#: src/gs-editor.ui:524 src/org.gnome.Software.Editor.desktop.in:3
msgid "Banner Designer"
msgstr "Diseñador de banner"

>>>>>>> 35e6ebde
#: src/gs-editor.ui:547
msgid "New Banner"
msgstr "Banner nuevo"

#: src/gs-editor.ui:615
msgid "Import from file"
msgstr "Importar desde un archivo"

#: src/gs-editor.ui:629
msgid "Export to file"
msgstr "Exportar a un archivo"

#: src/gs-editor.ui:643
msgid "Delete Design"
msgstr "Eliminar diseño"

#: src/gs-editor.ui:670
msgid "Featured App"
msgstr "Aplicación destacada"

#: src/gs-editor.ui:684
msgid "OS Upgrade"
msgstr "Actualización del SO"

#. TRANSLATORS: separator for a list of items
#: src/gs-extras-page.c:145
msgid " and "
msgstr " y "

#. TRANSLATORS: separator for a list of items
#: src/gs-extras-page.c:148
msgid ", "
msgstr ", "

#. TRANSLATORS: Application window title for fonts installation.
#. %s will be replaced by name of the script we're searching for.
#: src/gs-extras-page.c:174
#, c-format
msgid "Available fonts for the %s script"
msgid_plural "Available fonts for the %s scripts"
msgstr[0] "Tipografías disponibles para el script %s"
msgstr[1] "Tipografías disponibles para los scripts %s"

#. TRANSLATORS: Application window title for codec installation.
#. %s will be replaced by actual codec name(s)
#: src/gs-extras-page.c:182
#, c-format
msgid "Available software for %s"
msgid_plural "Available software for %s"
msgstr[0] "Software disponible para %s"
msgstr[1] "Software disponible para %s"

#: src/gs-extras-page.c:224
msgid "Unable to Find Requested Software"
msgstr "No se pudo encontrar el software solicitado"

#. TRANSLATORS: This string is used for codecs that weren't found
#: src/gs-extras-page.c:322
#, c-format
msgid "%s not found"
msgstr "%s no encontrada"

#. TRANSLATORS: hyperlink title
#: src/gs-extras-page.c:326
msgid "on the website"
msgstr "en la página web"

#. TRANSLATORS: this is when we know about an application or
#. * addon, but it can't be listed for some reason
#: src/gs-extras-page.c:333
#, c-format
msgid "No applications are available that provide the file %s."
msgstr "No hay aplicaciones disponibles que proporcionen el archivo %s."

#. TRANSLATORS: first %s is the codec name, and second %s is a
#. * hyperlink with the "on the website" text
#: src/gs-extras-page.c:337 src/gs-extras-page.c:348 src/gs-extras-page.c:359
#, c-format
msgid ""
"Information about %s, as well as options for how to get missing applications "
"might be found %s."
msgstr ""
"La información sobre %s, así como opciones sobre cómo obtener las "
"aplicaciones que faltan se puede encontrar en %s."

#. TRANSLATORS: this is when we know about an application or
#. * addon, but it can't be listed for some reason
#: src/gs-extras-page.c:344 src/gs-extras-page.c:366
#, c-format
msgid "No applications are available for %s support."
msgstr "No hay aplicaciones disponibles para soportar %s."

#. TRANSLATORS: this is when we know about an application or
#. * addon, but it can't be listed for some reason
#: src/gs-extras-page.c:355
#, c-format
msgid "%s is not available."
msgstr "%s no está disponible."

#. TRANSLATORS: first %s is the codec name, and second %s is a
#. * hyperlink with the "on the website" text
#: src/gs-extras-page.c:370
#, c-format
msgid ""
"Information about %s, as well as options for how to get an application that "
"can support this format might be found %s."
msgstr ""
"La información sobre %s, así como opciones sobre cómo obtener una aplicación "
"que pueda soportar este formato se puede encontrar en %s."

#. TRANSLATORS: this is when we know about an application or
#. * addon, but it can't be listed for some reason
#: src/gs-extras-page.c:377
#, c-format
msgid "No fonts are available for the %s script support."
msgstr "No hay tipografías disponibles para el soporte del script %s."

#. TRANSLATORS: first %s is the codec name, and second %s is a
#. * hyperlink with the "on the website" text
#: src/gs-extras-page.c:381
#, c-format
msgid ""
"Information about %s, as well as options for how to get additional fonts "
"might be found %s."
msgstr ""
"La información sobre %s, así como opciones sobre cómo obtener tipografías "
"adicionales se puede encontrar en %s."

#. TRANSLATORS: this is when we know about an application or
#. * addon, but it can't be listed for some reason
<<<<<<< HEAD
#: src/gs-extras-page.c:388 lib/gs-plugin-loader.c:1417
=======
#: src/gs-extras-page.c:388 lib/gs-plugin-loader.c:1436
>>>>>>> 35e6ebde
#, c-format
msgid "No addon codecs are available for the %s format."
msgstr "No hay códecs disponibles para el formato %s."

#. TRANSLATORS: first %s is the codec name, and second %s is a
#. * hyperlink with the "on the website" text
#: src/gs-extras-page.c:392
#, c-format
msgid ""
"Information about %s, as well as options for how to get a codec that can "
"play this format might be found %s."
msgstr ""
"La información sobre %s, así como opciones sobre cómo obtener un códec que "
"pueda reproducir este formato se puede encontrar en %s."

#. TRANSLATORS: this is when we know about an application or
#. * addon, but it can't be listed for some reason
#: src/gs-extras-page.c:399
#, c-format
msgid "No Plasma resources are available for %s support."
msgstr "No hay recursos de Plasma disponibles para soportar %s."

#. TRANSLATORS: first %s is the codec name, and second %s is a
#. * hyperlink with the "on the website" text
#: src/gs-extras-page.c:403
#, c-format
msgid ""
"Information about %s, as well as options for how to get additional Plasma "
"resources might be found %s."
msgstr ""
"La información sobre %s, así como opciones sobre cómo obtener recursos de "
"Plasma adicionales se puede encontrar en %s."

#. TRANSLATORS: this is when we know about an application or
#. * addon, but it can't be listed for some reason
#: src/gs-extras-page.c:410
#, c-format
msgid "No printer drivers are available for %s."
msgstr "No hay controladores de impresora disponibles para %s."

#. TRANSLATORS: first %s is the codec name, and second %s is a
#. * hyperlink with the "on the website" text
#: src/gs-extras-page.c:414
#, c-format
msgid ""
"Information about %s, as well as options for how to get a driver that "
"supports this printer might be found %s."
msgstr ""
"La información sobre %s, así como opciones sobre cómo obtener un controlador "
"que soporte esta impresora se puede encontrar en %s."

#. TRANSLATORS: hyperlink title
#: src/gs-extras-page.c:459
msgid "this website"
msgstr "esta página web"

#. TRANSLATORS: no codecs were found. First %s will be replaced by actual codec name(s), second %s is a link titled "this website"
#: src/gs-extras-page.c:463
#, c-format
msgid ""
"Unfortunately, the %s you were searching for could not be found. Please see "
"%s for more information."
msgid_plural ""
"Unfortunately, the %s you were searching for could not be found. Please see "
"%s for more information."
msgstr[0] ""
"El codificador %s que estaba buscando no se ha podido encontrar. Consulte %s "
"para obtener más información."
msgstr[1] ""
"Los codificadores %s que estaba buscando no se ha podido encontrar. Consulte "
"%s para obtener más información."

#: src/gs-extras-page.c:535 src/gs-extras-page.c:591 src/gs-extras-page.c:630
msgid "Failed to find any search results"
msgstr "Falló al buscar cualquier resultado de búsqueda"

#: src/gs-extras-page.c:824
#, c-format
msgid "%s file format"
msgstr "formato de archivo %s"

#: src/gs-extras-page.ui:7
msgid "Codecs page"
msgstr "Página de codificadores"

#: src/gs-first-run-dialog.ui:7 src/gs-first-run-dialog.ui:16
msgid "Welcome"
msgstr "Bienvenido/a"

#: src/gs-first-run-dialog.ui:50
msgid "Welcome to Software"
msgstr "Bienvenido/a a Software"

#: src/gs-first-run-dialog.ui:66
msgid ""
"Software lets you install all the software you need, all from one place. See "
"our recommendations, browse the categories, or search for the applications "
"you want."
msgstr ""
"Software le permite instalar todo el software que necesite desde un único "
"lugar. Vea las recomendaciones, explore las categorías o busque las "
"aplicaciones que quiere."

#: src/gs-first-run-dialog.ui:85
msgid "_Let’s Go Shopping"
msgstr "_Ir de compras"

#. TRANSLATORS: Here are 2 strings the same as in gtk/gtkbox.c
#. in GTK+ project. Please use the same translation.
#: src/gs-hiding-box.c:381
msgid "Spacing"
msgstr "Espaciado"

#: src/gs-hiding-box.c:382
msgid "The amount of space between children"
msgstr "La cantidad de espacio entre hijos"

#. TRANSLATORS: this is the status in the history UI,
#. * where we are showing the application was removed
#: src/gs-history-dialog.c:82
msgctxt "app status"
msgid "Removed"
msgstr "Eliminado"

#. TRANSLATORS: this is the status in the history UI,
#. * where we are showing the application was installed
#: src/gs-history-dialog.c:88
msgctxt "app status"
msgid "Installed"
msgstr "Instalado"

#. TRANSLATORS: this is the status in the history UI,
#. * where we are showing the application was updated
#: src/gs-history-dialog.c:94
msgctxt "app status"
msgid "Updated"
msgstr "Actualizado"

#. TRANSLATORS: this is the status in the history UI,
#. * where we are showing that something happened to the
#. * application but we don't know what
#: src/gs-history-dialog.c:100
msgctxt "app status"
msgid "Unknown"
msgstr "Desconocido"

#: src/gs-history-dialog.ui:6
msgid "History"
msgstr "Histórico"

#. TRANSLATORS: This is the header dividing the normal
#. * applications and the system ones
#: src/gs-installed-page.c:483
msgid "System Applications"
msgstr "Aplicaciones del sistema"

#: src/gs-installed-page.c:617
msgid "Click on items to select them"
msgstr "Pulse sobre los elementos para seleccionarlos"

#: src/gs-installed-page.c:823
msgid "Select"
msgstr "Seleccionar"

#: src/gs-installed-page.ui:7
msgid "Installed page"
msgstr "Página de instalados"

#: src/gs-installed-page.ui:65
msgid "_Add to Folder…"
msgstr "_Añadir a la carpeta…"

#: src/gs-installed-page.ui:73
msgid "_Move to Folder…"
msgstr "_Mover a la carpeta…"

#: src/gs-installed-page.ui:81
msgid "_Remove from Folder"
msgstr "_Quitar de la carpeta"

#. TRANSLATORS: initial start
#: src/gs-loading-page.c:74
msgid "Software catalog is being downloaded"
msgstr "Se está descargando el catálogo de software"

#. TRANSLATORS: initial start
#: src/gs-loading-page.c:78
msgid "Software catalog is being loaded"
msgstr "Se está cargando el catálogo de software"

#: src/gs-loading-page.ui:7
msgid "Loading page"
msgstr "Cargando página"

#: src/gs-loading-page.ui:53
msgid "Starting up…"
msgstr "Iniciando…"

#: src/gs-menus.ui:7
msgid "_Software Sources"
msgstr "Fuentes de _software"

#: src/gs-menus.ui:14
msgid "_About"
msgstr "_Acerca de"

#: src/gs-menus.ui:18
msgid "_Quit"
msgstr "_Salir"

#: src/gs-moderate-page.ui:7
msgid "Moderate page"
msgstr "Moderar página"

#: src/gs-moderate-page.ui:87
msgid "There are no reviews to moderate"
msgstr "No hay opiniones que moderar"

#. add button
#: src/gs-overview-page.c:317
msgid "More…"
msgstr "Más…"

#. TRANSLATORS: this is a heading for audio applications which
#. * have been featured ('recommended') by the distribution
#: src/gs-overview-page.c:483
msgid "Recommended Audio & Video Applications"
msgstr "Aplicaciones de vídeo y sonido recomendadas"

#. TRANSLATORS: this is a heading for games which have been
#. * featured ('recommended') by the distribution
#: src/gs-overview-page.c:488
msgid "Recommended Games"
msgstr "Juegos recomendados"

#. TRANSLATORS: this is a heading for graphics applications
#. * which have been featured ('recommended') by the distribution
#: src/gs-overview-page.c:493
msgid "Recommended Graphics Applications"
msgstr "Aplicaciones de gráficos recomendadas"

#. TRANSLATORS: this is a heading for office applications which
#. * have been featured ('recommended') by the distribution
#: src/gs-overview-page.c:498
msgid "Recommended Productivity Applications"
msgstr "Aplicaciones de productividad recomendadas"

#. TRANSLATORS: this is the proprietary info bar
#: src/gs-overview-page.c:841
msgid ""
"Provides access to additional software, including web browsers and games."
msgstr ""
"Proporciona acceso a software adicional, incluyendo navegadores web y juegos."

#. TRANSLATORS: this is the proprietary info bar
#: src/gs-overview-page.c:845
msgid "Proprietary software has restrictions on use and access to source code."
msgstr ""
"El software propietario tiene restricciones de uso y acceso al código fuente."

#. TRANSLATORS: this is the clickable
#. * link on the proprietary info bar
#: src/gs-overview-page.c:852 src/gs-sources-dialog.c:267
msgid "Find out more…"
msgstr "Saber más…"

#. TRANSLATORS: button to turn on proprietary software sources
#: src/gs-overview-page.c:887
msgid "Enable"
msgstr "Activar"

#: src/gs-overview-page.ui:7
msgid "Overview page"
msgstr "Página de vista general"

#: src/gs-overview-page.ui:49
msgid "Enable Proprietary Software Sources?"
msgstr "¿Activar fuentes de software propietario?"

#: src/gs-overview-page.ui:117
msgid "Featured Application"
msgstr "Aplicación destacada"

#: src/gs-overview-page.ui:150
msgid "Categories"
msgstr "Categorías"

#. Translators: This is a heading for software which has been featured ('picked') by the distribution.
#: src/gs-overview-page.ui:310
msgid "Editor’s Picks"
msgstr "Selecciones de los editores"

#. Translators: This is a heading for software which has been recently released upstream.
#: src/gs-overview-page.ui:348
msgid "Recent Releases"
msgstr "Publicaciones recientes"

#: src/gs-overview-page.ui:421
msgid "No Application Data Found"
msgstr "No se han encontrado datos sobre las aplicaciones"

#. TRANSLATORS: this is a prompt message, and '%s' is an
#. * application summary, e.g. 'GNOME Clocks'
#: src/gs-page.c:445
#, c-format
msgid "Are you sure you want to purchase %s?"
msgstr "¿Seguro que quiere comprar %s?"

#. TRANSLATORS: longer dialog text
#: src/gs-page.c:449
#, c-format
msgid "%s will be installed, and you will be charged %s."
msgstr "%s se instalará, y se le cobrará %s."

#. TRANSLATORS: this is button text to purchase the application
#: src/gs-page.c:462
msgid "Purchase"
msgstr "Comprar"

#. TRANSLATORS: this is a prompt message, and
#. * '%s' is an application summary, e.g. 'GNOME Clocks'
#: src/gs-page.c:535
#, c-format
msgid "Prepare %s"
msgstr "Preparar %s"

#. TRANSLATORS: this is a prompt message, and '%s' is an
#. * source name, e.g. 'GNOME Nightly'
#: src/gs-page.c:669
#, c-format
msgid "Are you sure you want to remove the %s source?"
msgstr "¿Está seguro de querer quitar el recurso %s?"

#. TRANSLATORS: longer dialog text
#: src/gs-page.c:673
#, c-format
msgid ""
"All applications from %s will be removed, and you will have to re-install "
"the source to use them again."
msgstr ""
"Se quitarán todas las aplicaciones de %s y deberá volver a instalar la "
"fuente para poder usarla de nuevo."

#. TRANSLATORS: this is a prompt message, and '%s' is an
#. * application summary, e.g. 'GNOME Clocks'
#: src/gs-page.c:681
#, c-format
msgid "Are you sure you want to remove %s?"
msgstr "¿Está seguro de querer quitar %s?"

#. TRANSLATORS: longer dialog text
#: src/gs-page.c:684
#, c-format
msgid "%s will be removed, and you will have to install it to use it again."
msgstr "Se quitará %s y deberá volver a instalarlo para poder usarlo de nuevo."

<<<<<<< HEAD
#: lib/gs-plugin-loader.c:1420
=======
#: lib/gs-plugin-loader.c:1439
>>>>>>> 35e6ebde
#, c-format
msgid ""
"Information about %s, as well as options for how to get a codec that can "
"play this format can be found on the website."
msgstr ""
"En la página web se puede encontrar información sobre %s, así como opciones "
"sobre cómo obtener un códec que pueda reproducir este formato."

#. TRANSLATORS: this refers to an app (by name) that is installed
#: src/gs-popular-tile.c:70 src/gs-summary-tile.c:75
#, c-format
msgid "%s (Installed)"
msgstr "%s (Instalada)"

#. TRANSLATORS: this refers to where the app came from
#: src/gs-popular-tile.c:205
#, c-format
msgid "Source: %s"
msgstr "Fuente: %s"

#: lib/gs-price.c:111
#, c-format
msgid "A$%.2f"
msgstr "A$%.2f"

#: lib/gs-price.c:113
#, c-format
msgid "C$%.2f"
msgstr "C$%.2f"

#: lib/gs-price.c:115
#, c-format
msgid "CN¥%.2f"
msgstr "CN¥%.2f"

#: lib/gs-price.c:117
#, c-format
msgid "€%.2f"
msgstr "%.2f€"

#: lib/gs-price.c:119
#, c-format
msgid "£%.2f"
msgstr "£%.2f"

#: lib/gs-price.c:121
#, c-format
msgid "¥%.2f"
msgstr "¥%.2f"

#: lib/gs-price.c:123
#, c-format
msgid "NZ$%.2f"
msgstr "NZ$%.2f"

#: lib/gs-price.c:125
#, c-format
msgid "₽%.2f"
msgstr "₽%.2f"

#: lib/gs-price.c:127
#, c-format
msgid "US$%.2f"
msgstr "US$%.2f"

#: lib/gs-price.c:129
#, c-format
msgid "%s %f"
msgstr "%s %f"

#. TRANSLATORS: This is a text displayed during a distro upgrade. %s
#. will be replaced by the name and version of distro, e.g. 'Fedora 23'.
#: src/gs-removal-dialog.c:128
#, c-format
msgid ""
"Some of the currently installed software is not compatible with %s. If you "
"continue, the following will be automatically removed during the upgrade:"
msgstr ""
"Alguno de los programas instalados no es compatible con %s. Si continúa, los "
"siguientes paquetes se eliminarán automáticamente durante la actualización:"

#: src/gs-removal-dialog.ui:27
msgid "Incompatible Software"
msgstr "Software incompatible"

#: src/gs-removal-dialog.ui:40
msgid "_Continue"
msgstr "_Continuar"

#. TRANSLATORS: lighthearted star rating description;
#. *		A really bad application
#: src/gs-review-dialog.c:98
msgid "Hate it"
msgstr "La odio"

#. TRANSLATORS: lighthearted star rating description;
#. *		Not a great application
#: src/gs-review-dialog.c:102
msgid "Don’t like it"
msgstr "No me gusta"

#. TRANSLATORS: lighthearted star rating description;
#. *		A fairly-good application
#: src/gs-review-dialog.c:106
msgid "It’s OK"
msgstr "Está bien"

#. TRANSLATORS: lighthearted star rating description;
#. *		A good application
#: src/gs-review-dialog.c:110
msgid "Like it"
msgstr "Me gusta"

#. TRANSLATORS: lighthearted star rating description;
#. *		A really awesome application
#: src/gs-review-dialog.c:114
msgid "Love it"
msgstr "Me encanta"

#. TRANSLATORS: the review can't just be copied and pasted
#: src/gs-review-dialog.c:136
msgid "Please take more time writing the review"
msgstr "Dedique un poco más de tiempo a escribir la opinión"

#. TRANSLATORS: the review is not acceptable
#: src/gs-review-dialog.c:140
msgid "Please choose a star rating"
msgstr "Elija una puntuación"

#. TRANSLATORS: the review is not acceptable
#: src/gs-review-dialog.c:144
msgid "The summary is too short"
msgstr "El resumen es demasiado corto"

#. TRANSLATORS: the review is not acceptable
#: src/gs-review-dialog.c:148
msgid "The summary is too long"
msgstr "El resumen es demasiado largo"

#. TRANSLATORS: the review is not acceptable
#: src/gs-review-dialog.c:152
msgid "The description is too short"
msgstr "La descripción es demasiado corta"

#. TRANSLATORS: the review is not acceptable
#: src/gs-review-dialog.c:156
msgid "The description is too long"
msgstr "La descripción es demasiado larga"

#. Translators: Title of the dialog box where the users can write and publish their opinions about the apps.
#: src/gs-review-dialog.ui:11
msgid "Post Review"
msgstr "Publicar revisión"

#. Translators: A button to publish the user's opinion about the app.
#: src/gs-review-dialog.ui:35
msgid "_Post"
msgstr "_Publicar"

#: src/gs-review-dialog.ui:85
msgid "Rating"
msgstr "Puntuación"

#: src/gs-review-dialog.ui:158
msgid ""
"Give a short summary of your review, for example: “Great app, would "
"recommend”."
msgstr ""
"Haga un pequeño resumen de su opinión, por ejemplo: «Una aplicación muy "
"buena, recomendada»."

#. Translators: This is where the users enter their opinions about the apps.
#: src/gs-review-dialog.ui:199
msgctxt "app review"
msgid "Review"
msgstr "Opinión"

#: src/gs-review-dialog.ui:215
msgid "What do you think of the app? Try to give reasons for your views."
msgstr ""
"¿Qué piensa sobre la aplicación? Intente dar una explicación a sus opiniones."

#. Translators: A label for the total number of reviews.
#: src/gs-review-histogram.ui:413
msgid "ratings in total"
msgstr "puntuación total"

#. TRANSLATORS: we explain what the action is going to do
#: src/gs-review-row.c:234
msgid "You can report reviews for abusive, rude, or discriminatory behavior."
msgstr ""
"Puede enviar opiniones sobre comportamientos abusivos, groseros o "
"discriminatorios."

#. TRANSLATORS: we ask the user if they really want to do this
#: src/gs-review-row.c:239
msgid ""
"Once reported, a review will be hidden until it has been checked by an "
"administrator."
msgstr ""
"Una vez enviada, la opinión se ocultará hasta que un administrador la haya "
"verificado."

#. TRANSLATORS: window title when
#. * reporting a user-submitted review
#. * for moderation
#: src/gs-review-row.c:253
msgid "Report Review?"
msgstr "¿Publicar revisión?"

#. TRANSLATORS: button text when
#. * sending a review for moderation
#: src/gs-review-row.c:257
msgid "Report"
msgstr "Publicar"

#. Translators: Users can express their opinions about other users' opinions about the apps.
#: src/gs-review-row.ui:112
msgid "Was this review useful to you?"
msgstr "¿Le ha resultado útil esta opinión?"

#: src/gs-review-row.ui:134
msgid "Yes"
msgstr "Sí"

#: src/gs-review-row.ui:148
msgid "No"
msgstr "No"

#. Translators: Button text for indifference, only used when moderating
#: src/gs-review-row.ui:162
msgid "Meh"
msgstr "Bah"

#: src/gs-review-row.ui:196
msgid "Report…"
msgstr "Publicar…"

#: src/gs-review-row.ui:211
msgid "Remove…"
msgstr "Quitar…"

#. TRANSLATORS: this is when we try to download a screenshot and
#. * we get back 404
#: src/gs-screenshot-image.c:313
msgid "Screenshot not found"
msgstr "Captura de pantalla no encontrada"

#. TRANSLATORS: possibly image file corrupt or not an image
#: src/gs-screenshot-image.c:328
msgid "Failed to load image"
msgstr "Falló al cargar la imagen"

#. TRANSLATORS: this is when we request a screenshot size that
#. * the generator did not create or the parser did not add
#: src/gs-screenshot-image.c:461
msgid "Screenshot size not found"
msgstr "Tamaño de la captura de pantalla no encontrado"

#. TRANSLATORS: this is when we try create the cache directory
#. * but we were out of space or permission was denied
#: src/gs-screenshot-image.c:489
msgid "Could not create cache"
msgstr "No se pudo crear la caché"

#. TRANSLATORS: this is when we try to download a screenshot
#. * that was not a valid URL
#: src/gs-screenshot-image.c:550
msgid "Screenshot not valid"
msgstr "Captura de pantalla no válida"

#. TRANSLATORS: this is when networking is not available
#: src/gs-screenshot-image.c:565
msgid "Screenshot not available"
msgstr "Captura de pantalla no disponible"

#: src/gs-screenshot-image.c:618
msgid "Screenshot"
msgstr "Captura de pantalla"

#. TRANSLATORS: this is when there are too many search results
#. * to show in in the search page
#: src/gs-search-page.c:155
#, c-format
<<<<<<< HEAD
#| msgid "%u more matches"
=======
>>>>>>> 35e6ebde
msgid "%u more match"
msgid_plural "%u more matches"
msgstr[0] "%u coincidencia más"
msgstr[1] "%u coincidencias más"

#: src/gs-search-page.ui:7
msgid "Search page"
msgstr "Página de búsqueda"

#: src/gs-search-page.ui:54
msgid "No Application Found"
msgstr "No se han encontrado aplicaciones"

#. TRANSLATORS: this is part of the in-app notification,
#. * where the %s is the truncated hostname, e.g.
#. * 'alt.fedoraproject.org'
#. TRANSLATORS: this is part of the in-app notification,
#. * where the %s is the origin id, e.g. 'fedora'
#. TRANSLATORS: this is part of the in-app notification,
#. * where the %s is a multi-word localised app name
#. * e.g. 'Getting things GNOME!"
<<<<<<< HEAD
#: src/gs-shell.c:806 src/gs-shell.c:811 src/gs-shell.c:826 src/gs-shell.c:830
=======
#: src/gs-shell.c:833 src/gs-shell.c:838 src/gs-shell.c:853 src/gs-shell.c:857
>>>>>>> 35e6ebde
#, c-format
msgid "“%s”"
msgstr "«%s»"

#. TRANSLATORS: failure text for the in-app notification,
#. * where the %s is the source (e.g. "alt.fedoraproject.org")
<<<<<<< HEAD
#: src/gs-shell.c:858
=======
#: src/gs-shell.c:885
>>>>>>> 35e6ebde
#, c-format
msgid "Unable to download firmware updates from %s"
msgstr "No se pueden descargar las actualizaciones de «firmware» desde %s"

#. TRANSLATORS: failure text for the in-app notification,
#. * where the %s is the source (e.g. "alt.fedoraproject.org")
<<<<<<< HEAD
#: src/gs-shell.c:864
=======
#: src/gs-shell.c:891
>>>>>>> 35e6ebde
#, c-format
msgid "Unable to download updates from %s"
msgstr "No se pueden descargar actualizaciones desde %s"

#. TRANSLATORS: failure text for the in-app notification
<<<<<<< HEAD
#: src/gs-shell.c:871
=======
#: src/gs-shell.c:898
>>>>>>> 35e6ebde
msgid "Unable to download updates"
msgstr "No se pueden descargar las actualizaciones"

#. TRANSLATORS: failure text for the in-app notification
<<<<<<< HEAD
#: src/gs-shell.c:876
=======
#: src/gs-shell.c:903
>>>>>>> 35e6ebde
msgid ""
"Unable to download updates: internet access was required but wasn’t available"
msgstr ""
"No se pueden descargar las actualizaciones: se necesita acceso a Internet, "
"pero no está disponible"

#. TRANSLATORS: failure text for the in-app notification,
#. * where the %s is the source (e.g. "alt.fedoraproject.org")
<<<<<<< HEAD
#: src/gs-shell.c:885
=======
#: src/gs-shell.c:912
>>>>>>> 35e6ebde
#, c-format
msgid "Unable to download updates from %s: not enough disk space"
msgstr ""
"No se pueden descargar actualizaciones de %s: no hay espacio suficiente en "
"disco"

#. TRANSLATORS: failure text for the in-app notification
<<<<<<< HEAD
#: src/gs-shell.c:890
=======
#: src/gs-shell.c:917
>>>>>>> 35e6ebde
msgid "Unable to download updates: not enough disk space"
msgstr ""
"No se pueden descargar las actualizaciones: no hay suficiente espacio en "
"disco"

#. TRANSLATORS: failure text for the in-app notification
<<<<<<< HEAD
#: src/gs-shell.c:898
=======
#: src/gs-shell.c:925
>>>>>>> 35e6ebde
msgid "Unable to download updates: authentication was required"
msgstr "No se pueden descargar actualizaciones: se necesita autenticación"

#. TRANSLATORS: failure text for the in-app notification
<<<<<<< HEAD
#: src/gs-shell.c:903
=======
#: src/gs-shell.c:930
>>>>>>> 35e6ebde
msgid "Unable to download updates: authentication was invalid"
msgstr "No se pueden descargar actualizaciones: la autenticación no es válida"

#. TRANSLATORS: failure text for the in-app notification
<<<<<<< HEAD
#: src/gs-shell.c:908
=======
#: src/gs-shell.c:935
>>>>>>> 35e6ebde
msgid ""
"Unable to download updates: you do not have permission to install software"
msgstr ""
"No se pueden descargar actualizaciones: no tiene permisos para instalar "
"software"

#. TRANSLATORS: failure text for the in-app notification
<<<<<<< HEAD
#: src/gs-shell.c:915
=======
#: src/gs-shell.c:942
>>>>>>> 35e6ebde
msgid "Unable to get list of updates"
msgstr "No se puede obtener la lista de actualizaciones"

#. TRANSLATORS: failure text for the in-app notification,
#. * where the first %s is the application name (e.g. "GIMP") and
#. * the second %s is the origin, e.g. "Fedora Project [fedoraproject.org]"
<<<<<<< HEAD
#: src/gs-shell.c:961
=======
#: src/gs-shell.c:988
>>>>>>> 35e6ebde
#, c-format
msgid "Unable to install %s as download failed from %s"
msgstr "No se puede instalar %s ya que ha fallado la descarga de %s"

#. TRANSLATORS: failure text for the in-app notification,
#. * where the %s is the application name (e.g. "GIMP")
<<<<<<< HEAD
#: src/gs-shell.c:967
=======
#: src/gs-shell.c:994
>>>>>>> 35e6ebde
#, c-format
msgid "Unable to install %s as download failed"
msgstr "No se puede instalar %s ya que ha fallado la descarga"

#. TRANSLATORS: failure text for the in-app notification,
#. * where the first %s is the application name (e.g. "GIMP")
#. * and the second %s is the name of the runtime, e.g.
#. * "GNOME SDK [flatpak.gnome.org]"
<<<<<<< HEAD
#: src/gs-shell.c:979
=======
#: src/gs-shell.c:1006
>>>>>>> 35e6ebde
#, c-format
msgid "Unable to install %s as runtime %s not available"
msgstr ""
"No se puede instalar %s ya que la rutina de tiempo de ejecución %s no está "
"disponible"

#. TRANSLATORS: failure text for the in-app notification,
#. * where the %s is the application name (e.g. "GIMP")
<<<<<<< HEAD
#: src/gs-shell.c:985
=======
#: src/gs-shell.c:1012
>>>>>>> 35e6ebde
#, c-format
msgid "Unable to install %s as not supported"
msgstr "No se puede instalar %s ya que no está soportado"

#. TRANSLATORS: failure text for the in-app notification
<<<<<<< HEAD
#: src/gs-shell.c:992
=======
#: src/gs-shell.c:1019
>>>>>>> 35e6ebde
msgid "Unable to install: internet access was required but wasn’t available"
msgstr ""
"No se puede instalar: se necesita acceso a Internet, pero no está disponible"

#. TRANSLATORS: failure text for the in-app notification
<<<<<<< HEAD
#: src/gs-shell.c:998
=======
#: src/gs-shell.c:1025
>>>>>>> 35e6ebde
msgid "Unable to install: the application has an invalid format"
msgstr "No se puede instalar %s: la aplicación no tiene un formato válido"

#. TRANSLATORS: failure text for the in-app notification,
#. * where the %s is the application name (e.g. "GIMP")
<<<<<<< HEAD
#: src/gs-shell.c:1003
=======
#: src/gs-shell.c:1030
>>>>>>> 35e6ebde
#, c-format
msgid "Unable to install %s: not enough disk space"
msgstr "No se puede instalar %s: no hay suficiente espacio en disco."

#. TRANSLATORS: failure text for the in-app notification
<<<<<<< HEAD
#: src/gs-shell.c:1011
=======
#: src/gs-shell.c:1038
>>>>>>> 35e6ebde
#, c-format
msgid "Unable to install %s: authentication was required"
msgstr "No se puede instalar %s: se necesita autorización"

#. TRANSLATORS: failure text for the in-app notification,
#. * where the %s is the application name (e.g. "GIMP")
<<<<<<< HEAD
#: src/gs-shell.c:1018
=======
#: src/gs-shell.c:1045
>>>>>>> 35e6ebde
#, c-format
msgid "Unable to install %s: authentication was invalid"
msgstr "No se puede instalar %s: la autenticación no es válida"

#. TRANSLATORS: failure text for the in-app notification,
#. * where the %s is the application name (e.g. "GIMP")
<<<<<<< HEAD
#: src/gs-shell.c:1025
=======
#: src/gs-shell.c:1052
>>>>>>> 35e6ebde
#, c-format
msgid "Unable to install %s: you do not have permission to install software"
msgstr "No se puede instalar %s: no tiene permisos para instalar software"

#. TRANSLATORS: failure text for the in-app notification,
#. * the %s is the name of the authentication service,
#. * e.g. "Ubuntu One"
<<<<<<< HEAD
#: src/gs-shell.c:1038
=======
#: src/gs-shell.c:1065
>>>>>>> 35e6ebde
#, c-format
msgid "Your %s account has been suspended."
msgstr "Su cuenta %s se ha suspendido."

#. TRANSLATORS: failure text for the in-app notification
<<<<<<< HEAD
#: src/gs-shell.c:1042
=======
#: src/gs-shell.c:1069
>>>>>>> 35e6ebde
msgid "It is not possible to install software until this has been resolved."
msgstr "No es posible instalar software hasta que esto se haya resuelto."

#. TRANSLATORS: failure text for the in-app notification,
#. * where the %s is the clickable link (e.g.
#. * "http://example.com/what-did-i-do-wrong/")
<<<<<<< HEAD
#: src/gs-shell.c:1053
=======
#: src/gs-shell.c:1080
>>>>>>> 35e6ebde
#, c-format
msgid "For more information, visit %s."
msgstr "Para obtener más información, visite %s."

#. TRANSLATORS: failure text for the in-app notification,
#. * where the %s is the application name (e.g. "Dell XPS 13")
<<<<<<< HEAD
#: src/gs-shell.c:1062
=======
#: src/gs-shell.c:1089
>>>>>>> 35e6ebde
#, c-format
msgid "Unable to install %s: AC power is required"
msgstr "No se puede instalar %s: se necesita conexión a la alimentación"

#. TRANSLATORS: failure text for the in-app notification,
#. * where the %s is the application name (e.g. "GIMP")
<<<<<<< HEAD
#: src/gs-shell.c:1071
=======
#: src/gs-shell.c:1098
>>>>>>> 35e6ebde
#, c-format
msgid "Unable to install %s"
msgstr "No se puede instalar %s"

#. TRANSLATORS: failure text for the in-app notification,
#. * where the first %s is the app name (e.g. "GIMP") and
#. * the second %s is the origin, e.g. "Fedora" or
#. * "Fedora Project [fedoraproject.org]"
<<<<<<< HEAD
#: src/gs-shell.c:1117
=======
#: src/gs-shell.c:1144
>>>>>>> 35e6ebde
#, c-format
msgid "Unable to update %s from %s"
msgstr "No se puede actualizar %s desde %s"

#. TRANSLATORS: failure text for the in-app notification,
#. * where the %s is the application name (e.g. "GIMP")
<<<<<<< HEAD
#: src/gs-shell.c:1123
=======
#: src/gs-shell.c:1150
>>>>>>> 35e6ebde
#, c-format
msgid "Unable to update %s as download failed"
msgstr "No se puede actualizar %s "

#. TRANSLATORS: failure text for the in-app notification
<<<<<<< HEAD
#: src/gs-shell.c:1129
=======
#: src/gs-shell.c:1156
>>>>>>> 35e6ebde
msgid "Unable to update: internet access was required but wasn’t available"
msgstr ""
"No se puede actualizar: se necesita acceso a Internet, pero no está "
"disponible"

#. TRANSLATORS: failure text for the in-app notification,
#. * where the %s is the application name (e.g. "GIMP")
<<<<<<< HEAD
#: src/gs-shell.c:1137
=======
#: src/gs-shell.c:1164
>>>>>>> 35e6ebde
#, c-format
msgid "Unable to update %s: not enough disk space"
msgstr "No se puede actualizar %s: no hay suficiente espacio en disco."

#. TRANSLATORS: failure text for the in-app notification,
#. * where the %s is the application name (e.g. "GIMP")
<<<<<<< HEAD
#: src/gs-shell.c:1146
=======
#: src/gs-shell.c:1173
>>>>>>> 35e6ebde
#, c-format
msgid "Unable to update %s: authentication was required"
msgstr "No se puede actualizar %s: se necesita autenticación"

#. TRANSLATORS: failure text for the in-app notification,
#. * where the %s is the application name (e.g. "GIMP")
<<<<<<< HEAD
#: src/gs-shell.c:1153
=======
#: src/gs-shell.c:1180
>>>>>>> 35e6ebde
#, c-format
msgid "Unable to update %s: authentication was invalid"
msgstr "No se puede actualizar %s: la autenticación no es válida"

#. TRANSLATORS: failure text for the in-app notification,
#. * where the %s is the application name (e.g. "GIMP")
<<<<<<< HEAD
#: src/gs-shell.c:1160
=======
#: src/gs-shell.c:1187
>>>>>>> 35e6ebde
#, c-format
msgid "Unable to update %s: you do not have permission to update software"
msgstr "No se puede actualizar %s: no tiene permisos para actualizar software"

#. TRANSLATORS: failure text for the in-app notification,
#. * where the %s is the application name (e.g. "Dell XPS 13")
<<<<<<< HEAD
#: src/gs-shell.c:1168
=======
#: src/gs-shell.c:1195
>>>>>>> 35e6ebde
#, c-format
msgid "Unable to update %s: AC power is required"
msgstr "No se puede actualizar %s: se necesita conexión a la alimentación"

#. TRANSLATORS: failure text for the in-app notification,
#. * where the %s is the application name (e.g. "GIMP")
<<<<<<< HEAD
#: src/gs-shell.c:1177
=======
#: src/gs-shell.c:1204
>>>>>>> 35e6ebde
#, c-format
msgid "Unable to update %s"
msgstr "No se puede actualizar %s"

#. TRANSLATORS: failure text for the in-app notification,
#. * where the first %s is the distro name (e.g. "Fedora 25") and
#. * the second %s is the origin, e.g. "Fedora Project [fedoraproject.org]"
<<<<<<< HEAD
#: src/gs-shell.c:1222
=======
#: src/gs-shell.c:1249
>>>>>>> 35e6ebde
#, c-format
msgid "Unable to upgrade to %s from %s"
msgstr "No se puede actualizar a %s desde %s"

#. TRANSLATORS: failure text for the in-app notification,
#. * where the %s is the app name (e.g. "GIMP")
<<<<<<< HEAD
#: src/gs-shell.c:1227
=======
#: src/gs-shell.c:1254
>>>>>>> 35e6ebde
#, c-format
msgid "Unable to upgrade to %s as download failed"
msgstr "No se puede actualizar a %s ya que falló la descarga"

#. TRANSLATORS: failure text for the in-app notification
<<<<<<< HEAD
#: src/gs-shell.c:1234
=======
#: src/gs-shell.c:1261
>>>>>>> 35e6ebde
msgid "Unable to upgrade: internet access was required but wasn’t available"
msgstr ""
"No se puede actualizar: se necesita acceso a Internet, pero no está "
"disponible"

#. TRANSLATORS: failure text for the in-app notification,
#. * where the %s is the distro name (e.g. "Fedora 25")
<<<<<<< HEAD
#: src/gs-shell.c:1242
=======
#: src/gs-shell.c:1269
>>>>>>> 35e6ebde
#, c-format
msgid "Unable to upgrade to %s: not enough disk space"
msgstr "No se puede actualizar %s: no hay suficiente espacio en disco"

#. TRANSLATORS: failure text for the in-app notification,
#. * where the %s is the distro name (e.g. "Fedora 25")
<<<<<<< HEAD
#: src/gs-shell.c:1251
=======
#: src/gs-shell.c:1278
>>>>>>> 35e6ebde
#, c-format
msgid "Unable to upgrade to %s: authentication was required"
msgstr "No se puede actualizar a %s: se necesita autenticación"

#. TRANSLATORS: failure text for the in-app notification,
#. * where the %s is the distro name (e.g. "Fedora 25")
<<<<<<< HEAD
#: src/gs-shell.c:1258
=======
#: src/gs-shell.c:1285
>>>>>>> 35e6ebde
#, c-format
msgid "Unable to upgrade to %s: authentication was invalid"
msgstr "No se puede actualizar a %s: la autenticación no es válida"

#. TRANSLATORS: failure text for the in-app notification,
#. * where the %s is the distro name (e.g. "Fedora 25")
<<<<<<< HEAD
#: src/gs-shell.c:1265
=======
#: src/gs-shell.c:1292
>>>>>>> 35e6ebde
#, c-format
msgid "Unable to upgrade to %s: you do not have permission to upgrade"
msgstr "No se puede actualizar a %s: no tiene permiso para actualizar"

#. TRANSLATORS: failure text for the in-app notification,
#. * where the %s is the distro name (e.g. "Fedora 25")
<<<<<<< HEAD
#: src/gs-shell.c:1272
=======
#: src/gs-shell.c:1299
>>>>>>> 35e6ebde
#, c-format
msgid "Unable to upgrade to %s: AC power is required"
msgstr "No se puede actualizar a %s: se necesita conexión a la alimentación"

#. TRANSLATORS: failure text for the in-app notification,
#. * where the %s is the distro name (e.g. "Fedora 25")
<<<<<<< HEAD
#: src/gs-shell.c:1281
=======
#: src/gs-shell.c:1308
>>>>>>> 35e6ebde
#, c-format
msgid "Unable to upgrade to %s"
msgstr "No se puede actualizar a %s"

#. TRANSLATORS: failure text for the in-app notification,
#. * where the %s is the application name (e.g. "GIMP")
<<<<<<< HEAD
#: src/gs-shell.c:1323
=======
#: src/gs-shell.c:1350
>>>>>>> 35e6ebde
#, c-format
msgid "Unable to remove %s: authentication was required"
msgstr "No se puede quitar %s: se necesita autenticación"

#. TRANSLATORS: failure text for the in-app notification,
#. * where the %s is the application name (e.g. "GIMP")
<<<<<<< HEAD
#: src/gs-shell.c:1329
=======
#: src/gs-shell.c:1356
>>>>>>> 35e6ebde
#, c-format
msgid "Unable to remove %s: authentication was invalid"
msgstr "No se puede quitar %s: la autenticación no es válida"

#. TRANSLATORS: failure text for the in-app notification,
#. * where the %s is the application name (e.g. "GIMP")
<<<<<<< HEAD
#: src/gs-shell.c:1335
=======
#: src/gs-shell.c:1362
>>>>>>> 35e6ebde
#, c-format
msgid "Unable to remove %s: you do not have permission to remove software"
msgstr "No se puede quitar %s: no tiene permisos para quitar software"

#. TRANSLATORS: failure text for the in-app notification,
#. * where the %s is the application name (e.g. "GIMP")
<<<<<<< HEAD
#: src/gs-shell.c:1342
=======
#: src/gs-shell.c:1369
>>>>>>> 35e6ebde
#, c-format
msgid "Unable to remove %s: AC power is required"
msgstr "No se puede quitar %s: se necesita conexión a la alimentación"

#. TRANSLATORS: failure text for the in-app notification,
#. * where the %s is the application name (e.g. "GIMP")
<<<<<<< HEAD
#: src/gs-shell.c:1351
=======
#: src/gs-shell.c:1378
>>>>>>> 35e6ebde
#, c-format
msgid "Unable to remove %s"
msgstr "No se puede quitar «%s»"

#. TRANSLATORS: failure text for the in-app notification,
#. * where the first %s is the application name (e.g. "GIMP")
#. * and the second %s is the name of the runtime, e.g.
#. * "GNOME SDK [flatpak.gnome.org]"
<<<<<<< HEAD
#: src/gs-shell.c:1397
=======
#: src/gs-shell.c:1424
>>>>>>> 35e6ebde
#, c-format
msgid "Unable to launch %s: %s is not installed"
msgstr "No se puede lanzar %s: %s no está instalado"

#. TRANSLATORS: failure text for the in-app notification
<<<<<<< HEAD
#: src/gs-shell.c:1404 src/gs-shell.c:1452 src/gs-shell.c:1500
=======
#: src/gs-shell.c:1431 src/gs-shell.c:1479 src/gs-shell.c:1527
>>>>>>> 35e6ebde
msgid "Not enough disk space — free up some space and try again"
msgstr ""
"No hay suficiente espacio en disco. Libere algo de espacio e inténtelo de "
"nuevo."

#. TRANSLATORS: we failed to get a proper error code
<<<<<<< HEAD
#: src/gs-shell.c:1412 src/gs-shell.c:1460 src/gs-shell.c:1527
=======
#: src/gs-shell.c:1439 src/gs-shell.c:1487 src/gs-shell.c:1554
>>>>>>> 35e6ebde
msgid "Sorry, something went wrong"
msgstr "Algo salió mal"

#. TRANSLATORS: failure text for the in-app notification
<<<<<<< HEAD
#: src/gs-shell.c:1447
=======
#: src/gs-shell.c:1474
>>>>>>> 35e6ebde
msgid "Failed to install file: authentication failed"
msgstr "Falló al instalar el archivo: falló la autenticación"

#. TRANSLATORS: failure text for the in-app notification,
#. * the %s is the origin, e.g. "Fedora" or
#. * "Fedora Project [fedoraproject.org]"
<<<<<<< HEAD
#: src/gs-shell.c:1494
=======
#: src/gs-shell.c:1521
>>>>>>> 35e6ebde
#, c-format
msgid "Unable to contact %s"
msgstr "No se puede contactar con %s"

#. TRANSLATORS: failure text for the in-app notification,
#. * where the %s is the application name (e.g. "GIMP")
<<<<<<< HEAD
#: src/gs-shell.c:1509
=======
#: src/gs-shell.c:1536
>>>>>>> 35e6ebde
#, c-format
msgid "%s needs to be restarted to use new plugins."
msgstr "Se debe reiniciar %s para usar los complementos nuevos."

#. TRANSLATORS: failure text for the in-app notification
<<<<<<< HEAD
#: src/gs-shell.c:1514
=======
#: src/gs-shell.c:1541
>>>>>>> 35e6ebde
msgid "This application needs to be restarted to use new plugins."
msgstr "Se debe reiniciar esta aplicación para usar los nuevos complementos."

#. TRANSLATORS: need to be connected to the AC power
<<<<<<< HEAD
#: src/gs-shell.c:1521
=======
#: src/gs-shell.c:1548
>>>>>>> 35e6ebde
msgid "AC power is required"
msgstr "Se necesita conexión a la alimentación"

#. TRANSLATORS: This string describes a software source that
#. has no software installed from it.
#: src/gs-sources-dialog.c:98
msgid "No applications or addons installed; other software might still be"
msgstr ""
"No hay aplicaciones ni complementos instalados. Es posible que todavía haya "
"otro software"

#. TRANSLATORS: This string is used to construct the 'X applications
#. installed' sentence, describing a software source.
#: src/gs-sources-dialog.c:103
#, c-format
msgid "%u application installed"
msgid_plural "%u applications installed"
msgstr[0] "%u aplicación instalada"
msgstr[1] "%u aplicaciones instaladas"

#. TRANSLATORS: This string is used to construct the 'X add-ons
#. installed' sentence, describing a software source.
#: src/gs-sources-dialog.c:110
#, c-format
msgid "%u add-on installed"
msgid_plural "%u add-ons installed"
msgstr[0] "%u complemento instalado"
msgstr[1] "%u complementos instalados"

#. TRANSLATORS: This string is used to construct the 'X applications
#. and y add-ons installed' sentence, describing a software source.
#. The correct form here depends on the number of applications.
#: src/gs-sources-dialog.c:118
#, c-format
msgid "%u application"
msgid_plural "%u applications"
msgstr[0] "%u aplicación"
msgstr[1] "%u aplicaciones"

#. TRANSLATORS: This string is used to construct the 'X applications
#. and y add-ons installed' sentence, describing a software source.
#. The correct form here depends on the number of add-ons.
#: src/gs-sources-dialog.c:124
#, c-format
msgid "%u add-on"
msgid_plural "%u add-ons"
msgstr[0] "%u complemento"
msgstr[1] "%u complementos"

#. TRANSLATORS: This string is used to construct the 'X applications
#. and y add-ons installed' sentence, describing a software source.
#. The correct form here depends on the total number of
#. applications and add-ons.
#: src/gs-sources-dialog.c:131
#, c-format
msgid "%s and %s installed"
msgid_plural "%s and %s installed"
msgstr[0] "%s y %s instalado"
msgstr[1] "%s y %s instalados"

#. TRANSLATORS: nonfree software
#: src/gs-sources-dialog.c:257
msgid "Typically has restrictions on use and access to source code."
msgstr "Normalmente tiene restricciones de uso y acceso al código fuente."

#. TRANSLATORS: list header
#: src/gs-sources-dialog.c:278
msgid "Proprietary Software Sources"
msgstr "Fuentes de software propietario"

#: src/gs-sources-dialog.c:501 src/gs-sources-dialog.ui:487
msgid "Remove Source"
msgstr "Quitar fuente"

#. TRANSLATORS: this is the fallback text we use if we can't
#. figure out the name of the operating system
#: src/gs-sources-dialog.c:587
msgid "the operating system"
msgstr "el sistema operativo"

#. TRANSLATORS: This is the text displayed in the Software Sources
#. dialog when no OS-provided software sources are enabled. %s gets
#. replaced by the name of the actual distro, e.g. Fedora.
#: src/gs-sources-dialog.c:680
#, c-format
msgid ""
"Software sources can be downloaded from the internet. They give you access "
"to additional software that is not provided by %s."
msgstr ""
"Las fuentes de software se pueden descargar de Internet. Esto le da acceso a "
"software adicional no proporcionado por %s."

#: src/gs-sources-dialog.ui:155
msgid "Additional Sources"
msgstr "Fuentes adicionales"

#: src/gs-sources-dialog.ui:175
msgid ""
"Removing a source will also remove any software you have installed from it."
msgstr ""
"Quitar una fuente también quitará cualquier software que haya instalado "
"desde ella."

#: src/gs-sources-dialog.ui:260
msgid "No software installed from this source"
msgstr "No hay software instalado desde esta fuente."

#: src/gs-sources-dialog.ui:287
msgid "Installed from this Source"
msgstr "Instalado desde esta fuente"

#: src/gs-sources-dialog.ui:333
msgid "Source Details"
msgstr "Detalles de la fuente"

#: src/gs-sources-dialog.ui:390
msgid "Last Checked"
msgstr "Comprobada por última vez"

#: src/gs-sources-dialog.ui:407
msgid "Added"
msgstr "Añadida"

#: src/gs-sources-dialog.ui:424
msgid "Website"
msgstr "Página web"

#: src/gs-summary-tile.c:80
#, c-format
msgid "%s (Installing)"
msgstr "%s (Instalando)"

#: src/gs-summary-tile.c:85
#, c-format
msgid "%s (Removing)"
msgstr "%s (Quitando)"

#. TRANSLATORS: this is where the packager did not write
#. * a description for the update
#: src/gs-update-dialog.c:129
msgid "No update description available."
msgstr "No hay ninguna descripción disponible sobre la actualización."

#. TRANSLATORS: this is the subtitle of the installed updates dialog window.
#. %s will be replaced by the date when the updates were installed.
#. The date format is defined by the locale's preferred date representation
#. ("%x" in strftime.)
#: src/gs-update-dialog.c:224
#, c-format
msgid "Installed on %s"
msgstr "Instaladas en %s"

#. TRANSLATORS: this is the title of the installed updates dialog window
#: src/gs-update-dialog.c:244
msgid "Installed Updates"
msgstr "Actualizaciones instaladas"

#. TRANSLATORS: This is the header for package additions during
#. * a system update
#: src/gs-update-dialog.c:420
msgid "Additions"
msgstr "Añadidos"

#. TRANSLATORS: This is the header for package removals during
#. * a system update
#: src/gs-update-dialog.c:424
msgid "Removals"
msgstr "Eliminados"

#. TRANSLATORS: This is the header for package updates during
#. * a system update
#: src/gs-update-dialog.c:428
msgid "Updates"
msgstr "Actualizaciones"

#. TRANSLATORS: This is the header for package downgrades during
#. * a system update
#: src/gs-update-dialog.c:432
msgid "Downgrades"
msgstr "Bajadas de versión"

#: src/gs-update-dialog.ui:111
msgid "No updates have been installed on this system."
msgstr "No se han instalado actualizaciones en este sistema."

#: src/gs-update-monitor.c:88
msgid "Security Updates Pending"
msgstr "Actualizaciones de seguridad pendientes"

#: src/gs-update-monitor.c:89
msgid "It is recommended that you install important updates now"
msgstr "Se recomienda que instale las actualizaciones importantes ahora"

#: src/gs-update-monitor.c:92
msgid "Restart & Install"
msgstr "Reiniciar e instalar"

#: src/gs-update-monitor.c:96
msgid "Software Updates Available"
msgstr "Actualizaciones de software disponibles"

#: src/gs-update-monitor.c:97
msgid "Important OS and application updates are ready to be installed"
msgstr ""
"Las actualizaciones importantes del sistema y de aplicaciones están listas "
"para instalarse"

#. TRANSLATORS: button text
#: src/gs-update-monitor.c:100 src/gs-updates-page.c:740
msgid "Not Now"
msgstr "Ahora no"

#: src/gs-update-monitor.c:101
msgid "View"
msgstr "Ver"

#. TRANSLATORS: this is when the current OS version goes end-of-life
#: src/gs-update-monitor.c:255 src/gs-updates-page.ui:46
msgid "Operating System Updates Unavailable"
msgstr "Actualizaciones del sistema operativo no disponibles"

#. TRANSLATORS: this is the message dialog for the distro EOL notice
#: src/gs-update-monitor.c:257
msgid "Upgrade to continue receiving security updates."
msgstr "Suba de versión para seguir recibiendo actualizaciones de seguridad"

#. TRANSLATORS: this is a distro upgrade, the replacement would be the
#. * distro name, e.g. 'Fedora'
#: src/gs-update-monitor.c:305
#, c-format
msgid "A new version of %s is available to install"
msgstr "Hay una versión nueva de %s disponible para instalar"

#. TRANSLATORS: this is a distro upgrade
#: src/gs-update-monitor.c:309
msgid "Software Upgrade Available"
msgstr "Actualización de software disponible"

#. TRANSLATORS: title when we offline updates have failed
#: src/gs-update-monitor.c:622
msgid "Software Updates Failed"
msgstr "Falló la actualización de software"

#. TRANSLATORS: message when we offline updates have failed
#: src/gs-update-monitor.c:624
msgid "An important OS update failed to be installed."
msgstr "Falló al instalar una actualización importante del sistema operativo."

#: src/gs-update-monitor.c:625
msgid "Show Details"
msgstr "Mostrar detalles"

#. TRANSLATORS: Notification title when we've done a distro upgrade
#: src/gs-update-monitor.c:648
msgid "System Upgrade Complete"
msgstr "Actualización del sistema completa"

#. TRANSLATORS: This is the notification body when we've done a
#. * distro upgrade. First %s is the distro name and the 2nd %s
#. * is the version, e.g. "Welcome to Fedora 28!"
#: src/gs-update-monitor.c:653
#, c-format
msgid "Welcome to %s %s!"
msgstr "Bienvenido/a %s %s"

#. TRANSLATORS: title when we've done offline updates
#: src/gs-update-monitor.c:659
msgid "Software Update Installed"
msgid_plural "Software Updates Installed"
msgstr[0] "Actualización de software instalada"
msgstr[1] "Actualizaciones de software instaladas"

#. TRANSLATORS: message when we've done offline updates
#: src/gs-update-monitor.c:663
msgid "An important OS update has been installed."
msgid_plural "Important OS updates have been installed."
msgstr[0] "Se ha instalado una actualización del sistema operativo importante."
msgstr[1] "Se han instalado actualizaciones del sistema operativo importantes."

#. TRANSLATORS: Button to look at the updates that were installed.
#. * Note that it has nothing to do with the application reviews, the
#. * users can't express their opinions here. In some languages
#. * "Review (evaluate) something" is a different translation than
#. * "Review (browse) something."
#: src/gs-update-monitor.c:674
msgctxt "updates"
msgid "Review"
msgstr "Opinar"

#. TRANSLATORS: this is when the offline update failed
#: src/gs-update-monitor.c:723
msgid "Failed To Update"
msgstr "Falló al actualizar"

#. TRANSLATORS: the user must have updated manually after
#. * the updates were prepared
#: src/gs-update-monitor.c:729
msgid "The system was already up to date."
msgstr "El sistema ya estaba actualizado."

#. TRANSLATORS: the user aborted the update manually
#: src/gs-update-monitor.c:734
msgid "The update was cancelled."
msgstr "Se canceló la actualización."

#. TRANSLATORS: the package manager needed to download
#. * something with no network available
#: src/gs-update-monitor.c:740
msgid ""
"Internet access was required but wasn’t available. Please make sure that you "
"have internet access and try again."
msgstr ""
"La conexión a Internet no está disponible. Asegúrese de que tiene acceso a "
"Internet e inténtelo de nuevo."

#. TRANSLATORS: if the package is not signed correctly
#: src/gs-update-monitor.c:746
msgid ""
"There were security issues with the update. Please consult your software "
"provider for more details."
msgstr ""
"Ha ocurrido un problema de seguridad con la actualización. Consulte a su "
"proveedor de software para obtener más detalles."

#. TRANSLATORS: we ran out of disk space
#: src/gs-update-monitor.c:752
msgid ""
"There wasn’t enough disk space. Please free up some space and try again."
msgstr ""
"No hay suficiente espacio en disco. Libere algo de espacio e inténtelo de "
"nuevo."

#. TRANSLATORS: We didn't handle the error type
#: src/gs-update-monitor.c:757
msgid ""
"We’re sorry: the update failed to install. Please wait for another update "
"and try again. If the problem persists, contact your software provider."
msgstr ""
"La actualización no pudo instalarse. Espere a otra actualización e inténtelo "
"de nuevo. Si el problema persiste, contacte a su proveedor de software."

#. TRANSLATORS: Time in 24h format
#: src/gs-updates-page.c:297
msgid "%R"
msgstr "%R"

#. TRANSLATORS: Time in 12h format
#: src/gs-updates-page.c:300
msgid "%l:%M %p"
msgstr "%l:%M %p"

#. TRANSLATORS: This is the word "Yesterday" followed by a
#. time string in 24h format. i.e. "Yesterday, 14:30"
#: src/gs-updates-page.c:306
msgid "Yesterday, %R"
msgstr "Ayer, %R"

#. TRANSLATORS: This is the word "Yesterday" followed by a
#. time string in 12h format. i.e. "Yesterday, 2:30 PM"
#: src/gs-updates-page.c:310
msgid "Yesterday, %l:%M %p"
msgstr "Ayer, %l:%M %p"

#: src/gs-updates-page.c:313
msgid "Two days ago"
msgstr "Hace dos días"

#: src/gs-updates-page.c:315
msgid "Three days ago"
msgstr "Hace tres días"

#: src/gs-updates-page.c:317
msgid "Four days ago"
msgstr "Hace cuatro días"

#: src/gs-updates-page.c:319
msgid "Five days ago"
msgstr "Hace cinco días"

#: src/gs-updates-page.c:321
msgid "Six days ago"
msgstr "Hace seis días"

#: src/gs-updates-page.c:323
msgid "One week ago"
msgstr "Hace una semana"

#: src/gs-updates-page.c:325
msgid "Two weeks ago"
msgstr "Hace dos semanas"

#. TRANSLATORS: This is the date string with: day number, month name, year.
#. i.e. "25 May 2012"
#: src/gs-updates-page.c:329
msgid "%e %B %Y"
msgstr "%e de %B de %Y"

#. TRANSLATORS: the updates are being downloaded
#: src/gs-updates-page.c:342
msgid "Downloading new updates…"
msgstr "Descargando actualizaciones nuevas…"

#. TRANSLATORS: the update panel is doing *something* vague
#: src/gs-updates-page.c:346
msgid "Looking for new updates…"
msgstr "Buscando actualizaciones nuevas"

#. TRANSLATORS: the updates panel is starting up
#: src/gs-updates-page.c:387
msgid "Setting up updates…"
msgstr "Configurando actualizaciones…"

#. TRANSLATORS: the updates panel is starting up
#: src/gs-updates-page.c:388 src/gs-updates-page.c:395
msgid "(This could take a while)"
msgstr "(Esto puede llevar cierto tiempo)"

#. TRANSLATORS: This is the time when we last checked for updates
#: src/gs-updates-page.c:500
#, c-format
msgid "Last checked: %s"
msgstr "Comprobada por última vez: %s"

#. TRANSLATORS: we've just live-updated some apps
#: src/gs-updates-page.c:736
msgid "Updates have been installed"
msgstr "Se han instalado las actualizaciones"

#. TRANSLATORS: the new apps will not be run until we restart
#: src/gs-updates-page.c:738
msgid "A restart is required for them to take effect."
msgstr "Se debe reiniciar para aplicar los cambios."

#. TRANSLATORS: button text
#: src/gs-updates-page.c:742
msgid "Restart"
msgstr "Reiniciar"

#. TRANSLATORS: This is the header for system firmware that
#. * requires a reboot to apply
#: src/gs-updates-page.c:812
msgid "Integrated Firmware"
msgstr "Firmware integrado"

#. TRANSLATORS: This is the button for upgrading all
#. * system firmware
#. TRANSLATORS: This is the button for upgrading all
#. * offline updates
#: src/gs-updates-page.c:815 src/gs-updates-page.c:825
msgid "Restart & Update"
msgstr "Reiniciar y actualizar"

#. TRANSLATORS: This is the header for offline OS and offline
#. * app updates that require a reboot to apply
#: src/gs-updates-page.c:822
msgid "Requires Restart"
msgstr "Requiere reiniciar"

#. TRANSLATORS: This is the header for online runtime and
#. * app updates, typically flatpaks or snaps
#: src/gs-updates-page.c:832
msgid "Application Updates"
msgstr "Actualizaciones de aplicaciones"

#. TRANSLATORS: This is the button for upgrading all
#. * online-updatable applications
#: src/gs-updates-page.c:835
msgid "Update All"
msgstr "Actualizar todo"

#. TRANSLATORS: This is the header for device firmware that can
#. * be installed online
#: src/gs-updates-page.c:842
msgid "Device Firmware"
msgstr "Firmware del dispositivo"

#. TRANSLATORS: this is an offline update
#: src/gs-updates-page.c:1030
msgid "_Restart & Update"
msgstr "_Reiniciar y actualizar"

#. TRANSLATORS: all updates will be installed
#: src/gs-updates-page.c:1034
msgid "U_pdate All"
msgstr "Act_ualizar todo"

#. TRANSLATORS:  the first %s is the distro name, e.g. 'Fedora'
#. * and the second %s is the distro version, e.g. '25'
#: src/gs-updates-page.c:1113
#, c-format
msgid "%s %s is no longer supported."
msgstr "%s %s ya no está soportado."

#. TRANSLATORS: OS refers to operating system, e.g. Fedora
#: src/gs-updates-page.c:1118
msgid "Your OS is no longer supported."
msgstr "Su sistema operativo ya no está soportado."

#. TRANSLATORS: EOL distros do not get important updates
#: src/gs-updates-page.c:1123
msgid "This means that it does not receive security updates."
msgstr "Esto significa que no recibe actualizaciones de seguridad."

#. TRANSLATORS: upgrade refers to a major update, e.g. Fedora 25 to 26
#: src/gs-updates-page.c:1127
msgid "It is recommended that you upgrade to a more recent version."
msgstr "Se recomienda que actualice a una versión más reciente."

#. TRANSLATORS: this is to explain that downloading updates may cost money
<<<<<<< HEAD
#: src/gs-updates-page.c:1359
=======
#: src/gs-updates-page.c:1384
>>>>>>> 35e6ebde
msgid "Charges may apply"
msgstr "Puede conllevar gastos adicionales"

#. TRANSLATORS: we need network
#. * to do the updates check
<<<<<<< HEAD
#: src/gs-updates-page.c:1363
=======
#: src/gs-updates-page.c:1388
>>>>>>> 35e6ebde
msgid ""
"Checking for updates while using mobile broadband could cause you to incur "
"charges."
msgstr ""
"Comprobar si hay actualizaciones usando banda ancha móvil puede conllevar "
"gastos adicionales."

#. TRANSLATORS: this is a link to the
#. * control-center network panel
<<<<<<< HEAD
#: src/gs-updates-page.c:1367
=======
#: src/gs-updates-page.c:1392
>>>>>>> 35e6ebde
msgid "Check Anyway"
msgstr "Comprobar de todas formas"

#. TRANSLATORS: can't do updates check
<<<<<<< HEAD
#: src/gs-updates-page.c:1383
=======
#: src/gs-updates-page.c:1408
>>>>>>> 35e6ebde
msgid "No Network"
msgstr "Sin red"

#. TRANSLATORS: we need network
#. * to do the updates check
<<<<<<< HEAD
#: src/gs-updates-page.c:1387
msgid "Internet access is required to check for updates."
msgstr "Se necesita acceso a Internet para comprobar si hay actualizaciones."

#: src/gs-updates-page.c:1792
msgid "Restart & _Install"
msgstr "Reiniciar e _instalar"

#: src/gs-updates-page.c:1810
=======
#: src/gs-updates-page.c:1412
msgid "Internet access is required to check for updates."
msgstr "Se necesita acceso a Internet para comprobar si hay actualizaciones."

#: src/gs-updates-page.c:1817
msgid "Restart & _Install"
msgstr "Reiniciar e _instalar"

#: src/gs-updates-page.c:1835
>>>>>>> 35e6ebde
msgid "Check for updates"
msgstr "Comprobar si hay actualizaciones"

#: src/gs-updates-page.ui:7
msgid "Updates page"
msgstr "Página de actualizaciones"

#: src/gs-updates-page.ui:194
msgid "Software is up to date"
msgstr "El software está actualizado"

#: src/gs-updates-page.ui:245
msgid ""
"Checking for updates when using mobile broadband could cause you to incur "
"charges"
msgstr ""
"Comprobar si hay actualizaciones usando banda ancha móvil puede conllevar "
"gastos adicionales"

#: src/gs-updates-page.ui:257
msgid "_Check Anyway"
msgstr "_Comprobar de todas formas"

#: src/gs-updates-page.ui:300
msgid "Go online to check for updates"
msgstr "Conectarse para comprobar si hay actualizaciones"

#: src/gs-updates-page.ui:311
msgid "_Network Settings"
msgstr "Configuración de la _red"

#: src/gs-updates-page.ui:393
msgid "Updates are automatically managed"
msgstr "Las actualizaciones se gestionan automáticamente"

#. TRANSLATORS: This is the text displayed when a distro
#. * upgrade is available. First %s is the distro name and the
#. * 2nd %s is the version, e.g. "Fedora 23 Now Available"
#: src/gs-upgrade-banner.c:85
#, c-format
msgid "%s %s Now Available"
msgstr "%s %s ya está disponible"

#. TRANSLATORS: This is the text displayed while downloading a
#. * distro upgrade. First %s is the distro name and the 2nd %s
#. * is the version, e.g. "Downloading Fedora 23"
#: src/gs-upgrade-banner.c:95
#, c-format
msgid "Downloading %s %s"
msgstr "Descargando %s %s"

#. TRANSLATORS: This is the text displayed when a distro
#. * upgrade has been downloaded and is ready to be installed.
#. * First %s is the distro name and the 2nd %s is the version,
#. * e.g. "Fedora 23 Ready to be Installed"
#: src/gs-upgrade-banner.c:106
#, c-format
msgid "%s %s Ready to be Installed"
msgstr "%s %s listo para instalar"

#: src/gs-upgrade-banner.ui:32
msgid "A major upgrade, with new features and added polish."
msgstr "Una actualización mayor, con características nuevas y optimizaciones."

#: src/gs-upgrade-banner.ui:52
msgid "_Learn More"
msgstr "_Aprender más"

#: src/gs-upgrade-banner.ui:98
msgid ""
"It is recommended that you back up your data and files before upgrading."
msgstr "Se recomienda que respalde sus datos y archivos antes de actualizar."

#: src/gs-upgrade-banner.ui:116
msgid "_Download"
msgstr "_Descargar…"

#: src/org.gnome.Software.desktop.in:4
msgid "Add, remove or update software on this computer"
msgstr "Añadir, quitar o actualizar software en este equipo"

#. Translators: Do NOT translate or transliterate this text (this is an icon file name)!
#: src/org.gnome.Software.desktop.in:6
#: src/org.gnome.Software.Editor.desktop.in:6
msgid "org.gnome.Software"
msgstr "org.gnome.Software"

#. Translators: Search terms to find this application. Do NOT translate or localize the semicolons! The list MUST also end with a semicolon!
#: src/org.gnome.Software.desktop.in:12
msgid ""
"Updates;Upgrade;Sources;Repositories;Preferences;Install;Uninstall;Program;"
"Software;App;Store;"
msgstr ""
"Actualizaciones;Actualizar;Fuentes;Repositorios:Preferencias;Instalar;"
"Desinstalar;Programa;Software;App;Almacén;"

#: src/org.gnome.Software.Editor.desktop.in:4
msgid "Design the featured banners for GNOME Software"
msgstr "Diseñar los banners destacados para GNOME Software"

#. Translators: Search terms to find this application. Do NOT translate or localize the semicolons! The list MUST also end with a semicolon!
#: src/org.gnome.Software.Editor.desktop.in:13
msgid "AppStream;Software;App;"
msgstr "AppStream;Software;App;aplicación;aplicaciones;"

#: plugins/core/gs-desktop-common.c:30
msgctxt "Menu of Audio & Video"
msgid "All"
msgstr "Todo"

#: plugins/core/gs-desktop-common.c:33
msgctxt "Menu of Audio & Video"
msgid "Featured"
msgstr "Destacado"

#: plugins/core/gs-desktop-common.c:36
msgctxt "Menu of Audio & Video"
msgid "Audio Creation & Editing"
msgstr "Creación y edición de sonido"

#: plugins/core/gs-desktop-common.c:42
msgctxt "Menu of Audio & Video"
msgid "Music Players"
msgstr "Reproductores de música"

#: plugins/core/gs-desktop-common.c:51
msgctxt "Menu of Developer Tools"
msgid "All"
msgstr "Todo"

#: plugins/core/gs-desktop-common.c:54
msgctxt "Menu of Developer Tools"
msgid "Featured"
msgstr "Destacado"

#: plugins/core/gs-desktop-common.c:57
msgctxt "Menu of Developer Tools"
msgid "Debuggers"
msgstr "Depuradores"

#: plugins/core/gs-desktop-common.c:60
msgctxt "Menu of Developer Tools"
msgid "IDEs"
msgstr "EID"

#: plugins/core/gs-desktop-common.c:69
msgctxt "Menu of Education & Science"
msgid "All"
msgstr "Todo"

#: plugins/core/gs-desktop-common.c:73
msgctxt "Menu of Education & Science"
msgid "Featured"
msgstr "Destacado"

#: plugins/core/gs-desktop-common.c:77
msgctxt "Menu of Education & Science"
msgid "Artificial Intelligence"
msgstr "Inteligencia artificial"

#: plugins/core/gs-desktop-common.c:80
msgctxt "Menu of Education & Science"
msgid "Astronomy"
msgstr "Astronomía"

#: plugins/core/gs-desktop-common.c:84
msgctxt "Menu of Education & Science"
msgid "Chemistry"
msgstr "Química"

#: plugins/core/gs-desktop-common.c:88
msgctxt "Menu of Education & Science"
msgid "Languages"
msgstr "Idiomas"

#: plugins/core/gs-desktop-common.c:92
msgctxt "Menu of Education & Science"
msgid "Math"
msgstr "Matemáticas"

#: plugins/core/gs-desktop-common.c:99
msgctxt "Menu of Education & Science"
msgid "Robotics"
msgstr "Robótica"

#: plugins/core/gs-desktop-common.c:108
msgctxt "Menu of Games"
msgid "All"
msgstr "Todo"

#: plugins/core/gs-desktop-common.c:111
msgctxt "Menu of Games"
msgid "Featured"
msgstr "Destacado"

#: plugins/core/gs-desktop-common.c:114
msgctxt "Menu of Games"
msgid "Action"
msgstr "Acción"

#: plugins/core/gs-desktop-common.c:117
msgctxt "Menu of Games"
msgid "Adventure"
msgstr "Aventuras"

#: plugins/core/gs-desktop-common.c:120
msgctxt "Menu of Games"
msgid "Arcade"
msgstr "Arcade"

#: plugins/core/gs-desktop-common.c:123
msgctxt "Menu of Games"
msgid "Blocks"
msgstr "Bloques"

#: plugins/core/gs-desktop-common.c:126
msgctxt "Menu of Games"
msgid "Board"
msgstr "Tablero"

#: plugins/core/gs-desktop-common.c:129
msgctxt "Menu of Games"
msgid "Card"
msgstr "Cartas"

#: plugins/core/gs-desktop-common.c:132
msgctxt "Menu of Games"
msgid "Emulators"
msgstr "Emuladores"

#: plugins/core/gs-desktop-common.c:135
msgctxt "Menu of Games"
msgid "Kids"
msgstr "Infantiles"

#: plugins/core/gs-desktop-common.c:138
msgctxt "Menu of Games"
msgid "Logic"
msgstr "Lógica"

#: plugins/core/gs-desktop-common.c:141
msgctxt "Menu of Games"
msgid "Role Playing"
msgstr "Juegos de rol"

#: plugins/core/gs-desktop-common.c:144
msgctxt "Menu of Games"
msgid "Sports"
msgstr "Deportes"

#: plugins/core/gs-desktop-common.c:148
msgctxt "Menu of Games"
msgid "Strategy"
msgstr "Estrategia"

#: plugins/core/gs-desktop-common.c:156
msgctxt "Menu of Graphics & Photography"
msgid "All"
msgstr "Todo"

#: plugins/core/gs-desktop-common.c:159
msgctxt "Menu of Graphics & Photography"
msgid "Featured"
msgstr "Destacado"

#: plugins/core/gs-desktop-common.c:162
msgctxt "Menu of Graphics & Photography"
msgid "3D Graphics"
msgstr "Gráficos 3D"

#: plugins/core/gs-desktop-common.c:165
msgctxt "Menu of Graphics & Photography"
msgid "Photography"
msgstr "Fotografía"

#: plugins/core/gs-desktop-common.c:168
msgctxt "Menu of Graphics & Photography"
msgid "Scanning"
msgstr "Escaneado"

#: plugins/core/gs-desktop-common.c:171
msgctxt "Menu of Graphics & Photography"
msgid "Vector Graphics"
msgstr "Gráficos vectoriales"

#: plugins/core/gs-desktop-common.c:174
msgctxt "Menu of Graphics & Photography"
msgid "Viewers"
msgstr "Visores"

#: plugins/core/gs-desktop-common.c:182
msgctxt "Menu of Productivity"
msgid "All"
msgstr "Todo"

#: plugins/core/gs-desktop-common.c:185
msgctxt "Menu of Productivity"
msgid "Featured"
msgstr "Destacado"

#: plugins/core/gs-desktop-common.c:188
msgctxt "Menu of Productivity"
msgid "Calendar"
msgstr "Calendario"

#: plugins/core/gs-desktop-common.c:192
msgctxt "Menu of Productivity"
msgid "Database"
msgstr "Base de datos"

#: plugins/core/gs-desktop-common.c:195
msgctxt "Menu of Productivity"
msgid "Finance"
msgstr "Finanzas"

#: plugins/core/gs-desktop-common.c:199
msgctxt "Menu of Productivity"
msgid "Word Processor"
msgstr "Procesador de textos"

#: plugins/core/gs-desktop-common.c:208
msgctxt "Menu of Add-ons"
msgid "Fonts"
msgstr "Tipografías"

#: plugins/core/gs-desktop-common.c:211
msgctxt "Menu of Add-ons"
msgid "Codecs"
msgstr "Codificadores"

#: plugins/core/gs-desktop-common.c:214
msgctxt "Menu of Add-ons"
msgid "Input Sources"
msgstr "Fuentes de entrada"

#: plugins/core/gs-desktop-common.c:217
msgctxt "Menu of Add-ons"
msgid "Language Packs"
msgstr "Paquetes de idiomas"

#: plugins/core/gs-desktop-common.c:220
msgctxt "Menu of Add-ons"
msgid "Shell Extensions"
msgstr "Extensiones de la Shell"

#: plugins/core/gs-desktop-common.c:223
msgctxt "Menu of Add-ons"
msgid "Localization"
msgstr "Localización"

#: plugins/core/gs-desktop-common.c:226
msgctxt "Menu of Add-ons"
msgid "Hardware Drivers"
msgstr "Controladores hardware"

#: plugins/core/gs-desktop-common.c:234
msgctxt "Menu of Communication & News"
msgid "All"
msgstr "Todo"

#: plugins/core/gs-desktop-common.c:237
msgctxt "Menu of Communication & News"
msgid "Featured"
msgstr "Destacado"

#: plugins/core/gs-desktop-common.c:240
msgctxt "Menu of Communication & News"
msgid "Chat"
msgstr "Chat"

#: plugins/core/gs-desktop-common.c:247
msgctxt "Menu of Communication & News"
msgid "News"
msgstr "Noticias"

#: plugins/core/gs-desktop-common.c:251
msgctxt "Menu of Communication & News"
msgid "Web Browsers"
msgstr "Navegadores web"

#: plugins/core/gs-desktop-common.c:259
msgctxt "Menu of Utilities"
msgid "All"
msgstr "Todo"

#: plugins/core/gs-desktop-common.c:262
msgctxt "Menu of Utilities"
msgid "Featured"
msgstr "Destacado"

#: plugins/core/gs-desktop-common.c:265
msgctxt "Menu of Utilities"
msgid "Text Editors"
msgstr "Editores de texto"

#: plugins/core/gs-desktop-common.c:273
msgctxt "Menu of Reference"
msgid "All"
msgstr "Todo"

#: plugins/core/gs-desktop-common.c:276
msgctxt "Menu of Reference"
msgid "Featured"
msgstr "Destacado"

#: plugins/core/gs-desktop-common.c:279
msgctxt "Menu of Art"
msgid "Art"
msgstr "Arte"

#: plugins/core/gs-desktop-common.c:282
msgctxt "Menu of Reference"
msgid "Biography"
msgstr "Biografía"

#: plugins/core/gs-desktop-common.c:285
msgctxt "Menu of Reference"
msgid "Comics"
msgstr "Cómics"

#: plugins/core/gs-desktop-common.c:288
msgctxt "Menu of Reference"
msgid "Fiction"
msgstr "Ficción"

#: plugins/core/gs-desktop-common.c:291
msgctxt "Menu of Reference"
msgid "Health"
msgstr "Salud"

#: plugins/core/gs-desktop-common.c:294
msgctxt "Menu of Reference"
msgid "History"
msgstr "Historia"

#: plugins/core/gs-desktop-common.c:297
msgctxt "Menu of Reference"
msgid "Lifestyle"
msgstr "Estilo de vida"

#: plugins/core/gs-desktop-common.c:300
msgctxt "Menu of Reference"
msgid "Politics"
msgstr "Política"

#: plugins/core/gs-desktop-common.c:303
msgctxt "Menu of Reference"
msgid "Sports"
msgstr "Deportes"

#. TRANSLATORS: this is the menu spec main category for Audio & Video
#: plugins/core/gs-desktop-common.c:313
msgid "Audio & Video"
msgstr "Sonido y vídeo"

#. TRANSLATORS: this is the menu spec main category for Development
#: plugins/core/gs-desktop-common.c:316
msgid "Developer Tools"
msgstr "Herramientas de desarrollo"

#. TRANSLATORS: this is the menu spec main category for Education & Science
#: plugins/core/gs-desktop-common.c:319
msgid "Education & Science"
msgstr "Educación y ciencia"

#. TRANSLATORS: this is the menu spec main category for Game
#: plugins/core/gs-desktop-common.c:322
msgid "Games"
msgstr "Juegos"

#. TRANSLATORS: this is the menu spec main category for Graphics
#: plugins/core/gs-desktop-common.c:325
msgid "Graphics & Photography"
msgstr "Gráficos y fotografía"

#. TRANSLATORS: this is the menu spec main category for Office
#: plugins/core/gs-desktop-common.c:328
msgid "Productivity"
msgstr "Productividad"

#. TRANSLATORS: this is the menu spec main category for Communication
#: plugins/core/gs-desktop-common.c:334
msgid "Communication & News"
msgstr "Comunicación y noticias"

#. TRANSLATORS: this is the menu spec main category for Reference
#: plugins/core/gs-desktop-common.c:337
msgid "Reference"
msgstr "Referencia"

#. TRANSLATORS: this is the menu spec main category for Utilities
#: plugins/core/gs-desktop-common.c:340
msgid "Utilities"
msgstr "Utilidades"

#. TRANSLATORS: status text when downloading
#: plugins/core/gs-plugin-appstream.c:693
msgid "Downloading extra metadata files…"
msgstr "Descargando metadatos adicionales de archivos…"

#. TRANSLATORS: this is a group of updates that are not
#. * packages and are not shown in the main list
#: plugins/core/gs-plugin-generic-updates.c:65
msgid "OS Updates"
msgstr "Actualizaciones del SO"

#. TRANSLATORS: this is a longer description of the
#. * "OS Updates" string
#: plugins/core/gs-plugin-generic-updates.c:70
msgid "Includes performance, stability and security improvements."
msgstr "Incluye mejoras en el rendimiento, la estabilidad y la seguridad."

#. TRANSLATORS: status text when downloading
#: plugins/core/gs-plugin-rewrite-resource.c:55
msgid "Downloading featured images…"
msgstr "Descargando imágenes destacadas…"

#: plugins/epiphany/org.gnome.Software.Plugin.Epiphany.metainfo.xml.in:6
msgid "Web Apps Support"
msgstr "Soporte de aplicaciones web"

#: plugins/epiphany/org.gnome.Software.Plugin.Epiphany.metainfo.xml.in:7
msgid "Run popular web applications in a browser"
msgstr "Ejecutar aplicaciones web populares en un navegador"

#. TRANSLATORS: tool that is used when copying profiles system-wide
#: plugins/external-appstream/gs-install-appstream.c:118
msgid "GNOME Software AppStream system-wide installer"
msgstr "Instalador de Appstream en todo el sistema de GNOME Software"

#: plugins/external-appstream/gs-install-appstream.c:120
msgid "Failed to parse command line arguments"
msgstr "Falló al analizar opciones de la línea de comandos"

#. TRANSLATORS: user did not specify a valid filename
#: plugins/external-appstream/gs-install-appstream.c:127
msgid "You need to specify exactly one filename"
msgstr "Debe especificar exactamente un nombre de archivo"

#. TRANSLATORS: only able to install files as root
#: plugins/external-appstream/gs-install-appstream.c:134
msgid "This program can only be used by the root user"
msgstr "Este programa sólo lo puede usar el usuario «root»"

#. TRANSLATORS: error details
#: plugins/external-appstream/gs-install-appstream.c:142
msgid "Failed to validate content type"
msgstr "Falló al validar el tipo de contenido"

#. TRANSLATORS: error details
#: plugins/external-appstream/gs-install-appstream.c:149
msgid "Failed to copy"
msgstr "Falló al copiar"

#. TRANSLATORS: status text when downloading
#: plugins/fedora-pkgdb-collections/gs-plugin-fedora-pkgdb-collections.c:217
msgid "Downloading upgrade information…"
msgstr "Descargando información de actualizaciones…"

#. TRANSLATORS: this is a title for Fedora distro upgrades
#: plugins/fedora-pkgdb-collections/gs-plugin-fedora-pkgdb-collections.c:311
msgid "Upgrade your Fedora system to the latest features and improvements."
msgstr "Actualice su sistema Fedora con las últimas características y mejoras."

#: plugins/flatpak/org.gnome.Software.Plugin.Flatpak.metainfo.xml.in:6
msgid "Flatpak Support"
msgstr "Soporte de Flatpak"

#: plugins/flatpak/org.gnome.Software.Plugin.Flatpak.metainfo.xml.in:7
msgid "Flatpak is a framework for desktop applications on Linux"
msgstr ""
"Flatpak es un entorno de desarrollo para aplicaciones de escritorio en Linux"

#. TRANSLATORS: status text when downloading new metadata
#: plugins/flatpak/gs-flatpak.c:606
#, c-format
msgid "Getting flatpak metadata for %s…"
msgstr "Obteniendo metadatos flatpak para %s…"

#. TRANSLATORS: status text when downloading the RuntimeRepo
<<<<<<< HEAD
#: plugins/flatpak/gs-flatpak.c:2606
=======
#: plugins/flatpak/gs-flatpak.c:2636
>>>>>>> 35e6ebde
msgid "Getting runtime source…"
msgstr "Obteniendo fuente en tiempo de ejecución…"

#. TRANSLATORS: status text when downloading
<<<<<<< HEAD
#: plugins/fwupd/gs-plugin-fwupd.c:801
=======
#: plugins/fwupd/gs-plugin-fwupd.c:843 plugins/fwupd/gs-plugin-fwupd.c:942
>>>>>>> 35e6ebde
msgid "Downloading firmware update signature…"
msgstr "Descargando firmas de actualizaciones de «firmware»…"

#. TRANSLATORS: status text when downloading
<<<<<<< HEAD
#: plugins/fwupd/gs-plugin-fwupd.c:847
=======
#: plugins/fwupd/gs-plugin-fwupd.c:884 plugins/fwupd/gs-plugin-fwupd.c:988
>>>>>>> 35e6ebde
msgid "Downloading firmware update metadata…"
msgstr "Descargando metadatos de actualizaciones de «firmware»…"

#. TRANSLATORS: status text when downloading
<<<<<<< HEAD
#: plugins/fwupd/gs-plugin-fwupd.c:941
=======
#: plugins/fwupd/gs-plugin-fwupd.c:1079
>>>>>>> 35e6ebde
msgid "Downloading firmware update…"
msgstr "Descargando actualizaciones de «firmware»…"

#: plugins/fwupd/org.gnome.Software.Plugin.Fwupd.metainfo.xml.in:6
msgid "Firmware Upgrade Support"
msgstr "Soporte de actualización de firmware"

#: plugins/fwupd/org.gnome.Software.Plugin.Fwupd.metainfo.xml.in:7
msgid "Provides support for firmware upgrades"
msgstr "Proporciona soporte para actualizaciones de firmware"

#: plugins/limba/org.gnome.Software.Plugin.Limba.metainfo.xml.in:6
msgid "Limba Support"
msgstr "Soporte de Limbba"

#: plugins/limba/org.gnome.Software.Plugin.Limba.metainfo.xml.in:7
msgid "Limba provides developers a way to easily create software bundles"
msgstr ""
"Limba proporciona a desarrolladores una manera sencilla de crear paquetes de "
"software"

#. TRANSLATORS: status text when downloading
#: plugins/odrs/gs-plugin-odrs.c:205
msgid "Downloading application ratings…"
msgstr "Descargando puntuaciones de aplicaciones…"

#: plugins/odrs/org.gnome.Software.Plugin.Odrs.metainfo.xml.in:6
msgid "Open Desktop Ratings Support"
msgstr "Open Desktop Ratings Support"

#: plugins/odrs/org.gnome.Software.Plugin.Odrs.metainfo.xml.in:7
msgid "ODRS is a service providing user reviews of applications"
msgstr ""
"ODRS es un servicio que proporciona opiniones de usuarios sobre apicaciones"

#. TRANSLATORS: status text when downloading
<<<<<<< HEAD
#: plugins/shell-extensions/gs-plugin-shell-extensions.c:669
=======
#: plugins/shell-extensions/gs-plugin-shell-extensions.c:674
>>>>>>> 35e6ebde
msgid "Downloading shell extension metadata…"
msgstr "Descargando metadatos de extensión de la Shell…"

#. TRANSLATORS: default snap store name
#: plugins/snap/gs-plugin-snap.c:214
msgid "Snap Store"
msgstr "Tienda de Snap"

#: plugins/snap/org.gnome.Software.Plugin.Snap.metainfo.xml.in:6
msgid "Snappy Support"
msgstr "Soporte de Snappy"

#: plugins/snap/org.gnome.Software.Plugin.Snap.metainfo.xml.in:7
msgid "A snap is a universal Linux package"
msgstr "Un snap es un paquete universal de Linux"

#. TRANSLATORS: status text when downloading
#: plugins/steam/gs-plugin-steam.c:600
msgid "Downloading application page…"
msgstr "Descargando página de la aplicación…"

#: plugins/steam/org.gnome.Software.Plugin.Steam.metainfo.xml.in:6
msgid "Steam Support"
msgstr "Soporte de Steam"

#: plugins/steam/org.gnome.Software.Plugin.Steam.metainfo.xml.in:7
msgid "The ultimate entertainment platform from Valve"
msgstr "La última plataforma de entretenimiento de Valve"

<<<<<<< HEAD
=======
#~ msgid "Player-to-player preset interactions without chat functionality"
#~ msgstr ""
#~ "Interacciones de jugador a jugador preestablecidas sin funcionalidad de "
#~ "chat"

#~ msgid "Sharing user information with 3rd parties"
#~ msgstr "Compartición de información del usuario con terceros"

>>>>>>> 35e6ebde
#~ msgid "page1"
#~ msgstr "página1"

#~ msgid "page2"
#~ msgstr "página2"

#~ msgctxt "Menu of AudioVideo"
#~ msgid "All"
#~ msgstr "Todo"

#~ msgctxt "Menu of AudioVideo"
#~ msgid "Featured"
#~ msgstr "Destacado"

#~ msgctxt "Menu of Development"
#~ msgid "All"
#~ msgstr "Todo"

#~ msgctxt "Menu of Development"
#~ msgid "Featured"
#~ msgstr "Destacado"

#~ msgctxt "Menu of Education and Science"
#~ msgid "All"
#~ msgstr "Todas"

#~ msgctxt "Menu of Education and Science"
#~ msgid "Featured"
#~ msgstr "Destacado"

#~ msgctxt "Menu of Graphics"
#~ msgid "All"
#~ msgstr "Todo"

#~ msgctxt "Menu of Graphics"
#~ msgid "Featured"
#~ msgstr "Destacado"

#~ msgctxt "Menu of Office"
#~ msgid "All"
#~ msgstr "Todo"

#~ msgctxt "Menu of Office"
#~ msgid "Featured"
#~ msgstr "Destacado"

#~ msgctxt "Menu of Communication"
#~ msgid "All"
#~ msgstr "Todo"

#~ msgctxt "Menu of Communication"
#~ msgid "Featured"
#~ msgstr "Destacado"

#~ msgctxt "Menu of Utility"
#~ msgid "All"
#~ msgstr "Todo"

#~ msgctxt "Menu of Utility"
#~ msgid "Featured"
#~ msgstr "Destacado"

#~ msgid "“%s” [%s]"
#~ msgstr "«%s» [%s]"

#~ msgid "Other Updates"
#~ msgstr "Otras actualizaciones"

#~ msgid "About Software"
#~ msgstr "Acerca de Software"

#~ msgid "Total"
#~ msgstr "Total"

#~ msgctxt "Menu of Education"
#~ msgid "All"
#~ msgstr "Todo"

#~ msgctxt "Menu of Education"
#~ msgid "Featured"
#~ msgstr "Destacado"

#~ msgctxt "Menu of Science"
#~ msgid "All"
#~ msgstr "Todo"

#~ msgctxt "Menu of Science"
#~ msgid "Featured"
#~ msgstr "Destacado"

#~ msgctxt "Menu of Science"
#~ msgid "Astronomy"
#~ msgstr "Astronomía"

#~ msgctxt "Menu of Science"
#~ msgid "Chemistry"
#~ msgstr "Química"

#~ msgctxt "Menu of Science"
#~ msgid "Math"
#~ msgstr "Matemáticas"

#~ msgid "Science"
#~ msgstr "Ciencias"

#~ msgid "_Install All"
#~ msgstr "_Instalar todas"

#~ msgid "Installation of %s failed."
#~ msgstr "Falló la instalación de %s."

#~ msgid "Removal of %s failed."
#~ msgstr "Falló al eliminar %s."

#~ msgid "Please make sure that you have internet access and try again."
#~ msgstr "Asegúrese de que tiene acceso a Internet e inténtelo de nuevo."

#~ msgid "Please free up some space and try again."
#~ msgstr "Libere algo de espacio e inténtelo de nuevo."

#~ msgid "If the problem persists, contact your software provider."
#~ msgstr "Si el problema persiste, contacte con su proveedor de software."

#~ msgctxt "content rating violence-cartoon"
#~ msgid "None"
#~ msgstr "Ninguna"

#~ msgctxt "content rating violence-fantasy"
#~ msgid "None"
#~ msgstr "Ninguna"

#~ msgctxt "content rating violence-realistic"
#~ msgid "None"
#~ msgstr "Ninguna"

#~ msgctxt "content rating violence-bloodshed"
#~ msgid "None"
#~ msgstr "Ninguna"

#~ msgctxt "content rating violence-sexual"
#~ msgid "None"
#~ msgstr "Ninguna"

#~ msgctxt "content rating drugs-alcohol"
#~ msgid "None"
#~ msgstr "Ninguna"

#~ msgctxt "content rating drugs-narcotics"
#~ msgid "None"
#~ msgstr "Ninguna"

#~ msgctxt "content rating sex-nudity"
#~ msgid "None"
#~ msgstr "Ninguna"

#~ msgctxt "content rating sex-themes"
#~ msgid "None"
#~ msgstr "Ninguna"

#~ msgctxt "content rating language-profanity"
#~ msgid "None"
#~ msgstr "Ninguna"

#~ msgctxt "content rating language-humor"
#~ msgid "None"
#~ msgstr "Ninguna"

#~ msgctxt "content rating language-discrimination"
#~ msgid "None"
#~ msgstr "Ninguna"

#~ msgctxt "content rating money-advertising"
#~ msgid "None"
#~ msgstr "Ninguna"

#~ msgctxt "content rating money-gambling"
#~ msgid "None"
#~ msgstr "Ninguna"

#~ msgctxt "content rating money-purchasing"
#~ msgid "None"
#~ msgstr "Ninguna"

#~ msgctxt "content rating social-chat"
#~ msgid "None"
#~ msgstr "Ninguna"

#~ msgctxt "content rating social-audio"
#~ msgid "None"
#~ msgstr "Ninguna"

#~ msgctxt "content rating social-contacts"
#~ msgid "None"
#~ msgstr "Ninguna"

#~ msgctxt "content rating social-info"
#~ msgid "None"
#~ msgstr "Ninguna"

#~ msgctxt "content rating social-location"
#~ msgid "None"
#~ msgstr "Ninguna"

#~ msgid "Software sources give you access to additional software."
#~ msgstr "Las fuentes de software le dan acceso a software adicional."

#~| msgid "Unknown"
#~ msgid "unknown"
#~ msgstr "desconocido"

#~ msgid "3rd party"
#~ msgstr "terceras partes"

#~ msgid "web app"
#~ msgstr "aplicación web"

#~ msgid "nonfree"
#~ msgstr "no libre"

#~ msgid "shell extension"
#~ msgstr "Extensiones de la Shell"

#~ msgid "_Installing"
#~ msgstr "_Instalando"

#~ msgid "_Removing"
#~ msgstr "_Quitando"

#~ msgid " or "
#~ msgstr " o "

#~ msgctxt "license"
#~ msgid "Unknown"
#~ msgstr "Desconocida"

#~ msgid "This software comes from a 3rd party."
#~ msgstr "Este software proviene de terceras partes"

#~ msgid ""
#~ "This software comes from a 3rd party and may contain non-free components."
#~ msgstr ""
#~ "Este software proviene de terceras partes y puede contener componentes no "
#~ "libres."

#~ msgid "This software may contain non-free components."
#~ msgstr "Este software puede contener componentes no libres."

#~ msgid "non-free"
#~ msgstr "no libre"

#~ msgid "One Star"
#~ msgstr "Una estrella"

#~ msgid "Two Stars"
#~ msgstr "Dos estrellas"

#~ msgid "Three Stars"
#~ msgstr "Tres estrellas"

#~ msgid "Four Stars"
#~ msgstr "Cuatro Stars"

#~ msgid "Five Stars"
#~ msgstr "Cinco estrellas"

#~ msgid "Recommended Office Applications"
#~ msgstr "Aplicaciones de oficina recomendadas"

#~ msgctxt "Menu subcategory of AudioVideo"
#~ msgid "Editing"
#~ msgstr "Edición"

#~ msgctxt "Menu subcategory of AudioVideo"
#~ msgid "Databases"
#~ msgstr "Bases de datos"

#~ msgctxt "Menu subcategory of AudioVideo"
#~ msgid "Disc Burning"
#~ msgstr "Grabación de discos"

#~ msgctxt "Menu subcategory of AudioVideo"
#~ msgid "Ham Radio"
#~ msgstr "Radioaficionado"

#~ msgctxt "Menu subcategory of AudioVideo"
#~ msgid "MIDI"
#~ msgstr "MIDI"

#~ msgctxt "Menu subcategory of AudioVideo"
#~ msgid "Mixer"
#~ msgstr "Mezclador"

#~ msgctxt "Menu subcategory of AudioVideo"
#~ msgid "Music"
#~ msgstr "Música"

#~ msgctxt "Menu subcategory of AudioVideo"
#~ msgid "Recorders"
#~ msgstr "Grabadores"

#~ msgctxt "Menu subcategory of AudioVideo"
#~ msgid "Sequencers"
#~ msgstr "Secuenciadores"

#~ msgctxt "Menu subcategory of AudioVideo"
#~ msgid "Tuners"
#~ msgstr "Sintonizadores"

#~ msgctxt "Menu subcategory of AudioVideo"
#~ msgid "TV"
#~ msgstr "TV"

#~ msgctxt "Menu subcategory of Development Tools"
#~ msgid "Building"
#~ msgstr "Construcción"

#~ msgctxt "Menu subcategory of Development Tools"
#~ msgid "Databases"
#~ msgstr "Bases de datos"

#~ msgctxt "Menu subcategory of Development Tools"
#~ msgid "IDE"
#~ msgstr "EID"

#~ msgctxt "Menu subcategory of Development Tools"
#~ msgid "Profiling"
#~ msgstr "Perfilado"

#~ msgctxt "Menu subcategory of Development Tools"
#~ msgid "Project Management"
#~ msgstr "Gestión de proyectos"

#~ msgctxt "Menu subcategory of Development Tools"
#~ msgid "Revision Control"
#~ msgstr "Control de revisiones"

#~ msgctxt "Menu subcategory of Development Tools"
#~ msgid "Translation"
#~ msgstr "Traducción"

#~ msgctxt "Menu subcategory of Development Tools"
#~ msgid "Web Development"
#~ msgstr "Desarrollo web"

#~ msgctxt "Menu subcategory of Education"
#~ msgid "Biology"
#~ msgstr "Biología"

#~ msgctxt "Menu subcategory of Education"
#~ msgid "Computer Science"
#~ msgstr "Informática"

#~ msgctxt "Menu subcategory of Education"
#~ msgid "Construction"
#~ msgstr "Construcción"

#~ msgctxt "Menu subcategory of Education"
#~ msgid "Data Visualization"
#~ msgstr "Visualización de datos"

#~ msgctxt "Menu subcategory of Education"
#~ msgid "Economy"
#~ msgstr "Economía"

#~ msgctxt "Menu subcategory of Education"
#~ msgid "Electricity"
#~ msgstr "Electricidad"

#~ msgctxt "Menu subcategory of Education"
#~ msgid "Electronics"
#~ msgstr "Electrónica"

#~ msgctxt "Menu subcategory of Education"
#~ msgid "Engineering"
#~ msgstr "Ingeniería"

#~ msgctxt "Menu subcategory of Education"
#~ msgid "Geology"
#~ msgstr "Geología"

#~ msgctxt "Menu subcategory of Education"
#~ msgid "Geoscience"
#~ msgstr "Ciencias de la Tierra"

#~ msgctxt "Menu subcategory of Education"
#~ msgid "History"
#~ msgstr "Historia"

#~ msgctxt "Menu subcategory of Education"
#~ msgid "Humanities"
#~ msgstr "Humanidades"

#~ msgctxt "Menu subcategory of Education"
#~ msgid "Image Processing"
#~ msgstr "Procesado de imágenes"

#~ msgctxt "Menu subcategory of Education"
#~ msgid "Literature"
#~ msgstr "Literatura"

#~ msgctxt "Menu subcategory of Education"
#~ msgid "Maps"
#~ msgstr "Mapas"

#~ msgctxt "Menu subcategory of Education"
#~ msgid "Medical"
#~ msgstr "Medicina"

#~ msgctxt "Menu subcategory of Education"
#~ msgid "Music"
#~ msgstr "Música"

#~ msgctxt "Menu subcategory of Education"
#~ msgid "Numerical Analysis"
#~ msgstr "Análisis numérico"

#~ msgctxt "Menu subcategory of Education"
#~ msgid "Parallel Computing"
#~ msgstr "Computación en paralelo"

#~ msgctxt "Menu subcategory of Education"
#~ msgid "Physics"
#~ msgstr "Física"

#~ msgctxt "Menu subcategory of Education"
#~ msgid "Spirituality"
#~ msgstr "Espiritualidad"

#~ msgctxt "Menu subcategory of Games"
#~ msgid "Shooter"
#~ msgstr "Disparos"

#~ msgctxt "Menu subcategory of Games"
#~ msgid "Simulation"
#~ msgstr "Simulación"

#~ msgctxt "Menu subcategory of Games"
#~ msgid "Sports"
#~ msgstr "Deportes"

#~ msgctxt "Menu subcategory of Graphics"
#~ msgid "2D Graphics"
#~ msgstr "Gráficos 2D"

#~ msgctxt "Menu subcategory of Graphics"
#~ msgid "OCR"
#~ msgstr "OCR"

#~ msgctxt "Menu subcategory of Graphics"
#~ msgid "Publishing"
#~ msgstr "Publicación"

#~ msgctxt "Menu subcategory of Graphics"
#~ msgid "Raster Graphics"
#~ msgstr "Gráficos rasterizados"

#~ msgctxt "Menu subcategory of Internet"
#~ msgid "Dialup"
#~ msgstr "Marcado"

#~ msgctxt "Menu subcategory of Internet"
#~ msgid "Email"
#~ msgstr "Correo electrónico"

#~ msgctxt "Menu subcategory of Internet"
#~ msgid "Feed"
#~ msgstr "Proveedor"

#~ msgctxt "Menu subcategory of Internet"
#~ msgid "File Transfer"
#~ msgstr "Transferencia de archivos"

#~ msgctxt "Menu subcategory of Internet"
#~ msgid "Ham Radio"
#~ msgstr "Radioaficionado"

#~ msgctxt "Menu subcategory of Internet"
#~ msgid "Instant Messaging"
#~ msgstr "Mensajería instantánea"

#~ msgctxt "Menu subcategory of Internet"
#~ msgid "IRC Clients"
#~ msgstr "Clientes IRC"

#~ msgctxt "Menu subcategory of Internet"
#~ msgid "Monitor"
#~ msgstr "Monitorización"

#~ msgctxt "Menu subcategory of Internet"
#~ msgid "P2P"
#~ msgstr "P2P"

#~ msgctxt "Menu subcategory of Internet"
#~ msgid "Remote Access"
#~ msgstr "Acceso remoto"

#~ msgctxt "Menu subcategory of Internet"
#~ msgid "Telephony"
#~ msgstr "Telefonía"

#~ msgctxt "Menu subcategory of Internet"
#~ msgid "Web Development"
#~ msgstr "Desarrollo web"

#~ msgctxt "Menu subcategory of Office"
#~ msgid "Chart"
#~ msgstr "Diagrama"

#~ msgctxt "Menu subcategory of Office"
#~ msgid "Contact Management"
#~ msgstr "Gestión de contactos"

#~ msgctxt "Menu subcategory of Office"
#~ msgid "Dictionary"
#~ msgstr "Diccionario"

#~ msgctxt "Menu subcategory of Office"
#~ msgid "Email"
#~ msgstr "Correo-e"

#~ msgctxt "Menu subcategory of Office"
#~ msgid "Flow Chart"
#~ msgstr "Diagrama de flujo"

#~ msgctxt "Menu subcategory of Office"
#~ msgid "PDA"
#~ msgstr "PDA"

#~ msgctxt "Menu subcategory of Office"
#~ msgid "Photography"
#~ msgstr "Fotografía"

#~ msgctxt "Menu subcategory of Office"
#~ msgid "Presentation"
#~ msgstr "Presentación"

#~ msgctxt "Menu subcategory of Office"
#~ msgid "Project Management"
#~ msgstr "Gestión de proyectos"

#~ msgctxt "Menu subcategory of Office"
#~ msgid "Publishing"
#~ msgstr "Publicación"

#~ msgctxt "Menu subcategory of Office"
#~ msgid "Spreadsheet"
#~ msgstr "Hoja de cálculo"

#~ msgctxt "Menu subcategory of Office"
#~ msgid "Viewer"
#~ msgstr "Visor"

#~ msgctxt "Menu subcategory of Science"
#~ msgid "Art"
#~ msgstr "Arte"

#~ msgctxt "Menu subcategory of Science"
#~ msgid "Artificial Intelligence"
#~ msgstr "Inteligencia artificial"

#~ msgctxt "Menu subcategory of Science"
#~ msgid "Astronomy"
#~ msgstr "Astronomía"

#~ msgctxt "Menu subcategory of Science"
#~ msgid "Biology"
#~ msgstr "Biología"

#~ msgctxt "Menu subcategory of Science"
#~ msgid "Chemistry"
#~ msgstr "Química"

#~ msgctxt "Menu subcategory of Science"
#~ msgid "Computer Science"
#~ msgstr "Informática"

#~ msgctxt "Menu subcategory of Science"
#~ msgid "Construction"
#~ msgstr "Construcción"

#~ msgctxt "Menu subcategory of Science"
#~ msgid "Data Visualization"
#~ msgstr "Visualización de datos"

#~ msgctxt "Menu subcategory of Science"
#~ msgid "Economy"
#~ msgstr "Economía"

#~ msgctxt "Menu subcategory of Science"
#~ msgid "Electricity"
#~ msgstr "Electricidad"

#~ msgctxt "Menu subcategory of Science"
#~ msgid "Electronics"
#~ msgstr "Electrónica"

#~ msgctxt "Menu subcategory of Science"
#~ msgid "Engineering"
#~ msgstr "Ingeniería"

#~ msgctxt "Menu subcategory of Science"
#~ msgid "Geography"
#~ msgstr "Geografía"

#~ msgctxt "Menu subcategory of Science"
#~ msgid "Geology"
#~ msgstr "Geología"

#~ msgctxt "Menu subcategory of Science"
#~ msgid "Geoscience"
#~ msgstr "Ciencias de la Tierra"

#~ msgctxt "Menu subcategory of Science"
#~ msgid "History"
#~ msgstr "Historia"

#~ msgctxt "Menu subcategory of Science"
#~ msgid "Humanities"
#~ msgstr "Humanidades"

#~ msgctxt "Menu subcategory of Science"
#~ msgid "Image Processing"
#~ msgstr "Procesado de imágenes"

#~ msgctxt "Menu subcategory of Science"
#~ msgid "Languages"
#~ msgstr "Idiomas"

#~ msgctxt "Menu subcategory of Science"
#~ msgid "Literature"
#~ msgstr "Literatura"

#~ msgctxt "Menu subcategory of Science"
#~ msgid "Maps"
#~ msgstr "Mapas"

#~ msgctxt "Menu subcategory of Science"
#~ msgid "Math"
#~ msgstr "Matemáticas"

#~ msgctxt "Menu subcategory of Science"
#~ msgid "Medical"
#~ msgstr "Medicina"

#~ msgctxt "Menu subcategory of Science"
#~ msgid "Numerical Analysis"
#~ msgstr "Análisis numérico"

#~ msgctxt "Menu subcategory of Science"
#~ msgid "Parallel Computing"
#~ msgstr "Computación en paralelo"

#~ msgctxt "Menu subcategory of Science"
#~ msgid "Physics"
#~ msgstr "Física"

#~ msgctxt "Menu subcategory of Science"
#~ msgid "Robotics"
#~ msgstr "Robótica"

#~ msgctxt "Menu subcategory of Science"
#~ msgid "Spirituality"
#~ msgstr "Espiritualidad"

#~ msgctxt "Menu subcategory of Science"
#~ msgid "Sports"
#~ msgstr "Deportes"

#~ msgid "System"
#~ msgstr "Sistema"

#~ msgctxt "Menu subcategory of System"
#~ msgid "Emulator"
#~ msgstr "Emulador"

#~ msgctxt "Menu subcategory of System"
#~ msgid "File Manager"
#~ msgstr "Gestor de archivos"

#~ msgctxt "Menu subcategory of System"
#~ msgid "File System"
#~ msgstr "Sistema de archivos"

#~ msgctxt "Menu subcategory of System"
#~ msgid "File Tools"
#~ msgstr "Herramientas de archivos"

#~ msgctxt "Menu subcategory of System"
#~ msgid "Monitor"
#~ msgstr "Monitorización"

#~ msgctxt "Menu subcategory of System"
#~ msgid "Security"
#~ msgstr "Seguridad"

#~ msgctxt "Menu subcategory of System"
#~ msgid "Terminal Emulator"
#~ msgstr "Emulador de la terminal"

#~ msgctxt "Menu subcategory of Utilities"
#~ msgid "Accessibility"
#~ msgstr "Accesibilidad"

#~ msgctxt "Menu subcategory of Utilities"
#~ msgid "Archiving"
#~ msgstr "Archivado"

#~ msgctxt "Menu subcategory of Utilities"
#~ msgid "Calculator"
#~ msgstr "Calculadora"

#~ msgctxt "Menu subcategory of Utilities"
#~ msgid "Clock"
#~ msgstr "Reloj"

#~ msgctxt "Menu subcategory of Utilities"
#~ msgid "Compression"
#~ msgstr "Compresión"

#~ msgctxt "Menu subcategory of Utilities"
#~ msgid "File Tools"
#~ msgstr "Herramientas de archivos"

#~ msgctxt "Menu subcategory of Utilities"
#~ msgid "Maps"
#~ msgstr "Mapas"

#~ msgctxt "Menu subcategory of Utilities"
#~ msgid "Spirituality"
#~ msgstr "Espiritualidad"

#~ msgctxt "Menu subcategory of Utilities"
#~ msgid "Telephony Tools"
#~ msgstr "Herramientas de telefonía"

#~ msgctxt "menu category"
#~ msgid "None"
#~ msgstr "Ninguna"

#~ msgid "Audio"
#~ msgstr "Sonido"

#~ msgid "Graphics"
#~ msgstr "Gráficos"

#~ msgid "Internet"
#~ msgstr "Internet"

#~ msgid "Office"
#~ msgstr "Oficina"

#~ msgid "Video"
#~ msgstr "Vídeo"

#~ msgctxt "Menu subcategory of Video"
#~ msgid "Editing"
#~ msgstr "Edición"

#~ msgctxt "Menu subcategory of Video"
#~ msgid "Database"
#~ msgstr "Base de datos"

#~ msgctxt "Menu subcategory of Video"
#~ msgid "Disc Burning"
#~ msgstr "Grabación de discos"

#~ msgctxt "Menu subcategory of Video"
#~ msgid "Players"
#~ msgstr "Reproductores"

#~ msgctxt "Menu subcategory of Video"
#~ msgid "Recorders"
#~ msgstr "Grabadores"

#~ msgctxt "size"
#~ msgid "Calculating…"
#~ msgstr "Calculando…"

#~ msgctxt "size"
#~ msgid "Unknown"
#~ msgstr "Desconocido"

#~ msgid "_History"
#~ msgstr "_Histórico"

#~ msgid "Size"
#~ msgstr "Tamaño"

#~ msgid "No AppStream data found"
#~ msgstr "No se han encontrado datos de AppStream"

#~ msgid "Internet Only Application"
#~ msgstr "Aplicación sólo para Internet"

#~ msgid "A previous update was unfinished."
#~ msgstr "La actualización anterior no ha terminado."

#~ msgid ""
#~ "The update couldn’t be installed; this is often a problem with the update "
#~ "itself. Please wait for another update and try again."
#~ msgstr ""
#~ "La actualización no pudo instalarse; normalmente esto indica un problema "
#~ "con la propia actualización. Espere a otra actualización e inténtelo de "
#~ "nuevo."

#~ msgid "Enter GApplication service mode"
#~ msgstr "Entrar en modo de servicio de GApplication"

#~ msgid "Checking for updates…"
#~ msgstr "Comprobando si hay actualizaciones…"

#~ msgid "An update was not signed in the correct way."
#~ msgstr "Una actualización no se ha firmado de la manera correcta."

#~ msgid "The update could not be completed."
#~ msgstr "No se pudo completar la actualización."

#~ msgid "An offline update was requested but no packages required updating."
#~ msgstr ""
#~ "Se ha solicitado una actualización en modo desconectado, pero no hay "
#~ "paquetes que necesiten actualizarse."

#~ msgid "No space was left on the drive."
#~ msgstr "No queda espacio en el disco"

#~ msgid "An update failed to install correctly."
#~ msgstr "Una actualización no se ha instalado correctamente."

#~ msgid "The offline update failed in an unexpected way."
#~ msgstr ""
#~ "La actualización en modo desconectado ha fallado de manera imprevista."

#~ msgid "No sources found."
#~ msgstr "No se han encontrado fuentes."

#~ msgid "OK"
#~ msgstr "Aceptar"

#~ msgid "%i application and %i add-ons installed"
#~ msgid_plural "%i applications and %i add-ons installed"
#~ msgstr[0] "%i aplicación y %i complementos instalado"
#~ msgstr[1] "%i aplicaciones y %i complementos instalados"

#~ msgid ""
#~ "Depending on your country of residence, installing it could make you "
#~ "liable to prosecution."
#~ msgstr ""
#~ "Dependiendo de su país de residencia, instalarlo podría ser objeto de "
#~ "acciones legales."

#~ msgid "If you are uncertain about this, you should obtain legal advice."
#~ msgstr "Si no está seguro, debería solicitar asesoramiento legal."

#~| msgid "Are you sure you want to remove %s?"
#~ msgid "Do you want to enable it?"
#~ msgstr "¿Quiere activarlo?"

#~ msgid "Set the specified debugging level"
#~ msgstr "Establecer el nivel de depurado especificado"

#~ msgid "Picks"
#~ msgstr "Selección"

#~| msgid "Complicated!"
#~ msgctxt "license"
#~ msgid "Complicated!"
#~ msgstr "Complicada"

#~ msgid "Recent Software Updates"
#~ msgstr "Actualizaciones de software recientes"

#~ msgid "January 30, 2014"
#~ msgstr "30 de enero de 2014"

#~ msgid "_Pending"
#~ msgstr "_Pendiente"

#~ msgctxt "Menu subcategory of Development"
#~ msgid "Databases"
#~ msgstr "Bases de datos"

#~ msgctxt "Menu subcategory of Network"
#~ msgid "Ham Radio"
#~ msgstr "Radioaficionado"

#~ msgctxt "Menu subcategory of Network"
#~ msgid "Web Development"
#~ msgstr "Desarrollo web"

#~ msgctxt "Menu subcategory of Utility"
#~ msgid "File Tools"
#~ msgstr "Herramientas de archivos"

#~ msgctxt "Menu subcategory of Utility"
#~ msgid "Maps"
#~ msgstr "Mapas"

#~ msgctxt "Menu subcategory of Utility"
#~ msgid "Spirituality"
#~ msgstr "Espiritualidad"

#~ msgctxt "Menu subcategory of Addons"
#~ msgid "Fonts"
#~ msgstr "Tipografías"

#~ msgctxt "Menu subcategory of Addons"
#~ msgid "Codecs"
#~ msgstr "Codificadores"

#~ msgctxt "Menu subcategory of Addons"
#~ msgid "Input Sources"
#~ msgstr "Fuentes de entrada"

#~ msgctxt "Menu subcategory of Addons"
#~ msgid "Language Packs"
#~ msgstr "Paquetes de idiomas"

#~ msgid "No Update Source Detected"
#~ msgstr "No se ha detectado ninguna fuente de actualización"

#~ msgid "Done"
#~ msgstr "Hecho"

#~ msgid ""
#~ "Add or remove folders. Your application folders can be found in the "
#~ "Activities Overview."
#~ msgstr ""
#~ "Añadir o quitar carpetas. Sus carpetas de aplicaciones se encuentran en "
#~ "la vista de actividades."

#~ msgid ""
#~ "Choose a folder for %s. Your application folders can be found in the "
#~ "Activities Overview."
#~ msgstr ""
#~ "Elija una carpeta para %s. Sus carpetas de aplicaciones se encuentran en "
#~ "la vista de actividades."

#~ msgid ""
#~ "Choose a folder for %s and %s. Your application folders can be found in "
#~ "the Activities Overview."
#~ msgstr ""
#~ "Elija una carpeta para %s y %s. Sus carpetas de aplicaciones se "
#~ "encuentran en la vista de actividades."

#~ msgid ""
#~ "Choose a folder for %s, %s and %s. Your application folders can be found "
#~ "in the Activities Overview."
#~ msgstr ""
#~ "Elija una carpeta para %s, %s y %s. Sus carpetas de aplicaciones se "
#~ "encuentran en la vista de actividades."

#~ msgid ""
#~ "Choose a folder for the selected applications. Your application folders "
#~ "can be found in the Activities Overview."
#~ msgstr ""
#~ "Elija una carpeta para las aplicaciones seleccionadas. Sus carpetas de "
#~ "aplicaciones se encuentran en la vista de actividades."

#~ msgid "Description"
#~ msgstr "Descripción"

#~ msgid "_Installed (%d)"
#~ msgstr "_Instalado (%d)"

#~ msgid "_Updates (%d)"
#~ msgstr "_Actualizaciones (%d)"

#~ msgid "The search term to use when starting the UI"
#~ msgstr "El término que buscar al iniciar la IU"

#~ msgid "Shotwell"
#~ msgstr "Shotwell"

#~| msgid "Application manager for GNOME"
#~ msgid "Open source photo management for GNOME"
#~ msgstr "Aplicación libre de gestión de fotos para GNOME"

#~| msgid "Description"
#~ msgid "Long description"
#~ msgstr "Descripción larga"

#~ msgid "Software has the following goals:"
#~ msgstr "Software tiene los siguientes objetivos"

#~ msgid "View installed applications"
#~ msgstr "Ver las aplicaciones instaladas"

#~ msgid "View available application updates"
#~ msgstr "Ver las actualizaciones disponibles para las aplicaciones"

#~ msgid "Install available updates"
#~ msgstr "Instalar las actualizaciones disponibles"

#~ msgid "Find an application to handle a specific type of file"
#~ msgstr "Buscar una aplicación para manejar un tipo de archivo específico"

#~ msgid "Installed apps and updates should be available when offline"
#~ msgstr ""
#~ "Las aplicaciones y las actualizaciones instaladas deben estar disponibles "
#~ "cuando esté desconectado"

#~ msgid "Goals:"
#~ msgstr "Objetivos:"

#~ msgid "General"
#~ msgstr "General"

#~ msgid "Settings"
#~ msgstr "Configuración"

#~ msgctxt "Menu subcategory of Settings"
#~ msgid "Accessibility"
#~ msgstr "Accesibilidad"

#~ msgctxt "Menu subcategory of Settings"
#~ msgid "Package Manager"
#~ msgstr "Gestor de paquetes"

#~ msgctxt "Menu subcategory of Settings"
#~ msgid "Printing"
#~ msgstr "Impresión"

#~ msgctxt "Menu subcategory of Settings"
#~ msgid "Security"
#~ msgstr "Seguridad"

#~| msgid "History"
#~ msgid "View History"
#~ msgstr "Ver histórico"

#~ msgid "The Gimp"
#~ msgstr "Gimp"

#~ msgid "GNU Image Manipulation Program"
#~ msgstr "Programa de manipulación de imágenes de GNU"

#~ msgid ""
#~ "GIMP (GNU Image Manipulation Program) is a powerful image composition "
#~ "and\n"
#~ "editing program, which can be extremely useful for creating logos and "
#~ "other\n"
#~ "graphics for webpages. GIMP has many of the tools and filters you would "
#~ "expect\n"
#~ "to find in similar commercial offerings, and some interesting extras as "
#~ "well.\n"
#~ "GIMP provides a large image manipulation toolbox, including channel "
#~ "operations\n"
#~ "and layers, effects, sub-pixel imaging and anti-aliasing, and "
#~ "conversions, all\n"
#~ "with multi-level undo.\n"
#~ msgstr ""
#~ "GIMP (programa de manipulación de imágenes de GNU) es un potente programa "
#~ "de\n"
#~ "composición y edición de imágenes que puede resultar muy útil para crear "
#~ "logos y otras\n"
#~ "imágenes para páginas web. GIMP tiene muchas de las herramientas y "
#~ "filtros que espera\n"
#~ "para parecerse a otras herramientas comerciales similares, así como "
#~ "algunos extras interesantes.\n"
#~ "GIMP proporciona una gran caja de herramientas para manipulación de "
#~ "imágenes, incluyendo\n"
#~ "operaciones sobre canales y capas, efectos, imágenes con subpíxeles y "
#~ "alisado y conversiones,\n"
#~ "todo ello con posibilidad de deshacer.\n"

#~ msgid "Waiting for package manager..."
#~ msgstr "Esperando al gestor de paquetes…"

#~ msgid "Querying..."
#~ msgstr "Consultando…"

#~ msgid ""
#~ "The author of this software has not included a 'Description' in the "
#~ "desktop file..."
#~ msgstr ""
#~ "El autor de este programa no ha incluido una «descripción» en el archivo ."
#~ "desktop…"

#~ msgid "New"
#~ msgstr "Nuevo"

#~ msgid "Related"
#~ msgstr "Relacionado"

#~ msgid "Popular"
#~ msgstr "Popular"

#~ msgid ""
#~ "Shotwell is a digital photo organiser that runs on Linux. It is the "
#~ "default photo manager in Ubuntu and Fedora."
#~ msgstr ""
#~ "Shotwell es un organizador de fotos digitales para Linux. Es el gestor de "
#~ "fotos predeterminado en Ubuntu y en Fedora."<|MERGE_RESOLUTION|>--- conflicted
+++ resolved
@@ -8,13 +8,8 @@
 "Project-Id-Version: gnome-software master\n"
 "Report-Msgid-Bugs-To: https://bugzilla.gnome.org/enter_bug.cgi?product=gnome-"
 "software&keywords=I18N+L10N&component=General\n"
-<<<<<<< HEAD
-"POT-Creation-Date: 2017-08-31 14:15+0000\n"
-"PO-Revision-Date: 2017-09-11 15:34+0200\n"
-=======
 "POT-Creation-Date: 2017-12-10 14:28+0000\n"
 "PO-Revision-Date: 2017-12-12 09:45+0100\n"
->>>>>>> 35e6ebde
 "Last-Translator: Daniel Mustieles <daniel.mustieles@gmail.com>\n"
 "Language-Team: es <gnome-es-list@gnome.org>\n"
 "Language: es\n"
@@ -73,11 +68,7 @@
 msgid "The update details"
 msgstr "Los detalles de la actualización"
 
-<<<<<<< HEAD
-#: data/appdata/org.gnome.Software.appdata.xml.in:861
-=======
 #: data/appdata/org.gnome.Software.appdata.xml.in:940
->>>>>>> 35e6ebde
 msgid "The GNOME Project"
 msgstr "El proyecto GNOME"
 
@@ -388,11 +379,7 @@
 #. button in the info bar
 #. TRANSLATORS: this is a link to the
 #. * control-center network panel
-<<<<<<< HEAD
-#: src/gnome-software.ui:372 src/gs-updates-page.c:1391
-=======
 #: src/gnome-software.ui:372 src/gs-updates-page.c:1416
->>>>>>> 35e6ebde
 msgid "Network Settings"
 msgstr "Configuración de la red"
 
@@ -417,11 +404,7 @@
 
 #. TRANSLATORS: this is a button next to the search results that
 #. * shows the status of an application being installed
-<<<<<<< HEAD
-#: src/gs-app-addon-row.c:105 src/gs-app-row.c:218 src/gs-details-page.c:439
-=======
 #: src/gs-app-addon-row.c:105 src/gs-app-row.c:218 src/gs-details-page.c:441
->>>>>>> 35e6ebde
 msgid "Installing"
 msgstr "Instalando"
 
@@ -436,11 +419,7 @@
 msgstr "Nombre de la carpeta"
 
 #: src/gs-app-folder-dialog.c:321 src/gs-app-folder-dialog.ui:16
-<<<<<<< HEAD
-#: src/gs-details-page.c:379 src/gs-details-page.ui:330 src/gs-editor.c:623
-=======
 #: src/gs-details-page.c:381 src/gs-details-page.ui:330 src/gs-editor.c:623
->>>>>>> 35e6ebde
 #: src/gs-editor.c:655 src/gs-installed-page.c:609 src/gs-removal-dialog.ui:33
 #: src/gs-review-dialog.ui:23 src/gs-upgrade-banner.ui:131
 msgid "_Cancel"
@@ -1403,22 +1382,14 @@
 #. * can be installed
 #. TRANSLATORS: button text in the header when firmware
 #. * can be live-installed
-<<<<<<< HEAD
-#: src/gs-details-page.c:278 src/gs-details-page.c:308
-=======
 #: src/gs-details-page.c:280 src/gs-details-page.c:310
->>>>>>> 35e6ebde
 #: src/gs-details-page.ui:206 src/gs-upgrade-banner.ui:146
 msgid "_Install"
 msgstr "_Instalar"
 
 #. TRANSLATORS: button text in the header when an application
 #. * can be live-updated
-<<<<<<< HEAD
-#: src/gs-details-page.c:313
-=======
 #: src/gs-details-page.c:315
->>>>>>> 35e6ebde
 msgid "_Update"
 msgstr "_Actualizar"
 
@@ -1426,37 +1397,21 @@
 #. * be installed.
 #. * The ellipsis indicates that further steps are required,
 #. * e.g. enabling software sources or the like
-<<<<<<< HEAD
-#: src/gs-details-page.c:326
-=======
 #: src/gs-details-page.c:328
->>>>>>> 35e6ebde
 msgid "_Install…"
 msgstr "_Instalar…"
 
 #. TRANSLATORS: button text in the header when an application can be erased
-<<<<<<< HEAD
-#: src/gs-details-page.c:373 src/gs-details-page.ui:242
-msgid "_Remove"
-msgstr "_Quitar"
-
-#: src/gs-details-page.c:434 src/gs-sources-dialog.c:513
-=======
 #: src/gs-details-page.c:375 src/gs-details-page.ui:242
 msgid "_Remove"
 msgstr "_Quitar"
 
 #: src/gs-details-page.c:436 src/gs-sources-dialog.c:516
->>>>>>> 35e6ebde
 msgid "Removing…"
 msgstr "Quitando…"
 
 #. TRANSLATORS: this is the warning box
-<<<<<<< HEAD
-#: src/gs-details-page.c:744
-=======
 #: src/gs-details-page.c:746
->>>>>>> 35e6ebde
 msgid ""
 "This application can only be used when there is an active internet "
 "connection."
@@ -1465,88 +1420,52 @@
 "Internet."
 
 #. TRANSLATORS: this is where the version is not known
-<<<<<<< HEAD
-#: src/gs-details-page.c:879
-=======
 #: src/gs-details-page.c:911
->>>>>>> 35e6ebde
 msgctxt "version"
 msgid "Unknown"
 msgstr "Desconocida"
 
 #. TRANSLATORS: this is where the updated date is not known
-<<<<<<< HEAD
-#: src/gs-details-page.c:913
-=======
 #: src/gs-details-page.c:922
->>>>>>> 35e6ebde
 msgctxt "updated"
 msgid "Never"
 msgstr "Nunca"
 
 #. TRANSLATORS: this is where we don't know the origin of the
 #. * application
-<<<<<<< HEAD
-#: src/gs-details-page.c:957
-=======
 #: src/gs-details-page.c:966
->>>>>>> 35e6ebde
 msgctxt "origin"
 msgid "Unknown"
 msgstr "Desconocido"
 
 #. TRANSLATORS: we need a remote server to process
-<<<<<<< HEAD
-#: src/gs-details-page.c:1361
-msgid "You need internet access to write a review"
-msgstr "Necesita acceso a Internet para escribir una reseña"
-
-#: src/gs-details-page.c:1490
-=======
 #: src/gs-details-page.c:1372
 msgid "You need internet access to write a review"
 msgstr "Necesita acceso a Internet para escribir una reseña"
 
 #: src/gs-details-page.c:1506
->>>>>>> 35e6ebde
 #, c-format
 msgid "Unable to find “%s”"
 msgstr "No se pudo encontrar «%s»"
 
 #. TRANSLATORS: see the wikipedia page
-<<<<<<< HEAD
-#: src/gs-details-page.c:2065
-=======
 #: src/gs-details-page.c:2090
->>>>>>> 35e6ebde
 msgid "Public domain"
 msgstr "Dominio público"
 
 #. TRANSLATORS: see GNU page
-<<<<<<< HEAD
-#: src/gs-details-page.c:2081 src/gs-details-page.ui:1395
-=======
 #: src/gs-details-page.c:2106 src/gs-details-page.ui:1395
->>>>>>> 35e6ebde
 msgid "Free Software"
 msgstr "Software libre"
 
 #. TRANSLATORS: for the free software popover
-<<<<<<< HEAD
-#: src/gs-details-page.c:2138
-=======
 #: src/gs-details-page.c:2163
->>>>>>> 35e6ebde
 msgid "Users are bound by the following license:"
 msgid_plural "Users are bound by the following licenses:"
 msgstr[0] "Los usuarios están limitados por la siguiente licencia:"
 msgstr[1] "Los usuarios están limitados por las siguientes licencias:"
 
-<<<<<<< HEAD
-#: src/gs-details-page.c:2154 src/gs-details-page.ui:1504
-=======
 #: src/gs-details-page.c:2190 src/gs-details-page.ui:1504
->>>>>>> 35e6ebde
 msgid "More information"
 msgstr "Más información"
 
@@ -1626,10 +1545,6 @@
 msgstr "Página _web"
 
 #: src/gs-details-page.ui:579
-<<<<<<< HEAD
-#| msgid "_Done"
-=======
->>>>>>> 35e6ebde
 msgid "_Donate"
 msgstr "_Donar"
 
@@ -1849,13 +1764,6 @@
 msgid "App ID"
 msgstr "ID de la aplicación"
 
-<<<<<<< HEAD
-#: src/gs-editor.ui:296
-msgid "Name"
-msgstr "Nombre"
-
-=======
->>>>>>> 35e6ebde
 #: src/gs-editor.ui:341 src/gs-review-dialog.ui:142
 msgid "Summary"
 msgstr "Resumen"
@@ -1866,10 +1774,6 @@
 
 #. This check button controls whether the application’s banner appears in the “Featured” category
 #: src/gs-editor.ui:397
-<<<<<<< HEAD
-#| msgid "Category Feature"
-=======
->>>>>>> 35e6ebde
 msgid "Category Featured"
 msgstr "Categoría destacada"
 
@@ -1878,13 +1782,10 @@
 msgid "Undo"
 msgstr "Deshacer"
 
-<<<<<<< HEAD
-=======
 #: src/gs-editor.ui:524 src/org.gnome.Software.Editor.desktop.in:3
 msgid "Banner Designer"
 msgstr "Diseñador de banner"
 
->>>>>>> 35e6ebde
 #: src/gs-editor.ui:547
 msgid "New Banner"
 msgstr "Banner nuevo"
@@ -2015,11 +1916,7 @@
 
 #. TRANSLATORS: this is when we know about an application or
 #. * addon, but it can't be listed for some reason
-<<<<<<< HEAD
-#: src/gs-extras-page.c:388 lib/gs-plugin-loader.c:1417
-=======
 #: src/gs-extras-page.c:388 lib/gs-plugin-loader.c:1436
->>>>>>> 35e6ebde
 #, c-format
 msgid "No addon codecs are available for the %s format."
 msgstr "No hay códecs disponibles para el formato %s."
@@ -2376,11 +2273,7 @@
 msgid "%s will be removed, and you will have to install it to use it again."
 msgstr "Se quitará %s y deberá volver a instalarlo para poder usarlo de nuevo."
 
-<<<<<<< HEAD
-#: lib/gs-plugin-loader.c:1420
-=======
 #: lib/gs-plugin-loader.c:1439
->>>>>>> 35e6ebde
 #, c-format
 msgid ""
 "Information about %s, as well as options for how to get a codec that can "
@@ -2665,10 +2558,6 @@
 #. * to show in in the search page
 #: src/gs-search-page.c:155
 #, c-format
-<<<<<<< HEAD
-#| msgid "%u more matches"
-=======
->>>>>>> 35e6ebde
 msgid "%u more match"
 msgid_plural "%u more matches"
 msgstr[0] "%u coincidencia más"
@@ -2690,52 +2579,32 @@
 #. TRANSLATORS: this is part of the in-app notification,
 #. * where the %s is a multi-word localised app name
 #. * e.g. 'Getting things GNOME!"
-<<<<<<< HEAD
-#: src/gs-shell.c:806 src/gs-shell.c:811 src/gs-shell.c:826 src/gs-shell.c:830
-=======
 #: src/gs-shell.c:833 src/gs-shell.c:838 src/gs-shell.c:853 src/gs-shell.c:857
->>>>>>> 35e6ebde
 #, c-format
 msgid "“%s”"
 msgstr "«%s»"
 
 #. TRANSLATORS: failure text for the in-app notification,
 #. * where the %s is the source (e.g. "alt.fedoraproject.org")
-<<<<<<< HEAD
-#: src/gs-shell.c:858
-=======
 #: src/gs-shell.c:885
->>>>>>> 35e6ebde
 #, c-format
 msgid "Unable to download firmware updates from %s"
 msgstr "No se pueden descargar las actualizaciones de «firmware» desde %s"
 
 #. TRANSLATORS: failure text for the in-app notification,
 #. * where the %s is the source (e.g. "alt.fedoraproject.org")
-<<<<<<< HEAD
-#: src/gs-shell.c:864
-=======
 #: src/gs-shell.c:891
->>>>>>> 35e6ebde
 #, c-format
 msgid "Unable to download updates from %s"
 msgstr "No se pueden descargar actualizaciones desde %s"
 
 #. TRANSLATORS: failure text for the in-app notification
-<<<<<<< HEAD
-#: src/gs-shell.c:871
-=======
 #: src/gs-shell.c:898
->>>>>>> 35e6ebde
 msgid "Unable to download updates"
 msgstr "No se pueden descargar las actualizaciones"
 
 #. TRANSLATORS: failure text for the in-app notification
-<<<<<<< HEAD
-#: src/gs-shell.c:876
-=======
 #: src/gs-shell.c:903
->>>>>>> 35e6ebde
 msgid ""
 "Unable to download updates: internet access was required but wasn’t available"
 msgstr ""
@@ -2744,11 +2613,7 @@
 
 #. TRANSLATORS: failure text for the in-app notification,
 #. * where the %s is the source (e.g. "alt.fedoraproject.org")
-<<<<<<< HEAD
-#: src/gs-shell.c:885
-=======
 #: src/gs-shell.c:912
->>>>>>> 35e6ebde
 #, c-format
 msgid "Unable to download updates from %s: not enough disk space"
 msgstr ""
@@ -2756,40 +2621,24 @@
 "disco"
 
 #. TRANSLATORS: failure text for the in-app notification
-<<<<<<< HEAD
-#: src/gs-shell.c:890
-=======
 #: src/gs-shell.c:917
->>>>>>> 35e6ebde
 msgid "Unable to download updates: not enough disk space"
 msgstr ""
 "No se pueden descargar las actualizaciones: no hay suficiente espacio en "
 "disco"
 
 #. TRANSLATORS: failure text for the in-app notification
-<<<<<<< HEAD
-#: src/gs-shell.c:898
-=======
 #: src/gs-shell.c:925
->>>>>>> 35e6ebde
 msgid "Unable to download updates: authentication was required"
 msgstr "No se pueden descargar actualizaciones: se necesita autenticación"
 
 #. TRANSLATORS: failure text for the in-app notification
-<<<<<<< HEAD
-#: src/gs-shell.c:903
-=======
 #: src/gs-shell.c:930
->>>>>>> 35e6ebde
 msgid "Unable to download updates: authentication was invalid"
 msgstr "No se pueden descargar actualizaciones: la autenticación no es válida"
 
 #. TRANSLATORS: failure text for the in-app notification
-<<<<<<< HEAD
-#: src/gs-shell.c:908
-=======
 #: src/gs-shell.c:935
->>>>>>> 35e6ebde
 msgid ""
 "Unable to download updates: you do not have permission to install software"
 msgstr ""
@@ -2797,33 +2646,21 @@
 "software"
 
 #. TRANSLATORS: failure text for the in-app notification
-<<<<<<< HEAD
-#: src/gs-shell.c:915
-=======
 #: src/gs-shell.c:942
->>>>>>> 35e6ebde
 msgid "Unable to get list of updates"
 msgstr "No se puede obtener la lista de actualizaciones"
 
 #. TRANSLATORS: failure text for the in-app notification,
 #. * where the first %s is the application name (e.g. "GIMP") and
 #. * the second %s is the origin, e.g. "Fedora Project [fedoraproject.org]"
-<<<<<<< HEAD
-#: src/gs-shell.c:961
-=======
 #: src/gs-shell.c:988
->>>>>>> 35e6ebde
 #, c-format
 msgid "Unable to install %s as download failed from %s"
 msgstr "No se puede instalar %s ya que ha fallado la descarga de %s"
 
 #. TRANSLATORS: failure text for the in-app notification,
 #. * where the %s is the application name (e.g. "GIMP")
-<<<<<<< HEAD
-#: src/gs-shell.c:967
-=======
 #: src/gs-shell.c:994
->>>>>>> 35e6ebde
 #, c-format
 msgid "Unable to install %s as download failed"
 msgstr "No se puede instalar %s ya que ha fallado la descarga"
@@ -2832,11 +2669,7 @@
 #. * where the first %s is the application name (e.g. "GIMP")
 #. * and the second %s is the name of the runtime, e.g.
 #. * "GNOME SDK [flatpak.gnome.org]"
-<<<<<<< HEAD
-#: src/gs-shell.c:979
-=======
 #: src/gs-shell.c:1006
->>>>>>> 35e6ebde
 #, c-format
 msgid "Unable to install %s as runtime %s not available"
 msgstr ""
@@ -2845,73 +2678,45 @@
 
 #. TRANSLATORS: failure text for the in-app notification,
 #. * where the %s is the application name (e.g. "GIMP")
-<<<<<<< HEAD
-#: src/gs-shell.c:985
-=======
 #: src/gs-shell.c:1012
->>>>>>> 35e6ebde
 #, c-format
 msgid "Unable to install %s as not supported"
 msgstr "No se puede instalar %s ya que no está soportado"
 
 #. TRANSLATORS: failure text for the in-app notification
-<<<<<<< HEAD
-#: src/gs-shell.c:992
-=======
 #: src/gs-shell.c:1019
->>>>>>> 35e6ebde
 msgid "Unable to install: internet access was required but wasn’t available"
 msgstr ""
 "No se puede instalar: se necesita acceso a Internet, pero no está disponible"
 
 #. TRANSLATORS: failure text for the in-app notification
-<<<<<<< HEAD
-#: src/gs-shell.c:998
-=======
 #: src/gs-shell.c:1025
->>>>>>> 35e6ebde
 msgid "Unable to install: the application has an invalid format"
 msgstr "No se puede instalar %s: la aplicación no tiene un formato válido"
 
 #. TRANSLATORS: failure text for the in-app notification,
 #. * where the %s is the application name (e.g. "GIMP")
-<<<<<<< HEAD
-#: src/gs-shell.c:1003
-=======
 #: src/gs-shell.c:1030
->>>>>>> 35e6ebde
 #, c-format
 msgid "Unable to install %s: not enough disk space"
 msgstr "No se puede instalar %s: no hay suficiente espacio en disco."
 
 #. TRANSLATORS: failure text for the in-app notification
-<<<<<<< HEAD
-#: src/gs-shell.c:1011
-=======
 #: src/gs-shell.c:1038
->>>>>>> 35e6ebde
 #, c-format
 msgid "Unable to install %s: authentication was required"
 msgstr "No se puede instalar %s: se necesita autorización"
 
 #. TRANSLATORS: failure text for the in-app notification,
 #. * where the %s is the application name (e.g. "GIMP")
-<<<<<<< HEAD
-#: src/gs-shell.c:1018
-=======
 #: src/gs-shell.c:1045
->>>>>>> 35e6ebde
 #, c-format
 msgid "Unable to install %s: authentication was invalid"
 msgstr "No se puede instalar %s: la autenticación no es válida"
 
 #. TRANSLATORS: failure text for the in-app notification,
 #. * where the %s is the application name (e.g. "GIMP")
-<<<<<<< HEAD
-#: src/gs-shell.c:1025
-=======
 #: src/gs-shell.c:1052
->>>>>>> 35e6ebde
 #, c-format
 msgid "Unable to install %s: you do not have permission to install software"
 msgstr "No se puede instalar %s: no tiene permisos para instalar software"
@@ -2919,54 +2724,34 @@
 #. TRANSLATORS: failure text for the in-app notification,
 #. * the %s is the name of the authentication service,
 #. * e.g. "Ubuntu One"
-<<<<<<< HEAD
-#: src/gs-shell.c:1038
-=======
 #: src/gs-shell.c:1065
->>>>>>> 35e6ebde
 #, c-format
 msgid "Your %s account has been suspended."
 msgstr "Su cuenta %s se ha suspendido."
 
 #. TRANSLATORS: failure text for the in-app notification
-<<<<<<< HEAD
-#: src/gs-shell.c:1042
-=======
 #: src/gs-shell.c:1069
->>>>>>> 35e6ebde
 msgid "It is not possible to install software until this has been resolved."
 msgstr "No es posible instalar software hasta que esto se haya resuelto."
 
 #. TRANSLATORS: failure text for the in-app notification,
 #. * where the %s is the clickable link (e.g.
 #. * "http://example.com/what-did-i-do-wrong/")
-<<<<<<< HEAD
-#: src/gs-shell.c:1053
-=======
 #: src/gs-shell.c:1080
->>>>>>> 35e6ebde
 #, c-format
 msgid "For more information, visit %s."
 msgstr "Para obtener más información, visite %s."
 
 #. TRANSLATORS: failure text for the in-app notification,
 #. * where the %s is the application name (e.g. "Dell XPS 13")
-<<<<<<< HEAD
-#: src/gs-shell.c:1062
-=======
 #: src/gs-shell.c:1089
->>>>>>> 35e6ebde
 #, c-format
 msgid "Unable to install %s: AC power is required"
 msgstr "No se puede instalar %s: se necesita conexión a la alimentación"
 
 #. TRANSLATORS: failure text for the in-app notification,
 #. * where the %s is the application name (e.g. "GIMP")
-<<<<<<< HEAD
-#: src/gs-shell.c:1071
-=======
 #: src/gs-shell.c:1098
->>>>>>> 35e6ebde
 #, c-format
 msgid "Unable to install %s"
 msgstr "No se puede instalar %s"
@@ -2975,32 +2760,20 @@
 #. * where the first %s is the app name (e.g. "GIMP") and
 #. * the second %s is the origin, e.g. "Fedora" or
 #. * "Fedora Project [fedoraproject.org]"
-<<<<<<< HEAD
-#: src/gs-shell.c:1117
-=======
 #: src/gs-shell.c:1144
->>>>>>> 35e6ebde
 #, c-format
 msgid "Unable to update %s from %s"
 msgstr "No se puede actualizar %s desde %s"
 
 #. TRANSLATORS: failure text for the in-app notification,
 #. * where the %s is the application name (e.g. "GIMP")
-<<<<<<< HEAD
-#: src/gs-shell.c:1123
-=======
 #: src/gs-shell.c:1150
->>>>>>> 35e6ebde
 #, c-format
 msgid "Unable to update %s as download failed"
 msgstr "No se puede actualizar %s "
 
 #. TRANSLATORS: failure text for the in-app notification
-<<<<<<< HEAD
-#: src/gs-shell.c:1129
-=======
 #: src/gs-shell.c:1156
->>>>>>> 35e6ebde
 msgid "Unable to update: internet access was required but wasn’t available"
 msgstr ""
 "No se puede actualizar: se necesita acceso a Internet, pero no está "
@@ -3008,66 +2781,42 @@
 
 #. TRANSLATORS: failure text for the in-app notification,
 #. * where the %s is the application name (e.g. "GIMP")
-<<<<<<< HEAD
-#: src/gs-shell.c:1137
-=======
 #: src/gs-shell.c:1164
->>>>>>> 35e6ebde
 #, c-format
 msgid "Unable to update %s: not enough disk space"
 msgstr "No se puede actualizar %s: no hay suficiente espacio en disco."
 
 #. TRANSLATORS: failure text for the in-app notification,
 #. * where the %s is the application name (e.g. "GIMP")
-<<<<<<< HEAD
-#: src/gs-shell.c:1146
-=======
 #: src/gs-shell.c:1173
->>>>>>> 35e6ebde
 #, c-format
 msgid "Unable to update %s: authentication was required"
 msgstr "No se puede actualizar %s: se necesita autenticación"
 
 #. TRANSLATORS: failure text for the in-app notification,
 #. * where the %s is the application name (e.g. "GIMP")
-<<<<<<< HEAD
-#: src/gs-shell.c:1153
-=======
 #: src/gs-shell.c:1180
->>>>>>> 35e6ebde
 #, c-format
 msgid "Unable to update %s: authentication was invalid"
 msgstr "No se puede actualizar %s: la autenticación no es válida"
 
 #. TRANSLATORS: failure text for the in-app notification,
 #. * where the %s is the application name (e.g. "GIMP")
-<<<<<<< HEAD
-#: src/gs-shell.c:1160
-=======
 #: src/gs-shell.c:1187
->>>>>>> 35e6ebde
 #, c-format
 msgid "Unable to update %s: you do not have permission to update software"
 msgstr "No se puede actualizar %s: no tiene permisos para actualizar software"
 
 #. TRANSLATORS: failure text for the in-app notification,
 #. * where the %s is the application name (e.g. "Dell XPS 13")
-<<<<<<< HEAD
-#: src/gs-shell.c:1168
-=======
 #: src/gs-shell.c:1195
->>>>>>> 35e6ebde
 #, c-format
 msgid "Unable to update %s: AC power is required"
 msgstr "No se puede actualizar %s: se necesita conexión a la alimentación"
 
 #. TRANSLATORS: failure text for the in-app notification,
 #. * where the %s is the application name (e.g. "GIMP")
-<<<<<<< HEAD
-#: src/gs-shell.c:1177
-=======
 #: src/gs-shell.c:1204
->>>>>>> 35e6ebde
 #, c-format
 msgid "Unable to update %s"
 msgstr "No se puede actualizar %s"
@@ -3075,32 +2824,20 @@
 #. TRANSLATORS: failure text for the in-app notification,
 #. * where the first %s is the distro name (e.g. "Fedora 25") and
 #. * the second %s is the origin, e.g. "Fedora Project [fedoraproject.org]"
-<<<<<<< HEAD
-#: src/gs-shell.c:1222
-=======
 #: src/gs-shell.c:1249
->>>>>>> 35e6ebde
 #, c-format
 msgid "Unable to upgrade to %s from %s"
 msgstr "No se puede actualizar a %s desde %s"
 
 #. TRANSLATORS: failure text for the in-app notification,
 #. * where the %s is the app name (e.g. "GIMP")
-<<<<<<< HEAD
-#: src/gs-shell.c:1227
-=======
 #: src/gs-shell.c:1254
->>>>>>> 35e6ebde
 #, c-format
 msgid "Unable to upgrade to %s as download failed"
 msgstr "No se puede actualizar a %s ya que falló la descarga"
 
 #. TRANSLATORS: failure text for the in-app notification
-<<<<<<< HEAD
-#: src/gs-shell.c:1234
-=======
 #: src/gs-shell.c:1261
->>>>>>> 35e6ebde
 msgid "Unable to upgrade: internet access was required but wasn’t available"
 msgstr ""
 "No se puede actualizar: se necesita acceso a Internet, pero no está "
@@ -3108,121 +2845,77 @@
 
 #. TRANSLATORS: failure text for the in-app notification,
 #. * where the %s is the distro name (e.g. "Fedora 25")
-<<<<<<< HEAD
-#: src/gs-shell.c:1242
-=======
 #: src/gs-shell.c:1269
->>>>>>> 35e6ebde
 #, c-format
 msgid "Unable to upgrade to %s: not enough disk space"
 msgstr "No se puede actualizar %s: no hay suficiente espacio en disco"
 
 #. TRANSLATORS: failure text for the in-app notification,
 #. * where the %s is the distro name (e.g. "Fedora 25")
-<<<<<<< HEAD
-#: src/gs-shell.c:1251
-=======
 #: src/gs-shell.c:1278
->>>>>>> 35e6ebde
 #, c-format
 msgid "Unable to upgrade to %s: authentication was required"
 msgstr "No se puede actualizar a %s: se necesita autenticación"
 
 #. TRANSLATORS: failure text for the in-app notification,
 #. * where the %s is the distro name (e.g. "Fedora 25")
-<<<<<<< HEAD
-#: src/gs-shell.c:1258
-=======
 #: src/gs-shell.c:1285
->>>>>>> 35e6ebde
 #, c-format
 msgid "Unable to upgrade to %s: authentication was invalid"
 msgstr "No se puede actualizar a %s: la autenticación no es válida"
 
 #. TRANSLATORS: failure text for the in-app notification,
 #. * where the %s is the distro name (e.g. "Fedora 25")
-<<<<<<< HEAD
-#: src/gs-shell.c:1265
-=======
 #: src/gs-shell.c:1292
->>>>>>> 35e6ebde
 #, c-format
 msgid "Unable to upgrade to %s: you do not have permission to upgrade"
 msgstr "No se puede actualizar a %s: no tiene permiso para actualizar"
 
 #. TRANSLATORS: failure text for the in-app notification,
 #. * where the %s is the distro name (e.g. "Fedora 25")
-<<<<<<< HEAD
-#: src/gs-shell.c:1272
-=======
 #: src/gs-shell.c:1299
->>>>>>> 35e6ebde
 #, c-format
 msgid "Unable to upgrade to %s: AC power is required"
 msgstr "No se puede actualizar a %s: se necesita conexión a la alimentación"
 
 #. TRANSLATORS: failure text for the in-app notification,
 #. * where the %s is the distro name (e.g. "Fedora 25")
-<<<<<<< HEAD
-#: src/gs-shell.c:1281
-=======
 #: src/gs-shell.c:1308
->>>>>>> 35e6ebde
 #, c-format
 msgid "Unable to upgrade to %s"
 msgstr "No se puede actualizar a %s"
 
 #. TRANSLATORS: failure text for the in-app notification,
 #. * where the %s is the application name (e.g. "GIMP")
-<<<<<<< HEAD
-#: src/gs-shell.c:1323
-=======
 #: src/gs-shell.c:1350
->>>>>>> 35e6ebde
 #, c-format
 msgid "Unable to remove %s: authentication was required"
 msgstr "No se puede quitar %s: se necesita autenticación"
 
 #. TRANSLATORS: failure text for the in-app notification,
 #. * where the %s is the application name (e.g. "GIMP")
-<<<<<<< HEAD
-#: src/gs-shell.c:1329
-=======
 #: src/gs-shell.c:1356
->>>>>>> 35e6ebde
 #, c-format
 msgid "Unable to remove %s: authentication was invalid"
 msgstr "No se puede quitar %s: la autenticación no es válida"
 
 #. TRANSLATORS: failure text for the in-app notification,
 #. * where the %s is the application name (e.g. "GIMP")
-<<<<<<< HEAD
-#: src/gs-shell.c:1335
-=======
 #: src/gs-shell.c:1362
->>>>>>> 35e6ebde
 #, c-format
 msgid "Unable to remove %s: you do not have permission to remove software"
 msgstr "No se puede quitar %s: no tiene permisos para quitar software"
 
 #. TRANSLATORS: failure text for the in-app notification,
 #. * where the %s is the application name (e.g. "GIMP")
-<<<<<<< HEAD
-#: src/gs-shell.c:1342
-=======
 #: src/gs-shell.c:1369
->>>>>>> 35e6ebde
 #, c-format
 msgid "Unable to remove %s: AC power is required"
 msgstr "No se puede quitar %s: se necesita conexión a la alimentación"
 
 #. TRANSLATORS: failure text for the in-app notification,
 #. * where the %s is the application name (e.g. "GIMP")
-<<<<<<< HEAD
-#: src/gs-shell.c:1351
-=======
 #: src/gs-shell.c:1378
->>>>>>> 35e6ebde
 #, c-format
 msgid "Unable to remove %s"
 msgstr "No se puede quitar «%s»"
@@ -3231,82 +2924,50 @@
 #. * where the first %s is the application name (e.g. "GIMP")
 #. * and the second %s is the name of the runtime, e.g.
 #. * "GNOME SDK [flatpak.gnome.org]"
-<<<<<<< HEAD
-#: src/gs-shell.c:1397
-=======
 #: src/gs-shell.c:1424
->>>>>>> 35e6ebde
 #, c-format
 msgid "Unable to launch %s: %s is not installed"
 msgstr "No se puede lanzar %s: %s no está instalado"
 
 #. TRANSLATORS: failure text for the in-app notification
-<<<<<<< HEAD
-#: src/gs-shell.c:1404 src/gs-shell.c:1452 src/gs-shell.c:1500
-=======
 #: src/gs-shell.c:1431 src/gs-shell.c:1479 src/gs-shell.c:1527
->>>>>>> 35e6ebde
 msgid "Not enough disk space — free up some space and try again"
 msgstr ""
 "No hay suficiente espacio en disco. Libere algo de espacio e inténtelo de "
 "nuevo."
 
 #. TRANSLATORS: we failed to get a proper error code
-<<<<<<< HEAD
-#: src/gs-shell.c:1412 src/gs-shell.c:1460 src/gs-shell.c:1527
-=======
 #: src/gs-shell.c:1439 src/gs-shell.c:1487 src/gs-shell.c:1554
->>>>>>> 35e6ebde
 msgid "Sorry, something went wrong"
 msgstr "Algo salió mal"
 
 #. TRANSLATORS: failure text for the in-app notification
-<<<<<<< HEAD
-#: src/gs-shell.c:1447
-=======
 #: src/gs-shell.c:1474
->>>>>>> 35e6ebde
 msgid "Failed to install file: authentication failed"
 msgstr "Falló al instalar el archivo: falló la autenticación"
 
 #. TRANSLATORS: failure text for the in-app notification,
 #. * the %s is the origin, e.g. "Fedora" or
 #. * "Fedora Project [fedoraproject.org]"
-<<<<<<< HEAD
-#: src/gs-shell.c:1494
-=======
 #: src/gs-shell.c:1521
->>>>>>> 35e6ebde
 #, c-format
 msgid "Unable to contact %s"
 msgstr "No se puede contactar con %s"
 
 #. TRANSLATORS: failure text for the in-app notification,
 #. * where the %s is the application name (e.g. "GIMP")
-<<<<<<< HEAD
-#: src/gs-shell.c:1509
-=======
 #: src/gs-shell.c:1536
->>>>>>> 35e6ebde
 #, c-format
 msgid "%s needs to be restarted to use new plugins."
 msgstr "Se debe reiniciar %s para usar los complementos nuevos."
 
 #. TRANSLATORS: failure text for the in-app notification
-<<<<<<< HEAD
-#: src/gs-shell.c:1514
-=======
 #: src/gs-shell.c:1541
->>>>>>> 35e6ebde
 msgid "This application needs to be restarted to use new plugins."
 msgstr "Se debe reiniciar esta aplicación para usar los nuevos complementos."
 
 #. TRANSLATORS: need to be connected to the AC power
-<<<<<<< HEAD
-#: src/gs-shell.c:1521
-=======
 #: src/gs-shell.c:1548
->>>>>>> 35e6ebde
 msgid "AC power is required"
 msgstr "Se necesita conexión a la alimentación"
 
@@ -3816,21 +3477,13 @@
 msgstr "Se recomienda que actualice a una versión más reciente."
 
 #. TRANSLATORS: this is to explain that downloading updates may cost money
-<<<<<<< HEAD
-#: src/gs-updates-page.c:1359
-=======
 #: src/gs-updates-page.c:1384
->>>>>>> 35e6ebde
 msgid "Charges may apply"
 msgstr "Puede conllevar gastos adicionales"
 
 #. TRANSLATORS: we need network
 #. * to do the updates check
-<<<<<<< HEAD
-#: src/gs-updates-page.c:1363
-=======
 #: src/gs-updates-page.c:1388
->>>>>>> 35e6ebde
 msgid ""
 "Checking for updates while using mobile broadband could cause you to incur "
 "charges."
@@ -3840,36 +3493,17 @@
 
 #. TRANSLATORS: this is a link to the
 #. * control-center network panel
-<<<<<<< HEAD
-#: src/gs-updates-page.c:1367
-=======
 #: src/gs-updates-page.c:1392
->>>>>>> 35e6ebde
 msgid "Check Anyway"
 msgstr "Comprobar de todas formas"
 
 #. TRANSLATORS: can't do updates check
-<<<<<<< HEAD
-#: src/gs-updates-page.c:1383
-=======
 #: src/gs-updates-page.c:1408
->>>>>>> 35e6ebde
 msgid "No Network"
 msgstr "Sin red"
 
 #. TRANSLATORS: we need network
 #. * to do the updates check
-<<<<<<< HEAD
-#: src/gs-updates-page.c:1387
-msgid "Internet access is required to check for updates."
-msgstr "Se necesita acceso a Internet para comprobar si hay actualizaciones."
-
-#: src/gs-updates-page.c:1792
-msgid "Restart & _Install"
-msgstr "Reiniciar e _instalar"
-
-#: src/gs-updates-page.c:1810
-=======
 #: src/gs-updates-page.c:1412
 msgid "Internet access is required to check for updates."
 msgstr "Se necesita acceso a Internet para comprobar si hay actualizaciones."
@@ -3879,7 +3513,6 @@
 msgstr "Reiniciar e _instalar"
 
 #: src/gs-updates-page.c:1835
->>>>>>> 35e6ebde
 msgid "Check for updates"
 msgstr "Comprobar si hay actualizaciones"
 
@@ -4460,38 +4093,22 @@
 msgstr "Obteniendo metadatos flatpak para %s…"
 
 #. TRANSLATORS: status text when downloading the RuntimeRepo
-<<<<<<< HEAD
-#: plugins/flatpak/gs-flatpak.c:2606
-=======
 #: plugins/flatpak/gs-flatpak.c:2636
->>>>>>> 35e6ebde
 msgid "Getting runtime source…"
 msgstr "Obteniendo fuente en tiempo de ejecución…"
 
 #. TRANSLATORS: status text when downloading
-<<<<<<< HEAD
-#: plugins/fwupd/gs-plugin-fwupd.c:801
-=======
 #: plugins/fwupd/gs-plugin-fwupd.c:843 plugins/fwupd/gs-plugin-fwupd.c:942
->>>>>>> 35e6ebde
 msgid "Downloading firmware update signature…"
 msgstr "Descargando firmas de actualizaciones de «firmware»…"
 
 #. TRANSLATORS: status text when downloading
-<<<<<<< HEAD
-#: plugins/fwupd/gs-plugin-fwupd.c:847
-=======
 #: plugins/fwupd/gs-plugin-fwupd.c:884 plugins/fwupd/gs-plugin-fwupd.c:988
->>>>>>> 35e6ebde
 msgid "Downloading firmware update metadata…"
 msgstr "Descargando metadatos de actualizaciones de «firmware»…"
 
 #. TRANSLATORS: status text when downloading
-<<<<<<< HEAD
-#: plugins/fwupd/gs-plugin-fwupd.c:941
-=======
 #: plugins/fwupd/gs-plugin-fwupd.c:1079
->>>>>>> 35e6ebde
 msgid "Downloading firmware update…"
 msgstr "Descargando actualizaciones de «firmware»…"
 
@@ -4528,11 +4145,7 @@
 "ODRS es un servicio que proporciona opiniones de usuarios sobre apicaciones"
 
 #. TRANSLATORS: status text when downloading
-<<<<<<< HEAD
-#: plugins/shell-extensions/gs-plugin-shell-extensions.c:669
-=======
 #: plugins/shell-extensions/gs-plugin-shell-extensions.c:674
->>>>>>> 35e6ebde
 msgid "Downloading shell extension metadata…"
 msgstr "Descargando metadatos de extensión de la Shell…"
 
@@ -4562,8 +4175,6 @@
 msgid "The ultimate entertainment platform from Valve"
 msgstr "La última plataforma de entretenimiento de Valve"
 
-<<<<<<< HEAD
-=======
 #~ msgid "Player-to-player preset interactions without chat functionality"
 #~ msgstr ""
 #~ "Interacciones de jugador a jugador preestablecidas sin funcionalidad de "
@@ -4572,7 +4183,6 @@
 #~ msgid "Sharing user information with 3rd parties"
 #~ msgstr "Compartición de información del usuario con terceros"
 
->>>>>>> 35e6ebde
 #~ msgid "page1"
 #~ msgstr "página1"
 
