# Spanish translation for gnome-software.
# Copyright (C) 2013 gnome-software's COPYRIGHT HOLDER
# This file is distributed under the same license as the gnome-software package.
# Daniel Mustieles <daniel.mustieles@gmail.com>, 2013-2017, 2017, 2018.
#
msgid ""
msgstr ""
"Project-Id-Version: gnome-software master\n"
"Report-Msgid-Bugs-To: https://gitlab.gnome.org/GNOME/gnome-software/issues\n"
<<<<<<< HEAD
"POT-Creation-Date: 2018-04-17 11:43+0000\n"
"PO-Revision-Date: 2018-04-25 12:56+0200\n"
=======
"POT-Creation-Date: 2018-07-19 15:24+0000\n"
"PO-Revision-Date: 2018-07-23 12:25+0200\n"
>>>>>>> 9f58ded1
"Last-Translator: Daniel Mustieles <daniel.mustieles@gmail.com>\n"
"Language-Team: es <gnome-es-list@gnome.org>\n"
"Language: es\n"
"MIME-Version: 1.0\n"
"Content-Type: text/plain; charset=UTF-8\n"
"Content-Transfer-Encoding: 8bit\n"
"Plural-Forms: nplurals=2; plural=(n != 1);\n"
"X-Generator: Gtranslator 2.91.6\n"

#: data/appdata/org.gnome.Software.appdata.xml.in:7
msgid "GNOME Software"
msgstr "Software de GNOME"

#: data/appdata/org.gnome.Software.appdata.xml.in:8
msgid "Application manager for GNOME"
msgstr "Gestor de aplicaciones para GNOME"

#: data/appdata/org.gnome.Software.appdata.xml.in:10
msgid ""
"Software allows you to find and install new applications and system "
"extensions and remove existing installed applications."
msgstr ""
"Software le permite buscar e instalar aplicaciones nuevas y extensiones del "
"sistema y quitar aplicaciones instaladas."

#: data/appdata/org.gnome.Software.appdata.xml.in:14
msgid ""
"GNOME Software showcases featured and popular applications with useful "
"descriptions and multiple screenshots per application. Applications can be "
"found either through browsing the list of categories or by searching. It "
"also allows you to update your system using an offline update."
msgstr ""
"GNOME Software muestra aplicaciones destacadas y populares con descripciones "
"útiles y varias capturas de pantalla para cada aplicación. Las aplicaciones "
"se pueden encontrar a navegando por la lista de categorías o buscando. "
"También le permite actualizar su sistema mediante una actualización en modo "
"desconectado."

#: data/appdata/org.gnome.Software.appdata.xml.in:25
msgid "Overview panel"
msgstr "Página de vista general"

#: data/appdata/org.gnome.Software.appdata.xml.in:29
msgid "Details panel"
msgstr "Panel de detalles"

#: data/appdata/org.gnome.Software.appdata.xml.in:33
msgid "Installed panel"
msgstr "Panel de instalados"

#: data/appdata/org.gnome.Software.appdata.xml.in:37
msgid "Updates panel"
msgstr "Panel de actualizaciones"

#: data/appdata/org.gnome.Software.appdata.xml.in:41
msgid "The update details"
msgstr "Los detalles de la actualización"

<<<<<<< HEAD
#: data/appdata/org.gnome.Software.appdata.xml.in:1075
=======
#: data/appdata/org.gnome.Software.appdata.xml.in:1103
>>>>>>> 9f58ded1
msgid "The GNOME Project"
msgstr "El proyecto GNOME"

#: data/org.gnome.software.external-appstream.policy.in:11
msgid "Install an appstream file into a system location"
msgstr "Instalar un archivo «appstream» en una ubicación del sistema"

#: data/org.gnome.software.external-appstream.policy.in:12
msgid "Installing an appstream file into a system location"
msgstr "Instalando un archivo «appstream» en una ubicación del sistema"

#: data/org.gnome.software.gschema.xml:5
msgid "A list of compatible projects"
msgstr "Una lista de proyectos compatibles"

#: data/org.gnome.software.gschema.xml:6
msgid ""
"This is a list of compatible projects we should show such as GNOME, KDE and "
"XFCE."
msgstr ""
"Esta es una lista completa de proyectos compatibles que se deben mostrar, "
"tales como GNOME, KDE y XFCE."

#: data/org.gnome.software.gschema.xml:10
msgid "Whether to manage updates and upgrades in GNOME Software"
msgstr ""
"Indica si se deben gestionar las actualizaciones y cambios de versión en "
"GNOME Software"

#: data/org.gnome.software.gschema.xml:11
msgid ""
"If disabled, GNOME Software will hide the updates panel, not perform any "
"automatic updates actions or prompt for upgrades."
msgstr ""
"Si está desactivada, GNOME Software ocultará el panel de actualizaciones y "
"no realizará ninguna actualización automática ni notificará sobre versiones "
"nuevas."

#: data/org.gnome.software.gschema.xml:15
#| msgid "Whether to automatically download updates"
msgid "Automatically download and install updates"
msgstr "Descargar e instalar las actualizaciones automáticamente"

#: data/org.gnome.software.gschema.xml:16
#| msgid ""
#| "If enabled, GNOME Software automatically downloads updates in the "
#| "background and prompts the user to install them when ready."
msgid ""
"If enabled, GNOME Software automatically downloads software updates in the "
"background, also installing ones that do not require a reboot."
msgstr ""
"Si está activada, Gnome Software descarga actualizaciones automáticamente en "
"segundo plano e instala sólo las que no requieren reiniciar."

#: data/org.gnome.software.gschema.xml:20
msgid "Notify the user about software updated in the background"
msgstr "Notificar al usuario sobre el software actualizado en segundo plano"

#: data/org.gnome.software.gschema.xml:21
msgid ""
"If enabled, GNOME Software notifies the user about updates that happened "
"whilst the user was idle."
msgstr ""
"Si está activada, GNOME Software notifica al usuario sobre las "
"actualizaciones realizadas cuando el usuario estaba inactivo."

#: data/org.gnome.software.gschema.xml:25
msgid "Whether to automatically refresh when on a metered connection"
msgstr "Indica si se debe actualizar automáticamente en una conexión medida"

#: data/org.gnome.software.gschema.xml:26
msgid ""
"If enabled, GNOME Software automatically refreshes in the background even "
"when using a metered connection (eventually downloading some metadata, "
"checking for updates, etc., which may incur in costs for the user)."
msgstr ""
"Si está activada, GNOME Software actualiza automáticamente en segundo plano "
"incluso al usar una conexión medida (descargando eventualmente algunos "
"metadatos, comprobando si hay actualizaciones, etc., lo que puede acarrear "
"costes al usuario)."

#: data/org.gnome.software.gschema.xml:30
msgid "Whether it’s the very first run of GNOME Software"
msgstr "Indica si es la primera ejecución de GNOME Software"

#: data/org.gnome.software.gschema.xml:34
msgid "Show star ratings next to applications"
msgstr "Mostrar puntuación de estrellas junto a las aplicaciones"

#: data/org.gnome.software.gschema.xml:38
msgid "Filter applications based on the default branch set for the remote"
msgstr ""
"Filtrar aplicaciones basándose en el conjunto de ramas predeterminadas de la "
"ubicación remota"

#: data/org.gnome.software.gschema.xml:42
msgid "Non-free applications show a warning dialog before install"
msgstr ""
"Las aplicaciones no libres muestran un diálogo de advertencia antes de "
"instalarse"

#: data/org.gnome.software.gschema.xml:43
msgid ""
"When non-free applications are installed a warning dialog can be shown. This "
"controls if that dialog is suppressed."
msgstr ""
"Cuando se instalan aplicaciones no libres, se puede mostrar un diálogo de "
"advertencia. Esto controla si se suprime este diálogo."

#: data/org.gnome.software.gschema.xml:47
msgid "A list of popular applications"
msgstr "Una lista de aplicaciones populares"

#: data/org.gnome.software.gschema.xml:48
msgid "A list of applications to use, overriding the system defined ones."
msgstr ""
"Una lista de aplicaciones que usar, omitiendo las definidas por el sistema."

#: data/org.gnome.software.gschema.xml:52
msgid "The last update check timestamp"
msgstr "La marca de tiempo de la última comprobación de actualizaciones"

#: data/org.gnome.software.gschema.xml:56
msgid "The last upgrade notification timestamp"
msgstr "La marca de tiempo de la última notificación de actualización"

#: data/org.gnome.software.gschema.xml:60
msgid "The timestamp of the first security update, cleared after update"
msgstr ""
"La marca de tiempo de la primera actualización de seguridad, eliminada "
"después de actualizar"

#: data/org.gnome.software.gschema.xml:64
msgid "The last update timestamp"
msgstr "La marca de tiempo de la última actualización"

#: data/org.gnome.software.gschema.xml:68
msgid "The age in seconds to verify the upstream screenshot is still valid"
msgstr ""
"La edad en segundos para verificar si la captura de pantalla oficial sigue "
"siendo válida"

#: data/org.gnome.software.gschema.xml:69
msgid ""
"Choosing a larger value will mean less round-trips to the remote server but "
"updates to the screenshots may take longer to show to the user. A value of 0 "
"means to never check the server if the image already exists in the cache."
msgstr ""
"Elegir un valor más grande implica menos consultas al servidor remoto, pero "
"las actualizaciones de las capturas de pantalla pueden tardar más en "
"mostrarse al usuario. El valor 0 implica no comprobar nunca el servidor "
"remoto si la imagen ya existe en la caché."

#: data/org.gnome.software.gschema.xml:78
msgid "The server to use for application reviews"
msgstr "El servidor que usar para las opiniones sobre las aplicaciones"

#: data/org.gnome.software.gschema.xml:82
msgid "The minimum karma score for reviews"
msgstr "La puntuación mínima de karma para las opiniones"

#: data/org.gnome.software.gschema.xml:83
msgid "Reviews with karma less than this number will not be shown."
msgstr "Las opiniones con menos karma que este número no se mostrarán."

#: data/org.gnome.software.gschema.xml:87
msgid "A list of official repositories that should not be considered 3rd party"
msgstr ""
"Una lista de repositorios oficiales que no se deben considerar terceras "
"partes"

#: data/org.gnome.software.gschema.xml:91
msgid "A list of official repositories that should be considered free software"
msgstr ""
"Una lista de repositorios oficiales que se deben considerar software libre"

#: data/org.gnome.software.gschema.xml:95
msgid ""
"The licence URL to use when an application should be considered free software"
msgstr ""
"El URL de la licencia que usar cuando se deba considerar que una aplicación "
"es software libre"

#: data/org.gnome.software.gschema.xml:99
msgid "Install bundled applications for all users on the system where possible"
msgstr ""
"Instalar paquetes de aplicaciones para todos los usuarios del sistema cuando "
"sea posible"

#: data/org.gnome.software.gschema.xml:103
msgid "Show the folder management UI"
msgstr "Mostrar la IU de gestión de carpetas"

#: data/org.gnome.software.gschema.xml:107
msgid "Allow access to the Software Repositories dialog"
msgstr "Permitir acceso al diálogo de repositorios de software"

#: data/org.gnome.software.gschema.xml:111
msgid "Offer upgrades for pre-releases"
msgstr "Ofrece actualizaciones para publicaciones preliminares"

#: data/org.gnome.software.gschema.xml:115
msgid "Show some UI elements informing the user that an app is non-free"
msgstr ""
"Mostrar algunos elementos de la IU que informen al usuario que la aplicación "
"no es libre"

#: data/org.gnome.software.gschema.xml:119
msgid "Show the prompt to install nonfree software repositories"
msgstr "Mostrar la solicitud para instalar repositorios de software no libre"

#: data/org.gnome.software.gschema.xml:123
msgid "Show the installed size for apps in the list of installed applications"
msgstr ""
"Mostrar el tamaño correspondiente en la lista de aplicaciones instaladas"

#. Translators: Replace the link with a version in your language, e.g. 'https://de.wikipedia.org/wiki/Proprietäre_Software'. Remember to include ''.
#: data/org.gnome.software.gschema.xml:127
msgid "'https://en.wikipedia.org/wiki/Proprietary_software'"
msgstr "'https://es.wikipedia.org/wiki/Software_propietario'"

#: data/org.gnome.software.gschema.xml:128
msgid "The URI that explains nonfree and proprietary software"
msgstr "El URI que explica el software propietario y el no libre"

#: data/org.gnome.software.gschema.xml:132
msgid ""
"A list of URLs pointing to appstream files that will be downloaded into an "
"app-info folder"
msgstr ""
"Una lista de URL que apuntan a archivos «appstream» que se descargarán en la "
"carpeta de información de la aplicación"

#: data/org.gnome.software.gschema.xml:136
msgid "Install the AppStream files to a system-wide location for all users"
msgstr ""
"Instalar los archivos «appstream» en una ubicación del sistema para todos "
"los usuarios"

#: data/org.gnome.software.gschema.xml:140
msgid "Enable GNOME Shell extensions repository"
msgstr "Activar el repositorio de extensiones de GNOME Shell"

#: src/gnome-software-local-file.desktop.in:3
msgid "Software Install"
msgstr "Instalar software"

#: src/gnome-software-local-file.desktop.in:4
msgid "Install selected software on the system"
msgstr "Instalar el software seleccionado en el sistema"

#. Translators: Do NOT translate or transliterate this text (this is an icon file name)!
#: src/gnome-software-local-file.desktop.in:10
msgid "system-software-install"
msgstr "system-software-install"

#: src/gnome-software.ui:10
msgid "Select All"
msgstr "Seleccionar todo"

#: src/gnome-software.ui:16
msgid "Select None"
msgstr "Seleccionar ninguno"

#: src/gnome-software.ui:37
msgid "_Software Repositories"
msgstr "Repositorios de _software"

#: src/gnome-software.ui:42
msgid "_Update Preferences"
msgstr "_Actualizar preferencias"

#: src/gnome-software.ui:48
msgid "_About"
msgstr "_Acerca de"

#: src/gnome-software.ui:57 src/org.gnome.Software.desktop.in:3
msgid "Software"
msgstr "Software"

#: src/gnome-software.ui:76 src/gs-update-dialog.ui:21
msgid "Go back"
msgstr "Retroceder"

#. Translators: A label for a button to show all available software.
#: src/gnome-software.ui:110
msgid "_All"
msgstr "_Todo"

#. Translators: A label for a button to show only software which is already installed.
#: src/gnome-software.ui:137
msgid "_Installed"
msgstr "_Instalado"

#. Translators: A label for a button to show only updates which are available to install.
#: src/gnome-software.ui:188
msgid "_Updates"
msgstr "_Actualizaciones"

#: src/gnome-software.ui:284
msgid "Search"
msgstr "Buscar"

#. button in the info bar
#: src/gnome-software.ui:422 src/gs-repos-dialog.ui:6
#: src/gs-repos-dialog.ui:20
msgid "Software Repositories"
msgstr "Repositorios de software"

#. button in the info bar
#: src/gnome-software.ui:433
msgid "Examine Disk"
msgstr "Examinar disco"

#. button in the info bar
#. TRANSLATORS: this is a link to the
#. * control-center network panel
#: src/gnome-software.ui:444 src/gs-updates-page.c:934
msgid "Network Settings"
msgstr "Configuración de la red"

#. button in the info bar
#: src/gnome-software.ui:455
msgid "Restart Now"
msgstr "Reiniciar ahora"

#. button in the info bar
#: src/gnome-software.ui:466
msgid "More Information"
msgstr "Más información"

#: src/gs-app-addon-row.c:96 src/gs-app-row.c:424
msgid "Pending"
msgstr "Pendiente"

#: src/gs-app-addon-row.c:102 src/gs-app-row.ui:209 src/gs-app-tile.ui:51
#: src/gs-feature-tile.c:87
msgid "Installed"
msgstr "Instalado"

#. TRANSLATORS: this is a button next to the search results that
#. * shows the status of an application being installed
#. TRANSLATORS: this is a button in the software repositories dialog
#. that shows the status of a repo being installed
#: src/gs-app-addon-row.c:106 src/gs-app-row.c:215 src/gs-details-page.c:466
#: src/gs-third-party-repo-row.c:113
msgid "Installing"
msgstr "Instalando"

#. TRANSLATORS: this is a button next to the search results that
#. * shows the status of an application being erased
#. TRANSLATORS: this is a button in the software repositories dialog
#. that shows the status of a repo being removed
#: src/gs-app-addon-row.c:110 src/gs-app-row.c:221 src/gs-repo-row.c:140
#: src/gs-third-party-repo-row.c:120
msgid "Removing"
msgstr "Quitando"

#: src/gs-app-folder-dialog.c:309
msgid "Folder Name"
msgstr "Nombre de la carpeta"

#: src/gs-app-folder-dialog.c:320 src/gs-app-folder-dialog.ui:16
#: src/gs-details-page.ui:329 src/gs-editor.c:623 src/gs-editor.c:655
#: src/gs-installed-page.c:609 src/gs-removal-dialog.ui:33
#: src/gs-review-dialog.ui:23 src/gs-upgrade-banner.ui:131
msgid "_Cancel"
msgstr "_Cancelar"

#: src/gs-app-folder-dialog.c:325 src/gs-app-folder-dialog.ui:24
msgid "_Add"
msgstr "_Añadir"

#: src/gs-app-folder-dialog.ui:5
msgid "Add to Application Folder"
msgstr "Añadir a la carpeta de aplicaciones"

#. TRANSLATORS: this is a command line option
#: src/gs-application.c:124
msgid "Start up mode: either ‘updates’, ‘updated’, ‘installed’ or ‘overview’"
msgstr ""
"Modo de inicio, puede ser «actualizaciones», «actualizados», «instalados» o "
"«vista general»"

#: src/gs-application.c:124
msgid "MODE"
msgstr "MODO"

#: src/gs-application.c:126
msgid "Search for applications"
msgstr "Buscar aplicaciones"

#: src/gs-application.c:126
msgid "SEARCH"
msgstr "BUSCAR"

#: src/gs-application.c:128
msgid "Show application details (using application ID)"
msgstr "Mostrar los detalles de la aplicación (usando el ID de la aplicación)"

#: src/gs-application.c:128 src/gs-application.c:132
msgid "ID"
msgstr "ID"

#: src/gs-application.c:130
msgid "Show application details (using package name)"
msgstr "Mostrar los detalles de la aplicación (usando el nombre del paquete)"

#: src/gs-application.c:130
msgid "PKGNAME"
msgstr "PAQUETE"

#: src/gs-application.c:132
msgid "Install the application (using application ID)"
msgstr "Instalar la aplicación (usando el ID de la aplicación)"

#: src/gs-application.c:134
msgid "Open a local package file"
msgstr "Abrir un archivo de paquete local"

#: src/gs-application.c:134
msgid "FILENAME"
msgstr "ARCHIVO"

#: src/gs-application.c:136
msgid ""
"The kind of interaction expected for this action: either ‘none’, ‘notify’, "
"or ‘full’"
msgstr ""
"El tipo de interacción esperada para esta acción: puede ser «none», «notify» "
"o «full»"

#: src/gs-application.c:139
msgid "Show verbose debugging information"
msgstr "Mostrar información de depuración detallada"

#: src/gs-application.c:141
msgid "Show profiling information for the service"
msgstr "Mostrar información del perfil para el servicio"

#: src/gs-application.c:143
msgid "Installs any pending updates in the background"
msgstr "Instala cualquier actualización pendiente en segundo plano"

#: src/gs-application.c:145
msgid "Show update preferences"
msgstr "Mostrar las preferencias de las actualizaciones"

#: src/gs-application.c:147
msgid "Quit the running instance"
msgstr "Salir de la instancia en ejecución"

#: src/gs-application.c:149
msgid "Prefer local file sources to AppStream"
msgstr "Preferir las fuentes de archivos locales a las de AppStream"

#: src/gs-application.c:151
msgid "Show version number"
msgstr "Mostrar el número de versión"

#: src/gs-application.c:353
msgid "translator-credits"
msgstr "Daniel Mustieles <daniel.mustieles@gmail.com>, 2013-2016"

#. TRANSLATORS: this is the title of the about window, e.g.
#. * 'About Software' or 'About Application Installer' where the %s is
#. * the application name chosen by the distro
#: src/gs-application.c:360
#, c-format
msgid "About %s"
msgstr "Acerca de %s"

#. TRANSLATORS: well, we seem to think so, anyway
#: src/gs-application.c:364
msgid "A nice way to manage the software on your system."
msgstr "Una buena manera de gestionar el software en su sistema."

#. TRANSLATORS: this is a button next to the search results that
#. * allows the application to be easily installed
#: src/gs-app-row.c:170
msgid "Visit website"
msgstr "Visitar la página web"

#. TRANSLATORS: this is a button next to the search results that
#. * allows the application to be easily installed.
#. * The ellipsis indicates that further steps are required
#: src/gs-app-row.c:175
msgid "Install…"
msgstr "Instalar…"

#. TRANSLATORS: this is a button next to the search results that
#. * allows to cancel a queued install of the application
#: src/gs-app-row.c:182 src/gs-updates-section.c:410
msgid "Cancel"
msgstr "Cancelar"

#. TRANSLATORS: this is a button next to the search results that
#. * allows the application to be easily installed
#. TRANSLATORS: button text
#. TRANSLATORS: update the fw
<<<<<<< HEAD
#: src/gs-app-row.c:191 src/gs-common.c:276 src/gs-page.c:589
=======
#: src/gs-app-row.c:189 src/gs-common.c:285 src/gs-page.c:596
>>>>>>> 9f58ded1
msgid "Install"
msgstr "Instalar"

#. TRANSLATORS: this is a button in the updates panel
#. * that allows the app to be easily updated live
#: src/gs-app-row.c:196
msgid "Update"
msgstr "Actualizar"

#. TRANSLATORS: this is a button next to the search results that
#. * allows the application to be easily removed
#. TRANSLATORS: this is button text to remove the application
#. TRANSLATORS: this is button text to remove the repo
<<<<<<< HEAD
#: src/gs-app-row.c:202 src/gs-app-row.c:211 src/gs-page.c:746
=======
#: src/gs-app-row.c:200 src/gs-app-row.c:209 src/gs-page.c:754
>>>>>>> 9f58ded1
#: src/gs-repos-dialog.c:336
msgid "Remove"
msgstr "Eliminar"

#. TRANSLATORS: during the update the device
#. * will restart into a special update-only mode
#: src/gs-app-row.c:326
msgid "Device cannot be used during update."
msgstr "No se puede usar el dispositivo durante la actualización."

#. TRANSLATORS: this refers to where the app came from
#: src/gs-app-row.c:336 src/gs-details-page.ui:997
msgid "Source"
msgstr "Fuente"

#. TRANSLATORS: this is when the service name is not known
#: src/gs-auth-dialog.c:69
msgid "To continue you need to sign in."
msgstr "Debe iniciar sesión para continuar."

#. TRANSLATORS: the %s is a service name, e.g. "Ubuntu One"
#: src/gs-auth-dialog.c:73
#, c-format
msgid "To continue you need to sign in to %s."
msgstr "Debe iniciar sesión en %s para continuar."

#: src/gs-auth-dialog.ui:70
msgid "Email address"
msgstr "Dirección de correo-e"

#: src/gs-auth-dialog.ui:94
msgid "I have an account already"
msgstr "Ya tengo una cuenta"

#: src/gs-auth-dialog.ui:113
msgid "Password"
msgstr "Contraseña"

#: src/gs-auth-dialog.ui:137
msgid "I want to register for an account now"
msgstr "Quiero crear una cuenta ahora"

#: src/gs-auth-dialog.ui:154
msgid "I have forgotten my password"
msgstr "He olvidado mi contraseña"

#: src/gs-auth-dialog.ui:181
msgid "Sign in automatically next time"
msgstr "Iniciar sesión automáticamente la próxima vez"

#: src/gs-auth-dialog.ui:210
msgid "Enter your one-time pin for two-factor authentication."
msgstr ""
"Introduzca su pin de un solo uso para la autenticación de dos factores."

#: src/gs-auth-dialog.ui:223
msgid "PIN"
msgstr "PIN"

#: src/gs-auth-dialog.ui:325
msgid "Authenticate"
msgstr "Autenticar"

#: src/gs-auth-dialog.ui:337
msgid "Continue"
msgstr "Continuar"

#. TRANSLATORS: this is where all applications that don't
#. * fit in other groups are put
#: lib/gs-category.c:194
msgid "Other"
msgstr "Otros"

#. TRANSLATORS: this is a subcategory matching all the
#. * different apps in the parent category, e.g. "Games"
#: lib/gs-category.c:199
msgid "All"
msgstr "Todo"

#. TRANSLATORS: this is a subcategory of featured apps
#: lib/gs-category.c:203
msgid "Featured"
msgstr "Destacado"

#. TRANSLATORS: This is a heading on the categories page. %s gets
#. replaced by the category name, e.g. 'Graphics & Photography'
#: src/gs-category-page.c:500
#, c-format
msgid "Featured %s"
msgstr "%s destacada"

#. Translators: A label for a button to sort apps by their rating.
#: src/gs-category-page.ui:24
msgid "Top Rated"
msgstr "Los más valorados"

#. Translators: A label for a button to sort apps alphabetically.
#: src/gs-category-page.ui:30 src/gs-editor.ui:296
msgid "Name"
msgstr "Nombre"

#. TRANSLATORS: A label for a button to show the settings for
#. the selected shell extension.
#: src/gs-category-page.ui:137 src/gs-details-page.c:363
msgid "Extension Settings"
msgstr "Configuración de la extensión"

#: src/gs-category-page.ui:166
msgid ""
"Extensions are used at your own risk. If you have any system problems, it is "
"recommended to disable them."
msgstr ""
"Las extensiones se usan bajo su responsabilidad. Si tiene problemas en el "
"sistema, es recomendable desactivarlas."

#. TRANSLATORS: This is a label for the category filter drop down, which all together can read e.g. 'Show Vector Graphics'.
#: src/gs-category-page.ui:197
msgid "Show"
msgstr "Mostrar"

#: src/gs-category-page.ui:219
msgid "Subcategories filter menu"
msgstr "Menú de filtrado por subcategorías"

#. TRANSLATORS: This is a label for the category sort drop down, which all together can read e.g. 'Sort Top Rated'.
#: src/gs-category-page.ui:267
msgid "Sort"
msgstr "Ordenar"

#: src/gs-category-page.ui:288
msgid "Subcategories sorting menu"
msgstr "Menú de ordenación por subcategorías"

#. TRANSLATORS: the user isn't reading the question
#: lib/gs-cmd.c:194
#, c-format
msgid "Please enter a number from 1 to %u: "
msgstr "Introduzca un número entre 1 y %u: "

#. TRANSLATORS: asking the user to choose an app from a list
#: lib/gs-cmd.c:257
msgid "Choose an application:"
msgstr "Elija una aplicación:"

#. TRANSLATORS: this is the summary of a notification that OS updates
#. * have been successfully installed
#: src/gs-common.c:137
msgid "OS updates are now installed"
msgstr "Se han instalado las actualizaciones del SO"

#. TRANSLATORS: this is the body of a notification that OS updates
#. * have been successfully installed
#: src/gs-common.c:140
msgid "Recently installed updates are available to review"
msgstr ""
"Las actualizaciones instaladas recientemente están disponibles para su "
"revisión"

#. TRANSLATORS: this is the summary of a notification that an application
#. * has been successfully installed
#. TRANSLATORS: this is the summary of a notification that a component
#. * has been successfully installed
#: src/gs-common.c:145 src/gs-common.c:153
#, c-format
msgid "%s is now installed"
msgstr "%s se ha instalado correctamente"

#. TRANSLATORS: this is the body of a notification that an application
#. * has been successfully installed
#: src/gs-common.c:148
msgid "Application is ready to be used."
msgstr "La aplicación está lista para usarse."

#. TRANSLATORS: this is button that opens the newly installed application
#: src/gs-common.c:161
msgid "Launch"
msgstr "Lanzar"

#. TRANSLATORS: window title
#: src/gs-common.c:219
msgid "Install Third-Party Software?"
msgstr "¿Instalar software de terceros?"

#. TRANSLATORS: window title
<<<<<<< HEAD
#: src/gs-common.c:214 src/gs-repos-dialog.c:247
=======
#: src/gs-common.c:223 src/gs-repos-dialog.c:247
>>>>>>> 9f58ded1
msgid "Enable Third-Party Software Repository?"
msgstr "¿Activar repositorio de software de terceros?"

#. TRANSLATORS: the replacements are as follows:
#. * 1. Application name, e.g. "Firefox"
#. * 2. Software repository name, e.g. fedora-optional
#.
#: src/gs-common.c:239
#, c-format
msgid ""
"%s is not <a href=\"https://en.wikipedia.org/wiki/Free_and_open-"
"source_software\">free and open source software</a>, and is provided by “%s”."
msgstr ""
"%s no es <a href=\"https://en.wikipedia.org/wiki/Free_and_open-"
"source_software\">software libre</a>, lo proporciona «%s»."

#. TRANSLATORS: the replacements are as follows:
#. * 1. Application name, e.g. "Firefox"
#. * 2. Software repository name, e.g. fedora-optional
#: src/gs-common.c:249
#, c-format
msgid "%s is provided by “%s”."
msgstr "%s proporcionado por «%s»."

#: src/gs-common.c:258
msgid "This software repository must be enabled to continue installation."
msgstr ""
"Este repositorio de software debe estar activado para continuar la "
"instalación."

#. TRANSLATORS: Laws are geographical, urgh...
#: src/gs-common.c:268
#, c-format
msgid "It may be illegal to install or use %s in some countries."
msgstr "Puede ser ilegal instalar o usar %s en algunos países."

#. TRANSLATORS: Laws are geographical, urgh...
#: src/gs-common.c:274
msgid "It may be illegal to install or use this codec in some countries."
msgstr "Puede ser ilegal instalar o usar este codificador en algunos países."

#. TRANSLATORS: this is button text to not ask about non-free content again
#: src/gs-common.c:281
msgid "Don’t Warn Again"
msgstr "No advertir otra vez"

#. TRANSLATORS: button text
#: src/gs-common.c:290
msgid "Enable and Install"
msgstr "Activar e instalar"

#. TRANSLATORS: these are show_detailed_error messages from the
#. * package manager no mortal is supposed to understand,
#. * but google might know what they mean
#: src/gs-common.c:435
msgid "Detailed errors from the package manager follow:"
msgstr "Detalles del gestor de paquetes:"

#: src/gs-common.c:454 src/gs-details-page.ui:604
msgid "Details"
msgstr "Detalles"

#. TRANSLATORS: content rating description
#: src/gs-content-rating.c:75
msgid "No cartoon violence"
msgstr "Sin violencia con personajes animados"

#. TRANSLATORS: content rating description
#: src/gs-content-rating.c:78
msgid "Cartoon characters in unsafe situations"
msgstr "Personajes animados en situaciones no seguras"

#. TRANSLATORS: content rating description
#: src/gs-content-rating.c:81
msgid "Cartoon characters in aggressive conflict"
msgstr "Personajes animados en conflictos agresivos"

#. TRANSLATORS: content rating description
#: src/gs-content-rating.c:84
msgid "Graphic violence involving cartoon characters"
msgstr "Violencia gráfica con personajes animados"

#. TRANSLATORS: content rating description
#: src/gs-content-rating.c:87
msgid "No fantasy violence"
msgstr "Sin violencia fantástica"

#. TRANSLATORS: content rating description
#: src/gs-content-rating.c:90
msgid "Characters in unsafe situations easily distinguishable from reality"
msgstr ""
"Personajes en situaciones no seguras distinguibles fácilmente de la realidad"

#. TRANSLATORS: content rating description
#: src/gs-content-rating.c:93
msgid "Characters in aggressive conflict easily distinguishable from reality"
msgstr ""
"Personajes en conflictos agresivos distinguibles fácilmente de la realidad"

#. TRANSLATORS: content rating description
#: src/gs-content-rating.c:96
msgid "Graphic violence easily distinguishable from reality"
msgstr "Violencia gráfica distinguible fácilmente de la realidad"

#. TRANSLATORS: content rating description
#: src/gs-content-rating.c:99
msgid "No realistic violence"
msgstr "Sin violencia realista"

#. TRANSLATORS: content rating description
#: src/gs-content-rating.c:102
msgid "Mildly realistic characters in unsafe situations"
msgstr "Personajes semi-realistas en situaciones no seguras"

#. TRANSLATORS: content rating description
#: src/gs-content-rating.c:105
msgid "Depictions of realistic characters in aggressive conflict"
msgstr "Representaciones de personajes realistas en conflictos agresivos"

#. TRANSLATORS: content rating description
#: src/gs-content-rating.c:108
msgid "Graphic violence involving realistic characters"
msgstr "Violencia gráfica con personajes realistas"

#. TRANSLATORS: content rating description
#: src/gs-content-rating.c:111
msgid "No bloodshed"
msgstr "Sin masacres"

#. TRANSLATORS: content rating description
#: src/gs-content-rating.c:114
msgid "Unrealistic bloodshed"
msgstr "Masacre no realista"

#. TRANSLATORS: content rating description
#: src/gs-content-rating.c:117
msgid "Realistic bloodshed"
msgstr "Masacre realista"

#. TRANSLATORS: content rating description
#: src/gs-content-rating.c:120
msgid "Depictions of bloodshed and the mutilation of body parts"
msgstr "Representaciones de masacres y mutilación de partes del cuerpo"

#. TRANSLATORS: content rating description
#: src/gs-content-rating.c:123
msgid "No sexual violence"
msgstr "Sin violencia sexual"

#. TRANSLATORS: content rating description
#: src/gs-content-rating.c:126
msgid "Rape or other violent sexual behavior"
msgstr "Violación u otro comportamiento sexual violento"

#. TRANSLATORS: content rating description
#: src/gs-content-rating.c:129
msgid "No references to alcohol"
msgstr "Sin referencias a bebidas alcohólicas"

#. TRANSLATORS: content rating description
#: src/gs-content-rating.c:132
msgid "References to alcoholic beverages"
msgstr "Referencias a bebidas alcohólicas"

#. TRANSLATORS: content rating description
#: src/gs-content-rating.c:135
msgid "Use of alcoholic beverages"
msgstr "Uso de bebidas alcohólicas"

#. TRANSLATORS: content rating description
#: src/gs-content-rating.c:138
msgid "No references to illicit drugs"
msgstr "Sin referencias a drogas ilegales"

#. TRANSLATORS: content rating description
#: src/gs-content-rating.c:141
msgid "References to illicit drugs"
msgstr "Referencias a drogas ilegales"

#. TRANSLATORS: content rating description
#: src/gs-content-rating.c:144
msgid "Use of illicit drugs"
msgstr "Uso de drogas ilegales"

#. TRANSLATORS: content rating description
#: src/gs-content-rating.c:147
msgid "References to tobacco products"
msgstr "Referencias al tabaco"

#. TRANSLATORS: content rating description
#: src/gs-content-rating.c:150
msgid "Use of tobacco products"
msgstr "Uso de tabaco"

#. TRANSLATORS: content rating description
#: src/gs-content-rating.c:153
msgid "No nudity of any sort"
msgstr "Sin desnudos de ningún tipo"

#. TRANSLATORS: content rating description
#: src/gs-content-rating.c:156
msgid "Brief artistic nudity"
msgstr "Desnudez artística breve"

#. TRANSLATORS: content rating description
#: src/gs-content-rating.c:159
msgid "Prolonged nudity"
msgstr "Desnudez prolongada"

#. TRANSLATORS: content rating description
#: src/gs-content-rating.c:162
msgid "No references or depictions of sexual nature"
msgstr "Sin representaciones o referencias sexuales"

#. TRANSLATORS: content rating description
#: src/gs-content-rating.c:165
msgid "Provocative references or depictions"
msgstr "Representaciones o referencias provocativas"

#. TRANSLATORS: content rating description
#: src/gs-content-rating.c:168
msgid "Sexual references or depictions"
msgstr "Representaciones o referencias sexuales"

#. TRANSLATORS: content rating description
#: src/gs-content-rating.c:171
msgid "Graphic sexual behavior"
msgstr "Comportamiento sexual gráfico"

#. TRANSLATORS: content rating description
#: src/gs-content-rating.c:174
msgid "No profanity of any kind"
msgstr "Sin blasfemia de ningún tipo"

#. TRANSLATORS: content rating description
#: src/gs-content-rating.c:177
msgid "Mild or infrequent use of profanity"
msgstr "Uso moderado o poco frecuente de la blasfemia"

#. TRANSLATORS: content rating description
#: src/gs-content-rating.c:180
msgid "Moderate use of profanity"
msgstr "Uso moderado de la blasfemia"

#. TRANSLATORS: content rating description
#: src/gs-content-rating.c:183
msgid "Strong or frequent use of profanity"
msgstr "Uso amplio o frecuente de la blasfemia"

#. TRANSLATORS: content rating description
#: src/gs-content-rating.c:186
msgid "No inappropriate humor"
msgstr "Sin humor inapropiado"

#. TRANSLATORS: content rating description
#: src/gs-content-rating.c:189
msgid "Slapstick humor"
msgstr "Humor absurdo"

#. TRANSLATORS: content rating description
#: src/gs-content-rating.c:192
msgid "Vulgar or bathroom humor"
msgstr "Humor vulgar o escatológico"

#. TRANSLATORS: content rating description
#: src/gs-content-rating.c:195
msgid "Mature or sexual humor"
msgstr "Humor adulto o sexual"

#. TRANSLATORS: content rating description
#: src/gs-content-rating.c:198
msgid "No discriminatory language of any kind"
msgstr "Sin lenguaje discriminatorio de cualquier tipo"

#. TRANSLATORS: content rating description
#: src/gs-content-rating.c:201
msgid "Negativity towards a specific group of people"
msgstr "Negatividad hacia un determinado grupo de personas"

#. TRANSLATORS: content rating description
#: src/gs-content-rating.c:204
msgid "Discrimination designed to cause emotional harm"
msgstr "Discriminación para causar daño emocional"

#. TRANSLATORS: content rating description
#: src/gs-content-rating.c:207
msgid "Explicit discrimination based on gender, sexuality, race or religion"
msgstr "Discriminación explícita basada en género, sexualidad, raza o religión"

#. TRANSLATORS: content rating description
#: src/gs-content-rating.c:210
msgid "No advertising of any kind"
msgstr "Sin publicidad de ningún tipo"

#. TRANSLATORS: content rating description
#: src/gs-content-rating.c:213
msgid "Product placement"
msgstr "Venta de productos"

#. TRANSLATORS: content rating description
#: src/gs-content-rating.c:216
msgid "Explicit references to specific brands or trademarked products"
msgstr ""
"Referencias explícitas a marcas concretas o productos de marcas registradas"

#. TRANSLATORS: content rating description
#: src/gs-content-rating.c:219
msgid "Users are encouraged to purchase specific real-world items"
msgstr ""
"Se incita a los jugadores a comprar determinados elementos del mundo real"

#. TRANSLATORS: content rating description
#: src/gs-content-rating.c:222
msgid "No gambling of any kind"
msgstr "Sin apuestas de ningún tipo"

#. TRANSLATORS: content rating description
#: src/gs-content-rating.c:225
msgid "Gambling on random events using tokens or credits"
msgstr "Juego en eventos aleatorios usando créditos o vidas"

#. TRANSLATORS: content rating description
#: src/gs-content-rating.c:228
msgid "Gambling using “play” money"
msgstr "Juego usando dinero virtual"

#. TRANSLATORS: content rating description
#: src/gs-content-rating.c:231
msgid "Gambling using real money"
msgstr "Juego usando dinero real"

#. TRANSLATORS: content rating description
#: src/gs-content-rating.c:234
msgid "No ability to spend money"
msgstr "Sin posibilidad de gastar"

#. v1.1
#. TRANSLATORS: content rating description
#: src/gs-content-rating.c:237
msgid "Users are encouraged to donate real money"
msgstr "Se incita a los jugadores a donar dinero real"

#. TRANSLATORS: content rating description
#: src/gs-content-rating.c:240
msgid "Ability to spend real money in-game"
msgstr "Posibilidad de gastar dinero real en el juego"

#. TRANSLATORS: content rating description
#: src/gs-content-rating.c:243
msgid "No way to chat with other users"
msgstr "Sin posibilidad de chatear con otros jugadores"

#. TRANSLATORS: content rating description
#: src/gs-content-rating.c:246
msgid "User-to-user game interactions without chat functionality"
msgstr "Interacciones de jugador a jugador del juego sin funcionalidad de chat"

#. TRANSLATORS: content rating description
#: src/gs-content-rating.c:249
msgid "Moderated chat functionality between users"
msgstr "Funcionalidad de chat moderada entre jugadores"

#. TRANSLATORS: content rating description
#: src/gs-content-rating.c:252
msgid "Uncontrolled chat functionality between users"
msgstr "Funcionalidad de chat sin controlar entre jugadores"

#. TRANSLATORS: content rating description
#: src/gs-content-rating.c:255
msgid "No way to talk with other users"
msgstr "Sin posibilidad de hablar con otros jugadores"

#. TRANSLATORS: content rating description
#: src/gs-content-rating.c:258
msgid "Uncontrolled audio or video chat functionality between users"
msgstr "Funcionalidad de sonido o vídeo sin controlar entre jugadores"

#. TRANSLATORS: content rating description
#: src/gs-content-rating.c:261
msgid "No sharing of social network usernames or email addresses"
msgstr ""
"No comparte en redes sociales de nombres de usuario o direcciones de correo-e"

#. TRANSLATORS: content rating description
#: src/gs-content-rating.c:264
msgid "Sharing social network usernames or email addresses"
msgstr ""
"Compartición en redes sociales de nombres de usuario o direcciones de correo-"
"e"

#. TRANSLATORS: content rating description
#: src/gs-content-rating.c:267
msgid "No sharing of user information with 3rd parties"
msgstr "No comparte la información del usuario con terceros"

#. v1.1
#. TRANSLATORS: content rating description
#: src/gs-content-rating.c:270
msgid "Checking for the latest application version"
msgstr "Comprobando la última versión de la aplicación"

#. v1.1
#. TRANSLATORS: content rating description
#: src/gs-content-rating.c:273
msgid "Sharing diagnostic data that does not let others identify the user"
msgstr ""
"Compartición de datos diagnósticos que no permiten a otros identificar al "
"usuario"

#. TRANSLATORS: content rating description
#: src/gs-content-rating.c:276
msgid "Sharing information that lets others identify the user"
msgstr "Compartición de información que permite a otros identificar al usuario"

#. TRANSLATORS: content rating description
#: src/gs-content-rating.c:279
msgid "No sharing of physical location to other users"
msgstr "No comparte la ubicación física con otros usuarios"

#. TRANSLATORS: content rating description
#: src/gs-content-rating.c:282
msgid "Sharing physical location to other users"
msgstr "Compartición de la ubicación física con otros usuarios"

#. TRANSLATORS: content rating description
#: src/gs-content-rating.c:287
msgid "No references to homosexuality"
msgstr "Sin referencias a la homosexualidad"

#. TRANSLATORS: content rating description
#: src/gs-content-rating.c:290
msgid "Indirect references to homosexuality"
msgstr "Referencias indirectas a la homosexualidad"

#. TRANSLATORS: content rating description
#: src/gs-content-rating.c:293
msgid "Kissing between people of the same gender"
msgstr "Besos entre personas del mismo sexo"

#. TRANSLATORS: content rating description
#: src/gs-content-rating.c:296
msgid "Graphic sexual behavior between people of the same gender"
msgstr "Comportamiento sexual gráfico entre personas del mismo sexo"

#. TRANSLATORS: content rating description
#: src/gs-content-rating.c:299
msgid "No references to prostitution"
msgstr "Sin referencias a la prostitución"

#. TRANSLATORS: content rating description
#: src/gs-content-rating.c:302
msgid "Indirect references to prostitution"
msgstr "Referencias indirectas a la prostitución"

#. TRANSLATORS: content rating description
#: src/gs-content-rating.c:305
msgid "Direct references of prostitution"
msgstr "Referencias directas a la prostitución"

#. TRANSLATORS: content rating description
#: src/gs-content-rating.c:308
msgid "Graphic depictions of the act of prostitution"
msgstr "Representación gráfica del acto de prostitución"

#. TRANSLATORS: content rating description
#: src/gs-content-rating.c:311
msgid "No references to adultery"
msgstr "Sin referencias al adulterio"

#. TRANSLATORS: content rating description
#: src/gs-content-rating.c:314
msgid "Indirect references to adultery"
msgstr "Referencias indirectas al adulterio"

#. TRANSLATORS: content rating description
#: src/gs-content-rating.c:317
msgid "Direct references of adultery"
msgstr "Referencias directas al adulterio"

#. TRANSLATORS: content rating description
#: src/gs-content-rating.c:320
msgid "Graphic depictions of the act of adultery"
msgstr "Representación gráfica del acto de adulterio"

#. TRANSLATORS: content rating description
#: src/gs-content-rating.c:323
msgid "No sexualized characters"
msgstr "Sin caracteres sexualizados"

#. TRANSLATORS: content rating description
#: src/gs-content-rating.c:326
msgid "Scantily clad human characters"
msgstr "Caracteres humanos apenas vestidos"

#. TRANSLATORS: content rating description
#: src/gs-content-rating.c:329
msgid "Overtly sexualized human characters"
msgstr "Caracteres humanos abiertamente sexualizados"

#. TRANSLATORS: content rating description
#: src/gs-content-rating.c:332
msgid "No references to desecration"
msgstr "Sin referencias a la profanación"

#. TRANSLATORS: content rating description
#: src/gs-content-rating.c:335
msgid "Depictions or references to historical desecration"
msgstr "Representación gráfica de profanación histórica"

#. TRANSLATORS: content rating description
#: src/gs-content-rating.c:338
msgid "Depictions of modern-day human desecration"
msgstr "Representación gráfica de profanación humana actual"

#. TRANSLATORS: content rating description
#: src/gs-content-rating.c:341
msgid "Graphic depictions of modern-day desecration"
msgstr "Representación gráfica de profanación actual"

#. TRANSLATORS: content rating description
#: src/gs-content-rating.c:344
msgid "No visible dead human remains"
msgstr "Sin restos mortales humanos visibles"

#. TRANSLATORS: content rating description
#: src/gs-content-rating.c:347
msgid "Visible dead human remains"
msgstr "Restos mortales humanos visibles"

#. TRANSLATORS: content rating description
#: src/gs-content-rating.c:350
msgid "Dead human remains that are exposed to the elements"
msgstr "Restos mortales humanos expuestos a los elementos"

#. TRANSLATORS: content rating description
#: src/gs-content-rating.c:353
msgid "Graphic depictions of desecration of human bodies"
msgstr "Representación gráfica de profanación de cuerpos humanos"

#. TRANSLATORS: content rating description
#: src/gs-content-rating.c:356
msgid "No references to slavery"
msgstr "Sin referencias a la esclavitud"

#. TRANSLATORS: content rating description
#: src/gs-content-rating.c:359
msgid "Depictions or references to historical slavery"
msgstr "Representaciones o referencias a la esclavitud histórica"

#. TRANSLATORS: content rating description
#: src/gs-content-rating.c:362
msgid "Depictions of modern-day slavery"
msgstr "Representaciones o referencias a la esclavitud actual"

#. TRANSLATORS: content rating description
#: src/gs-content-rating.c:365
msgid "Graphic depictions of modern-day slavery"
msgstr "Representación gráfica de esclavitud actual"

#. TRANSLATORS: this is a what we use in notifications if the app's name is unknown
#: src/gs-dbus-helper.c:295
msgid "An application"
msgstr "Una aplicación"

#. TRANSLATORS: this is a notification displayed when an app needs additional MIME types.
#: src/gs-dbus-helper.c:301
#, c-format
msgid "%s is requesting additional file format support."
msgstr "%s necesita soporte para formatos de archivos adicionales."

#. TRANSLATORS: notification title
#: src/gs-dbus-helper.c:303
msgid "Additional MIME Types Required"
msgstr "Se necesitan tipos MIME adicionales"

#. TRANSLATORS: this is a notification displayed when an app needs additional fonts.
#: src/gs-dbus-helper.c:307
#, c-format
msgid "%s is requesting additional fonts."
msgstr "%s necesita tipografías adicionales."

#. TRANSLATORS: notification title
#: src/gs-dbus-helper.c:309
msgid "Additional Fonts Required"
msgstr "Se necesitan tipografías adicionales"

#. TRANSLATORS: this is a notification displayed when an app needs additional codecs.
#: src/gs-dbus-helper.c:313
#, c-format
msgid "%s is requesting additional multimedia codecs."
msgstr "%s necesita codificadores multimedia adicionales."

#. TRANSLATORS: notification title
#: src/gs-dbus-helper.c:315
msgid "Additional Multimedia Codecs Required"
msgstr "Se necesitan codificadores multimedia adicionales"

#. TRANSLATORS: this is a notification displayed when an app needs additional printer drivers.
#: src/gs-dbus-helper.c:319
#, c-format
msgid "%s is requesting additional printer drivers."
msgstr "%s necesita controladores de impresora adicionales."

#. TRANSLATORS: notification title
#: src/gs-dbus-helper.c:321
msgid "Additional Printer Drivers Required"
msgstr "Se necesita controladores de impresora adicionales"

#. TRANSLATORS: this is a notification displayed when an app wants to install additional packages.
#: src/gs-dbus-helper.c:325
#, c-format
msgid "%s is requesting additional packages."
msgstr "%s necesita paquetes adicionales."

#. TRANSLATORS: notification title
#: src/gs-dbus-helper.c:327
msgid "Additional Packages Required"
msgstr "Se necesitan paquetes adicionales"

#. TRANSLATORS: this is a button that launches gnome-software
#: src/gs-dbus-helper.c:336
msgid "Find in Software"
msgstr "Buscar en Software"

#. TRANSLATORS: button text in the header when an application
#. * can be installed
#. TRANSLATORS: button text in the header when firmware
#. * can be live-installed
#. TRANSLATORS: this is a button in the software repositories
#. dialog for installing a repo
#: src/gs-details-page.c:288 src/gs-details-page.c:316
#: src/gs-details-page.ui:206 src/gs-third-party-repo-row.c:97
#: src/gs-upgrade-banner.ui:146
msgid "_Install"
msgstr "_Instalar"

#. TRANSLATORS: button text in the header when an application
#. * can be live-updated
#: src/gs-details-page.c:321
msgid "_Update"
msgstr "_Actualizar"

#. TRANSLATORS: this is a button that allows the apps to
#. * be installed.
#. * The ellipsis indicates that further steps are required,
#. * e.g. enabling software repositories or the like
#. TRANSLATORS: this is a button in the software repositories
#. dialog for installing a repo.
#. The ellipsis indicates that further steps are required
#: src/gs-details-page.c:334 src/gs-third-party-repo-row.c:89
msgid "_Install…"
msgstr "_Instalar…"

#. TRANSLATORS: A label for a button to execute the selected
#. application.
#: src/gs-details-page.c:368
msgid "_Launch"
msgstr "_Lanzar"

#. TRANSLATORS: button text in the header when an application can be erased
#: src/gs-details-page.c:393 src/gs-details-page.ui:241
msgid "_Remove"
msgstr "_Quitar"

#: src/gs-details-page.c:461
msgid "Removing…"
msgstr "Quitando…"

#. TRANSLATORS: This is a label on top of the app's progress
#. * bar to inform the user that the app should be installed soon
#: src/gs-details-page.c:480
msgid "Pending installation…"
msgstr "Instalación pendiente…"

#. TRANSLATORS: This is a label on top of the app's progress
#. * bar to inform the user that the app should be updated soon
#: src/gs-details-page.c:487
msgid "Pending update…"
msgstr "Actualización pendiente…"

#. TRANSLATORS: this is the warning box
#: src/gs-details-page.c:808
msgid ""
"This application can only be used when there is an active internet "
"connection."
msgstr ""
"Esta aplicación sólo se puede usar cuando existe una conexión activa a "
"Internet."

#. TRANSLATORS: this is where the version is not known
#: src/gs-details-page.c:977
msgctxt "version"
msgid "Unknown"
msgstr "Desconocida"

#. TRANSLATORS: this is where the updated date is not known
#: src/gs-details-page.c:990
msgctxt "updated"
msgid "Never"
msgstr "Nunca"

#. TRANSLATORS: this is where we don't know the origin of the
#. * application
#: src/gs-details-page.c:1038
msgctxt "origin"
msgid "Unknown"
msgstr "Desconocido"

#. TRANSLATORS: we need a remote server to process
#: src/gs-details-page.c:1432
msgid "You need internet access to write a review"
msgstr "Necesita acceso a Internet para escribir una reseña"

#: src/gs-details-page.c:1565
#, c-format
msgid "Unable to find “%s”"
msgstr "No se pudo encontrar «%s»"

#. TRANSLATORS: see the wikipedia page
#: src/gs-details-page.c:2164
msgid "Public domain"
msgstr "Dominio público"

#. TRANSLATORS: Replace the link with a version in your language,
#. * e.g. https://de.wikipedia.org/wiki/Gemeinfreiheit
#: src/gs-details-page.c:2167
msgid "https://en.wikipedia.org/wiki/Public_domain"
msgstr "https://en.wikipedia.org/wiki/Public_domain"

#. TRANSLATORS: Replace the link with a version in your language,
#. * e.g. https://www.gnu.org/philosophy/free-sw.de
#: src/gs-details-page.c:2174
msgid "https://www.gnu.org/philosophy/free-sw"
msgstr "https://www.gnu.org/philosophy/free-sw"

#. TRANSLATORS: see GNU page
#: src/gs-details-page.c:2184 src/gs-details-page.ui:1392
msgid "Free Software"
msgstr "Software libre"

#. TRANSLATORS: for the free software popover
#: src/gs-details-page.c:2241
msgid "Users are bound by the following license:"
msgid_plural "Users are bound by the following licenses:"
msgstr[0] "Los usuarios están limitados por la siguiente licencia:"
msgstr[1] "Los usuarios están limitados por las siguientes licencias:"

#: src/gs-details-page.c:2268 src/gs-details-page.ui:1501
msgid "More information"
msgstr "Más información"

#: src/gs-details-page.ui:7
msgid "Details page"
msgstr "Página de detalles"

#. Translators: A label for a button to add a shortcut to the selected application.
#: src/gs-details-page.ui:346
msgid "_Add shortcut"
msgstr "_Añadir atajo"

#. Translators: A label for a button to remove a shortcut to the selected application.
#: src/gs-details-page.ui:361
msgid "Re_move shortcut"
msgstr "Qu_itar atajo"

#: src/gs-details-page.ui:465
msgid "No screenshot provided"
msgstr "No se ha proporcionado una captura de pantalla"

#: src/gs-details-page.ui:501
msgid "Software Repository Included"
msgstr "Repositorio de software incluido"

#: src/gs-details-page.ui:502
msgid ""
"This application includes a software repository which provides updates, as "
"well as access to other software."
msgstr ""
"Esta aplicación incluye un repositorio de software que proporciona "
"actualizaciones, así como acceso a otro software."

#: src/gs-details-page.ui:515
msgid "No Software Repository Included"
msgstr "Ningún repositorio de software incluido"

#: src/gs-details-page.ui:516
msgid ""
"This application does not include a software repository. It will not be "
"updated with new versions."
msgstr ""
"Esta aplicación no incluye un repositorio de software. No se actualizará con "
"versiones nuevas."

#: src/gs-details-page.ui:530
msgid ""
"This software is already provided by your distribution and should not be "
"replaced."
msgstr ""
"Este software ya lo proporciona su distribución y no se debe reemplazar."

#. Translators: a repository file used for installing software has been discovered.
#: src/gs-details-page.ui:543
msgid "Software Repository Identified"
msgstr "Repositorio de software identificado"

#: src/gs-details-page.ui:544
msgid ""
"Adding this software repository will give you access to additional software "
"and upgrades."
msgstr ""
"Añadir este repositorio de software le dará acceso a software y "
"actualizaciones adicionales."

#: src/gs-details-page.ui:545
msgid "Only use software repositories that you trust."
msgstr "Use sólo repositorios de software en las que confíe."

#: src/gs-details-page.ui:561
msgid "_Website"
msgstr "Página _web"

#: src/gs-details-page.ui:576
msgid "_Donate"
msgstr "_Donar"

#: src/gs-details-page.ui:710
msgid "Localized in your Language"
msgstr "Traducido a su idioma"

#: src/gs-details-page.ui:722
msgid "Documentation"
msgstr "Documentación"

#: src/gs-details-page.ui:734
msgid "Release Activity"
msgstr "Actividad de publicación"

#: src/gs-details-page.ui:746
msgid "System Integration"
msgstr "Integración del sistema"

#: src/gs-details-page.ui:758
msgid "Sandboxed"
msgstr "Aislado"

#: src/gs-details-page.ui:783
msgid "Version"
msgstr "Versión"

#: src/gs-details-page.ui:820
msgid "Age Rating"
msgstr "Calificación por edad"

#: src/gs-details-page.ui:858
msgid "Updated"
msgstr "Actualizado"

#: src/gs-details-page.ui:893
msgid "Category"
msgstr "Categoría"

#: src/gs-details-page.ui:931
msgid "Installed Size"
msgstr "Tamaño instalado"

#: src/gs-details-page.ui:964
msgid "Download Size"
msgstr "Tamaño descargado"

#: src/gs-details-page.ui:1030
msgid "Developer"
msgstr "Desarrollador"

#: src/gs-details-page.ui:1064
msgid "License"
msgstr "Licencia"

#. This refers to the license of the application
#: src/gs-details-page.ui:1084
msgid "Free"
msgstr "Libre"

#. This refers to the license of the application
#: src/gs-details-page.ui:1101
msgid "Proprietary"
msgstr "Propietaria"

#. This refers to the license of the application
#. TRANSLATORS: this is when a user doesn't specify a name
#: src/gs-details-page.ui:1118 src/gs-review-row.c:71
msgid "Unknown"
msgstr "Desconocida"

#. TRANSLATORS: This is the header dividing the normal
#. * applications and the addons
#. TRANSLATORS: this is the menu spec main category for Add-ons
#: src/gs-details-page.ui:1172 src/gs-installed-page.c:489
#: plugins/core/gs-desktop-common.c:331
msgid "Add-ons"
msgstr "Complementos"

#: src/gs-details-page.ui:1185
msgid "Selected add-ons will be installed with the application."
msgstr "Los complementos seleccionados se instalarán con la aplicación."

#. Translators: Header of the section with other users' opinions about the app.
#: src/gs-details-page.ui:1228
msgid "Reviews"
msgstr "Opiniones"

#. Translators: Button opening a dialog where the users can write and publish their opinions about the apps.
#: src/gs-details-page.ui:1244
msgid "_Write a Review"
msgstr "_Escribir una opinión"

#. Translators: Button to return more application-submitted reviews.
#: src/gs-details-page.ui:1266
msgid "_Show More"
msgstr "_Mostrar más"

#: src/gs-details-page.ui:1409
msgid ""
"This means that the software can be freely run, copied, distributed, studied "
"and modified."
msgstr ""
"Esto significa que el software se puede ejecutar, copiar, distribuir, "
"estudiar y modificar libremente."

#: src/gs-details-page.ui:1468
msgid "Proprietary Software"
msgstr "Software propietario"

#: src/gs-details-page.ui:1485
msgid ""
"This means that the software is owned by an individual or a company. There "
"are often restrictions on its use and its source code cannot usually be "
"accessed."
msgstr ""
"Esto significa que el software es propiedad de una persona individual o una "
"empresa. A menudo hay restricciones en su uso y normalmente no se puede "
"acceder a su código fuente."

#: src/gs-details-page.ui:1530
msgid "Unknown Software License"
msgstr "Licencia de software desconocida"

#: src/gs-details-page.ui:1547
msgid "The license terms of this software are unknown."
msgstr "Se desconocen los términos de la licencia de este software."

#: src/gs-details-page.ui:1574
msgid "The application was rated this way because it features:"
msgstr "La aplicación se ha calificado así por los siguientes motivos:"

#: src/gs-details-page.ui:1600
msgid "No details were available for this rating."
msgstr "No hay detalles disponibles para esta puntuación."

#: src/gs-editor.c:361
msgid "CSS validated OK!"
msgstr "CSS validado correctamente."

#. TRANSLATORS: error dialog title
#: src/gs-editor.c:564
msgid "Failed to load file"
msgstr "Falló al cargar el archivo"

#. TRANSLATORS: window title
#: src/gs-editor.c:598 src/gs-editor.c:874
msgid "Unsaved changes"
msgstr "Cambios sin guardar"

#: src/gs-editor.c:600
msgid "The application list is already loaded."
msgstr "La lista de aplicaciones ya está cargada."

#. TRANSLATORS: button text
#: src/gs-editor.c:604
msgid "Merge documents"
msgstr "Mezclar documentos"

#. TRANSLATORS: button text
#: src/gs-editor.c:608 src/gs-editor.c:879
msgid "Throw away changes"
msgstr "Descartar los cambios"

#. import the new file
#: src/gs-editor.c:620 src/gs-editor.c:652
msgid "Open AppStream File"
msgstr "Abrir archivo AppStream"

#: src/gs-editor.c:624
msgid "_Open"
msgstr "_Abrir"

#: src/gs-editor.c:656
msgid "_Save"
msgstr "_Guardar"

#. TRANSLATORS: error dialog title
#: src/gs-editor.c:676
msgid "Failed to save file"
msgstr "Falló al guardar el archivo"

#. TRANSLATORS, the %s is the app name, e.g. 'Inkscape'
#: src/gs-editor.c:751
#, c-format
msgid "%s banner design deleted."
msgstr "Eliminado el diseño del banner %s."

#. TRANSLATORS, this is a notification
#: src/gs-editor.c:754
msgid "Banner design deleted."
msgstr "Diseño de banner eliminado."

#: src/gs-editor.c:876
msgid "The application list has unsaved changes."
msgstr "La lista de aplicaciones tiene cambios sin guardar."

#. TRANSLATORS: show the program version
#: src/gs-editor.c:1111
msgid "Use verbose logging"
msgstr "Usar registro detallado"

#. TRANSLATORS: program name, an application to add and remove software repositories
#: src/gs-editor.c:1119
msgid "GNOME Software Banner Designer"
msgstr "Diseñador de banners de software de GNOME"

#: src/gs-editor.ui:63 src/gs-editor.ui:77
msgid "No Designs"
msgstr "No hay diseños"

#: src/gs-editor.ui:163
msgid "Error message here"
msgstr "Mensaje de error aquí"

#: src/gs-editor.ui:250
msgid "App ID"
msgstr "ID de la aplicación"

#: src/gs-editor.ui:341 src/gs-review-dialog.ui:142
msgid "Summary"
msgstr "Resumen"

#: src/gs-editor.ui:382
msgid "Editor’s Pick"
msgstr "Selecciones de los editores"

#. This check button controls whether the application’s banner appears in the “Featured” category
#: src/gs-editor.ui:397
msgid "Category Featured"
msgstr "Categoría destacada"

#. button in the info bar
#: src/gs-editor.ui:471
msgid "Undo"
msgstr "Deshacer"

#: src/gs-editor.ui:524 src/org.gnome.Software.Editor.desktop.in:3
msgid "Banner Designer"
msgstr "Diseñador de banner"

#: src/gs-editor.ui:547
msgid "New Banner"
msgstr "Banner nuevo"

#: src/gs-editor.ui:615
msgid "Import from file"
msgstr "Importar desde un archivo"

#: src/gs-editor.ui:629
msgid "Export to file"
msgstr "Exportar a un archivo"

#: src/gs-editor.ui:643
msgid "Delete Design"
msgstr "Eliminar diseño"

#: src/gs-editor.ui:670
msgid "Featured App"
msgstr "Aplicación destacada"

#: src/gs-editor.ui:684
msgid "OS Upgrade"
msgstr "Actualización del SO"

#. TRANSLATORS: separator for a list of items
#. TRANSLATORS: this is used to join app names
#: src/gs-extras-page.c:147 src/gs-update-monitor.c:180
#: src/gs-update-monitor.c:191
msgid " and "
msgstr " y "

#. TRANSLATORS: separator for a list of items
#: src/gs-extras-page.c:150
msgid ", "
msgstr ", "

#. TRANSLATORS: Application window title for fonts installation.
#. %s will be replaced by name of the script we're searching for.
#: src/gs-extras-page.c:176
#, c-format
msgid "Available fonts for the %s script"
msgid_plural "Available fonts for the %s scripts"
msgstr[0] "Tipografías disponibles para el script %s"
msgstr[1] "Tipografías disponibles para los scripts %s"

#. TRANSLATORS: Application window title for codec installation.
#. %s will be replaced by actual codec name(s)
#: src/gs-extras-page.c:184
#, c-format
msgid "Available software for %s"
msgid_plural "Available software for %s"
msgstr[0] "Software disponible para %s"
msgstr[1] "Software disponible para %s"

#: src/gs-extras-page.c:226
msgid "Unable to Find Requested Software"
msgstr "No se pudo encontrar el software solicitado"

#. TRANSLATORS: This string is used for codecs that weren't found
#: src/gs-extras-page.c:328
#, c-format
msgid "%s not found"
msgstr "%s no encontrada"

#. TRANSLATORS: hyperlink title
#: src/gs-extras-page.c:332
msgid "on the website"
msgstr "en la página web"

#. TRANSLATORS: this is when we know about an application or
#. * addon, but it can't be listed for some reason
#: src/gs-extras-page.c:339
#, c-format
msgid "No applications are available that provide the file %s."
msgstr "No hay aplicaciones disponibles que proporcionen el archivo %s."

#. TRANSLATORS: first %s is the codec name, and second %s is a
#. * hyperlink with the "on the website" text
#: src/gs-extras-page.c:343 src/gs-extras-page.c:354 src/gs-extras-page.c:365
#, c-format
msgid ""
"Information about %s, as well as options for how to get missing applications "
"might be found %s."
msgstr ""
"La información sobre %s, así como opciones sobre cómo obtener las "
"aplicaciones que faltan se puede encontrar en %s."

#. TRANSLATORS: this is when we know about an application or
#. * addon, but it can't be listed for some reason
#: src/gs-extras-page.c:350 src/gs-extras-page.c:372
#, c-format
msgid "No applications are available for %s support."
msgstr "No hay aplicaciones disponibles para soportar %s."

#. TRANSLATORS: this is when we know about an application or
#. * addon, but it can't be listed for some reason
#: src/gs-extras-page.c:361
#, c-format
msgid "%s is not available."
msgstr "%s no está disponible."

#. TRANSLATORS: first %s is the codec name, and second %s is a
#. * hyperlink with the "on the website" text
#: src/gs-extras-page.c:376
#, c-format
msgid ""
"Information about %s, as well as options for how to get an application that "
"can support this format might be found %s."
msgstr ""
"La información sobre %s, así como opciones sobre cómo obtener una aplicación "
"que pueda soportar este formato se puede encontrar en %s."

#. TRANSLATORS: this is when we know about an application or
#. * addon, but it can't be listed for some reason
#: src/gs-extras-page.c:383
#, c-format
msgid "No fonts are available for the %s script support."
msgstr "No hay tipografías disponibles para el soporte del script %s."

#. TRANSLATORS: first %s is the codec name, and second %s is a
#. * hyperlink with the "on the website" text
#: src/gs-extras-page.c:387
#, c-format
msgid ""
"Information about %s, as well as options for how to get additional fonts "
"might be found %s."
msgstr ""
"La información sobre %s, así como opciones sobre cómo obtener tipografías "
"adicionales se puede encontrar en %s."

#. TRANSLATORS: this is when we know about an application or
#. * addon, but it can't be listed for some reason
<<<<<<< HEAD
#: src/gs-extras-page.c:394 lib/gs-plugin-loader.c:1510
=======
#: src/gs-extras-page.c:394 lib/gs-plugin-loader.c:1444
>>>>>>> 9f58ded1
#, c-format
msgid "No addon codecs are available for the %s format."
msgstr "No hay códecs disponibles para el formato %s."

#. TRANSLATORS: first %s is the codec name, and second %s is a
#. * hyperlink with the "on the website" text
#: src/gs-extras-page.c:398
#, c-format
msgid ""
"Information about %s, as well as options for how to get a codec that can "
"play this format might be found %s."
msgstr ""
"La información sobre %s, así como opciones sobre cómo obtener un códec que "
"pueda reproducir este formato se puede encontrar en %s."

#. TRANSLATORS: this is when we know about an application or
#. * addon, but it can't be listed for some reason
#: src/gs-extras-page.c:405
#, c-format
msgid "No Plasma resources are available for %s support."
msgstr "No hay recursos de Plasma disponibles para soportar %s."

#. TRANSLATORS: first %s is the codec name, and second %s is a
#. * hyperlink with the "on the website" text
#: src/gs-extras-page.c:409
#, c-format
msgid ""
"Information about %s, as well as options for how to get additional Plasma "
"resources might be found %s."
msgstr ""
"La información sobre %s, así como opciones sobre cómo obtener recursos de "
"Plasma adicionales se puede encontrar en %s."

#. TRANSLATORS: this is when we know about an application or
#. * addon, but it can't be listed for some reason
#: src/gs-extras-page.c:416
#, c-format
msgid "No printer drivers are available for %s."
msgstr "No hay controladores de impresora disponibles para %s."

#. TRANSLATORS: first %s is the codec name, and second %s is a
#. * hyperlink with the "on the website" text
#: src/gs-extras-page.c:420
#, c-format
msgid ""
"Information about %s, as well as options for how to get a driver that "
"supports this printer might be found %s."
msgstr ""
"La información sobre %s, así como opciones sobre cómo obtener un controlador "
"que soporte esta impresora se puede encontrar en %s."

#. TRANSLATORS: hyperlink title
#: src/gs-extras-page.c:464
msgid "this website"
msgstr "esta página web"

#. TRANSLATORS: no codecs were found. First %s will be replaced by actual codec name(s), second %s is a link titled "this website"
#: src/gs-extras-page.c:468
#, c-format
msgid ""
"Unfortunately, the %s you were searching for could not be found. Please see "
"%s for more information."
msgid_plural ""
"Unfortunately, the %s you were searching for could not be found. Please see "
"%s for more information."
msgstr[0] ""
"El codificador %s que estaba buscando no se ha podido encontrar. Consulte %s "
"para obtener más información."
msgstr[1] ""
"Los codificadores %s que estaba buscando no se ha podido encontrar. Consulte "
"%s para obtener más información."

#: src/gs-extras-page.c:539 src/gs-extras-page.c:595 src/gs-extras-page.c:634
msgid "Failed to find any search results"
msgstr "Falló al buscar cualquier resultado de búsqueda"

#: src/gs-extras-page.c:825
#, c-format
msgid "%s file format"
msgstr "formato de archivo %s"

#: src/gs-extras-page.ui:7
msgid "Codecs page"
msgstr "Página de codificadores"

#: src/gs-first-run-dialog.ui:7 src/gs-first-run-dialog.ui:16
msgid "Welcome"
msgstr "Bienvenido/a"

#: src/gs-first-run-dialog.ui:50
msgid "Welcome to Software"
msgstr "Bienvenido/a a Software"

#: src/gs-first-run-dialog.ui:66
msgid ""
"Software lets you install all the software you need, all from one place. See "
"our recommendations, browse the categories, or search for the applications "
"you want."
msgstr ""
"Software le permite instalar todo el software que necesite desde un único "
"lugar. Vea las recomendaciones, explore las categorías o busque las "
"aplicaciones que quiere."

#: src/gs-first-run-dialog.ui:85
msgid "_Let’s Go Shopping"
msgstr "_Ir de compras"

#. TRANSLATORS: Here are 2 strings the same as in gtk/gtkbox.c
#. in GTK+ project. Please use the same translation.
#: src/gs-hiding-box.c:381
msgid "Spacing"
msgstr "Espaciado"

#: src/gs-hiding-box.c:382
msgid "The amount of space between children"
msgstr "La cantidad de espacio entre hijos"

#. TRANSLATORS: this is the status in the history UI,
#. * where we are showing the application was removed
#: src/gs-history-dialog.c:83
msgctxt "app status"
msgid "Removed"
msgstr "Eliminado"

#. TRANSLATORS: this is the status in the history UI,
#. * where we are showing the application was installed
#: src/gs-history-dialog.c:89
msgctxt "app status"
msgid "Installed"
msgstr "Instalado"

#. TRANSLATORS: this is the status in the history UI,
#. * where we are showing the application was updated
#: src/gs-history-dialog.c:95
msgctxt "app status"
msgid "Updated"
msgstr "Actualizado"

#. TRANSLATORS: this is the status in the history UI,
#. * where we are showing that something happened to the
#. * application but we don't know what
#: src/gs-history-dialog.c:101
msgctxt "app status"
msgid "Unknown"
msgstr "Desconocido"

#: src/gs-history-dialog.ui:6
msgid "History"
msgstr "Histórico"

#. TRANSLATORS: This is the header dividing the normal
#. * applications and the system ones
#: src/gs-installed-page.c:485
msgid "System Applications"
msgstr "Aplicaciones del sistema"

#: src/gs-installed-page.c:617
msgid "Click on items to select them"
msgstr "Pulse sobre los elementos para seleccionarlos"

#: src/gs-installed-page.c:819
msgid "Select"
msgstr "Seleccionar"

#: src/gs-installed-page.ui:7
msgid "Installed page"
msgstr "Página de instalados"

#: src/gs-installed-page.ui:65
msgid "_Add to Folder…"
msgstr "_Añadir a la carpeta…"

#: src/gs-installed-page.ui:73
msgid "_Move to Folder…"
msgstr "_Mover a la carpeta…"

#: src/gs-installed-page.ui:81
msgid "_Remove from Folder"
msgstr "_Quitar de la carpeta"

#. TRANSLATORS: initial start
#: src/gs-loading-page.c:75
msgid "Software catalog is being downloaded"
msgstr "Se está descargando el catálogo de software"

#. TRANSLATORS: initial start
#: src/gs-loading-page.c:79
msgid "Software catalog is being loaded"
msgstr "Se está cargando el catálogo de software"

#: src/gs-loading-page.ui:7
msgid "Loading page"
msgstr "Cargando página"

#: src/gs-loading-page.ui:53
msgid "Starting up…"
msgstr "Iniciando…"

#: src/gs-moderate-page.ui:7
msgid "Moderate page"
msgstr "Moderar página"

#: src/gs-moderate-page.ui:87
msgid "There are no reviews to moderate"
msgstr "No hay opiniones que moderar"

#. add button
#: src/gs-overview-page.c:335
msgid "More…"
msgstr "Más…"

#. TRANSLATORS: this is a heading for audio applications which
#. * have been featured ('recommended') by the distribution
#: src/gs-overview-page.c:611
msgid "Recommended Audio & Video Applications"
msgstr "Aplicaciones de vídeo y sonido recomendadas"

#. TRANSLATORS: this is a heading for games which have been
#. * featured ('recommended') by the distribution
#: src/gs-overview-page.c:616
msgid "Recommended Games"
msgstr "Juegos recomendados"

#. TRANSLATORS: this is a heading for graphics applications
#. * which have been featured ('recommended') by the distribution
#: src/gs-overview-page.c:621
msgid "Recommended Graphics Applications"
msgstr "Aplicaciones de gráficos recomendadas"

#. TRANSLATORS: this is a heading for office applications which
#. * have been featured ('recommended') by the distribution
#: src/gs-overview-page.c:626
msgid "Recommended Productivity Applications"
msgstr "Aplicaciones de productividad recomendadas"

#. TRANSLATORS: this is the third party repositories info bar.
<<<<<<< HEAD
#: src/gs-overview-page.c:889 src/gs-repos-dialog.c:840
=======
#: src/gs-overview-page.c:998 src/gs-repos-dialog.c:838
>>>>>>> 9f58ded1
msgid "Access additional software from selected third party sources."
msgstr "Acceso a software adicional de repositorios de terceras partes."

#. TRANSLATORS: this is the third party repositories info bar.
<<<<<<< HEAD
#: src/gs-overview-page.c:893 src/gs-repos-dialog.c:844
=======
#: src/gs-overview-page.c:1002 src/gs-repos-dialog.c:842
>>>>>>> 9f58ded1
msgid ""
"Some of this software is proprietary and therefore has restrictions on use, "
"sharing, and access to source code."
msgstr ""
"Parte de este software es propietario y tiene restricciones de uso, "
"compartición y acceso al código fuente."

#. TRANSLATORS: this is the clickable
#. * link on the third party repositories info bar
<<<<<<< HEAD
#: src/gs-overview-page.c:898 src/gs-repos-dialog.c:849
=======
#: src/gs-overview-page.c:1007 src/gs-repos-dialog.c:847
>>>>>>> 9f58ded1
msgid "Find out more…"
msgstr "Saber más…"

#. TRANSLATORS: button to turn on third party software repositories
#. TRANSLATORS: button to accept the agreement
<<<<<<< HEAD
#: src/gs-overview-page.c:906 src/gs-repos-dialog.c:252
=======
#: src/gs-overview-page.c:1015 src/gs-repos-dialog.c:252
>>>>>>> 9f58ded1
msgid "Enable"
msgstr "Activar"

#: src/gs-overview-page.ui:7
msgid "Overview page"
msgstr "Página de vista general"

#: src/gs-overview-page.ui:49
msgid "Enable Third Party Software Repositories?"
msgstr "¿Activar el repositorio de software de terceros?"

#: src/gs-overview-page.ui:117
msgid "Featured Application"
msgstr "Aplicación destacada"

#: src/gs-overview-page.ui:166
msgid "Categories"
msgstr "Categorías"

#. Translators: This is a heading for software which has been featured ('picked') by the distribution.
#: src/gs-overview-page.ui:326
msgid "Editor’s Picks"
msgstr "Selecciones de los editores"

#. Translators: This is a heading for software which has been recently released upstream.
#: src/gs-overview-page.ui:364
msgid "Recent Releases"
msgstr "Publicaciones recientes"

#: src/gs-overview-page.ui:451
msgid "No Application Data Found"
msgstr "No se han encontrado datos sobre las aplicaciones"

#. TRANSLATORS: this is a prompt message, and '%s' is an
#. * application summary, e.g. 'GNOME Clocks'
<<<<<<< HEAD
#: src/gs-page.c:489
=======
#: src/gs-page.c:496
>>>>>>> 9f58ded1
#, c-format
msgid "Are you sure you want to purchase %s?"
msgstr "¿Seguro que quiere comprar %s?"

#. TRANSLATORS: longer dialog text
<<<<<<< HEAD
#: src/gs-page.c:493
=======
#: src/gs-page.c:500
>>>>>>> 9f58ded1
#, c-format
msgid "%s will be installed, and you will be charged %s."
msgstr "%s se instalará, y se le cobrará %s."

#. TRANSLATORS: this is button text to purchase the application
<<<<<<< HEAD
#: src/gs-page.c:506
=======
#: src/gs-page.c:513
>>>>>>> 9f58ded1
msgid "Purchase"
msgstr "Comprar"

#. TRANSLATORS: this is a prompt message, and
#. * '%s' is an application summary, e.g. 'GNOME Clocks'
<<<<<<< HEAD
#: src/gs-page.c:580
=======
#: src/gs-page.c:587
>>>>>>> 9f58ded1
#, c-format
msgid "Prepare %s"
msgstr "Preparar %s"

#. TRANSLATORS: this is a prompt message, and '%s' is an
#. * source name, e.g. 'GNOME Nightly'
<<<<<<< HEAD
#: src/gs-page.c:715
=======
#: src/gs-page.c:723
>>>>>>> 9f58ded1
#, c-format
msgid "Are you sure you want to remove the %s source?"
msgstr "¿Está seguro de querer quitar el recurso %s?"

#. TRANSLATORS: longer dialog text
<<<<<<< HEAD
#: src/gs-page.c:719
=======
#: src/gs-page.c:727
>>>>>>> 9f58ded1
#, c-format
msgid ""
"All applications from %s will be removed, and you will have to re-install "
"the source to use them again."
msgstr ""
"Se quitarán todas las aplicaciones de %s y deberá volver a instalar la "
"fuente para poder usarla de nuevo."

#. TRANSLATORS: this is a prompt message, and '%s' is an
#. * application summary, e.g. 'GNOME Clocks'
<<<<<<< HEAD
#: src/gs-page.c:727
=======
#: src/gs-page.c:735
>>>>>>> 9f58ded1
#, c-format
msgid "Are you sure you want to remove %s?"
msgstr "¿Está seguro de querer quitar %s?"

#. TRANSLATORS: longer dialog text
<<<<<<< HEAD
#: src/gs-page.c:730
=======
#: src/gs-page.c:738
>>>>>>> 9f58ded1
#, c-format
msgid "%s will be removed, and you will have to install it to use it again."
msgstr "Se quitará %s y deberá volver a instalarlo para poder usarlo de nuevo."

<<<<<<< HEAD
#: lib/gs-plugin-loader.c:1513
=======
#: lib/gs-plugin-loader.c:1447
>>>>>>> 9f58ded1
#, c-format
msgid ""
"Information about %s, as well as options for how to get a codec that can "
"play this format can be found on the website."
msgstr ""
"En la página web se puede encontrar información sobre %s, así como opciones "
"sobre cómo obtener un códec que pueda reproducir este formato."

#. TRANSLATORS: this refers to an app (by name) that is installed
#: src/gs-popular-tile.c:69 src/gs-summary-tile.c:75
#, c-format
msgid "%s (Installed)"
msgstr "%s (Instalada)"

#. TRANSLATORS: this refers to where the app came from
<<<<<<< HEAD
#: src/gs-popular-tile.c:205 src/gs-shell-search-provider.c:271
=======
#: src/gs-popular-tile.c:205 src/gs-shell-search-provider.c:270
>>>>>>> 9f58ded1
#, c-format
msgid "Source: %s"
msgstr "Fuente: %s"

#: src/gs-prefs-dialog.ui:6 src/gs-prefs-dialog.ui:18
#| msgid "No Update Source Detected"
msgid "Update Preferences"
msgstr "Preferencias de las actualizaciones"

#: src/gs-prefs-dialog.ui:44
#| msgid "Application Updates"
msgid "Automatic Updates"
msgstr "Actualizaciones automáticas"

#: src/gs-prefs-dialog.ui:72
#| msgid "Whether to automatically refresh when on a metered connection"
msgid "Automatic updates are disabled when on mobile or metered connections."
msgstr ""
"Las actualizaciones automáticas están desactivadas en conexiones móviles o "
"medidas."

#: src/gs-prefs-dialog.ui:90
msgid "Automatic Update Notifications"
msgstr "Notificaciones de actualizaciones automáticas"

#: src/gs-prefs-dialog.ui:105
msgid "Show notifications when updates have been automatically installed."
msgstr ""
"Mostrar notificaciones cuando las actualizaciones se instalen "
"automáticamente."

#: lib/gs-price.c:111
#, c-format
msgid "A$%.2f"
msgstr "A$%.2f"

#: lib/gs-price.c:113
#, c-format
msgid "C$%.2f"
msgstr "C$%.2f"

#: lib/gs-price.c:115
#, c-format
msgid "CN¥%.2f"
msgstr "CN¥%.2f"

#: lib/gs-price.c:117
#, c-format
msgid "€%.2f"
msgstr "%.2f€"

#: lib/gs-price.c:119
#, c-format
msgid "£%.2f"
msgstr "£%.2f"

#: lib/gs-price.c:121
#, c-format
msgid "¥%.2f"
msgstr "¥%.2f"

#: lib/gs-price.c:123
#, c-format
msgid "NZ$%.2f"
msgstr "NZ$%.2f"

#: lib/gs-price.c:125
#, c-format
msgid "₽%.2f"
msgstr "₽%.2f"

#: lib/gs-price.c:127
#, c-format
msgid "US$%.2f"
msgstr "US$%.2f"

#. Translators: %s is the currency, and %f is the amount.
#. * You can switch the order by using “%2$f %1$s” instead.
#: lib/gs-price.c:131
#, c-format
msgid "%s %f"
msgstr "%s %f"

#. TRANSLATORS: This is a text displayed during a distro upgrade. %s
#. will be replaced by the name and version of distro, e.g. 'Fedora 23'.
#: src/gs-removal-dialog.c:127
#, c-format
msgid ""
"Some of the currently installed software is not compatible with %s. If you "
"continue, the following will be automatically removed during the upgrade:"
msgstr ""
"Alguno de los programas instalados no es compatible con %s. Si continúa, los "
"siguientes paquetes se eliminarán automáticamente durante la actualización:"

#: src/gs-removal-dialog.ui:27
msgid "Incompatible Software"
msgstr "Software incompatible"

#: src/gs-removal-dialog.ui:40
msgid "_Continue"
msgstr "_Continuar"

#. TRANSLATORS: This string is used to construct the 'X applications
#. installed' sentence, describing a software repository.
#: src/gs-repos-dialog.c:110
#, c-format
msgid "%u application installed"
msgid_plural "%u applications installed"
msgstr[0] "%u aplicación instalada"
msgstr[1] "%u aplicaciones instaladas"

#. TRANSLATORS: This string is used to construct the 'X add-ons
#. installed' sentence, describing a software repository.
#: src/gs-repos-dialog.c:117
#, c-format
msgid "%u add-on installed"
msgid_plural "%u add-ons installed"
msgstr[0] "%u complemento instalado"
msgstr[1] "%u complementos instalados"

#. TRANSLATORS: This string is used to construct the 'X applications
#. and y add-ons installed' sentence, describing a software repository.
#. The correct form here depends on the number of applications.
#: src/gs-repos-dialog.c:125
#, c-format
msgid "%u application"
msgid_plural "%u applications"
msgstr[0] "%u aplicación"
msgstr[1] "%u aplicaciones"

#. TRANSLATORS: This string is used to construct the 'X applications
#. and y add-ons installed' sentence, describing a software repository.
#. The correct form here depends on the number of add-ons.
#: src/gs-repos-dialog.c:131
#, c-format
msgid "%u add-on"
msgid_plural "%u add-ons"
msgstr[0] "%u complemento"
msgstr[1] "%u complementos"

#. TRANSLATORS: This string is used to construct the 'X applications
#. and y add-ons installed' sentence, describing a software repository.
#. The correct form here depends on the total number of
#. applications and add-ons.
#: src/gs-repos-dialog.c:138
#, c-format
msgid "%s and %s installed"
msgid_plural "%s and %s installed"
msgstr[0] "%s y %s instalado"
msgstr[1] "%s y %s instalados"

#. TRANSLATORS: this is a prompt message, and '%s' is a
#. * repository name, e.g. 'GNOME Nightly'
#: src/gs-repos-dialog.c:312
#, c-format
msgid "Remove “%s”?"
msgstr "¿Quiere quitar «%s»?"

#. TRANSLATORS: this is a prompt message, and '%s' is a
#. * repository name, e.g. 'GNOME Nightly'
#: src/gs-repos-dialog.c:317
#, c-format
msgid "Disable “%s”?"
msgstr "¿Desactivar «%s»?"

#. TRANSLATORS: longer dialog text
#: src/gs-repos-dialog.c:321
msgid ""
"Software that has been installed from this repository will no longer receive "
"updates, including security fixes."
msgstr ""
"El software instalado desde este repositorios ya no recibirá "
"actualizaciones, incluyendo parches de seguridad."

#. TRANSLATORS: this is button text to remove the repo
#: src/gs-repos-dialog.c:339
msgid "Disable"
msgstr "Desactivar"

#. TRANSLATORS: this is the fallback text we use if we can't
#. figure out the name of the operating system
<<<<<<< HEAD
#: src/gs-repos-dialog.c:750
=======
#: src/gs-repos-dialog.c:748
>>>>>>> 9f58ded1
msgid "the operating system"
msgstr "el sistema operativo"

#. TRANSLATORS: This is the description text displayed in the Software Repositories dialog.
#. %s gets replaced by the name of the actual distro, e.g. Fedora.
<<<<<<< HEAD
#: src/gs-repos-dialog.c:819 src/gs-repos-dialog.c:855
=======
#: src/gs-repos-dialog.c:817 src/gs-repos-dialog.c:853
>>>>>>> 9f58ded1
#, c-format
msgid "These repositories supplement the default software provided by %s."
msgstr ""
"Estos repositorios complementan el software predeterminado proporcionado por "
"%s."

#. TRANSLATORS: info bar title in the software repositories dialog
<<<<<<< HEAD
#: src/gs-repos-dialog.c:837
=======
#: src/gs-repos-dialog.c:835
>>>>>>> 9f58ded1
msgid "Third Party Repositories"
msgstr "Repositorios de terceras partes"

#: src/gs-repos-dialog.ui:82
msgid "No Additional Repositories"
msgstr "No hay repositorios adicionales"

#. TRANSLATORS: this is a button in the software repositories
#. dialog for enabling a repo
#: src/gs-repo-row.c:110
msgid "_Enable"
msgstr "Ac_tivar"

#. TRANSLATORS: this is a button in the software repositories dialog
#. for removing a repo. The ellipsis indicates that further
#. steps are required
#: src/gs-repo-row.c:119
msgid "_Remove…"
msgstr "_Quitar…"

#. TRANSLATORS: this is a button in the software repositories dialog
#. for disabling a repo. The ellipsis indicates that further
#. steps are required
#: src/gs-repo-row.c:124
msgid "_Disable…"
msgstr "_Desactivar…"

#. TRANSLATORS: this is a button in the software repositories dialog
#. that shows the status of a repo being enabled
#: src/gs-repo-row.c:132
msgid "Enabling"
msgstr "Activar"

#. TRANSLATORS: this is a button in the software repositories dialog
#. that shows the status of a repo being disabled
#: src/gs-repo-row.c:144
msgid "Disabling"
msgstr "Desactivar"

#. TRANSLATORS: this is a label in the software repositories
#. dialog that indicates that a repo is enabled.
#: src/gs-repo-row.c:158
msgid "Enabled"
msgstr "Activado"

#. TRANSLATORS: this is a label in the software repositories
#. dialog that indicates that a repo is disabled.
#: src/gs-repo-row.c:164
msgid "Disabled"
msgstr "Desactivado"

#: src/gs-repo-row.ui:89
msgid "URL"
msgstr "URL"

#. TRANSLATORS: lighthearted star rating description;
#. *		A really bad application
#: src/gs-review-dialog.c:95
msgid "Hate it"
msgstr "La odio"

#. TRANSLATORS: lighthearted star rating description;
#. *		Not a great application
#: src/gs-review-dialog.c:99
msgid "Don’t like it"
msgstr "No me gusta"

#. TRANSLATORS: lighthearted star rating description;
#. *		A fairly-good application
#: src/gs-review-dialog.c:103
msgid "It’s OK"
msgstr "Está bien"

#. TRANSLATORS: lighthearted star rating description;
#. *		A good application
#: src/gs-review-dialog.c:107
msgid "Like it"
msgstr "Me gusta"

#. TRANSLATORS: lighthearted star rating description;
#. *		A really awesome application
#: src/gs-review-dialog.c:111
msgid "Love it"
msgstr "Me encanta"

#. TRANSLATORS: the review can't just be copied and pasted
#: src/gs-review-dialog.c:133
msgid "Please take more time writing the review"
msgstr "Dedique un poco más de tiempo a escribir la opinión"

#. TRANSLATORS: the review is not acceptable
#: src/gs-review-dialog.c:137
msgid "Please choose a star rating"
msgstr "Elija una puntuación"

#. TRANSLATORS: the review is not acceptable
#: src/gs-review-dialog.c:141
msgid "The summary is too short"
msgstr "El resumen es demasiado corto"

#. TRANSLATORS: the review is not acceptable
#: src/gs-review-dialog.c:145
msgid "The summary is too long"
msgstr "El resumen es demasiado largo"

#. TRANSLATORS: the review is not acceptable
#: src/gs-review-dialog.c:149
msgid "The description is too short"
msgstr "La descripción es demasiado corta"

#. TRANSLATORS: the review is not acceptable
#: src/gs-review-dialog.c:153
msgid "The description is too long"
msgstr "La descripción es demasiado larga"

#. Translators: Title of the dialog box where the users can write and publish their opinions about the apps.
#: src/gs-review-dialog.ui:11
msgid "Post Review"
msgstr "Publicar revisión"

#. Translators: A button to publish the user's opinion about the app.
#: src/gs-review-dialog.ui:35
msgid "_Post"
msgstr "_Publicar"

#: src/gs-review-dialog.ui:85
msgid "Rating"
msgstr "Puntuación"

#: src/gs-review-dialog.ui:158
msgid ""
"Give a short summary of your review, for example: “Great app, would "
"recommend”."
msgstr ""
"Haga un pequeño resumen de su opinión, por ejemplo: «Una aplicación muy "
"buena, recomendada»."

#. Translators: This is where the users enter their opinions about the apps.
#: src/gs-review-dialog.ui:199
msgctxt "app review"
msgid "Review"
msgstr "Opinión"

#: src/gs-review-dialog.ui:215
msgid "What do you think of the app? Try to give reasons for your views."
msgstr ""
"¿Qué piensa sobre la aplicación? Intente dar una explicación a sus opiniones."

#. Translators: A label for the total number of reviews.
#: src/gs-review-histogram.ui:413
msgid "ratings in total"
msgstr "puntuación total"

#. TRANSLATORS: we explain what the action is going to do
#: src/gs-review-row.c:234
msgid "You can report reviews for abusive, rude, or discriminatory behavior."
msgstr ""
"Puede enviar opiniones sobre comportamientos abusivos, groseros o "
"discriminatorios."

#. TRANSLATORS: we ask the user if they really want to do this
#: src/gs-review-row.c:239
msgid ""
"Once reported, a review will be hidden until it has been checked by an "
"administrator."
msgstr ""
"Una vez enviada, la opinión se ocultará hasta que un administrador la haya "
"verificado."

#. TRANSLATORS: window title when
#. * reporting a user-submitted review
#. * for moderation
#: src/gs-review-row.c:253
msgid "Report Review?"
msgstr "¿Publicar revisión?"

#. TRANSLATORS: button text when
#. * sending a review for moderation
#: src/gs-review-row.c:257
msgid "Report"
msgstr "Publicar"

#. Translators: Users can express their opinions about other users' opinions about the apps.
#: src/gs-review-row.ui:112
msgid "Was this review useful to you?"
msgstr "¿Le ha resultado útil esta opinión?"

#: src/gs-review-row.ui:134
msgid "Yes"
msgstr "Sí"

#: src/gs-review-row.ui:148
msgid "No"
msgstr "No"

#. Translators: Button text for indifference, only used when moderating
#: src/gs-review-row.ui:162
msgid "Meh"
msgstr "Bah"

#: src/gs-review-row.ui:196
msgid "Report…"
msgstr "Publicar…"

#: src/gs-review-row.ui:211
msgid "Remove…"
msgstr "Quitar…"

#. TRANSLATORS: this is when we try to download a screenshot and
#. * we get back 404
#: src/gs-screenshot-image.c:314
msgid "Screenshot not found"
msgstr "Captura de pantalla no encontrada"

#. TRANSLATORS: possibly image file corrupt or not an image
#: src/gs-screenshot-image.c:329
msgid "Failed to load image"
msgstr "Falló al cargar la imagen"

#. TRANSLATORS: this is when we request a screenshot size that
#. * the generator did not create or the parser did not add
#: src/gs-screenshot-image.c:462
msgid "Screenshot size not found"
msgstr "Tamaño de la captura de pantalla no encontrado"

#. TRANSLATORS: this is when we try create the cache directory
#. * but we were out of space or permission was denied
#: src/gs-screenshot-image.c:492
msgid "Could not create cache"
msgstr "No se pudo crear la caché"

#. TRANSLATORS: this is when we try to download a screenshot
#. * that was not a valid URL
#: src/gs-screenshot-image.c:553
msgid "Screenshot not valid"
msgstr "Captura de pantalla no válida"

#. TRANSLATORS: this is when networking is not available
#: src/gs-screenshot-image.c:568
msgid "Screenshot not available"
msgstr "Captura de pantalla no disponible"

#: src/gs-screenshot-image.c:621
msgid "Screenshot"
msgstr "Captura de pantalla"

#. TRANSLATORS: this is when there are too many search results
#. * to show in in the search page
#: src/gs-search-page.c:158
#, c-format
msgid "%u more match"
msgid_plural "%u more matches"
msgstr[0] "%u coincidencia más"
msgstr[1] "%u coincidencias más"

#: src/gs-search-page.ui:7
msgid "Search page"
msgstr "Página de búsqueda"

#: src/gs-search-page.ui:54
msgid "No Application Found"
msgstr "No se han encontrado aplicaciones"

#: src/gs-shell.c:724
#, c-format
msgid "Sign out from %s"
msgstr "Cerrar sesión en %s"

#: src/gs-shell.c:727
#, c-format
msgid "Signed in into %s as %s"
msgstr "Sesión iniciada como %s en %s"

#: src/gs-shell.c:731
#, c-format
msgid "Sign in to %s…"
msgstr "Iniciar sesión en %s…"

#. TRANSLATORS: this is part of the in-app notification,
#. * where the %s is the truncated hostname, e.g.
#. * 'alt.fedoraproject.org'
#. TRANSLATORS: this is part of the in-app notification,
#. * where the %s is the origin id, e.g. 'fedora'
#. TRANSLATORS: this is part of the in-app notification,
#. * where the %s is a multi-word localised app name
#. * e.g. 'Getting things GNOME!"
#: src/gs-shell.c:973 src/gs-shell.c:978 src/gs-shell.c:993 src/gs-shell.c:997
#, c-format
msgid "“%s”"
msgstr "«%s»"

#. TRANSLATORS: failure text for the in-app notification,
#. * where the %s is the source (e.g. "alt.fedoraproject.org")
<<<<<<< HEAD
#: src/gs-shell.c:910
=======
#: src/gs-shell.c:1049
>>>>>>> 9f58ded1
#, c-format
msgid "Unable to download firmware updates from %s"
msgstr "No se pueden descargar las actualizaciones de «firmware» desde %s"

#. TRANSLATORS: failure text for the in-app notification,
#. * where the %s is the source (e.g. "alt.fedoraproject.org")
<<<<<<< HEAD
#: src/gs-shell.c:916
=======
#: src/gs-shell.c:1055
>>>>>>> 9f58ded1
#, c-format
msgid "Unable to download updates from %s"
msgstr "No se pueden descargar actualizaciones desde %s"

#. TRANSLATORS: failure text for the in-app notification
<<<<<<< HEAD
#: src/gs-shell.c:923
=======
#: src/gs-shell.c:1062
>>>>>>> 9f58ded1
msgid "Unable to download updates"
msgstr "No se pueden descargar las actualizaciones"

#. TRANSLATORS: failure text for the in-app notification
<<<<<<< HEAD
#: src/gs-shell.c:928
=======
#: src/gs-shell.c:1067
>>>>>>> 9f58ded1
msgid ""
"Unable to download updates: internet access was required but wasn’t available"
msgstr ""
"No se pueden descargar las actualizaciones: se necesita acceso a Internet, "
"pero no está disponible"

#. TRANSLATORS: failure text for the in-app notification,
#. * where the %s is the source (e.g. "alt.fedoraproject.org")
<<<<<<< HEAD
#: src/gs-shell.c:937
=======
#: src/gs-shell.c:1076
>>>>>>> 9f58ded1
#, c-format
msgid "Unable to download updates from %s: not enough disk space"
msgstr ""
"No se pueden descargar actualizaciones de %s: no hay espacio suficiente en "
"disco"

#. TRANSLATORS: failure text for the in-app notification
<<<<<<< HEAD
#: src/gs-shell.c:942
=======
#: src/gs-shell.c:1081
>>>>>>> 9f58ded1
msgid "Unable to download updates: not enough disk space"
msgstr ""
"No se pueden descargar las actualizaciones: no hay suficiente espacio en "
"disco"

#. TRANSLATORS: failure text for the in-app notification
<<<<<<< HEAD
#: src/gs-shell.c:950
=======
#: src/gs-shell.c:1089
>>>>>>> 9f58ded1
msgid "Unable to download updates: authentication was required"
msgstr "No se pueden descargar actualizaciones: se necesita autenticación"

#. TRANSLATORS: failure text for the in-app notification
<<<<<<< HEAD
#: src/gs-shell.c:955
=======
#: src/gs-shell.c:1094
>>>>>>> 9f58ded1
msgid "Unable to download updates: authentication was invalid"
msgstr "No se pueden descargar actualizaciones: la autenticación no es válida"

#. TRANSLATORS: failure text for the in-app notification
<<<<<<< HEAD
#: src/gs-shell.c:960
=======
#: src/gs-shell.c:1099
>>>>>>> 9f58ded1
msgid ""
"Unable to download updates: you do not have permission to install software"
msgstr ""
"No se pueden descargar actualizaciones: no tiene permisos para instalar "
"software"

#. TRANSLATORS: failure text for the in-app notification
<<<<<<< HEAD
#: src/gs-shell.c:967
=======
#: src/gs-shell.c:1109
>>>>>>> 9f58ded1
msgid "Unable to get list of updates"
msgstr "No se puede obtener la lista de actualizaciones"

#. TRANSLATORS: failure text for the in-app notification,
#. * where the %s is the application name (e.g. "GIMP")
<<<<<<< HEAD
#: src/gs-shell.c:1006
#, c-format
#| msgid "Unable to update %s: authentication was required"
=======
#: src/gs-shell.c:1148
#, c-format
>>>>>>> 9f58ded1
msgid "Unable to purchase %s: authentication was required"
msgstr "No se puede obtener %s: se necesita autenticación"

#. TRANSLATORS: failure text for the in-app notification,
#. * where the %s is the application name (e.g. "GIMP")
<<<<<<< HEAD
#: src/gs-shell.c:1013
#, c-format
#| msgid "Unable to update %s: authentication was invalid"
=======
#: src/gs-shell.c:1155
#, c-format
>>>>>>> 9f58ded1
msgid "Unable to purchase %s: authentication was invalid"
msgstr "No se puede obtener %s: la autenticación no es válida"

#. TRANSLATORS: failure text for the in-app notification,
#. * where the %s is the application name (e.g. "GIMP")
<<<<<<< HEAD
#: src/gs-shell.c:1020
#, c-format
#| msgid "Unable to update %s: not enough disk space"
=======
#: src/gs-shell.c:1162
#, c-format
>>>>>>> 9f58ded1
msgid "Unable to purchase %s: no payment method setup"
msgstr "No se puede obtener %s: no hay configurado un método de pago"

#. TRANSLATORS: failure text for the in-app notification,
#. * where the %s is the application name (e.g. "GIMP")
<<<<<<< HEAD
#: src/gs-shell.c:1027
#, c-format
#| msgid "Unable to update %s: authentication was required"
=======
#: src/gs-shell.c:1169
#, c-format
>>>>>>> 9f58ded1
msgid "Unable to purchase %s: payment was declined"
msgstr "No se puede obtener %s: se ha rechazado el pago"

#. TRANSLATORS: failure text for the in-app notification,
#. * where the %s is the application name (e.g. "GIMP")
<<<<<<< HEAD
#: src/gs-shell.c:1034
#, c-format
#| msgid "Unable to update %s"
=======
#: src/gs-shell.c:1176
#, c-format
>>>>>>> 9f58ded1
msgid "Unable to purchase %s"
msgstr "No se puede obtener %s"

#. TRANSLATORS: failure text for the in-app notification,
#. * where the first %s is the application name (e.g. "GIMP") and
#. * the second %s is the origin, e.g. "Fedora Project [fedoraproject.org]"
<<<<<<< HEAD
#: src/gs-shell.c:1070
=======
#: src/gs-shell.c:1212
>>>>>>> 9f58ded1
#, c-format
msgid "Unable to install %s as download failed from %s"
msgstr "No se puede instalar %s ya que ha fallado la descarga de %s"

#. TRANSLATORS: failure text for the in-app notification,
#. * where the %s is the application name (e.g. "GIMP")
<<<<<<< HEAD
#: src/gs-shell.c:1076
=======
#: src/gs-shell.c:1218
>>>>>>> 9f58ded1
#, c-format
msgid "Unable to install %s as download failed"
msgstr "No se puede instalar %s ya que ha fallado la descarga"

#. TRANSLATORS: failure text for the in-app notification,
#. * where the first %s is the application name (e.g. "GIMP")
#. * and the second %s is the name of the runtime, e.g.
#. * "GNOME SDK [flatpak.gnome.org]"
<<<<<<< HEAD
#: src/gs-shell.c:1088
=======
#: src/gs-shell.c:1230
>>>>>>> 9f58ded1
#, c-format
msgid "Unable to install %s as runtime %s not available"
msgstr ""
"No se puede instalar %s ya que la rutina de tiempo de ejecución %s no está "
"disponible"

#. TRANSLATORS: failure text for the in-app notification,
#. * where the %s is the application name (e.g. "GIMP")
<<<<<<< HEAD
#: src/gs-shell.c:1094
=======
#: src/gs-shell.c:1236
>>>>>>> 9f58ded1
#, c-format
msgid "Unable to install %s as not supported"
msgstr "No se puede instalar %s ya que no está soportado"

#. TRANSLATORS: failure text for the in-app notification
<<<<<<< HEAD
#: src/gs-shell.c:1101
=======
#: src/gs-shell.c:1243
>>>>>>> 9f58ded1
msgid "Unable to install: internet access was required but wasn’t available"
msgstr ""
"No se puede instalar: se necesita acceso a Internet, pero no está disponible"

#. TRANSLATORS: failure text for the in-app notification
<<<<<<< HEAD
#: src/gs-shell.c:1107
=======
#: src/gs-shell.c:1249
>>>>>>> 9f58ded1
msgid "Unable to install: the application has an invalid format"
msgstr "No se puede instalar %s: la aplicación no tiene un formato válido"

#. TRANSLATORS: failure text for the in-app notification,
#. * where the %s is the application name (e.g. "GIMP")
<<<<<<< HEAD
#: src/gs-shell.c:1112
=======
#: src/gs-shell.c:1254
>>>>>>> 9f58ded1
#, c-format
msgid "Unable to install %s: not enough disk space"
msgstr "No se puede instalar %s: no hay suficiente espacio en disco."

#. TRANSLATORS: failure text for the in-app notification
<<<<<<< HEAD
#: src/gs-shell.c:1120
=======
#: src/gs-shell.c:1262
>>>>>>> 9f58ded1
#, c-format
msgid "Unable to install %s: authentication was required"
msgstr "No se puede instalar %s: se necesita autorización"

#. TRANSLATORS: failure text for the in-app notification,
#. * where the %s is the application name (e.g. "GIMP")
<<<<<<< HEAD
#: src/gs-shell.c:1127
=======
#: src/gs-shell.c:1269
>>>>>>> 9f58ded1
#, c-format
msgid "Unable to install %s: authentication was invalid"
msgstr "No se puede instalar %s: la autenticación no es válida"

#. TRANSLATORS: failure text for the in-app notification,
#. * where the %s is the application name (e.g. "GIMP")
<<<<<<< HEAD
#: src/gs-shell.c:1134
=======
#: src/gs-shell.c:1276
>>>>>>> 9f58ded1
#, c-format
msgid "Unable to install %s: you do not have permission to install software"
msgstr "No se puede instalar %s: no tiene permisos para instalar software"

#. TRANSLATORS: failure text for the in-app notification,
#. * the %s is the name of the authentication service,
#. * e.g. "Ubuntu One"
<<<<<<< HEAD
#: src/gs-shell.c:1147
=======
#: src/gs-shell.c:1289
>>>>>>> 9f58ded1
#, c-format
msgid "Your %s account has been suspended."
msgstr "Su cuenta %s se ha suspendido."

#. TRANSLATORS: failure text for the in-app notification
<<<<<<< HEAD
#: src/gs-shell.c:1151
=======
#: src/gs-shell.c:1293
>>>>>>> 9f58ded1
msgid "It is not possible to install software until this has been resolved."
msgstr "No es posible instalar software hasta que esto se haya resuelto."

#. TRANSLATORS: failure text for the in-app notification,
#. * where the %s is the clickable link (e.g.
#. * "http://example.com/what-did-i-do-wrong/")
<<<<<<< HEAD
#: src/gs-shell.c:1162
=======
#: src/gs-shell.c:1304
>>>>>>> 9f58ded1
#, c-format
msgid "For more information, visit %s."
msgstr "Para obtener más información, visite %s."

#. TRANSLATORS: failure text for the in-app notification,
#. * where the %s is the application name (e.g. "Dell XPS 13")
<<<<<<< HEAD
#: src/gs-shell.c:1171
=======
#: src/gs-shell.c:1313
>>>>>>> 9f58ded1
#, c-format
msgid "Unable to install %s: AC power is required"
msgstr "No se puede instalar %s: se necesita conexión a la alimentación"

#. TRANSLATORS: failure text for the in-app notification,
#. * where the %s is the application name (e.g. "GIMP")
<<<<<<< HEAD
#: src/gs-shell.c:1180
=======
#: src/gs-shell.c:1322
>>>>>>> 9f58ded1
#, c-format
msgid "Unable to install %s"
msgstr "No se puede instalar %s"

#. TRANSLATORS: failure text for the in-app notification,
#. * where the first %s is the app name (e.g. "GIMP") and
#. * the second %s is the origin, e.g. "Fedora" or
#. * "Fedora Project [fedoraproject.org]"
<<<<<<< HEAD
#: src/gs-shell.c:1226
=======
#: src/gs-shell.c:1368
>>>>>>> 9f58ded1
#, c-format
msgid "Unable to update %s from %s"
msgstr "No se puede actualizar %s desde %s"

#. TRANSLATORS: failure text for the in-app notification,
#. * where the %s is the application name (e.g. "GIMP")
<<<<<<< HEAD
#: src/gs-shell.c:1232
=======
#: src/gs-shell.c:1374
>>>>>>> 9f58ded1
#, c-format
msgid "Unable to update %s as download failed"
msgstr "No se puede actualizar %s "

#. TRANSLATORS: failure text for the in-app notification
<<<<<<< HEAD
#: src/gs-shell.c:1238
=======
#: src/gs-shell.c:1380
>>>>>>> 9f58ded1
msgid "Unable to update: internet access was required but wasn’t available"
msgstr ""
"No se puede actualizar: se necesita acceso a Internet, pero no está "
"disponible"

#. TRANSLATORS: failure text for the in-app notification,
#. * where the %s is the application name (e.g. "GIMP")
<<<<<<< HEAD
#: src/gs-shell.c:1246
=======
#: src/gs-shell.c:1388
>>>>>>> 9f58ded1
#, c-format
msgid "Unable to update %s: not enough disk space"
msgstr "No se puede actualizar %s: no hay suficiente espacio en disco."

#. TRANSLATORS: failure text for the in-app notification,
#. * where the %s is the application name (e.g. "GIMP")
<<<<<<< HEAD
#: src/gs-shell.c:1255
=======
#: src/gs-shell.c:1397
>>>>>>> 9f58ded1
#, c-format
msgid "Unable to update %s: authentication was required"
msgstr "No se puede actualizar %s: se necesita autenticación"

#. TRANSLATORS: failure text for the in-app notification,
#. * where the %s is the application name (e.g. "GIMP")
<<<<<<< HEAD
#: src/gs-shell.c:1262
=======
#: src/gs-shell.c:1404
>>>>>>> 9f58ded1
#, c-format
msgid "Unable to update %s: authentication was invalid"
msgstr "No se puede actualizar %s: la autenticación no es válida"

#. TRANSLATORS: failure text for the in-app notification,
#. * where the %s is the application name (e.g. "GIMP")
<<<<<<< HEAD
#: src/gs-shell.c:1269
=======
#: src/gs-shell.c:1411
>>>>>>> 9f58ded1
#, c-format
msgid "Unable to update %s: you do not have permission to update software"
msgstr "No se puede actualizar %s: no tiene permisos para actualizar software"

#. TRANSLATORS: failure text for the in-app notification,
#. * where the %s is the application name (e.g. "Dell XPS 13")
<<<<<<< HEAD
#: src/gs-shell.c:1277
=======
#: src/gs-shell.c:1419
>>>>>>> 9f58ded1
#, c-format
msgid "Unable to update %s: AC power is required"
msgstr "No se puede actualizar %s: se necesita conexión a la alimentación"

#. TRANSLATORS: failure text for the in-app notification,
#. * where the %s is the application name (e.g. "GIMP")
<<<<<<< HEAD
#: src/gs-shell.c:1286
=======
#: src/gs-shell.c:1428
>>>>>>> 9f58ded1
#, c-format
msgid "Unable to update %s"
msgstr "No se puede actualizar %s"

#. TRANSLATORS: failure text for the in-app notification,
#. * where the first %s is the distro name (e.g. "Fedora 25") and
#. * the second %s is the origin, e.g. "Fedora Project [fedoraproject.org]"
<<<<<<< HEAD
#: src/gs-shell.c:1331
=======
#: src/gs-shell.c:1473
>>>>>>> 9f58ded1
#, c-format
msgid "Unable to upgrade to %s from %s"
msgstr "No se puede actualizar a %s desde %s"

#. TRANSLATORS: failure text for the in-app notification,
#. * where the %s is the app name (e.g. "GIMP")
<<<<<<< HEAD
#: src/gs-shell.c:1336
=======
#: src/gs-shell.c:1478
>>>>>>> 9f58ded1
#, c-format
msgid "Unable to upgrade to %s as download failed"
msgstr "No se puede actualizar a %s ya que falló la descarga"

#. TRANSLATORS: failure text for the in-app notification
<<<<<<< HEAD
#: src/gs-shell.c:1343
=======
#: src/gs-shell.c:1485
>>>>>>> 9f58ded1
msgid "Unable to upgrade: internet access was required but wasn’t available"
msgstr ""
"No se puede actualizar: se necesita acceso a Internet, pero no está "
"disponible"

#. TRANSLATORS: failure text for the in-app notification,
#. * where the %s is the distro name (e.g. "Fedora 25")
<<<<<<< HEAD
#: src/gs-shell.c:1351
=======
#: src/gs-shell.c:1493
>>>>>>> 9f58ded1
#, c-format
msgid "Unable to upgrade to %s: not enough disk space"
msgstr "No se puede actualizar %s: no hay suficiente espacio en disco"

#. TRANSLATORS: failure text for the in-app notification,
#. * where the %s is the distro name (e.g. "Fedora 25")
<<<<<<< HEAD
#: src/gs-shell.c:1360
=======
#: src/gs-shell.c:1502
>>>>>>> 9f58ded1
#, c-format
msgid "Unable to upgrade to %s: authentication was required"
msgstr "No se puede actualizar a %s: se necesita autenticación"

#. TRANSLATORS: failure text for the in-app notification,
#. * where the %s is the distro name (e.g. "Fedora 25")
<<<<<<< HEAD
#: src/gs-shell.c:1367
=======
#: src/gs-shell.c:1509
>>>>>>> 9f58ded1
#, c-format
msgid "Unable to upgrade to %s: authentication was invalid"
msgstr "No se puede actualizar a %s: la autenticación no es válida"

#. TRANSLATORS: failure text for the in-app notification,
#. * where the %s is the distro name (e.g. "Fedora 25")
<<<<<<< HEAD
#: src/gs-shell.c:1374
=======
#: src/gs-shell.c:1516
>>>>>>> 9f58ded1
#, c-format
msgid "Unable to upgrade to %s: you do not have permission to upgrade"
msgstr "No se puede actualizar a %s: no tiene permiso para actualizar"

#. TRANSLATORS: failure text for the in-app notification,
#. * where the %s is the distro name (e.g. "Fedora 25")
<<<<<<< HEAD
#: src/gs-shell.c:1381
=======
#: src/gs-shell.c:1523
>>>>>>> 9f58ded1
#, c-format
msgid "Unable to upgrade to %s: AC power is required"
msgstr "No se puede actualizar a %s: se necesita conexión a la alimentación"

#. TRANSLATORS: failure text for the in-app notification,
#. * where the %s is the distro name (e.g. "Fedora 25")
<<<<<<< HEAD
#: src/gs-shell.c:1390
=======
#: src/gs-shell.c:1532
>>>>>>> 9f58ded1
#, c-format
msgid "Unable to upgrade to %s"
msgstr "No se puede actualizar a %s"

#. TRANSLATORS: failure text for the in-app notification,
#. * where the %s is the application name (e.g. "GIMP")
<<<<<<< HEAD
#: src/gs-shell.c:1432
=======
#: src/gs-shell.c:1574
>>>>>>> 9f58ded1
#, c-format
msgid "Unable to remove %s: authentication was required"
msgstr "No se puede quitar %s: se necesita autenticación"

#. TRANSLATORS: failure text for the in-app notification,
#. * where the %s is the application name (e.g. "GIMP")
<<<<<<< HEAD
#: src/gs-shell.c:1438
=======
#: src/gs-shell.c:1580
>>>>>>> 9f58ded1
#, c-format
msgid "Unable to remove %s: authentication was invalid"
msgstr "No se puede quitar %s: la autenticación no es válida"

#. TRANSLATORS: failure text for the in-app notification,
#. * where the %s is the application name (e.g. "GIMP")
<<<<<<< HEAD
#: src/gs-shell.c:1444
=======
#: src/gs-shell.c:1586
>>>>>>> 9f58ded1
#, c-format
msgid "Unable to remove %s: you do not have permission to remove software"
msgstr "No se puede quitar %s: no tiene permisos para quitar software"

#. TRANSLATORS: failure text for the in-app notification,
#. * where the %s is the application name (e.g. "GIMP")
<<<<<<< HEAD
#: src/gs-shell.c:1451
=======
#: src/gs-shell.c:1593
>>>>>>> 9f58ded1
#, c-format
msgid "Unable to remove %s: AC power is required"
msgstr "No se puede quitar %s: se necesita conexión a la alimentación"

#. TRANSLATORS: failure text for the in-app notification,
#. * where the %s is the application name (e.g. "GIMP")
<<<<<<< HEAD
#: src/gs-shell.c:1460
=======
#: src/gs-shell.c:1605
>>>>>>> 9f58ded1
#, c-format
msgid "Unable to remove %s"
msgstr "No se puede quitar «%s»"

#. TRANSLATORS: failure text for the in-app notification,
#. * where the first %s is the application name (e.g. "GIMP")
#. * and the second %s is the name of the runtime, e.g.
#. * "GNOME SDK [flatpak.gnome.org]"
<<<<<<< HEAD
#: src/gs-shell.c:1506
=======
#: src/gs-shell.c:1651
>>>>>>> 9f58ded1
#, c-format
msgid "Unable to launch %s: %s is not installed"
msgstr "No se puede lanzar %s: %s no está instalado"

#. TRANSLATORS: failure text for the in-app notification
<<<<<<< HEAD
#: src/gs-shell.c:1513 src/gs-shell.c:1564 src/gs-shell.c:1605
#: src/gs-shell.c:1653
=======
#: src/gs-shell.c:1658 src/gs-shell.c:1712 src/gs-shell.c:1756
#: src/gs-shell.c:1807
>>>>>>> 9f58ded1
msgid "Not enough disk space — free up some space and try again"
msgstr ""
"No hay suficiente espacio en disco. Libere algo de espacio e inténtelo de "
"nuevo."

#. TRANSLATORS: we failed to get a proper error code
<<<<<<< HEAD
#: src/gs-shell.c:1521 src/gs-shell.c:1572 src/gs-shell.c:1613
#: src/gs-shell.c:1680
=======
#: src/gs-shell.c:1669 src/gs-shell.c:1723 src/gs-shell.c:1767
#: src/gs-shell.c:1837
>>>>>>> 9f58ded1
msgid "Sorry, something went wrong"
msgstr "Algo salió mal"

#. TRANSLATORS: failure text for the in-app notification
<<<<<<< HEAD
#: src/gs-shell.c:1556
#| msgid "Unable to install %s as not supported"
=======
#: src/gs-shell.c:1704
>>>>>>> 9f58ded1
msgid "Failed to install file: not supported"
msgstr "Falló al instalar el archivo: no está soportado"

#. TRANSLATORS: failure text for the in-app notification
<<<<<<< HEAD
#: src/gs-shell.c:1560
=======
#: src/gs-shell.c:1708
>>>>>>> 9f58ded1
msgid "Failed to install file: authentication failed"
msgstr "Falló al instalar el archivo: falló la autenticación"

#. TRANSLATORS: failure text for the in-app notification
<<<<<<< HEAD
#: src/gs-shell.c:1597
#| msgid "Unable to install %s as not supported"
=======
#: src/gs-shell.c:1748
>>>>>>> 9f58ded1
msgid "Failed to install: not supported"
msgstr "Falló al instalar: no está soportado"

#. TRANSLATORS: failure text for the in-app notification
<<<<<<< HEAD
#: src/gs-shell.c:1601
#| msgid "Failed to install file: authentication failed"
=======
#: src/gs-shell.c:1752
>>>>>>> 9f58ded1
msgid "Failed to install: authentication failed"
msgstr "Falló al instalar: falló la autenticación"

#. TRANSLATORS: failure text for the in-app notification,
#. * the %s is the origin, e.g. "Fedora" or
#. * "Fedora Project [fedoraproject.org]"
<<<<<<< HEAD
#: src/gs-shell.c:1647
=======
#: src/gs-shell.c:1801
>>>>>>> 9f58ded1
#, c-format
msgid "Unable to contact %s"
msgstr "No se puede contactar con %s"

#. TRANSLATORS: failure text for the in-app notification,
#. * where the %s is the application name (e.g. "GIMP")
<<<<<<< HEAD
#: src/gs-shell.c:1662
=======
#: src/gs-shell.c:1816
>>>>>>> 9f58ded1
#, c-format
msgid "%s needs to be restarted to use new plugins."
msgstr "Se debe reiniciar %s para usar los complementos nuevos."

#. TRANSLATORS: failure text for the in-app notification
<<<<<<< HEAD
#: src/gs-shell.c:1667
=======
#: src/gs-shell.c:1821
>>>>>>> 9f58ded1
msgid "This application needs to be restarted to use new plugins."
msgstr "Se debe reiniciar esta aplicación para usar los nuevos complementos."

#. TRANSLATORS: need to be connected to the AC power
<<<<<<< HEAD
#: src/gs-shell.c:1674
=======
#: src/gs-shell.c:1828
>>>>>>> 9f58ded1
msgid "AC power is required"
msgstr "Se necesita conexión a la alimentación"

#: src/gs-summary-tile.c:80
#, c-format
msgid "%s (Installing)"
msgstr "%s (Instalando)"

#: src/gs-summary-tile.c:85
#, c-format
msgid "%s (Removing)"
msgstr "%s (Quitando)"

#. TRANSLATORS: this is a button in the software repositories
#. dialog for removing multiple repos
#: src/gs-third-party-repo-row.c:106
msgid "_Remove All"
msgstr "_Quitar todos"

#. TRANSLATORS: this is where the packager did not write
#. * a description for the update
#: src/gs-update-dialog.c:131
msgid "No update description available."
msgstr "No hay ninguna descripción disponible sobre la actualización."

#. TRANSLATORS: this is the subtitle of the installed updates dialog window.
#. %s will be replaced by the date when the updates were installed.
#. The date format is defined by the locale's preferred date representation
#. ("%x" in strftime.)
#: src/gs-update-dialog.c:226
#, c-format
msgid "Installed on %s"
msgstr "Instaladas en %s"

#. TRANSLATORS: this is the title of the installed updates dialog window
#: src/gs-update-dialog.c:246
msgid "Installed Updates"
msgstr "Actualizaciones instaladas"

#. TRANSLATORS: This is the header for package additions during
#. * a system update
<<<<<<< HEAD
#: src/gs-update-dialog.c:452
=======
#: src/gs-update-dialog.c:451
>>>>>>> 9f58ded1
msgid "Additions"
msgstr "Añadidos"

#. TRANSLATORS: This is the header for package removals during
#. * a system update
<<<<<<< HEAD
#: src/gs-update-dialog.c:456
=======
#: src/gs-update-dialog.c:455
>>>>>>> 9f58ded1
msgid "Removals"
msgstr "Eliminados"

#. TRANSLATORS: This is the header for package updates during
#. * a system update
<<<<<<< HEAD
#: src/gs-update-dialog.c:460
=======
#: src/gs-update-dialog.c:459
>>>>>>> 9f58ded1
msgid "Updates"
msgstr "Actualizaciones"

#. TRANSLATORS: This is the header for package downgrades during
#. * a system update
<<<<<<< HEAD
#: src/gs-update-dialog.c:464
=======
#: src/gs-update-dialog.c:463
>>>>>>> 9f58ded1
msgid "Downgrades"
msgstr "Bajadas de versión"

#: src/gs-update-dialog.ui:111
msgid "No updates have been installed on this system."
msgstr "No se han instalado actualizaciones en este sistema."

#: src/gs-update-monitor.c:93
msgid "Security Updates Pending"
msgstr "Actualizaciones de seguridad pendientes"

#: src/gs-update-monitor.c:94
msgid "It is recommended that you install important updates now"
msgstr "Se recomienda que instale las actualizaciones importantes ahora"

#: src/gs-update-monitor.c:97
msgid "Restart & Install"
msgstr "Reiniciar e instalar"

#: src/gs-update-monitor.c:101
msgid "Software Updates Available"
msgstr "Actualizaciones de software disponibles"

#: src/gs-update-monitor.c:102
msgid "Important OS and application updates are ready to be installed"
msgstr ""
"Las actualizaciones importantes del sistema y de aplicaciones están listas "
"para instalarse"

#. TRANSLATORS: button text
#: src/gs-update-monitor.c:105 src/gs-updates-section.c:301
msgid "Not Now"
msgstr "Ahora no"

#: src/gs-update-monitor.c:106
msgid "View"
msgstr "Ver"

#. TRANSLATORS: apps were updated, but we don't know which
#: src/gs-update-monitor.c:165
#| msgid "Application Updates"
msgid "Applications Updated"
msgstr "Aplicaciones actualizadas"

#. TRANSLATORS: apps were auto-updated
#: src/gs-update-monitor.c:168
#, c-format
#| msgid "Application Updates"
msgid "%u Application Updated"
msgid_plural "%u Applications Updated"
msgstr[0] "%u aplicación actualizada"
msgstr[1] "%u aplicaciones actualizada"

#. TRANSLATORS: this is appended to the list of app names
#: src/gs-update-monitor.c:183
msgid "have been updated."
msgstr "se han actualizado."

#. TRANSLATORS: here follows a list of app names
#: src/gs-update-monitor.c:186
msgid "Includes: ."
msgstr "Incluye: ."

#. TRANSLATORS: the app was updated and needs closing and re-opening
#: src/gs-update-monitor.c:206
#, c-format
#| msgid "%u application installed"
#| msgid_plural "%u applications installed"
msgid "%u application require a restart."
msgid_plural "%u applications require a restart."
msgstr[0] "%u aplicación necesita reiniciar."
msgstr[1] "%u aplicaciones necesitan reiniciar."

#. TRANSLATORS: for the notification title
#: src/gs-update-monitor.c:211
#| msgid "Restart"
msgid "Restart Required"
msgstr "Se necesita reiniciar"

#. TRANSLATORS: this is when the current OS version goes end-of-life
#: src/gs-update-monitor.c:415 src/gs-updates-page.ui:46
msgid "Operating System Updates Unavailable"
msgstr "Actualizaciones del sistema operativo no disponibles"

#. TRANSLATORS: this is the message dialog for the distro EOL notice
#: src/gs-update-monitor.c:417
msgid "Upgrade to continue receiving security updates."
msgstr "Suba de versión para seguir recibiendo actualizaciones de seguridad"

#. TRANSLATORS: this is a distro upgrade, the replacement would be the
#. * distro name, e.g. 'Fedora'
#: src/gs-update-monitor.c:471
#, c-format
msgid "A new version of %s is available to install"
msgstr "Hay una versión nueva de %s disponible para instalar"

#. TRANSLATORS: this is a distro upgrade
#: src/gs-update-monitor.c:475
msgid "Software Upgrade Available"
msgstr "Actualización de software disponible"

#. TRANSLATORS: title when we offline updates have failed
#: src/gs-update-monitor.c:775
msgid "Software Updates Failed"
msgstr "Falló la actualización de software"

#. TRANSLATORS: message when we offline updates have failed
#: src/gs-update-monitor.c:777
msgid "An important OS update failed to be installed."
msgstr "Falló al instalar una actualización importante del sistema operativo."

#: src/gs-update-monitor.c:778
msgid "Show Details"
msgstr "Mostrar detalles"

#. TRANSLATORS: Notification title when we've done a distro upgrade
#: src/gs-update-monitor.c:801
msgid "System Upgrade Complete"
msgstr "Actualización del sistema completa"

#. TRANSLATORS: This is the notification body when we've done a
#. * distro upgrade. First %s is the distro name and the 2nd %s
#. * is the version, e.g. "Welcome to Fedora 28!"
#: src/gs-update-monitor.c:806
#, c-format
msgid "Welcome to %s %s!"
msgstr "Bienvenido/a %s %s"

#. TRANSLATORS: title when we've done offline updates
#: src/gs-update-monitor.c:812
msgid "Software Update Installed"
msgid_plural "Software Updates Installed"
msgstr[0] "Actualización de software instalada"
msgstr[1] "Actualizaciones de software instaladas"

#. TRANSLATORS: message when we've done offline updates
#: src/gs-update-monitor.c:816
msgid "An important OS update has been installed."
msgid_plural "Important OS updates have been installed."
msgstr[0] "Se ha instalado una actualización del sistema operativo importante."
msgstr[1] "Se han instalado actualizaciones del sistema operativo importantes."

#. TRANSLATORS: Button to look at the updates that were installed.
#. * Note that it has nothing to do with the application reviews, the
#. * users can't express their opinions here. In some languages
#. * "Review (evaluate) something" is a different translation than
#. * "Review (browse) something."
#: src/gs-update-monitor.c:827
msgctxt "updates"
msgid "Review"
msgstr "Opinar"

#. TRANSLATORS: this is when the offline update failed
#: src/gs-update-monitor.c:875
msgid "Failed To Update"
msgstr "Falló al actualizar"

#. TRANSLATORS: the user must have updated manually after
#. * the updates were prepared
#: src/gs-update-monitor.c:881
msgid "The system was already up to date."
msgstr "El sistema ya estaba actualizado."

#. TRANSLATORS: the user aborted the update manually
#: src/gs-update-monitor.c:886
msgid "The update was cancelled."
msgstr "Se canceló la actualización."

#. TRANSLATORS: the package manager needed to download
#. * something with no network available
#: src/gs-update-monitor.c:892
msgid ""
"Internet access was required but wasn’t available. Please make sure that you "
"have internet access and try again."
msgstr ""
"La conexión a Internet no está disponible. Asegúrese de que tiene acceso a "
"Internet e inténtelo de nuevo."

#. TRANSLATORS: if the package is not signed correctly
#: src/gs-update-monitor.c:898
msgid ""
"There were security issues with the update. Please consult your software "
"provider for more details."
msgstr ""
"Ha ocurrido un problema de seguridad con la actualización. Consulte a su "
"proveedor de software para obtener más detalles."

#. TRANSLATORS: we ran out of disk space
#: src/gs-update-monitor.c:904
msgid ""
"There wasn’t enough disk space. Please free up some space and try again."
msgstr ""
"No hay suficiente espacio en disco. Libere algo de espacio e inténtelo de "
"nuevo."

#. TRANSLATORS: We didn't handle the error type
#: src/gs-update-monitor.c:909
msgid ""
"We’re sorry: the update failed to install. Please wait for another update "
"and try again. If the problem persists, contact your software provider."
msgstr ""
"La actualización no pudo instalarse. Espere a otra actualización e inténtelo "
"de nuevo. Si el problema persiste, contacte a su proveedor de software."

#. TRANSLATORS: Time in 24h format
#: src/gs-updates-page.c:241
msgid "%R"
msgstr "%R"

#. TRANSLATORS: Time in 12h format
#: src/gs-updates-page.c:244
msgid "%l:%M %p"
msgstr "%l:%M %p"

#. TRANSLATORS: This is the word "Yesterday" followed by a
#. time string in 24h format. i.e. "Yesterday, 14:30"
#: src/gs-updates-page.c:250
msgid "Yesterday, %R"
msgstr "Ayer, %R"

#. TRANSLATORS: This is the word "Yesterday" followed by a
#. time string in 12h format. i.e. "Yesterday, 2:30 PM"
#: src/gs-updates-page.c:254
msgid "Yesterday, %l:%M %p"
msgstr "Ayer, %l:%M %p"

#: src/gs-updates-page.c:257
msgid "Two days ago"
msgstr "Hace dos días"

#: src/gs-updates-page.c:259
msgid "Three days ago"
msgstr "Hace tres días"

#: src/gs-updates-page.c:261
msgid "Four days ago"
msgstr "Hace cuatro días"

#: src/gs-updates-page.c:263
msgid "Five days ago"
msgstr "Hace cinco días"

#: src/gs-updates-page.c:265
msgid "Six days ago"
msgstr "Hace seis días"

#: src/gs-updates-page.c:267
msgid "One week ago"
msgstr "Hace una semana"

#: src/gs-updates-page.c:269
msgid "Two weeks ago"
msgstr "Hace dos semanas"

#. TRANSLATORS: This is the date string with: day number, month name, year.
#. i.e. "25 May 2012"
#: src/gs-updates-page.c:273
msgid "%e %B %Y"
msgstr "%e de %B de %Y"

#. TRANSLATORS: the updates are being downloaded
#: src/gs-updates-page.c:286
msgid "Downloading new updates…"
msgstr "Descargando actualizaciones nuevas…"

#. TRANSLATORS: the update panel is doing *something* vague
#: src/gs-updates-page.c:290
msgid "Looking for new updates…"
msgstr "Buscando actualizaciones nuevas"

#. TRANSLATORS: the updates panel is starting up
#: src/gs-updates-page.c:359
msgid "Setting up updates…"
msgstr "Configurando actualizaciones…"

#. TRANSLATORS: the updates panel is starting up
#: src/gs-updates-page.c:360 src/gs-updates-page.c:367
msgid "(This could take a while)"
msgstr "(Esto puede llevar cierto tiempo)"

#. TRANSLATORS: This is the time when we last checked for updates
#: src/gs-updates-page.c:466
#, c-format
msgid "Last checked: %s"
msgstr "Comprobada por última vez: %s"

#. TRANSLATORS:  the first %s is the distro name, e.g. 'Fedora'
#. * and the second %s is the distro version, e.g. '25'
#: src/gs-updates-page.c:639
#, c-format
msgid "%s %s is no longer supported."
msgstr "%s %s ya no está soportado."

#. TRANSLATORS: OS refers to operating system, e.g. Fedora
#: src/gs-updates-page.c:644
msgid "Your OS is no longer supported."
msgstr "Su sistema operativo ya no está soportado."

#. TRANSLATORS: EOL distros do not get important updates
#: src/gs-updates-page.c:649
msgid "This means that it does not receive security updates."
msgstr "Esto significa que no recibe actualizaciones de seguridad."

#. TRANSLATORS: upgrade refers to a major update, e.g. Fedora 25 to 26
#: src/gs-updates-page.c:653
msgid "It is recommended that you upgrade to a more recent version."
msgstr "Se recomienda que actualice a una versión más reciente."

#. TRANSLATORS: this is to explain that downloading updates may cost money
#: src/gs-updates-page.c:902
msgid "Charges may apply"
msgstr "Puede conllevar gastos adicionales"

#. TRANSLATORS: we need network
#. * to do the updates check
#: src/gs-updates-page.c:906
msgid ""
"Checking for updates while using mobile broadband could cause you to incur "
"charges."
msgstr ""
"Comprobar si hay actualizaciones usando banda ancha móvil puede conllevar "
"gastos adicionales."

#. TRANSLATORS: this is a link to the
#. * control-center network panel
#: src/gs-updates-page.c:910
msgid "Check Anyway"
msgstr "Comprobar de todas formas"

#. TRANSLATORS: can't do updates check
#: src/gs-updates-page.c:926
msgid "No Network"
msgstr "Sin red"

#. TRANSLATORS: we need network
#. * to do the updates check
#: src/gs-updates-page.c:930
msgid "Internet access is required to check for updates."
msgstr "Se necesita acceso a Internet para comprobar si hay actualizaciones."

#. This label indicates that the update check is in progress
#: src/gs-updates-page.c:1354
#| msgid "Checking for updates…"
msgid "Checking…"
msgstr "Comprobando…"

#: src/gs-updates-page.c:1363
msgid "Check for updates"
msgstr "Comprobar si hay actualizaciones"

#: src/gs-updates-page.ui:7
msgid "Updates page"
msgstr "Página de actualizaciones"

#: src/gs-updates-page.ui:194
msgid "Software is up to date"
msgstr "El software está actualizado"

#: src/gs-updates-page.ui:245
msgid ""
"Checking for updates when using mobile broadband could cause you to incur "
"charges"
msgstr ""
"Comprobar si hay actualizaciones usando banda ancha móvil puede conllevar "
"gastos adicionales"

#: src/gs-updates-page.ui:257
msgid "_Check Anyway"
msgstr "_Comprobar de todas formas"

#: src/gs-updates-page.ui:300
msgid "Go online to check for updates"
msgstr "Conectarse para comprobar si hay actualizaciones"

#: src/gs-updates-page.ui:311
msgid "_Network Settings"
msgstr "Configuración de la _red"

#: src/gs-updates-page.ui:393
msgid "Updates are automatically managed"
msgstr "Las actualizaciones se gestionan automáticamente"

#. TRANSLATORS: This is the button for upgrading all
#. * offline updates
#: src/gs-updates-section.c:249
msgid "Restart & Update"
msgstr "Reiniciar y actualizar"

#. TRANSLATORS: This is the button for upgrading all
#. * online-updatable applications
#: src/gs-updates-section.c:255
msgid "Update All"
msgstr "Actualizar todo"

#. TRANSLATORS: we've just live-updated some apps
#: src/gs-updates-section.c:297
msgid "Updates have been installed"
msgstr "Se han instalado las actualizaciones"

#. TRANSLATORS: the new apps will not be run until we restart
#: src/gs-updates-section.c:299
msgid "A restart is required for them to take effect."
msgstr "Se debe reiniciar para aplicar los cambios."

#. TRANSLATORS: button text
#: src/gs-updates-section.c:303
msgid "Restart"
msgstr "Reiniciar"

#. TRANSLATORS: This is the header for system firmware that
#. * requires a reboot to apply
#: src/gs-updates-section.c:360
msgid "Integrated Firmware"
msgstr "Firmware integrado"

#. TRANSLATORS: This is the header for offline OS and offline
#. * app updates that require a reboot to apply
#: src/gs-updates-section.c:364
msgid "Requires Restart"
msgstr "Requiere reiniciar"

#. TRANSLATORS: This is the header for online runtime and
#. * app updates, typically flatpaks or snaps
#: src/gs-updates-section.c:368
msgid "Application Updates"
msgstr "Actualizaciones de aplicaciones"

#. TRANSLATORS: This is the header for device firmware that can
#. * be installed online
#: src/gs-updates-section.c:372
msgid "Device Firmware"
msgstr "Firmware del dispositivo"

#. TRANSLATORS: This is the text displayed when a distro
#. * upgrade is available. First %s is the distro name and the
#. * 2nd %s is the version, e.g. "Fedora 23 Now Available"
#: src/gs-upgrade-banner.c:85
#, c-format
msgid "%s %s Now Available"
msgstr "%s %s ya está disponible"

#. TRANSLATORS: This is the text displayed while downloading a
#. * distro upgrade. First %s is the distro name and the 2nd %s
#. * is the version, e.g. "Downloading Fedora 23"
#: src/gs-upgrade-banner.c:95
#, c-format
msgid "Downloading %s %s"
msgstr "Descargando %s %s"

#. TRANSLATORS: This is the text displayed when a distro
#. * upgrade has been downloaded and is ready to be installed.
#. * First %s is the distro name and the 2nd %s is the version,
#. * e.g. "Fedora 23 Ready to be Installed"
#: src/gs-upgrade-banner.c:106
#, c-format
msgid "%s %s Ready to be Installed"
msgstr "%s %s listo para instalar"

#: src/gs-upgrade-banner.ui:32
msgid "A major upgrade, with new features and added polish."
msgstr "Una actualización mayor, con características nuevas y optimizaciones."

#: src/gs-upgrade-banner.ui:52
msgid "_Learn More"
msgstr "_Aprender más"

#: src/gs-upgrade-banner.ui:98
msgid ""
"It is recommended that you back up your data and files before upgrading."
msgstr "Se recomienda que respalde sus datos y archivos antes de actualizar."

#: src/gs-upgrade-banner.ui:116
msgid "_Download"
msgstr "_Descargar…"

#: src/org.gnome.Software.desktop.in:4
msgid "Add, remove or update software on this computer"
msgstr "Añadir, quitar o actualizar software en este equipo"

#. Translators: Do NOT translate or transliterate this text (this is an icon file name)!
#: src/org.gnome.Software.desktop.in:6
#: src/org.gnome.Software.Editor.desktop.in:6
msgid "org.gnome.Software"
msgstr "org.gnome.Software"

#. Translators: Search terms to find this application. Do NOT translate or localize the semicolons! The list MUST also end with a semicolon!
#: src/org.gnome.Software.desktop.in:12
msgid ""
"Updates;Upgrade;Sources;Repositories;Preferences;Install;Uninstall;Program;"
"Software;App;Store;"
msgstr ""
"Actualizaciones;Actualizar;Fuentes;Repositorios:Preferencias;Instalar;"
"Desinstalar;Programa;Software;App;Almacén;"

#: src/org.gnome.Software.Editor.desktop.in:4
msgid "Design the featured banners for GNOME Software"
msgstr "Diseñar los banners destacados para GNOME Software"

#. Translators: Search terms to find this application. Do NOT translate or localize the semicolons! The list MUST also end with a semicolon!
#: src/org.gnome.Software.Editor.desktop.in:13
msgid "AppStream;Software;App;"
msgstr "AppStream;Software;App;aplicación;aplicaciones;"

#: plugins/core/gs-desktop-common.c:30
msgctxt "Menu of Audio & Video"
msgid "All"
msgstr "Todo"

#: plugins/core/gs-desktop-common.c:33
msgctxt "Menu of Audio & Video"
msgid "Featured"
msgstr "Destacado"

#: plugins/core/gs-desktop-common.c:36
msgctxt "Menu of Audio & Video"
msgid "Audio Creation & Editing"
msgstr "Creación y edición de sonido"

#: plugins/core/gs-desktop-common.c:42
msgctxt "Menu of Audio & Video"
msgid "Music Players"
msgstr "Reproductores de música"

#: plugins/core/gs-desktop-common.c:51
msgctxt "Menu of Developer Tools"
msgid "All"
msgstr "Todo"

#: plugins/core/gs-desktop-common.c:54
msgctxt "Menu of Developer Tools"
msgid "Featured"
msgstr "Destacado"

#: plugins/core/gs-desktop-common.c:57
msgctxt "Menu of Developer Tools"
msgid "Debuggers"
msgstr "Depuradores"

#: plugins/core/gs-desktop-common.c:60
msgctxt "Menu of Developer Tools"
msgid "IDEs"
msgstr "EID"

#: plugins/core/gs-desktop-common.c:69
msgctxt "Menu of Education & Science"
msgid "All"
msgstr "Todo"

#: plugins/core/gs-desktop-common.c:73
msgctxt "Menu of Education & Science"
msgid "Featured"
msgstr "Destacado"

#: plugins/core/gs-desktop-common.c:77
msgctxt "Menu of Education & Science"
msgid "Artificial Intelligence"
msgstr "Inteligencia artificial"

#: plugins/core/gs-desktop-common.c:80
msgctxt "Menu of Education & Science"
msgid "Astronomy"
msgstr "Astronomía"

#: plugins/core/gs-desktop-common.c:84
msgctxt "Menu of Education & Science"
msgid "Chemistry"
msgstr "Química"

#: plugins/core/gs-desktop-common.c:88
msgctxt "Menu of Education & Science"
msgid "Languages"
msgstr "Idiomas"

#: plugins/core/gs-desktop-common.c:92
msgctxt "Menu of Education & Science"
msgid "Math"
msgstr "Matemáticas"

#: plugins/core/gs-desktop-common.c:99
msgctxt "Menu of Education & Science"
msgid "Robotics"
msgstr "Robótica"

#: plugins/core/gs-desktop-common.c:108
msgctxt "Menu of Games"
msgid "All"
msgstr "Todo"

#: plugins/core/gs-desktop-common.c:111
msgctxt "Menu of Games"
msgid "Featured"
msgstr "Destacado"

#: plugins/core/gs-desktop-common.c:114
msgctxt "Menu of Games"
msgid "Action"
msgstr "Acción"

#: plugins/core/gs-desktop-common.c:117
msgctxt "Menu of Games"
msgid "Adventure"
msgstr "Aventuras"

#: plugins/core/gs-desktop-common.c:120
msgctxt "Menu of Games"
msgid "Arcade"
msgstr "Arcade"

#: plugins/core/gs-desktop-common.c:123
msgctxt "Menu of Games"
msgid "Blocks"
msgstr "Bloques"

#: plugins/core/gs-desktop-common.c:126
msgctxt "Menu of Games"
msgid "Board"
msgstr "Tablero"

#: plugins/core/gs-desktop-common.c:129
msgctxt "Menu of Games"
msgid "Card"
msgstr "Cartas"

#: plugins/core/gs-desktop-common.c:132
msgctxt "Menu of Games"
msgid "Emulators"
msgstr "Emuladores"

#: plugins/core/gs-desktop-common.c:135
msgctxt "Menu of Games"
msgid "Kids"
msgstr "Infantiles"

#: plugins/core/gs-desktop-common.c:138
msgctxt "Menu of Games"
msgid "Logic"
msgstr "Lógica"

#: plugins/core/gs-desktop-common.c:141
msgctxt "Menu of Games"
msgid "Role Playing"
msgstr "Juegos de rol"

#: plugins/core/gs-desktop-common.c:144
msgctxt "Menu of Games"
msgid "Sports"
msgstr "Deportes"

#: plugins/core/gs-desktop-common.c:148
msgctxt "Menu of Games"
msgid "Strategy"
msgstr "Estrategia"

#: plugins/core/gs-desktop-common.c:156
msgctxt "Menu of Graphics & Photography"
msgid "All"
msgstr "Todo"

#: plugins/core/gs-desktop-common.c:159
msgctxt "Menu of Graphics & Photography"
msgid "Featured"
msgstr "Destacado"

#: plugins/core/gs-desktop-common.c:162
msgctxt "Menu of Graphics & Photography"
msgid "3D Graphics"
msgstr "Gráficos 3D"

#: plugins/core/gs-desktop-common.c:165
msgctxt "Menu of Graphics & Photography"
msgid "Photography"
msgstr "Fotografía"

#: plugins/core/gs-desktop-common.c:168
msgctxt "Menu of Graphics & Photography"
msgid "Scanning"
msgstr "Escaneado"

#: plugins/core/gs-desktop-common.c:171
msgctxt "Menu of Graphics & Photography"
msgid "Vector Graphics"
msgstr "Gráficos vectoriales"

#: plugins/core/gs-desktop-common.c:174
msgctxt "Menu of Graphics & Photography"
msgid "Viewers"
msgstr "Visores"

#: plugins/core/gs-desktop-common.c:182
msgctxt "Menu of Productivity"
msgid "All"
msgstr "Todo"

#: plugins/core/gs-desktop-common.c:185
msgctxt "Menu of Productivity"
msgid "Featured"
msgstr "Destacado"

#: plugins/core/gs-desktop-common.c:188
msgctxt "Menu of Productivity"
msgid "Calendar"
msgstr "Calendario"

#: plugins/core/gs-desktop-common.c:192
msgctxt "Menu of Productivity"
msgid "Database"
msgstr "Base de datos"

#: plugins/core/gs-desktop-common.c:195
msgctxt "Menu of Productivity"
msgid "Finance"
msgstr "Finanzas"

#: plugins/core/gs-desktop-common.c:199
msgctxt "Menu of Productivity"
msgid "Word Processor"
msgstr "Procesador de textos"

#: plugins/core/gs-desktop-common.c:208
msgctxt "Menu of Add-ons"
msgid "Fonts"
msgstr "Tipografías"

#: plugins/core/gs-desktop-common.c:211
msgctxt "Menu of Add-ons"
msgid "Codecs"
msgstr "Codificadores"

#: plugins/core/gs-desktop-common.c:214
msgctxt "Menu of Add-ons"
msgid "Input Sources"
msgstr "Fuentes de entrada"

#: plugins/core/gs-desktop-common.c:217
msgctxt "Menu of Add-ons"
msgid "Language Packs"
msgstr "Paquetes de idiomas"

#: plugins/core/gs-desktop-common.c:220
msgctxt "Menu of Add-ons"
msgid "Shell Extensions"
msgstr "Extensiones de la Shell"

#: plugins/core/gs-desktop-common.c:223
msgctxt "Menu of Add-ons"
msgid "Localization"
msgstr "Localización"

#: plugins/core/gs-desktop-common.c:226
msgctxt "Menu of Add-ons"
msgid "Hardware Drivers"
msgstr "Controladores hardware"

#: plugins/core/gs-desktop-common.c:234
msgctxt "Menu of Communication & News"
msgid "All"
msgstr "Todo"

#: plugins/core/gs-desktop-common.c:237
msgctxt "Menu of Communication & News"
msgid "Featured"
msgstr "Destacado"

#: plugins/core/gs-desktop-common.c:240
msgctxt "Menu of Communication & News"
msgid "Chat"
msgstr "Chat"

#: plugins/core/gs-desktop-common.c:247
msgctxt "Menu of Communication & News"
msgid "News"
msgstr "Noticias"

#: plugins/core/gs-desktop-common.c:251
msgctxt "Menu of Communication & News"
msgid "Web Browsers"
msgstr "Navegadores web"

#: plugins/core/gs-desktop-common.c:259
msgctxt "Menu of Utilities"
msgid "All"
msgstr "Todo"

#: plugins/core/gs-desktop-common.c:262
msgctxt "Menu of Utilities"
msgid "Featured"
msgstr "Destacado"

#: plugins/core/gs-desktop-common.c:265
msgctxt "Menu of Utilities"
msgid "Text Editors"
msgstr "Editores de texto"

#: plugins/core/gs-desktop-common.c:273
msgctxt "Menu of Reference"
msgid "All"
msgstr "Todo"

#: plugins/core/gs-desktop-common.c:276
msgctxt "Menu of Reference"
msgid "Featured"
msgstr "Destacado"

#: plugins/core/gs-desktop-common.c:279
msgctxt "Menu of Art"
msgid "Art"
msgstr "Arte"

#: plugins/core/gs-desktop-common.c:282
msgctxt "Menu of Reference"
msgid "Biography"
msgstr "Biografía"

#: plugins/core/gs-desktop-common.c:285
msgctxt "Menu of Reference"
msgid "Comics"
msgstr "Cómics"

#: plugins/core/gs-desktop-common.c:288
msgctxt "Menu of Reference"
msgid "Fiction"
msgstr "Ficción"

#: plugins/core/gs-desktop-common.c:291
msgctxt "Menu of Reference"
msgid "Health"
msgstr "Salud"

#: plugins/core/gs-desktop-common.c:294
msgctxt "Menu of Reference"
msgid "History"
msgstr "Historia"

#: plugins/core/gs-desktop-common.c:297
msgctxt "Menu of Reference"
msgid "Lifestyle"
msgstr "Estilo de vida"

#: plugins/core/gs-desktop-common.c:300
msgctxt "Menu of Reference"
msgid "Politics"
msgstr "Política"

#: plugins/core/gs-desktop-common.c:303
msgctxt "Menu of Reference"
msgid "Sports"
msgstr "Deportes"

#. TRANSLATORS: this is the menu spec main category for Audio & Video
#: plugins/core/gs-desktop-common.c:313
msgid "Audio & Video"
msgstr "Sonido y vídeo"

#. TRANSLATORS: this is the menu spec main category for Development
#: plugins/core/gs-desktop-common.c:316
msgid "Developer Tools"
msgstr "Herramientas de desarrollo"

#. TRANSLATORS: this is the menu spec main category for Education & Science
#: plugins/core/gs-desktop-common.c:319
msgid "Education & Science"
msgstr "Educación y ciencia"

#. TRANSLATORS: this is the menu spec main category for Game
#: plugins/core/gs-desktop-common.c:322
msgid "Games"
msgstr "Juegos"

#. TRANSLATORS: this is the menu spec main category for Graphics
#: plugins/core/gs-desktop-common.c:325
msgid "Graphics & Photography"
msgstr "Gráficos y fotografía"

#. TRANSLATORS: this is the menu spec main category for Office
#: plugins/core/gs-desktop-common.c:328
msgid "Productivity"
msgstr "Productividad"

#. TRANSLATORS: this is the menu spec main category for Communication
#: plugins/core/gs-desktop-common.c:334
msgid "Communication & News"
msgstr "Comunicación y noticias"

#. TRANSLATORS: this is the menu spec main category for Reference
#: plugins/core/gs-desktop-common.c:337
msgid "Reference"
msgstr "Referencia"

#. TRANSLATORS: this is the menu spec main category for Utilities
#: plugins/core/gs-desktop-common.c:340
msgid "Utilities"
msgstr "Utilidades"

#. TRANSLATORS: this is a group of updates that are not
#. * packages and are not shown in the main list
<<<<<<< HEAD
#: plugins/core/gs-plugin-generic-updates.c:71
=======
#: plugins/core/gs-plugin-generic-updates.c:73
>>>>>>> 9f58ded1
msgid "OS Updates"
msgstr "Actualizaciones del SO"

#. TRANSLATORS: this is a longer description of the
#. * "OS Updates" string
<<<<<<< HEAD
#: plugins/core/gs-plugin-generic-updates.c:76
=======
#: plugins/core/gs-plugin-generic-updates.c:78
>>>>>>> 9f58ded1
msgid "Includes performance, stability and security improvements."
msgstr "Incluye mejoras en el rendimiento, la estabilidad y la seguridad."

#. TRANSLATORS: status text when downloading
#: plugins/core/gs-plugin-rewrite-resource.c:55
msgid "Downloading featured images…"
msgstr "Descargando imágenes destacadas…"

#: plugins/epiphany/org.gnome.Software.Plugin.Epiphany.metainfo.xml.in:6
msgid "Web Apps Support"
msgstr "Soporte de aplicaciones web"

#: plugins/epiphany/org.gnome.Software.Plugin.Epiphany.metainfo.xml.in:7
msgid "Run popular web applications in a browser"
msgstr "Ejecutar aplicaciones web populares en un navegador"

#. TRANSLATORS: tool that is used when copying profiles system-wide
#: plugins/external-appstream/gs-install-appstream.c:112
msgid "GNOME Software AppStream system-wide installer"
msgstr "Instalador de Appstream en todo el sistema de GNOME Software"

#: plugins/external-appstream/gs-install-appstream.c:114
msgid "Failed to parse command line arguments"
msgstr "Falló al analizar opciones de la línea de comandos"

#. TRANSLATORS: user did not specify a valid filename
#: plugins/external-appstream/gs-install-appstream.c:121
msgid "You need to specify exactly one filename"
msgstr "Debe especificar exactamente un nombre de archivo"

#. TRANSLATORS: only able to install files as root
#: plugins/external-appstream/gs-install-appstream.c:128
msgid "This program can only be used by the root user"
msgstr "Este programa sólo lo puede usar el usuario «root»"

#. TRANSLATORS: error details
#: plugins/external-appstream/gs-install-appstream.c:136
msgid "Failed to validate content type"
msgstr "Falló al validar el tipo de contenido"

#. TRANSLATORS: error details
#: plugins/external-appstream/gs-install-appstream.c:143
msgid "Failed to copy"
msgstr "Falló al copiar"

#. TRANSLATORS: status text when downloading
#: plugins/external-appstream/gs-plugin-external-appstream.c:243
msgid "Downloading extra metadata files…"
msgstr "Descargando metadatos adicionales de archivos…"

#. TRANSLATORS: status text when downloading
#: plugins/fedora-pkgdb-collections/gs-plugin-fedora-pkgdb-collections.c:217
msgid "Downloading upgrade information…"
msgstr "Descargando información de actualizaciones…"

#. TRANSLATORS: this is a title for Fedora distro upgrades
#: plugins/fedora-pkgdb-collections/gs-plugin-fedora-pkgdb-collections.c:306
msgid "Upgrade your Fedora system to the latest features and improvements."
msgstr "Actualice su sistema Fedora con las últimas características y mejoras."

#: plugins/flatpak/org.gnome.Software.Plugin.Flatpak.metainfo.xml.in:6
msgid "Flatpak Support"
msgstr "Soporte de Flatpak"

#: plugins/flatpak/org.gnome.Software.Plugin.Flatpak.metainfo.xml.in:7
msgid "Flatpak is a framework for desktop applications on Linux"
msgstr ""
"Flatpak es un entorno de desarrollo para aplicaciones de escritorio en Linux"

#. TRANSLATORS: status text when downloading new metadata
#: plugins/flatpak/gs-flatpak.c:600
#, c-format
msgid "Getting flatpak metadata for %s…"
msgstr "Obteniendo metadatos flatpak para %s…"

<<<<<<< HEAD
#. TRANSLATORS: status text when downloading the RuntimeRepo
#: plugins/flatpak/gs-flatpak.c:2773
msgid "Getting runtime source…"
msgstr "Obteniendo fuente en tiempo de ejecución…"

=======
>>>>>>> 9f58ded1
#. TRANSLATORS: status text when downloading
#: plugins/fwupd/gs-plugin-fwupd.c:666
msgid "Downloading firmware update signature…"
msgstr "Descargando firmas de actualizaciones de «firmware»…"

#. TRANSLATORS: status text when downloading
#: plugins/fwupd/gs-plugin-fwupd.c:707
msgid "Downloading firmware update metadata…"
msgstr "Descargando metadatos de actualizaciones de «firmware»…"

#: plugins/fwupd/org.gnome.Software.Plugin.Fwupd.metainfo.xml.in:6
msgid "Firmware Upgrade Support"
msgstr "Soporte de actualización de firmware"

#: plugins/fwupd/org.gnome.Software.Plugin.Fwupd.metainfo.xml.in:7
msgid "Provides support for firmware upgrades"
msgstr "Proporciona soporte para actualizaciones de firmware"

#. TRANSLATORS: status text when downloading
#: plugins/odrs/gs-plugin-odrs.c:205
msgid "Downloading application ratings…"
msgstr "Descargando puntuaciones de aplicaciones…"

#: plugins/odrs/org.gnome.Software.Plugin.Odrs.metainfo.xml.in:6
msgid "Open Desktop Ratings Support"
msgstr "Open Desktop Ratings Support"

#: plugins/odrs/org.gnome.Software.Plugin.Odrs.metainfo.xml.in:7
msgid "ODRS is a service providing user reviews of applications"
msgstr ""
"ODRS es un servicio que proporciona opiniones de usuarios sobre apicaciones"

#: plugins/shell-extensions/gs-plugin-shell-extensions.c:392
msgid "GNOME Shell Extensions Repository"
msgstr "Repositorio de extensiones de GNOME Shell"

#. TRANSLATORS: status text when downloading
<<<<<<< HEAD
#: plugins/shell-extensions/gs-plugin-shell-extensions.c:709
=======
#: plugins/shell-extensions/gs-plugin-shell-extensions.c:704
>>>>>>> 9f58ded1
msgid "Downloading shell extension metadata…"
msgstr "Descargando metadatos de extensión de la Shell…"

#. TRANSLATORS: default snap store name
#: plugins/snap/gs-plugin-snap.c:206
msgid "Snap Store"
msgstr "Tienda de Snap"

#: plugins/snap/org.gnome.Software.Plugin.Snap.metainfo.xml.in:6
msgid "Snappy Support"
msgstr "Soporte de Snappy"

#: plugins/snap/org.gnome.Software.Plugin.Snap.metainfo.xml.in:7
msgid "A snap is a universal Linux package"
msgstr "Un snap es un paquete universal de Linux"

#. TRANSLATORS: status text when downloading
#: plugins/steam/gs-plugin-steam.c:600
msgid "Downloading application page…"
msgstr "Descargando página de la aplicación…"

#: plugins/steam/org.gnome.Software.Plugin.Steam.metainfo.xml.in:6
msgid "Steam Support"
msgstr "Soporte de Steam"

#: plugins/steam/org.gnome.Software.Plugin.Steam.metainfo.xml.in:7
msgid "The ultimate entertainment platform from Valve"
msgstr "La última plataforma de entretenimiento de Valve"

#~ msgid "_Quit"
#~ msgstr "_Salir"

#~ msgid "_Restart & Update"
#~ msgstr "_Reiniciar y actualizar"

#~ msgid "U_pdate All"
#~ msgstr "Act_ualizar todo"

#~ msgid "Restart & _Install"
#~ msgstr "Reiniciar e _instalar"

#~ msgid "Getting runtime source…"
#~ msgstr "Obteniendo fuente en tiempo de ejecución…"

#~ msgid "Downloading firmware update…"
#~ msgstr "Descargando actualizaciones de «firmware»…"

#~ msgid "Limba Support"
#~ msgstr "Soporte de Limbba"

#~ msgid "Limba provides developers a way to easily create software bundles"
#~ msgstr ""
#~ "Limba proporciona a desarrolladores una manera sencilla de crear paquetes "
#~ "de software"

#~ msgid "Sorted by Name"
#~ msgstr "Ordenadas por nombre"

#~ msgid "Sorted by Rating"
#~ msgstr "Ordenadas por valoración"

#~ msgid "The list of extra sources that have been previously enabled"
#~ msgstr "La lista de fuentes adicionales que se han activado previamente"

#~ msgid ""
#~ "The list of sources that have been previously enabled when installing "
#~ "third-party applications."
#~ msgstr ""
#~ "La lista de fuentes que se han activado previamente al instalar "
#~ "aplicaciones de terceras partes."

#~ msgid "Show non-free software in search results"
#~ msgstr "Mostrar software no libre en los resultados de búsqueda"

#~ msgid "A list of non-free sources that can be optionally enabled"
#~ msgstr ""
#~ "Una lista de fuentes no libres que se pueden activar de manera opcional"

#~ msgid ""
#~ "Provides access to additional software, including web browsers and games."
#~ msgstr ""
#~ "Proporciona acceso a software adicional, incluyendo navegadores web y "
#~ "juegos."

#~ msgid "Enable Proprietary Software Sources?"
#~ msgstr "¿Activar fuentes de software propietario?"

#~ msgid "No applications or addons installed; other software might still be"
#~ msgstr ""
#~ "No hay aplicaciones ni complementos instalados. Es posible que todavía "
#~ "haya otro software"

#~ msgid "Typically has restrictions on use and access to source code."
#~ msgstr "Normalmente tiene restricciones de uso y acceso al código fuente."

#~ msgid "Proprietary Software Sources"
#~ msgstr "Fuentes de software propietario"

#~ msgid "Remove Source"
#~ msgstr "Quitar fuente"

#~ msgid ""
#~ "Software sources can be downloaded from the internet. They give you "
#~ "access to additional software that is not provided by %s."
#~ msgstr ""
#~ "Las fuentes de software se pueden descargar de Internet. Esto le da "
#~ "acceso a software adicional no proporcionado por %s."

#~ msgid ""
#~ "Removing a source will also remove any software you have installed from "
#~ "it."
#~ msgstr ""
#~ "Quitar una fuente también quitará cualquier software que haya instalado "
#~ "desde ella."

#~ msgid "No software installed from this source"
#~ msgstr "No hay software instalado desde esta fuente."

#~ msgid "Installed from this Source"
#~ msgstr "Instalado desde esta fuente"

#~ msgid "Source Details"
#~ msgstr "Detalles de la fuente"

#~ msgid "Last Checked"
#~ msgstr "Comprobada por última vez"

#~ msgid "Added"
#~ msgstr "Añadida"

#~ msgid "Website"
#~ msgstr "Página web"

#~ msgid "Player-to-player preset interactions without chat functionality"
#~ msgstr ""
#~ "Interacciones de jugador a jugador preestablecidas sin funcionalidad de "
#~ "chat"

#~ msgid "Sharing user information with 3rd parties"
#~ msgstr "Compartición de información del usuario con terceros"

#~ msgid "page1"
#~ msgstr "página1"

#~ msgid "page2"
#~ msgstr "página2"

#~ msgctxt "Menu of AudioVideo"
#~ msgid "All"
#~ msgstr "Todo"

#~ msgctxt "Menu of AudioVideo"
#~ msgid "Featured"
#~ msgstr "Destacado"

#~ msgctxt "Menu of Development"
#~ msgid "All"
#~ msgstr "Todo"

#~ msgctxt "Menu of Development"
#~ msgid "Featured"
#~ msgstr "Destacado"

#~ msgctxt "Menu of Education and Science"
#~ msgid "All"
#~ msgstr "Todas"

#~ msgctxt "Menu of Education and Science"
#~ msgid "Featured"
#~ msgstr "Destacado"

#~ msgctxt "Menu of Graphics"
#~ msgid "All"
#~ msgstr "Todo"

#~ msgctxt "Menu of Graphics"
#~ msgid "Featured"
#~ msgstr "Destacado"

#~ msgctxt "Menu of Office"
#~ msgid "All"
#~ msgstr "Todo"

#~ msgctxt "Menu of Office"
#~ msgid "Featured"
#~ msgstr "Destacado"

#~ msgctxt "Menu of Communication"
#~ msgid "All"
#~ msgstr "Todo"

#~ msgctxt "Menu of Communication"
#~ msgid "Featured"
#~ msgstr "Destacado"

#~ msgctxt "Menu of Utility"
#~ msgid "All"
#~ msgstr "Todo"

#~ msgctxt "Menu of Utility"
#~ msgid "Featured"
#~ msgstr "Destacado"

#~ msgid "“%s” [%s]"
#~ msgstr "«%s» [%s]"

#~ msgid "Other Updates"
#~ msgstr "Otras actualizaciones"

#~ msgid "About Software"
#~ msgstr "Acerca de Software"

#~ msgid "Total"
#~ msgstr "Total"

#~ msgctxt "Menu of Education"
#~ msgid "All"
#~ msgstr "Todo"

#~ msgctxt "Menu of Education"
#~ msgid "Featured"
#~ msgstr "Destacado"

#~ msgctxt "Menu of Science"
#~ msgid "All"
#~ msgstr "Todo"

#~ msgctxt "Menu of Science"
#~ msgid "Featured"
#~ msgstr "Destacado"

#~ msgctxt "Menu of Science"
#~ msgid "Astronomy"
#~ msgstr "Astronomía"

#~ msgctxt "Menu of Science"
#~ msgid "Chemistry"
#~ msgstr "Química"

#~ msgctxt "Menu of Science"
#~ msgid "Math"
#~ msgstr "Matemáticas"

#~ msgid "Science"
#~ msgstr "Ciencias"

#~ msgid "_Install All"
#~ msgstr "_Instalar todas"

#~ msgid "Installation of %s failed."
#~ msgstr "Falló la instalación de %s."

#~ msgid "Removal of %s failed."
#~ msgstr "Falló al eliminar %s."

#~ msgid "Please make sure that you have internet access and try again."
#~ msgstr "Asegúrese de que tiene acceso a Internet e inténtelo de nuevo."

#~ msgid "Please free up some space and try again."
#~ msgstr "Libere algo de espacio e inténtelo de nuevo."

#~ msgid "If the problem persists, contact your software provider."
#~ msgstr "Si el problema persiste, contacte con su proveedor de software."

#~ msgctxt "content rating violence-cartoon"
#~ msgid "None"
#~ msgstr "Ninguna"

#~ msgctxt "content rating violence-fantasy"
#~ msgid "None"
#~ msgstr "Ninguna"

#~ msgctxt "content rating violence-realistic"
#~ msgid "None"
#~ msgstr "Ninguna"

#~ msgctxt "content rating violence-bloodshed"
#~ msgid "None"
#~ msgstr "Ninguna"

#~ msgctxt "content rating violence-sexual"
#~ msgid "None"
#~ msgstr "Ninguna"

#~ msgctxt "content rating drugs-alcohol"
#~ msgid "None"
#~ msgstr "Ninguna"

#~ msgctxt "content rating drugs-narcotics"
#~ msgid "None"
#~ msgstr "Ninguna"

#~ msgctxt "content rating sex-nudity"
#~ msgid "None"
#~ msgstr "Ninguna"

#~ msgctxt "content rating sex-themes"
#~ msgid "None"
#~ msgstr "Ninguna"

#~ msgctxt "content rating language-profanity"
#~ msgid "None"
#~ msgstr "Ninguna"

#~ msgctxt "content rating language-humor"
#~ msgid "None"
#~ msgstr "Ninguna"

#~ msgctxt "content rating language-discrimination"
#~ msgid "None"
#~ msgstr "Ninguna"

#~ msgctxt "content rating money-advertising"
#~ msgid "None"
#~ msgstr "Ninguna"

#~ msgctxt "content rating money-gambling"
#~ msgid "None"
#~ msgstr "Ninguna"

#~ msgctxt "content rating money-purchasing"
#~ msgid "None"
#~ msgstr "Ninguna"

#~ msgctxt "content rating social-chat"
#~ msgid "None"
#~ msgstr "Ninguna"

#~ msgctxt "content rating social-audio"
#~ msgid "None"
#~ msgstr "Ninguna"

#~ msgctxt "content rating social-contacts"
#~ msgid "None"
#~ msgstr "Ninguna"

#~ msgctxt "content rating social-info"
#~ msgid "None"
#~ msgstr "Ninguna"

#~ msgctxt "content rating social-location"
#~ msgid "None"
#~ msgstr "Ninguna"

#~ msgid "Software sources give you access to additional software."
#~ msgstr "Las fuentes de software le dan acceso a software adicional."

#~| msgid "Unknown"
#~ msgid "unknown"
#~ msgstr "desconocido"

#~ msgid "3rd party"
#~ msgstr "terceras partes"

#~ msgid "web app"
#~ msgstr "aplicación web"

#~ msgid "nonfree"
#~ msgstr "no libre"

#~ msgid "shell extension"
#~ msgstr "Extensiones de la Shell"

#~ msgid "_Installing"
#~ msgstr "_Instalando"

#~ msgid "_Removing"
#~ msgstr "_Quitando"

#~ msgid " or "
#~ msgstr " o "

#~ msgctxt "license"
#~ msgid "Unknown"
#~ msgstr "Desconocida"

#~ msgid "This software comes from a 3rd party."
#~ msgstr "Este software proviene de terceras partes"

#~ msgid ""
#~ "This software comes from a 3rd party and may contain non-free components."
#~ msgstr ""
#~ "Este software proviene de terceras partes y puede contener componentes no "
#~ "libres."

#~ msgid "This software may contain non-free components."
#~ msgstr "Este software puede contener componentes no libres."

#~ msgid "non-free"
#~ msgstr "no libre"

#~ msgid "One Star"
#~ msgstr "Una estrella"

#~ msgid "Two Stars"
#~ msgstr "Dos estrellas"

#~ msgid "Three Stars"
#~ msgstr "Tres estrellas"

#~ msgid "Four Stars"
#~ msgstr "Cuatro Stars"

#~ msgid "Five Stars"
#~ msgstr "Cinco estrellas"

#~ msgid "Recommended Office Applications"
#~ msgstr "Aplicaciones de oficina recomendadas"

#~ msgctxt "Menu subcategory of AudioVideo"
#~ msgid "Editing"
#~ msgstr "Edición"

#~ msgctxt "Menu subcategory of AudioVideo"
#~ msgid "Databases"
#~ msgstr "Bases de datos"

#~ msgctxt "Menu subcategory of AudioVideo"
#~ msgid "Disc Burning"
#~ msgstr "Grabación de discos"

#~ msgctxt "Menu subcategory of AudioVideo"
#~ msgid "Ham Radio"
#~ msgstr "Radioaficionado"

#~ msgctxt "Menu subcategory of AudioVideo"
#~ msgid "MIDI"
#~ msgstr "MIDI"

#~ msgctxt "Menu subcategory of AudioVideo"
#~ msgid "Mixer"
#~ msgstr "Mezclador"

#~ msgctxt "Menu subcategory of AudioVideo"
#~ msgid "Music"
#~ msgstr "Música"

#~ msgctxt "Menu subcategory of AudioVideo"
#~ msgid "Recorders"
#~ msgstr "Grabadores"

#~ msgctxt "Menu subcategory of AudioVideo"
#~ msgid "Sequencers"
#~ msgstr "Secuenciadores"

#~ msgctxt "Menu subcategory of AudioVideo"
#~ msgid "Tuners"
#~ msgstr "Sintonizadores"

#~ msgctxt "Menu subcategory of AudioVideo"
#~ msgid "TV"
#~ msgstr "TV"

#~ msgctxt "Menu subcategory of Development Tools"
#~ msgid "Building"
#~ msgstr "Construcción"

#~ msgctxt "Menu subcategory of Development Tools"
#~ msgid "Databases"
#~ msgstr "Bases de datos"

#~ msgctxt "Menu subcategory of Development Tools"
#~ msgid "IDE"
#~ msgstr "EID"

#~ msgctxt "Menu subcategory of Development Tools"
#~ msgid "Profiling"
#~ msgstr "Perfilado"

#~ msgctxt "Menu subcategory of Development Tools"
#~ msgid "Project Management"
#~ msgstr "Gestión de proyectos"

#~ msgctxt "Menu subcategory of Development Tools"
#~ msgid "Revision Control"
#~ msgstr "Control de revisiones"

#~ msgctxt "Menu subcategory of Development Tools"
#~ msgid "Translation"
#~ msgstr "Traducción"

#~ msgctxt "Menu subcategory of Development Tools"
#~ msgid "Web Development"
#~ msgstr "Desarrollo web"

#~ msgctxt "Menu subcategory of Education"
#~ msgid "Biology"
#~ msgstr "Biología"

#~ msgctxt "Menu subcategory of Education"
#~ msgid "Computer Science"
#~ msgstr "Informática"

#~ msgctxt "Menu subcategory of Education"
#~ msgid "Construction"
#~ msgstr "Construcción"

#~ msgctxt "Menu subcategory of Education"
#~ msgid "Data Visualization"
#~ msgstr "Visualización de datos"

#~ msgctxt "Menu subcategory of Education"
#~ msgid "Economy"
#~ msgstr "Economía"

#~ msgctxt "Menu subcategory of Education"
#~ msgid "Electricity"
#~ msgstr "Electricidad"

#~ msgctxt "Menu subcategory of Education"
#~ msgid "Electronics"
#~ msgstr "Electrónica"

#~ msgctxt "Menu subcategory of Education"
#~ msgid "Engineering"
#~ msgstr "Ingeniería"

#~ msgctxt "Menu subcategory of Education"
#~ msgid "Geology"
#~ msgstr "Geología"

#~ msgctxt "Menu subcategory of Education"
#~ msgid "Geoscience"
#~ msgstr "Ciencias de la Tierra"

#~ msgctxt "Menu subcategory of Education"
#~ msgid "History"
#~ msgstr "Historia"

#~ msgctxt "Menu subcategory of Education"
#~ msgid "Humanities"
#~ msgstr "Humanidades"

#~ msgctxt "Menu subcategory of Education"
#~ msgid "Image Processing"
#~ msgstr "Procesado de imágenes"

#~ msgctxt "Menu subcategory of Education"
#~ msgid "Literature"
#~ msgstr "Literatura"

#~ msgctxt "Menu subcategory of Education"
#~ msgid "Maps"
#~ msgstr "Mapas"

#~ msgctxt "Menu subcategory of Education"
#~ msgid "Medical"
#~ msgstr "Medicina"

#~ msgctxt "Menu subcategory of Education"
#~ msgid "Music"
#~ msgstr "Música"

#~ msgctxt "Menu subcategory of Education"
#~ msgid "Numerical Analysis"
#~ msgstr "Análisis numérico"

#~ msgctxt "Menu subcategory of Education"
#~ msgid "Parallel Computing"
#~ msgstr "Computación en paralelo"

#~ msgctxt "Menu subcategory of Education"
#~ msgid "Physics"
#~ msgstr "Física"

#~ msgctxt "Menu subcategory of Education"
#~ msgid "Spirituality"
#~ msgstr "Espiritualidad"

#~ msgctxt "Menu subcategory of Games"
#~ msgid "Shooter"
#~ msgstr "Disparos"

#~ msgctxt "Menu subcategory of Games"
#~ msgid "Simulation"
#~ msgstr "Simulación"

#~ msgctxt "Menu subcategory of Games"
#~ msgid "Sports"
#~ msgstr "Deportes"

#~ msgctxt "Menu subcategory of Graphics"
#~ msgid "2D Graphics"
#~ msgstr "Gráficos 2D"

#~ msgctxt "Menu subcategory of Graphics"
#~ msgid "OCR"
#~ msgstr "OCR"

#~ msgctxt "Menu subcategory of Graphics"
#~ msgid "Publishing"
#~ msgstr "Publicación"

#~ msgctxt "Menu subcategory of Graphics"
#~ msgid "Raster Graphics"
#~ msgstr "Gráficos rasterizados"

#~ msgctxt "Menu subcategory of Internet"
#~ msgid "Dialup"
#~ msgstr "Marcado"

#~ msgctxt "Menu subcategory of Internet"
#~ msgid "Email"
#~ msgstr "Correo electrónico"

#~ msgctxt "Menu subcategory of Internet"
#~ msgid "Feed"
#~ msgstr "Proveedor"

#~ msgctxt "Menu subcategory of Internet"
#~ msgid "File Transfer"
#~ msgstr "Transferencia de archivos"

#~ msgctxt "Menu subcategory of Internet"
#~ msgid "Ham Radio"
#~ msgstr "Radioaficionado"

#~ msgctxt "Menu subcategory of Internet"
#~ msgid "Instant Messaging"
#~ msgstr "Mensajería instantánea"

#~ msgctxt "Menu subcategory of Internet"
#~ msgid "IRC Clients"
#~ msgstr "Clientes IRC"

#~ msgctxt "Menu subcategory of Internet"
#~ msgid "Monitor"
#~ msgstr "Monitorización"

#~ msgctxt "Menu subcategory of Internet"
#~ msgid "P2P"
#~ msgstr "P2P"

#~ msgctxt "Menu subcategory of Internet"
#~ msgid "Remote Access"
#~ msgstr "Acceso remoto"

#~ msgctxt "Menu subcategory of Internet"
#~ msgid "Telephony"
#~ msgstr "Telefonía"

#~ msgctxt "Menu subcategory of Internet"
#~ msgid "Web Development"
#~ msgstr "Desarrollo web"

#~ msgctxt "Menu subcategory of Office"
#~ msgid "Chart"
#~ msgstr "Diagrama"

#~ msgctxt "Menu subcategory of Office"
#~ msgid "Contact Management"
#~ msgstr "Gestión de contactos"

#~ msgctxt "Menu subcategory of Office"
#~ msgid "Dictionary"
#~ msgstr "Diccionario"

#~ msgctxt "Menu subcategory of Office"
#~ msgid "Email"
#~ msgstr "Correo-e"

#~ msgctxt "Menu subcategory of Office"
#~ msgid "Flow Chart"
#~ msgstr "Diagrama de flujo"

#~ msgctxt "Menu subcategory of Office"
#~ msgid "PDA"
#~ msgstr "PDA"

#~ msgctxt "Menu subcategory of Office"
#~ msgid "Photography"
#~ msgstr "Fotografía"

#~ msgctxt "Menu subcategory of Office"
#~ msgid "Presentation"
#~ msgstr "Presentación"

#~ msgctxt "Menu subcategory of Office"
#~ msgid "Project Management"
#~ msgstr "Gestión de proyectos"

#~ msgctxt "Menu subcategory of Office"
#~ msgid "Publishing"
#~ msgstr "Publicación"

#~ msgctxt "Menu subcategory of Office"
#~ msgid "Spreadsheet"
#~ msgstr "Hoja de cálculo"

#~ msgctxt "Menu subcategory of Office"
#~ msgid "Viewer"
#~ msgstr "Visor"

#~ msgctxt "Menu subcategory of Science"
#~ msgid "Art"
#~ msgstr "Arte"

#~ msgctxt "Menu subcategory of Science"
#~ msgid "Artificial Intelligence"
#~ msgstr "Inteligencia artificial"

#~ msgctxt "Menu subcategory of Science"
#~ msgid "Astronomy"
#~ msgstr "Astronomía"

#~ msgctxt "Menu subcategory of Science"
#~ msgid "Biology"
#~ msgstr "Biología"

#~ msgctxt "Menu subcategory of Science"
#~ msgid "Chemistry"
#~ msgstr "Química"

#~ msgctxt "Menu subcategory of Science"
#~ msgid "Computer Science"
#~ msgstr "Informática"

#~ msgctxt "Menu subcategory of Science"
#~ msgid "Construction"
#~ msgstr "Construcción"

#~ msgctxt "Menu subcategory of Science"
#~ msgid "Data Visualization"
#~ msgstr "Visualización de datos"

#~ msgctxt "Menu subcategory of Science"
#~ msgid "Economy"
#~ msgstr "Economía"

#~ msgctxt "Menu subcategory of Science"
#~ msgid "Electricity"
#~ msgstr "Electricidad"

#~ msgctxt "Menu subcategory of Science"
#~ msgid "Electronics"
#~ msgstr "Electrónica"

#~ msgctxt "Menu subcategory of Science"
#~ msgid "Engineering"
#~ msgstr "Ingeniería"

#~ msgctxt "Menu subcategory of Science"
#~ msgid "Geography"
#~ msgstr "Geografía"

#~ msgctxt "Menu subcategory of Science"
#~ msgid "Geology"
#~ msgstr "Geología"

#~ msgctxt "Menu subcategory of Science"
#~ msgid "Geoscience"
#~ msgstr "Ciencias de la Tierra"

#~ msgctxt "Menu subcategory of Science"
#~ msgid "History"
#~ msgstr "Historia"

#~ msgctxt "Menu subcategory of Science"
#~ msgid "Humanities"
#~ msgstr "Humanidades"

#~ msgctxt "Menu subcategory of Science"
#~ msgid "Image Processing"
#~ msgstr "Procesado de imágenes"

#~ msgctxt "Menu subcategory of Science"
#~ msgid "Languages"
#~ msgstr "Idiomas"

#~ msgctxt "Menu subcategory of Science"
#~ msgid "Literature"
#~ msgstr "Literatura"

#~ msgctxt "Menu subcategory of Science"
#~ msgid "Maps"
#~ msgstr "Mapas"

#~ msgctxt "Menu subcategory of Science"
#~ msgid "Math"
#~ msgstr "Matemáticas"

#~ msgctxt "Menu subcategory of Science"
#~ msgid "Medical"
#~ msgstr "Medicina"

#~ msgctxt "Menu subcategory of Science"
#~ msgid "Numerical Analysis"
#~ msgstr "Análisis numérico"

#~ msgctxt "Menu subcategory of Science"
#~ msgid "Parallel Computing"
#~ msgstr "Computación en paralelo"

#~ msgctxt "Menu subcategory of Science"
#~ msgid "Physics"
#~ msgstr "Física"

#~ msgctxt "Menu subcategory of Science"
#~ msgid "Robotics"
#~ msgstr "Robótica"

#~ msgctxt "Menu subcategory of Science"
#~ msgid "Spirituality"
#~ msgstr "Espiritualidad"

#~ msgctxt "Menu subcategory of Science"
#~ msgid "Sports"
#~ msgstr "Deportes"

#~ msgid "System"
#~ msgstr "Sistema"

#~ msgctxt "Menu subcategory of System"
#~ msgid "Emulator"
#~ msgstr "Emulador"

#~ msgctxt "Menu subcategory of System"
#~ msgid "File Manager"
#~ msgstr "Gestor de archivos"

#~ msgctxt "Menu subcategory of System"
#~ msgid "File System"
#~ msgstr "Sistema de archivos"

#~ msgctxt "Menu subcategory of System"
#~ msgid "File Tools"
#~ msgstr "Herramientas de archivos"

#~ msgctxt "Menu subcategory of System"
#~ msgid "Monitor"
#~ msgstr "Monitorización"

#~ msgctxt "Menu subcategory of System"
#~ msgid "Security"
#~ msgstr "Seguridad"

#~ msgctxt "Menu subcategory of System"
#~ msgid "Terminal Emulator"
#~ msgstr "Emulador de la terminal"

#~ msgctxt "Menu subcategory of Utilities"
#~ msgid "Accessibility"
#~ msgstr "Accesibilidad"

#~ msgctxt "Menu subcategory of Utilities"
#~ msgid "Archiving"
#~ msgstr "Archivado"

#~ msgctxt "Menu subcategory of Utilities"
#~ msgid "Calculator"
#~ msgstr "Calculadora"

#~ msgctxt "Menu subcategory of Utilities"
#~ msgid "Clock"
#~ msgstr "Reloj"

#~ msgctxt "Menu subcategory of Utilities"
#~ msgid "Compression"
#~ msgstr "Compresión"

#~ msgctxt "Menu subcategory of Utilities"
#~ msgid "File Tools"
#~ msgstr "Herramientas de archivos"

#~ msgctxt "Menu subcategory of Utilities"
#~ msgid "Maps"
#~ msgstr "Mapas"

#~ msgctxt "Menu subcategory of Utilities"
#~ msgid "Spirituality"
#~ msgstr "Espiritualidad"

#~ msgctxt "Menu subcategory of Utilities"
#~ msgid "Telephony Tools"
#~ msgstr "Herramientas de telefonía"

#~ msgctxt "menu category"
#~ msgid "None"
#~ msgstr "Ninguna"

#~ msgid "Audio"
#~ msgstr "Sonido"

#~ msgid "Graphics"
#~ msgstr "Gráficos"

#~ msgid "Internet"
#~ msgstr "Internet"

#~ msgid "Office"
#~ msgstr "Oficina"

#~ msgid "Video"
#~ msgstr "Vídeo"

#~ msgctxt "Menu subcategory of Video"
#~ msgid "Editing"
#~ msgstr "Edición"

#~ msgctxt "Menu subcategory of Video"
#~ msgid "Database"
#~ msgstr "Base de datos"

#~ msgctxt "Menu subcategory of Video"
#~ msgid "Disc Burning"
#~ msgstr "Grabación de discos"

#~ msgctxt "Menu subcategory of Video"
#~ msgid "Players"
#~ msgstr "Reproductores"

#~ msgctxt "Menu subcategory of Video"
#~ msgid "Recorders"
#~ msgstr "Grabadores"

#~ msgctxt "size"
#~ msgid "Calculating…"
#~ msgstr "Calculando…"

#~ msgctxt "size"
#~ msgid "Unknown"
#~ msgstr "Desconocido"

#~ msgid "_History"
#~ msgstr "_Histórico"

#~ msgid "Size"
#~ msgstr "Tamaño"

#~ msgid "No AppStream data found"
#~ msgstr "No se han encontrado datos de AppStream"

#~ msgid "Internet Only Application"
#~ msgstr "Aplicación sólo para Internet"

#~ msgid "A previous update was unfinished."
#~ msgstr "La actualización anterior no ha terminado."

#~ msgid ""
#~ "The update couldn’t be installed; this is often a problem with the update "
#~ "itself. Please wait for another update and try again."
#~ msgstr ""
#~ "La actualización no pudo instalarse; normalmente esto indica un problema "
#~ "con la propia actualización. Espere a otra actualización e inténtelo de "
#~ "nuevo."

#~ msgid "Enter GApplication service mode"
#~ msgstr "Entrar en modo de servicio de GApplication"

#~ msgid "An update was not signed in the correct way."
#~ msgstr "Una actualización no se ha firmado de la manera correcta."

#~ msgid "The update could not be completed."
#~ msgstr "No se pudo completar la actualización."

#~ msgid "An offline update was requested but no packages required updating."
#~ msgstr ""
#~ "Se ha solicitado una actualización en modo desconectado, pero no hay "
#~ "paquetes que necesiten actualizarse."

#~ msgid "No space was left on the drive."
#~ msgstr "No queda espacio en el disco"

#~ msgid "An update failed to install correctly."
#~ msgstr "Una actualización no se ha instalado correctamente."

#~ msgid "The offline update failed in an unexpected way."
#~ msgstr ""
#~ "La actualización en modo desconectado ha fallado de manera imprevista."

#~ msgid "No sources found."
#~ msgstr "No se han encontrado fuentes."

#~ msgid "OK"
#~ msgstr "Aceptar"

#~ msgid "%i application and %i add-ons installed"
#~ msgid_plural "%i applications and %i add-ons installed"
#~ msgstr[0] "%i aplicación y %i complementos instalado"
#~ msgstr[1] "%i aplicaciones y %i complementos instalados"

#~ msgid ""
#~ "Depending on your country of residence, installing it could make you "
#~ "liable to prosecution."
#~ msgstr ""
#~ "Dependiendo de su país de residencia, instalarlo podría ser objeto de "
#~ "acciones legales."

#~ msgid "If you are uncertain about this, you should obtain legal advice."
#~ msgstr "Si no está seguro, debería solicitar asesoramiento legal."

#~| msgid "Are you sure you want to remove %s?"
#~ msgid "Do you want to enable it?"
#~ msgstr "¿Quiere activarlo?"

#~ msgid "Set the specified debugging level"
#~ msgstr "Establecer el nivel de depurado especificado"

#~ msgid "Picks"
#~ msgstr "Selección"

#~| msgid "Complicated!"
#~ msgctxt "license"
#~ msgid "Complicated!"
#~ msgstr "Complicada"

#~ msgid "Recent Software Updates"
#~ msgstr "Actualizaciones de software recientes"

#~ msgid "January 30, 2014"
#~ msgstr "30 de enero de 2014"

#~ msgid "_Pending"
#~ msgstr "_Pendiente"

#~ msgctxt "Menu subcategory of Development"
#~ msgid "Databases"
#~ msgstr "Bases de datos"

#~ msgctxt "Menu subcategory of Network"
#~ msgid "Ham Radio"
#~ msgstr "Radioaficionado"

#~ msgctxt "Menu subcategory of Network"
#~ msgid "Web Development"
#~ msgstr "Desarrollo web"

#~ msgctxt "Menu subcategory of Utility"
#~ msgid "File Tools"
#~ msgstr "Herramientas de archivos"

#~ msgctxt "Menu subcategory of Utility"
#~ msgid "Maps"
#~ msgstr "Mapas"

#~ msgctxt "Menu subcategory of Utility"
#~ msgid "Spirituality"
#~ msgstr "Espiritualidad"

#~ msgctxt "Menu subcategory of Addons"
#~ msgid "Fonts"
#~ msgstr "Tipografías"

#~ msgctxt "Menu subcategory of Addons"
#~ msgid "Codecs"
#~ msgstr "Codificadores"

#~ msgctxt "Menu subcategory of Addons"
#~ msgid "Input Sources"
#~ msgstr "Fuentes de entrada"

#~ msgctxt "Menu subcategory of Addons"
#~ msgid "Language Packs"
#~ msgstr "Paquetes de idiomas"

#~ msgid "Done"
#~ msgstr "Hecho"

#~ msgid ""
#~ "Add or remove folders. Your application folders can be found in the "
#~ "Activities Overview."
#~ msgstr ""
#~ "Añadir o quitar carpetas. Sus carpetas de aplicaciones se encuentran en "
#~ "la vista de actividades."

#~ msgid ""
#~ "Choose a folder for %s. Your application folders can be found in the "
#~ "Activities Overview."
#~ msgstr ""
#~ "Elija una carpeta para %s. Sus carpetas de aplicaciones se encuentran en "
#~ "la vista de actividades."

#~ msgid ""
#~ "Choose a folder for %s and %s. Your application folders can be found in "
#~ "the Activities Overview."
#~ msgstr ""
#~ "Elija una carpeta para %s y %s. Sus carpetas de aplicaciones se "
#~ "encuentran en la vista de actividades."

#~ msgid ""
#~ "Choose a folder for %s, %s and %s. Your application folders can be found "
#~ "in the Activities Overview."
#~ msgstr ""
#~ "Elija una carpeta para %s, %s y %s. Sus carpetas de aplicaciones se "
#~ "encuentran en la vista de actividades."

#~ msgid ""
#~ "Choose a folder for the selected applications. Your application folders "
#~ "can be found in the Activities Overview."
#~ msgstr ""
#~ "Elija una carpeta para las aplicaciones seleccionadas. Sus carpetas de "
#~ "aplicaciones se encuentran en la vista de actividades."

#~ msgid "Description"
#~ msgstr "Descripción"

#~ msgid "_Installed (%d)"
#~ msgstr "_Instalado (%d)"

#~ msgid "_Updates (%d)"
#~ msgstr "_Actualizaciones (%d)"

#~ msgid "The search term to use when starting the UI"
#~ msgstr "El término que buscar al iniciar la IU"

#~ msgid "Shotwell"
#~ msgstr "Shotwell"

#~| msgid "Application manager for GNOME"
#~ msgid "Open source photo management for GNOME"
#~ msgstr "Aplicación libre de gestión de fotos para GNOME"

#~| msgid "Description"
#~ msgid "Long description"
#~ msgstr "Descripción larga"

#~ msgid "Software has the following goals:"
#~ msgstr "Software tiene los siguientes objetivos"

#~ msgid "View installed applications"
#~ msgstr "Ver las aplicaciones instaladas"

#~ msgid "View available application updates"
#~ msgstr "Ver las actualizaciones disponibles para las aplicaciones"

#~ msgid "Install available updates"
#~ msgstr "Instalar las actualizaciones disponibles"

#~ msgid "Find an application to handle a specific type of file"
#~ msgstr "Buscar una aplicación para manejar un tipo de archivo específico"

#~ msgid "Installed apps and updates should be available when offline"
#~ msgstr ""
#~ "Las aplicaciones y las actualizaciones instaladas deben estar disponibles "
#~ "cuando esté desconectado"

#~ msgid "Goals:"
#~ msgstr "Objetivos:"

#~ msgid "General"
#~ msgstr "General"

#~ msgid "Settings"
#~ msgstr "Configuración"

#~ msgctxt "Menu subcategory of Settings"
#~ msgid "Accessibility"
#~ msgstr "Accesibilidad"

#~ msgctxt "Menu subcategory of Settings"
#~ msgid "Package Manager"
#~ msgstr "Gestor de paquetes"

#~ msgctxt "Menu subcategory of Settings"
#~ msgid "Printing"
#~ msgstr "Impresión"

#~ msgctxt "Menu subcategory of Settings"
#~ msgid "Security"
#~ msgstr "Seguridad"

#~| msgid "History"
#~ msgid "View History"
#~ msgstr "Ver histórico"

#~ msgid "The Gimp"
#~ msgstr "Gimp"

#~ msgid "GNU Image Manipulation Program"
#~ msgstr "Programa de manipulación de imágenes de GNU"

#~ msgid ""
#~ "GIMP (GNU Image Manipulation Program) is a powerful image composition "
#~ "and\n"
#~ "editing program, which can be extremely useful for creating logos and "
#~ "other\n"
#~ "graphics for webpages. GIMP has many of the tools and filters you would "
#~ "expect\n"
#~ "to find in similar commercial offerings, and some interesting extras as "
#~ "well.\n"
#~ "GIMP provides a large image manipulation toolbox, including channel "
#~ "operations\n"
#~ "and layers, effects, sub-pixel imaging and anti-aliasing, and "
#~ "conversions, all\n"
#~ "with multi-level undo.\n"
#~ msgstr ""
#~ "GIMP (programa de manipulación de imágenes de GNU) es un potente programa "
#~ "de\n"
#~ "composición y edición de imágenes que puede resultar muy útil para crear "
#~ "logos y otras\n"
#~ "imágenes para páginas web. GIMP tiene muchas de las herramientas y "
#~ "filtros que espera\n"
#~ "para parecerse a otras herramientas comerciales similares, así como "
#~ "algunos extras interesantes.\n"
#~ "GIMP proporciona una gran caja de herramientas para manipulación de "
#~ "imágenes, incluyendo\n"
#~ "operaciones sobre canales y capas, efectos, imágenes con subpíxeles y "
#~ "alisado y conversiones,\n"
#~ "todo ello con posibilidad de deshacer.\n"

#~ msgid "Waiting for package manager..."
#~ msgstr "Esperando al gestor de paquetes…"

#~ msgid "Querying..."
#~ msgstr "Consultando…"

#~ msgid ""
#~ "The author of this software has not included a 'Description' in the "
#~ "desktop file..."
#~ msgstr ""
#~ "El autor de este programa no ha incluido una «descripción» en el archivo ."
#~ "desktop…"

#~ msgid "New"
#~ msgstr "Nuevo"

#~ msgid "Related"
#~ msgstr "Relacionado"

#~ msgid "Popular"
#~ msgstr "Popular"

#~ msgid ""
#~ "Shotwell is a digital photo organiser that runs on Linux. It is the "
#~ "default photo manager in Ubuntu and Fedora."
#~ msgstr ""
#~ "Shotwell es un organizador de fotos digitales para Linux. Es el gestor de "
#~ "fotos predeterminado en Ubuntu y en Fedora."<|MERGE_RESOLUTION|>--- conflicted
+++ resolved
@@ -7,13 +7,8 @@
 msgstr ""
 "Project-Id-Version: gnome-software master\n"
 "Report-Msgid-Bugs-To: https://gitlab.gnome.org/GNOME/gnome-software/issues\n"
-<<<<<<< HEAD
-"POT-Creation-Date: 2018-04-17 11:43+0000\n"
-"PO-Revision-Date: 2018-04-25 12:56+0200\n"
-=======
 "POT-Creation-Date: 2018-07-19 15:24+0000\n"
 "PO-Revision-Date: 2018-07-23 12:25+0200\n"
->>>>>>> 9f58ded1
 "Last-Translator: Daniel Mustieles <daniel.mustieles@gmail.com>\n"
 "Language-Team: es <gnome-es-list@gnome.org>\n"
 "Language: es\n"
@@ -72,11 +67,7 @@
 msgid "The update details"
 msgstr "Los detalles de la actualización"
 
-<<<<<<< HEAD
-#: data/appdata/org.gnome.Software.appdata.xml.in:1075
-=======
 #: data/appdata/org.gnome.Software.appdata.xml.in:1103
->>>>>>> 9f58ded1
 msgid "The GNOME Project"
 msgstr "El proyecto GNOME"
 
@@ -577,11 +568,7 @@
 #. * allows the application to be easily installed
 #. TRANSLATORS: button text
 #. TRANSLATORS: update the fw
-<<<<<<< HEAD
-#: src/gs-app-row.c:191 src/gs-common.c:276 src/gs-page.c:589
-=======
 #: src/gs-app-row.c:189 src/gs-common.c:285 src/gs-page.c:596
->>>>>>> 9f58ded1
 msgid "Install"
 msgstr "Instalar"
 
@@ -595,11 +582,7 @@
 #. * allows the application to be easily removed
 #. TRANSLATORS: this is button text to remove the application
 #. TRANSLATORS: this is button text to remove the repo
-<<<<<<< HEAD
-#: src/gs-app-row.c:202 src/gs-app-row.c:211 src/gs-page.c:746
-=======
 #: src/gs-app-row.c:200 src/gs-app-row.c:209 src/gs-page.c:754
->>>>>>> 9f58ded1
 #: src/gs-repos-dialog.c:336
 msgid "Remove"
 msgstr "Eliminar"
@@ -784,11 +767,7 @@
 msgstr "¿Instalar software de terceros?"
 
 #. TRANSLATORS: window title
-<<<<<<< HEAD
-#: src/gs-common.c:214 src/gs-repos-dialog.c:247
-=======
 #: src/gs-common.c:223 src/gs-repos-dialog.c:247
->>>>>>> 9f58ded1
 msgid "Enable Third-Party Software Repository?"
 msgstr "¿Activar repositorio de software de terceros?"
 
@@ -1984,11 +1963,7 @@
 
 #. TRANSLATORS: this is when we know about an application or
 #. * addon, but it can't be listed for some reason
-<<<<<<< HEAD
-#: src/gs-extras-page.c:394 lib/gs-plugin-loader.c:1510
-=======
 #: src/gs-extras-page.c:394 lib/gs-plugin-loader.c:1444
->>>>>>> 9f58ded1
 #, c-format
 msgid "No addon codecs are available for the %s format."
 msgstr "No hay códecs disponibles para el formato %s."
@@ -2225,20 +2200,12 @@
 msgstr "Aplicaciones de productividad recomendadas"
 
 #. TRANSLATORS: this is the third party repositories info bar.
-<<<<<<< HEAD
-#: src/gs-overview-page.c:889 src/gs-repos-dialog.c:840
-=======
 #: src/gs-overview-page.c:998 src/gs-repos-dialog.c:838
->>>>>>> 9f58ded1
 msgid "Access additional software from selected third party sources."
 msgstr "Acceso a software adicional de repositorios de terceras partes."
 
 #. TRANSLATORS: this is the third party repositories info bar.
-<<<<<<< HEAD
-#: src/gs-overview-page.c:893 src/gs-repos-dialog.c:844
-=======
 #: src/gs-overview-page.c:1002 src/gs-repos-dialog.c:842
->>>>>>> 9f58ded1
 msgid ""
 "Some of this software is proprietary and therefore has restrictions on use, "
 "sharing, and access to source code."
@@ -2248,21 +2215,13 @@
 
 #. TRANSLATORS: this is the clickable
 #. * link on the third party repositories info bar
-<<<<<<< HEAD
-#: src/gs-overview-page.c:898 src/gs-repos-dialog.c:849
-=======
 #: src/gs-overview-page.c:1007 src/gs-repos-dialog.c:847
->>>>>>> 9f58ded1
 msgid "Find out more…"
 msgstr "Saber más…"
 
 #. TRANSLATORS: button to turn on third party software repositories
 #. TRANSLATORS: button to accept the agreement
-<<<<<<< HEAD
-#: src/gs-overview-page.c:906 src/gs-repos-dialog.c:252
-=======
 #: src/gs-overview-page.c:1015 src/gs-repos-dialog.c:252
->>>>>>> 9f58ded1
 msgid "Enable"
 msgstr "Activar"
 
@@ -2298,62 +2257,38 @@
 
 #. TRANSLATORS: this is a prompt message, and '%s' is an
 #. * application summary, e.g. 'GNOME Clocks'
-<<<<<<< HEAD
-#: src/gs-page.c:489
-=======
 #: src/gs-page.c:496
->>>>>>> 9f58ded1
 #, c-format
 msgid "Are you sure you want to purchase %s?"
 msgstr "¿Seguro que quiere comprar %s?"
 
 #. TRANSLATORS: longer dialog text
-<<<<<<< HEAD
-#: src/gs-page.c:493
-=======
 #: src/gs-page.c:500
->>>>>>> 9f58ded1
 #, c-format
 msgid "%s will be installed, and you will be charged %s."
 msgstr "%s se instalará, y se le cobrará %s."
 
 #. TRANSLATORS: this is button text to purchase the application
-<<<<<<< HEAD
-#: src/gs-page.c:506
-=======
 #: src/gs-page.c:513
->>>>>>> 9f58ded1
 msgid "Purchase"
 msgstr "Comprar"
 
 #. TRANSLATORS: this is a prompt message, and
 #. * '%s' is an application summary, e.g. 'GNOME Clocks'
-<<<<<<< HEAD
-#: src/gs-page.c:580
-=======
 #: src/gs-page.c:587
->>>>>>> 9f58ded1
 #, c-format
 msgid "Prepare %s"
 msgstr "Preparar %s"
 
 #. TRANSLATORS: this is a prompt message, and '%s' is an
 #. * source name, e.g. 'GNOME Nightly'
-<<<<<<< HEAD
-#: src/gs-page.c:715
-=======
 #: src/gs-page.c:723
->>>>>>> 9f58ded1
 #, c-format
 msgid "Are you sure you want to remove the %s source?"
 msgstr "¿Está seguro de querer quitar el recurso %s?"
 
 #. TRANSLATORS: longer dialog text
-<<<<<<< HEAD
-#: src/gs-page.c:719
-=======
 #: src/gs-page.c:727
->>>>>>> 9f58ded1
 #, c-format
 msgid ""
 "All applications from %s will be removed, and you will have to re-install "
@@ -2364,30 +2299,18 @@
 
 #. TRANSLATORS: this is a prompt message, and '%s' is an
 #. * application summary, e.g. 'GNOME Clocks'
-<<<<<<< HEAD
-#: src/gs-page.c:727
-=======
 #: src/gs-page.c:735
->>>>>>> 9f58ded1
 #, c-format
 msgid "Are you sure you want to remove %s?"
 msgstr "¿Está seguro de querer quitar %s?"
 
 #. TRANSLATORS: longer dialog text
-<<<<<<< HEAD
-#: src/gs-page.c:730
-=======
 #: src/gs-page.c:738
->>>>>>> 9f58ded1
 #, c-format
 msgid "%s will be removed, and you will have to install it to use it again."
 msgstr "Se quitará %s y deberá volver a instalarlo para poder usarlo de nuevo."
 
-<<<<<<< HEAD
-#: lib/gs-plugin-loader.c:1513
-=======
 #: lib/gs-plugin-loader.c:1447
->>>>>>> 9f58ded1
 #, c-format
 msgid ""
 "Information about %s, as well as options for how to get a codec that can "
@@ -2403,11 +2326,7 @@
 msgstr "%s (Instalada)"
 
 #. TRANSLATORS: this refers to where the app came from
-<<<<<<< HEAD
-#: src/gs-popular-tile.c:205 src/gs-shell-search-provider.c:271
-=======
 #: src/gs-popular-tile.c:205 src/gs-shell-search-provider.c:270
->>>>>>> 9f58ded1
 #, c-format
 msgid "Source: %s"
 msgstr "Fuente: %s"
@@ -2589,21 +2508,13 @@
 
 #. TRANSLATORS: this is the fallback text we use if we can't
 #. figure out the name of the operating system
-<<<<<<< HEAD
-#: src/gs-repos-dialog.c:750
-=======
 #: src/gs-repos-dialog.c:748
->>>>>>> 9f58ded1
 msgid "the operating system"
 msgstr "el sistema operativo"
 
 #. TRANSLATORS: This is the description text displayed in the Software Repositories dialog.
 #. %s gets replaced by the name of the actual distro, e.g. Fedora.
-<<<<<<< HEAD
-#: src/gs-repos-dialog.c:819 src/gs-repos-dialog.c:855
-=======
 #: src/gs-repos-dialog.c:817 src/gs-repos-dialog.c:853
->>>>>>> 9f58ded1
 #, c-format
 msgid "These repositories supplement the default software provided by %s."
 msgstr ""
@@ -2611,11 +2522,7 @@
 "%s."
 
 #. TRANSLATORS: info bar title in the software repositories dialog
-<<<<<<< HEAD
-#: src/gs-repos-dialog.c:837
-=======
 #: src/gs-repos-dialog.c:835
->>>>>>> 9f58ded1
 msgid "Third Party Repositories"
 msgstr "Repositorios de terceras partes"
 
@@ -2909,41 +2816,25 @@
 
 #. TRANSLATORS: failure text for the in-app notification,
 #. * where the %s is the source (e.g. "alt.fedoraproject.org")
-<<<<<<< HEAD
-#: src/gs-shell.c:910
-=======
 #: src/gs-shell.c:1049
->>>>>>> 9f58ded1
 #, c-format
 msgid "Unable to download firmware updates from %s"
 msgstr "No se pueden descargar las actualizaciones de «firmware» desde %s"
 
 #. TRANSLATORS: failure text for the in-app notification,
 #. * where the %s is the source (e.g. "alt.fedoraproject.org")
-<<<<<<< HEAD
-#: src/gs-shell.c:916
-=======
 #: src/gs-shell.c:1055
->>>>>>> 9f58ded1
 #, c-format
 msgid "Unable to download updates from %s"
 msgstr "No se pueden descargar actualizaciones desde %s"
 
 #. TRANSLATORS: failure text for the in-app notification
-<<<<<<< HEAD
-#: src/gs-shell.c:923
-=======
 #: src/gs-shell.c:1062
->>>>>>> 9f58ded1
 msgid "Unable to download updates"
 msgstr "No se pueden descargar las actualizaciones"
 
 #. TRANSLATORS: failure text for the in-app notification
-<<<<<<< HEAD
-#: src/gs-shell.c:928
-=======
 #: src/gs-shell.c:1067
->>>>>>> 9f58ded1
 msgid ""
 "Unable to download updates: internet access was required but wasn’t available"
 msgstr ""
@@ -2952,11 +2843,7 @@
 
 #. TRANSLATORS: failure text for the in-app notification,
 #. * where the %s is the source (e.g. "alt.fedoraproject.org")
-<<<<<<< HEAD
-#: src/gs-shell.c:937
-=======
 #: src/gs-shell.c:1076
->>>>>>> 9f58ded1
 #, c-format
 msgid "Unable to download updates from %s: not enough disk space"
 msgstr ""
@@ -2964,40 +2851,24 @@
 "disco"
 
 #. TRANSLATORS: failure text for the in-app notification
-<<<<<<< HEAD
-#: src/gs-shell.c:942
-=======
 #: src/gs-shell.c:1081
->>>>>>> 9f58ded1
 msgid "Unable to download updates: not enough disk space"
 msgstr ""
 "No se pueden descargar las actualizaciones: no hay suficiente espacio en "
 "disco"
 
 #. TRANSLATORS: failure text for the in-app notification
-<<<<<<< HEAD
-#: src/gs-shell.c:950
-=======
 #: src/gs-shell.c:1089
->>>>>>> 9f58ded1
 msgid "Unable to download updates: authentication was required"
 msgstr "No se pueden descargar actualizaciones: se necesita autenticación"
 
 #. TRANSLATORS: failure text for the in-app notification
-<<<<<<< HEAD
-#: src/gs-shell.c:955
-=======
 #: src/gs-shell.c:1094
->>>>>>> 9f58ded1
 msgid "Unable to download updates: authentication was invalid"
 msgstr "No se pueden descargar actualizaciones: la autenticación no es válida"
 
 #. TRANSLATORS: failure text for the in-app notification
-<<<<<<< HEAD
-#: src/gs-shell.c:960
-=======
 #: src/gs-shell.c:1099
->>>>>>> 9f58ded1
 msgid ""
 "Unable to download updates: you do not have permission to install software"
 msgstr ""
@@ -3005,98 +2876,56 @@
 "software"
 
 #. TRANSLATORS: failure text for the in-app notification
-<<<<<<< HEAD
-#: src/gs-shell.c:967
-=======
 #: src/gs-shell.c:1109
->>>>>>> 9f58ded1
 msgid "Unable to get list of updates"
 msgstr "No se puede obtener la lista de actualizaciones"
 
 #. TRANSLATORS: failure text for the in-app notification,
 #. * where the %s is the application name (e.g. "GIMP")
-<<<<<<< HEAD
-#: src/gs-shell.c:1006
-#, c-format
-#| msgid "Unable to update %s: authentication was required"
-=======
 #: src/gs-shell.c:1148
 #, c-format
->>>>>>> 9f58ded1
 msgid "Unable to purchase %s: authentication was required"
 msgstr "No se puede obtener %s: se necesita autenticación"
 
 #. TRANSLATORS: failure text for the in-app notification,
 #. * where the %s is the application name (e.g. "GIMP")
-<<<<<<< HEAD
-#: src/gs-shell.c:1013
-#, c-format
-#| msgid "Unable to update %s: authentication was invalid"
-=======
 #: src/gs-shell.c:1155
 #, c-format
->>>>>>> 9f58ded1
 msgid "Unable to purchase %s: authentication was invalid"
 msgstr "No se puede obtener %s: la autenticación no es válida"
 
 #. TRANSLATORS: failure text for the in-app notification,
 #. * where the %s is the application name (e.g. "GIMP")
-<<<<<<< HEAD
-#: src/gs-shell.c:1020
-#, c-format
-#| msgid "Unable to update %s: not enough disk space"
-=======
 #: src/gs-shell.c:1162
 #, c-format
->>>>>>> 9f58ded1
 msgid "Unable to purchase %s: no payment method setup"
 msgstr "No se puede obtener %s: no hay configurado un método de pago"
 
 #. TRANSLATORS: failure text for the in-app notification,
 #. * where the %s is the application name (e.g. "GIMP")
-<<<<<<< HEAD
-#: src/gs-shell.c:1027
-#, c-format
-#| msgid "Unable to update %s: authentication was required"
-=======
 #: src/gs-shell.c:1169
 #, c-format
->>>>>>> 9f58ded1
 msgid "Unable to purchase %s: payment was declined"
 msgstr "No se puede obtener %s: se ha rechazado el pago"
 
 #. TRANSLATORS: failure text for the in-app notification,
 #. * where the %s is the application name (e.g. "GIMP")
-<<<<<<< HEAD
-#: src/gs-shell.c:1034
-#, c-format
-#| msgid "Unable to update %s"
-=======
 #: src/gs-shell.c:1176
 #, c-format
->>>>>>> 9f58ded1
 msgid "Unable to purchase %s"
 msgstr "No se puede obtener %s"
 
 #. TRANSLATORS: failure text for the in-app notification,
 #. * where the first %s is the application name (e.g. "GIMP") and
 #. * the second %s is the origin, e.g. "Fedora Project [fedoraproject.org]"
-<<<<<<< HEAD
-#: src/gs-shell.c:1070
-=======
 #: src/gs-shell.c:1212
->>>>>>> 9f58ded1
 #, c-format
 msgid "Unable to install %s as download failed from %s"
 msgstr "No se puede instalar %s ya que ha fallado la descarga de %s"
 
 #. TRANSLATORS: failure text for the in-app notification,
 #. * where the %s is the application name (e.g. "GIMP")
-<<<<<<< HEAD
-#: src/gs-shell.c:1076
-=======
 #: src/gs-shell.c:1218
->>>>>>> 9f58ded1
 #, c-format
 msgid "Unable to install %s as download failed"
 msgstr "No se puede instalar %s ya que ha fallado la descarga"
@@ -3105,11 +2934,7 @@
 #. * where the first %s is the application name (e.g. "GIMP")
 #. * and the second %s is the name of the runtime, e.g.
 #. * "GNOME SDK [flatpak.gnome.org]"
-<<<<<<< HEAD
-#: src/gs-shell.c:1088
-=======
 #: src/gs-shell.c:1230
->>>>>>> 9f58ded1
 #, c-format
 msgid "Unable to install %s as runtime %s not available"
 msgstr ""
@@ -3118,73 +2943,45 @@
 
 #. TRANSLATORS: failure text for the in-app notification,
 #. * where the %s is the application name (e.g. "GIMP")
-<<<<<<< HEAD
-#: src/gs-shell.c:1094
-=======
 #: src/gs-shell.c:1236
->>>>>>> 9f58ded1
 #, c-format
 msgid "Unable to install %s as not supported"
 msgstr "No se puede instalar %s ya que no está soportado"
 
 #. TRANSLATORS: failure text for the in-app notification
-<<<<<<< HEAD
-#: src/gs-shell.c:1101
-=======
 #: src/gs-shell.c:1243
->>>>>>> 9f58ded1
 msgid "Unable to install: internet access was required but wasn’t available"
 msgstr ""
 "No se puede instalar: se necesita acceso a Internet, pero no está disponible"
 
 #. TRANSLATORS: failure text for the in-app notification
-<<<<<<< HEAD
-#: src/gs-shell.c:1107
-=======
 #: src/gs-shell.c:1249
->>>>>>> 9f58ded1
 msgid "Unable to install: the application has an invalid format"
 msgstr "No se puede instalar %s: la aplicación no tiene un formato válido"
 
 #. TRANSLATORS: failure text for the in-app notification,
 #. * where the %s is the application name (e.g. "GIMP")
-<<<<<<< HEAD
-#: src/gs-shell.c:1112
-=======
 #: src/gs-shell.c:1254
->>>>>>> 9f58ded1
 #, c-format
 msgid "Unable to install %s: not enough disk space"
 msgstr "No se puede instalar %s: no hay suficiente espacio en disco."
 
 #. TRANSLATORS: failure text for the in-app notification
-<<<<<<< HEAD
-#: src/gs-shell.c:1120
-=======
 #: src/gs-shell.c:1262
->>>>>>> 9f58ded1
 #, c-format
 msgid "Unable to install %s: authentication was required"
 msgstr "No se puede instalar %s: se necesita autorización"
 
 #. TRANSLATORS: failure text for the in-app notification,
 #. * where the %s is the application name (e.g. "GIMP")
-<<<<<<< HEAD
-#: src/gs-shell.c:1127
-=======
 #: src/gs-shell.c:1269
->>>>>>> 9f58ded1
 #, c-format
 msgid "Unable to install %s: authentication was invalid"
 msgstr "No se puede instalar %s: la autenticación no es válida"
 
 #. TRANSLATORS: failure text for the in-app notification,
 #. * where the %s is the application name (e.g. "GIMP")
-<<<<<<< HEAD
-#: src/gs-shell.c:1134
-=======
 #: src/gs-shell.c:1276
->>>>>>> 9f58ded1
 #, c-format
 msgid "Unable to install %s: you do not have permission to install software"
 msgstr "No se puede instalar %s: no tiene permisos para instalar software"
@@ -3192,54 +2989,34 @@
 #. TRANSLATORS: failure text for the in-app notification,
 #. * the %s is the name of the authentication service,
 #. * e.g. "Ubuntu One"
-<<<<<<< HEAD
-#: src/gs-shell.c:1147
-=======
 #: src/gs-shell.c:1289
->>>>>>> 9f58ded1
 #, c-format
 msgid "Your %s account has been suspended."
 msgstr "Su cuenta %s se ha suspendido."
 
 #. TRANSLATORS: failure text for the in-app notification
-<<<<<<< HEAD
-#: src/gs-shell.c:1151
-=======
 #: src/gs-shell.c:1293
->>>>>>> 9f58ded1
 msgid "It is not possible to install software until this has been resolved."
 msgstr "No es posible instalar software hasta que esto se haya resuelto."
 
 #. TRANSLATORS: failure text for the in-app notification,
 #. * where the %s is the clickable link (e.g.
 #. * "http://example.com/what-did-i-do-wrong/")
-<<<<<<< HEAD
-#: src/gs-shell.c:1162
-=======
 #: src/gs-shell.c:1304
->>>>>>> 9f58ded1
 #, c-format
 msgid "For more information, visit %s."
 msgstr "Para obtener más información, visite %s."
 
 #. TRANSLATORS: failure text for the in-app notification,
 #. * where the %s is the application name (e.g. "Dell XPS 13")
-<<<<<<< HEAD
-#: src/gs-shell.c:1171
-=======
 #: src/gs-shell.c:1313
->>>>>>> 9f58ded1
 #, c-format
 msgid "Unable to install %s: AC power is required"
 msgstr "No se puede instalar %s: se necesita conexión a la alimentación"
 
 #. TRANSLATORS: failure text for the in-app notification,
 #. * where the %s is the application name (e.g. "GIMP")
-<<<<<<< HEAD
-#: src/gs-shell.c:1180
-=======
 #: src/gs-shell.c:1322
->>>>>>> 9f58ded1
 #, c-format
 msgid "Unable to install %s"
 msgstr "No se puede instalar %s"
@@ -3248,32 +3025,20 @@
 #. * where the first %s is the app name (e.g. "GIMP") and
 #. * the second %s is the origin, e.g. "Fedora" or
 #. * "Fedora Project [fedoraproject.org]"
-<<<<<<< HEAD
-#: src/gs-shell.c:1226
-=======
 #: src/gs-shell.c:1368
->>>>>>> 9f58ded1
 #, c-format
 msgid "Unable to update %s from %s"
 msgstr "No se puede actualizar %s desde %s"
 
 #. TRANSLATORS: failure text for the in-app notification,
 #. * where the %s is the application name (e.g. "GIMP")
-<<<<<<< HEAD
-#: src/gs-shell.c:1232
-=======
 #: src/gs-shell.c:1374
->>>>>>> 9f58ded1
 #, c-format
 msgid "Unable to update %s as download failed"
 msgstr "No se puede actualizar %s "
 
 #. TRANSLATORS: failure text for the in-app notification
-<<<<<<< HEAD
-#: src/gs-shell.c:1238
-=======
 #: src/gs-shell.c:1380
->>>>>>> 9f58ded1
 msgid "Unable to update: internet access was required but wasn’t available"
 msgstr ""
 "No se puede actualizar: se necesita acceso a Internet, pero no está "
@@ -3281,66 +3046,42 @@
 
 #. TRANSLATORS: failure text for the in-app notification,
 #. * where the %s is the application name (e.g. "GIMP")
-<<<<<<< HEAD
-#: src/gs-shell.c:1246
-=======
 #: src/gs-shell.c:1388
->>>>>>> 9f58ded1
 #, c-format
 msgid "Unable to update %s: not enough disk space"
 msgstr "No se puede actualizar %s: no hay suficiente espacio en disco."
 
 #. TRANSLATORS: failure text for the in-app notification,
 #. * where the %s is the application name (e.g. "GIMP")
-<<<<<<< HEAD
-#: src/gs-shell.c:1255
-=======
 #: src/gs-shell.c:1397
->>>>>>> 9f58ded1
 #, c-format
 msgid "Unable to update %s: authentication was required"
 msgstr "No se puede actualizar %s: se necesita autenticación"
 
 #. TRANSLATORS: failure text for the in-app notification,
 #. * where the %s is the application name (e.g. "GIMP")
-<<<<<<< HEAD
-#: src/gs-shell.c:1262
-=======
 #: src/gs-shell.c:1404
->>>>>>> 9f58ded1
 #, c-format
 msgid "Unable to update %s: authentication was invalid"
 msgstr "No se puede actualizar %s: la autenticación no es válida"
 
 #. TRANSLATORS: failure text for the in-app notification,
 #. * where the %s is the application name (e.g. "GIMP")
-<<<<<<< HEAD
-#: src/gs-shell.c:1269
-=======
 #: src/gs-shell.c:1411
->>>>>>> 9f58ded1
 #, c-format
 msgid "Unable to update %s: you do not have permission to update software"
 msgstr "No se puede actualizar %s: no tiene permisos para actualizar software"
 
 #. TRANSLATORS: failure text for the in-app notification,
 #. * where the %s is the application name (e.g. "Dell XPS 13")
-<<<<<<< HEAD
-#: src/gs-shell.c:1277
-=======
 #: src/gs-shell.c:1419
->>>>>>> 9f58ded1
 #, c-format
 msgid "Unable to update %s: AC power is required"
 msgstr "No se puede actualizar %s: se necesita conexión a la alimentación"
 
 #. TRANSLATORS: failure text for the in-app notification,
 #. * where the %s is the application name (e.g. "GIMP")
-<<<<<<< HEAD
-#: src/gs-shell.c:1286
-=======
 #: src/gs-shell.c:1428
->>>>>>> 9f58ded1
 #, c-format
 msgid "Unable to update %s"
 msgstr "No se puede actualizar %s"
@@ -3348,32 +3089,20 @@
 #. TRANSLATORS: failure text for the in-app notification,
 #. * where the first %s is the distro name (e.g. "Fedora 25") and
 #. * the second %s is the origin, e.g. "Fedora Project [fedoraproject.org]"
-<<<<<<< HEAD
-#: src/gs-shell.c:1331
-=======
 #: src/gs-shell.c:1473
->>>>>>> 9f58ded1
 #, c-format
 msgid "Unable to upgrade to %s from %s"
 msgstr "No se puede actualizar a %s desde %s"
 
 #. TRANSLATORS: failure text for the in-app notification,
 #. * where the %s is the app name (e.g. "GIMP")
-<<<<<<< HEAD
-#: src/gs-shell.c:1336
-=======
 #: src/gs-shell.c:1478
->>>>>>> 9f58ded1
 #, c-format
 msgid "Unable to upgrade to %s as download failed"
 msgstr "No se puede actualizar a %s ya que falló la descarga"
 
 #. TRANSLATORS: failure text for the in-app notification
-<<<<<<< HEAD
-#: src/gs-shell.c:1343
-=======
 #: src/gs-shell.c:1485
->>>>>>> 9f58ded1
 msgid "Unable to upgrade: internet access was required but wasn’t available"
 msgstr ""
 "No se puede actualizar: se necesita acceso a Internet, pero no está "
@@ -3381,121 +3110,77 @@
 
 #. TRANSLATORS: failure text for the in-app notification,
 #. * where the %s is the distro name (e.g. "Fedora 25")
-<<<<<<< HEAD
-#: src/gs-shell.c:1351
-=======
 #: src/gs-shell.c:1493
->>>>>>> 9f58ded1
 #, c-format
 msgid "Unable to upgrade to %s: not enough disk space"
 msgstr "No se puede actualizar %s: no hay suficiente espacio en disco"
 
 #. TRANSLATORS: failure text for the in-app notification,
 #. * where the %s is the distro name (e.g. "Fedora 25")
-<<<<<<< HEAD
-#: src/gs-shell.c:1360
-=======
 #: src/gs-shell.c:1502
->>>>>>> 9f58ded1
 #, c-format
 msgid "Unable to upgrade to %s: authentication was required"
 msgstr "No se puede actualizar a %s: se necesita autenticación"
 
 #. TRANSLATORS: failure text for the in-app notification,
 #. * where the %s is the distro name (e.g. "Fedora 25")
-<<<<<<< HEAD
-#: src/gs-shell.c:1367
-=======
 #: src/gs-shell.c:1509
->>>>>>> 9f58ded1
 #, c-format
 msgid "Unable to upgrade to %s: authentication was invalid"
 msgstr "No se puede actualizar a %s: la autenticación no es válida"
 
 #. TRANSLATORS: failure text for the in-app notification,
 #. * where the %s is the distro name (e.g. "Fedora 25")
-<<<<<<< HEAD
-#: src/gs-shell.c:1374
-=======
 #: src/gs-shell.c:1516
->>>>>>> 9f58ded1
 #, c-format
 msgid "Unable to upgrade to %s: you do not have permission to upgrade"
 msgstr "No se puede actualizar a %s: no tiene permiso para actualizar"
 
 #. TRANSLATORS: failure text for the in-app notification,
 #. * where the %s is the distro name (e.g. "Fedora 25")
-<<<<<<< HEAD
-#: src/gs-shell.c:1381
-=======
 #: src/gs-shell.c:1523
->>>>>>> 9f58ded1
 #, c-format
 msgid "Unable to upgrade to %s: AC power is required"
 msgstr "No se puede actualizar a %s: se necesita conexión a la alimentación"
 
 #. TRANSLATORS: failure text for the in-app notification,
 #. * where the %s is the distro name (e.g. "Fedora 25")
-<<<<<<< HEAD
-#: src/gs-shell.c:1390
-=======
 #: src/gs-shell.c:1532
->>>>>>> 9f58ded1
 #, c-format
 msgid "Unable to upgrade to %s"
 msgstr "No se puede actualizar a %s"
 
 #. TRANSLATORS: failure text for the in-app notification,
 #. * where the %s is the application name (e.g. "GIMP")
-<<<<<<< HEAD
-#: src/gs-shell.c:1432
-=======
 #: src/gs-shell.c:1574
->>>>>>> 9f58ded1
 #, c-format
 msgid "Unable to remove %s: authentication was required"
 msgstr "No se puede quitar %s: se necesita autenticación"
 
 #. TRANSLATORS: failure text for the in-app notification,
 #. * where the %s is the application name (e.g. "GIMP")
-<<<<<<< HEAD
-#: src/gs-shell.c:1438
-=======
 #: src/gs-shell.c:1580
->>>>>>> 9f58ded1
 #, c-format
 msgid "Unable to remove %s: authentication was invalid"
 msgstr "No se puede quitar %s: la autenticación no es válida"
 
 #. TRANSLATORS: failure text for the in-app notification,
 #. * where the %s is the application name (e.g. "GIMP")
-<<<<<<< HEAD
-#: src/gs-shell.c:1444
-=======
 #: src/gs-shell.c:1586
->>>>>>> 9f58ded1
 #, c-format
 msgid "Unable to remove %s: you do not have permission to remove software"
 msgstr "No se puede quitar %s: no tiene permisos para quitar software"
 
 #. TRANSLATORS: failure text for the in-app notification,
 #. * where the %s is the application name (e.g. "GIMP")
-<<<<<<< HEAD
-#: src/gs-shell.c:1451
-=======
 #: src/gs-shell.c:1593
->>>>>>> 9f58ded1
 #, c-format
 msgid "Unable to remove %s: AC power is required"
 msgstr "No se puede quitar %s: se necesita conexión a la alimentación"
 
 #. TRANSLATORS: failure text for the in-app notification,
 #. * where the %s is the application name (e.g. "GIMP")
-<<<<<<< HEAD
-#: src/gs-shell.c:1460
-=======
 #: src/gs-shell.c:1605
->>>>>>> 9f58ded1
 #, c-format
 msgid "Unable to remove %s"
 msgstr "No se puede quitar «%s»"
@@ -3504,116 +3189,67 @@
 #. * where the first %s is the application name (e.g. "GIMP")
 #. * and the second %s is the name of the runtime, e.g.
 #. * "GNOME SDK [flatpak.gnome.org]"
-<<<<<<< HEAD
-#: src/gs-shell.c:1506
-=======
 #: src/gs-shell.c:1651
->>>>>>> 9f58ded1
 #, c-format
 msgid "Unable to launch %s: %s is not installed"
 msgstr "No se puede lanzar %s: %s no está instalado"
 
 #. TRANSLATORS: failure text for the in-app notification
-<<<<<<< HEAD
-#: src/gs-shell.c:1513 src/gs-shell.c:1564 src/gs-shell.c:1605
-#: src/gs-shell.c:1653
-=======
 #: src/gs-shell.c:1658 src/gs-shell.c:1712 src/gs-shell.c:1756
 #: src/gs-shell.c:1807
->>>>>>> 9f58ded1
 msgid "Not enough disk space — free up some space and try again"
 msgstr ""
 "No hay suficiente espacio en disco. Libere algo de espacio e inténtelo de "
 "nuevo."
 
 #. TRANSLATORS: we failed to get a proper error code
-<<<<<<< HEAD
-#: src/gs-shell.c:1521 src/gs-shell.c:1572 src/gs-shell.c:1613
-#: src/gs-shell.c:1680
-=======
 #: src/gs-shell.c:1669 src/gs-shell.c:1723 src/gs-shell.c:1767
 #: src/gs-shell.c:1837
->>>>>>> 9f58ded1
 msgid "Sorry, something went wrong"
 msgstr "Algo salió mal"
 
 #. TRANSLATORS: failure text for the in-app notification
-<<<<<<< HEAD
-#: src/gs-shell.c:1556
-#| msgid "Unable to install %s as not supported"
-=======
 #: src/gs-shell.c:1704
->>>>>>> 9f58ded1
 msgid "Failed to install file: not supported"
 msgstr "Falló al instalar el archivo: no está soportado"
 
 #. TRANSLATORS: failure text for the in-app notification
-<<<<<<< HEAD
-#: src/gs-shell.c:1560
-=======
 #: src/gs-shell.c:1708
->>>>>>> 9f58ded1
 msgid "Failed to install file: authentication failed"
 msgstr "Falló al instalar el archivo: falló la autenticación"
 
 #. TRANSLATORS: failure text for the in-app notification
-<<<<<<< HEAD
-#: src/gs-shell.c:1597
-#| msgid "Unable to install %s as not supported"
-=======
 #: src/gs-shell.c:1748
->>>>>>> 9f58ded1
 msgid "Failed to install: not supported"
 msgstr "Falló al instalar: no está soportado"
 
 #. TRANSLATORS: failure text for the in-app notification
-<<<<<<< HEAD
-#: src/gs-shell.c:1601
-#| msgid "Failed to install file: authentication failed"
-=======
 #: src/gs-shell.c:1752
->>>>>>> 9f58ded1
 msgid "Failed to install: authentication failed"
 msgstr "Falló al instalar: falló la autenticación"
 
 #. TRANSLATORS: failure text for the in-app notification,
 #. * the %s is the origin, e.g. "Fedora" or
 #. * "Fedora Project [fedoraproject.org]"
-<<<<<<< HEAD
-#: src/gs-shell.c:1647
-=======
 #: src/gs-shell.c:1801
->>>>>>> 9f58ded1
 #, c-format
 msgid "Unable to contact %s"
 msgstr "No se puede contactar con %s"
 
 #. TRANSLATORS: failure text for the in-app notification,
 #. * where the %s is the application name (e.g. "GIMP")
-<<<<<<< HEAD
-#: src/gs-shell.c:1662
-=======
 #: src/gs-shell.c:1816
->>>>>>> 9f58ded1
 #, c-format
 msgid "%s needs to be restarted to use new plugins."
 msgstr "Se debe reiniciar %s para usar los complementos nuevos."
 
 #. TRANSLATORS: failure text for the in-app notification
-<<<<<<< HEAD
-#: src/gs-shell.c:1667
-=======
 #: src/gs-shell.c:1821
->>>>>>> 9f58ded1
 msgid "This application needs to be restarted to use new plugins."
 msgstr "Se debe reiniciar esta aplicación para usar los nuevos complementos."
 
 #. TRANSLATORS: need to be connected to the AC power
-<<<<<<< HEAD
-#: src/gs-shell.c:1674
-=======
 #: src/gs-shell.c:1828
->>>>>>> 9f58ded1
 msgid "AC power is required"
 msgstr "Se necesita conexión a la alimentación"
 
@@ -3655,41 +3291,25 @@
 
 #. TRANSLATORS: This is the header for package additions during
 #. * a system update
-<<<<<<< HEAD
-#: src/gs-update-dialog.c:452
-=======
 #: src/gs-update-dialog.c:451
->>>>>>> 9f58ded1
 msgid "Additions"
 msgstr "Añadidos"
 
 #. TRANSLATORS: This is the header for package removals during
 #. * a system update
-<<<<<<< HEAD
-#: src/gs-update-dialog.c:456
-=======
 #: src/gs-update-dialog.c:455
->>>>>>> 9f58ded1
 msgid "Removals"
 msgstr "Eliminados"
 
 #. TRANSLATORS: This is the header for package updates during
 #. * a system update
-<<<<<<< HEAD
-#: src/gs-update-dialog.c:460
-=======
 #: src/gs-update-dialog.c:459
->>>>>>> 9f58ded1
 msgid "Updates"
 msgstr "Actualizaciones"
 
 #. TRANSLATORS: This is the header for package downgrades during
 #. * a system update
-<<<<<<< HEAD
-#: src/gs-update-dialog.c:464
-=======
 #: src/gs-update-dialog.c:463
->>>>>>> 9f58ded1
 msgid "Downgrades"
 msgstr "Bajadas de versión"
 
@@ -4585,21 +4205,13 @@
 
 #. TRANSLATORS: this is a group of updates that are not
 #. * packages and are not shown in the main list
-<<<<<<< HEAD
-#: plugins/core/gs-plugin-generic-updates.c:71
-=======
 #: plugins/core/gs-plugin-generic-updates.c:73
->>>>>>> 9f58ded1
 msgid "OS Updates"
 msgstr "Actualizaciones del SO"
 
 #. TRANSLATORS: this is a longer description of the
 #. * "OS Updates" string
-<<<<<<< HEAD
-#: plugins/core/gs-plugin-generic-updates.c:76
-=======
 #: plugins/core/gs-plugin-generic-updates.c:78
->>>>>>> 9f58ded1
 msgid "Includes performance, stability and security improvements."
 msgstr "Incluye mejoras en el rendimiento, la estabilidad y la seguridad."
 
@@ -4675,14 +4287,6 @@
 msgid "Getting flatpak metadata for %s…"
 msgstr "Obteniendo metadatos flatpak para %s…"
 
-<<<<<<< HEAD
-#. TRANSLATORS: status text when downloading the RuntimeRepo
-#: plugins/flatpak/gs-flatpak.c:2773
-msgid "Getting runtime source…"
-msgstr "Obteniendo fuente en tiempo de ejecución…"
-
-=======
->>>>>>> 9f58ded1
 #. TRANSLATORS: status text when downloading
 #: plugins/fwupd/gs-plugin-fwupd.c:666
 msgid "Downloading firmware update signature…"
@@ -4720,11 +4324,7 @@
 msgstr "Repositorio de extensiones de GNOME Shell"
 
 #. TRANSLATORS: status text when downloading
-<<<<<<< HEAD
-#: plugins/shell-extensions/gs-plugin-shell-extensions.c:709
-=======
 #: plugins/shell-extensions/gs-plugin-shell-extensions.c:704
->>>>>>> 9f58ded1
 msgid "Downloading shell extension metadata…"
 msgstr "Descargando metadatos de extensión de la Shell…"
 
