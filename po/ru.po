# Russian translation for gnome-software.
# Copyright (C) 2013 gnome-software's COPYRIGHT HOLDER
# This file is distributed under the same license as the gnome-software package.
# Yuri Myasoedov <ymyasoedov@yandex.ru>, 2014, 2015.
# Ivan Komaritsyn <vantu5z@mail.ru>, 2015.
# Pavel Elizaryev <gonleef@tuta.io>, 2016.
# Stas Solovey <whats_up@tut.by>, 2013-2018, 2019.
# Maxim Taranov <png2378@gmail.com>, 2017.
# Melman <Alexmelman88@gmail.com>, 2021.
# Ivan Molodetskikh <yalterz@gmail.com>, 2022.
#
msgid ""
msgstr ""
"Project-Id-Version: gnome-software master\n"
"Report-Msgid-Bugs-To: https://gitlab.gnome.org/GNOME/gnome-software/issues\n"
<<<<<<< HEAD
"POT-Creation-Date: 2022-11-17 22:53+0000\n"
"PO-Revision-Date: 2022-11-19 16:27+0300\n"
=======
"POT-Creation-Date: 2023-01-24 22:45+0000\n"
"PO-Revision-Date: 2023-01-25 12:00+0300\n"
>>>>>>> 7470316a
"Last-Translator: Aleksandr Melman <Alexmelman88@gmail.com>\n"
"Language-Team: Russian <gnome-cyr@gnome.org>\n"
"Language: ru\n"
"MIME-Version: 1.0\n"
"Content-Type: text/plain; charset=UTF-8\n"
"Content-Transfer-Encoding: 8bit\n"
"Plural-Forms: nplurals=3; plural=(n%10==1 && n%100!=11 ? 0 : n%10>=2 && "
"n%10<=4 && (n%100<10 || n%100>=20) ? 1 : 2);\n"
<<<<<<< HEAD
"X-Generator: Poedit 3.2.1\n"
=======
"X-Generator: Poedit 3.2.2\n"
>>>>>>> 7470316a
"X-DL-Team: ru\n"
"X-DL-Module: gnome-software\n"
"X-DL-Branch: main\n"
"X-DL-Domain: po\n"
"X-DL-State: None\n"

#  перевод по аналогии с ubuntu software - центр приложений ubuntu
#: data/metainfo/org.gnome.Software.metainfo.xml.in:7 src/gs-shell.ui:21
#: src/org.gnome.Software.desktop.in:3
msgid "Software"
msgstr "Центр приложений"

#: data/metainfo/org.gnome.Software.metainfo.xml.in:8
msgid "Install and update apps"
msgstr "Установка и обновление приложений"

#: data/metainfo/org.gnome.Software.metainfo.xml.in:10
msgid ""
"Software allows you to find and install new apps and system extensions and "
"remove existing installed apps."
msgstr ""
"Центр приложений позволяет находить и устанавливать новые приложения и "
"системные расширения, а также удалять уже установленные приложения."

#: data/metainfo/org.gnome.Software.metainfo.xml.in:14
msgid ""
"Software showcases featured and popular apps with useful descriptions and "
"multiple screenshots per app. Apps can be found either through browsing the "
"list of categories or by searching. It also allows you to update your system "
"using an offline update."
msgstr ""
"Центр приложений предоставляет рекомендуемые и популярные приложения с "
"описанием и несколькими снимками экрана к ним. Приложения можно находить, "
"просматривая по категориям, либо с помощью функции поиска. Также центр "
"приложений позволяет обновлять систему с помощью отложенных обновлений."

#: data/metainfo/org.gnome.Software.metainfo.xml.in:25
msgid "Overview panel"
msgstr "Панель обзора"

#: data/metainfo/org.gnome.Software.metainfo.xml.in:29
#: data/metainfo/org.gnome.Software.metainfo.xml.in:33
msgid "Details panel"
msgstr "Панель подробностей"

#: data/metainfo/org.gnome.Software.metainfo.xml.in:37
msgid "Installed panel"
msgstr "Панель установленного"

#: data/metainfo/org.gnome.Software.metainfo.xml.in:41
#: data/metainfo/org.gnome.Software.metainfo.xml.in:45
msgid "Updates panel"
msgstr "Панель обновлений"

#: data/metainfo/org.gnome.Software.metainfo.xml.in:49
msgid "The update details"
msgstr "Подробности об обновлении"

<<<<<<< HEAD
#: data/metainfo/org.gnome.Software.metainfo.xml.in:2076
#: src/gs-application.c:256
=======
#: data/metainfo/org.gnome.Software.metainfo.xml.in:2135
#: src/gs-application.c:264
>>>>>>> 7470316a
msgid "The GNOME Project"
msgstr "The GNOME Project"

#: data/org.gnome.software.external-appstream.policy.in.in:11
msgid "Install an appstream file into a system location"
msgstr "Установить appstream-файл в систему"

#: data/org.gnome.software.external-appstream.policy.in.in:12
msgid "Installing an appstream file into a system location"
msgstr "Установка appstream-файла в систему"

#: data/org.gnome.software.gschema.xml:5
msgid "A list of compatible projects"
msgstr "Список совместимых проектов"

#: data/org.gnome.software.gschema.xml:6
msgid ""
"This is a list of compatible projects we should show such as GNOME, KDE and "
"XFCE."
msgstr ""
"Это список совместимых проектов, которые мы должны показывать как GNOME, KDE "
"и XFCE."

#: data/org.gnome.software.gschema.xml:10
msgid "Whether to manage updates and upgrades in GNOME Software"
msgstr "Управлять обновлениями в центре приложений GNOME"

#: data/org.gnome.software.gschema.xml:11
msgid ""
"If disabled, GNOME Software will hide the updates panel, not perform any "
"automatic updates actions or prompt for upgrades."
msgstr ""
"Если отключено, то центр приложений GNOME будет скрывать панель обновлений, "
"не будет выполнять автоматические обновления или предлагать их."

#: data/org.gnome.software.gschema.xml:15
msgid "Automatically download and install updates"
msgstr "Автоматически загружать и устанавливать обновления"

#: data/org.gnome.software.gschema.xml:16
msgid ""
"If enabled, GNOME Software automatically downloads software updates in the "
"background, also installing ones that do not require a reboot."
msgstr ""
"Если включено, то центр приложений GNOME будет автоматически загружать "
"обновления в фоновом режиме, а также устанавливать те, которые не требуют "
"перезагрузки."

#: data/org.gnome.software.gschema.xml:20
msgid "Notify the user about software updated in the background"
msgstr ""
"Уведомлять пользователя о программном обеспечении, обновлённом в фоновом "
"режиме"

#: data/org.gnome.software.gschema.xml:21
msgid ""
"If enabled, GNOME Software notifies the user about updates that happened "
"whilst the user was idle."
msgstr ""
"Если включено, GNOME Software уведомляет пользователя об обновлениях, "
"которые произошли, пока пользователь отсутствовал."

#: data/org.gnome.software.gschema.xml:25
msgid "Whether to automatically refresh when on a metered connection"
msgstr "Автоматически загружать обновления при тарифицированном соединении"

#: data/org.gnome.software.gschema.xml:26
msgid ""
"If enabled, GNOME Software automatically refreshes in the background even "
"when using a metered connection (eventually downloading some metadata, "
"checking for updates, etc., which may incur in costs for the user)."
msgstr ""
"Если включено, то центр приложений GNOME будет выполнять обновления в "
"фоновом режиме даже при использовании тарифицированного соединения "
"(впоследствии загрузки некоторых метаданных, проверки обновлений и других "
"действий, может взиматься плата с пользователя)."

#: data/org.gnome.software.gschema.xml:30
msgid "Whether it’s the very first run of GNOME Software"
msgstr "Первый запуск центра приложений GNOME"

#: data/org.gnome.software.gschema.xml:34
msgid "Show star ratings next to applications"
msgstr "Показывать оценки приложений"

#: data/org.gnome.software.gschema.xml:38
msgid "Filter applications based on the default branch set for the remote"
msgstr ""
"Фильтровать приложения на основе ветки, установленной по умолчанию для "
"удалённого источника"

#: data/org.gnome.software.gschema.xml:42
msgid "Non-free applications show a warning dialog before install"
msgstr "Предупреждать при установке несвободных приложений"

#: data/org.gnome.software.gschema.xml:43
msgid ""
"When non-free applications are installed a warning dialog can be shown. This "
"controls if that dialog is suppressed."
msgstr ""
"Показывать диалог с предупреждением при установке несвободных приложений."

#: data/org.gnome.software.gschema.xml:47
msgid "The last update check timestamp"
msgstr "Метка времени последней проверки обновлений"

#: data/org.gnome.software.gschema.xml:51
msgid "The last upgrade notification timestamp"
msgstr "Временная метка последнего уведомления об обновлении"

#: data/org.gnome.software.gschema.xml:55
msgid "The last update notification timestamp"
msgstr "Временная метка последнего уведомления об обновлении"

#: data/org.gnome.software.gschema.xml:59
msgid "The timestamp of the first security update, cleared after update"
msgstr ""
"Метка времени первого обновления безопасности, очищенная после обновления"

#: data/org.gnome.software.gschema.xml:63
msgid "The last update timestamp"
msgstr "Метка времени последнего обновления"

#: data/org.gnome.software.gschema.xml:67
msgid "The last timestamp when the system was online and got any updates"
msgstr ""
"Время, когда система была подключена и получила обновления в последний раз"

#: data/org.gnome.software.gschema.xml:71
msgid "The age in seconds to verify the upstream screenshot is still valid"
msgstr "Время в секундах для проверки корректности исходного снимка экрана"

#: data/org.gnome.software.gschema.xml:72
msgid ""
"Choosing a larger value will mean less round-trips to the remote server but "
"updates to the screenshots may take longer to show to the user. A value of 0 "
"means to never check the server if the image already exists in the cache."
msgstr ""
"Чем больше значение, тем меньше обращений к удалённому серверу, но "
"обновление снимков экрана занимает более продолжительное время. «0» — "
"никогда не обращаться к серверу, если изображение уже есть в кэше."

#: data/org.gnome.software.gschema.xml:81
msgid "The server to use for application reviews"
msgstr "Сервер, используемый для отзывов на приложения"

#: data/org.gnome.software.gschema.xml:85
msgid "The minimum karma score for reviews"
msgstr "Минимальное значение кармы для отзывов"

#: data/org.gnome.software.gschema.xml:86
msgid "Reviews with karma less than this number will not be shown."
msgstr "Отзывы с кармой меньше этого числа не будут показаны."

#: data/org.gnome.software.gschema.xml:90
msgid "A list of official repositories that should not be considered 3rd party"
msgstr "Список официальных репозиториев, которые не будут считаться сторонними"

#: data/org.gnome.software.gschema.xml:94
msgid "A list of required repositories that cannot be disabled or removed"
msgstr "Список необходимых репозиториев, которые нельзя отключить или удалить"

#: data/org.gnome.software.gschema.xml:98
msgid "A list of official repositories that should be considered free software"
msgstr ""
"Список официальных репозиториев, которые следует считать свободным "
"программным обеспечением"

#: data/org.gnome.software.gschema.xml:102
msgid ""
"The licence URL to use when an application should be considered free software"
msgstr "Используемый URL лицензии, когда приложение считается свободным"

#: data/org.gnome.software.gschema.xml:106
msgid "Install bundled applications for all users on the system where possible"
msgstr ""
"Установить набор приложений для всех пользователей в системе, когда это "
"возможно"

#: data/org.gnome.software.gschema.xml:110
msgid "Allow access to the Software Repositories dialog"
msgstr ""
"Разрешить доступ к диалоговому окну репозиториев программного обеспечения"

#: data/org.gnome.software.gschema.xml:114
msgid "Offer upgrades for pre-releases"
msgstr "Предлагать обновления для предварительных релизов"

#: data/org.gnome.software.gschema.xml:118
msgid "Show some UI elements informing the user that an app is non-free"
msgstr ""
"Показывать элементы интерфейса, информирующие пользователя о том, что "
"приложение несвободное"

#: data/org.gnome.software.gschema.xml:122
msgid "Show the installed size for apps in the list of installed applications"
msgstr ""
"Показывать в списке установленных приложений размер приложения в "
"установленном виде"

#. Translators: Replace the link with a version in your language, e.g. 'https://de.wikipedia.org/wiki/Proprietäre_Software'. Remember to include ''.
#: data/org.gnome.software.gschema.xml:126
msgid "'https://en.wikipedia.org/wiki/Proprietary_software'"
msgstr "'https://ru.wikipedia.org/wiki/Проприетарное_программное_обеспечение'"

#: data/org.gnome.software.gschema.xml:127
msgid "The URI that explains nonfree and proprietary software"
msgstr "URI, описывающий несвободное и проприетарное программное обеспечение"

#: data/org.gnome.software.gschema.xml:131
msgid ""
"A list of URLs pointing to appstream files that will be downloaded into an "
"swcatalog folder"
msgstr ""
"Список URL, указывающих на appstream-файлы, которые будут загружены в папку "
"swcatalog"

#: data/org.gnome.software.gschema.xml:135
msgid ""
"Install the AppStream files to a system-wide location for all users. If "
"false, files are installed in non-standard $XDG_DATA_HOME/swcatalog/xml "
"directory"
msgstr ""
"Установить appstream-файлы в общесистемную папку для всех пользователей. "
"Если значение false, файлы устанавливаются в нестандартный каталог "
"$XDG_DATA_HOME/swcatalog/xmls"

#: data/org.gnome.software.gschema.xml:139
msgid ""
"Priority order of packaging formats to prefer, with more important formats "
"listed first. An empty array means the default order. Omitted formats are "
"assumed to be listed last. Example packaging formats are: deb, flatpak, rpm, "
"snap. The formats can be optionally specified with an origin name, divided "
"by a colon, for example 'flatpak:flathub'."
msgstr ""
"Приоритетный порядок предпочтительных форматов пакета, при этом более важные "
"форматы перечислены первыми. Пустой массив означает порядок по умолчанию. "
"Пропущенные форматы считаются перечисленными последними. Примеры форматов "
<<<<<<< HEAD
"пакета: deb, flatpak, rpm, snap."
=======
"пакета: deb, flatpak, rpm, snap. Форматы могут быть дополнительно указаны с "
"именем источника, разделенным двоеточием, например, 'flatpak:flathub'."
>>>>>>> 7470316a

#: data/org.gnome.software.gschema.xml:143
msgid "The timestamp of the last attempt to remove unused Flatpak runtimes"
msgstr ""
"Временная метка последней попытки удаления неиспользуемых сред выполнения "
"Flatpak"

#: data/org.gnome.software.gschema.xml:150
msgid "A string storing the gnome-online-account id used to login"
msgstr ""
"Строка, в которой хранится идентификатор gnome-online-account, используемый "
"для входа"

#. TRANSLATORS: tool that is used when moving profiles system-wide
#: gs-install-appstream/gs-install-appstream.c:185
msgid "GNOME Software AppStream system-wide installer"
msgstr "Общесистемный установщик AppStream центра приложений GNOME"

#: gs-install-appstream/gs-install-appstream.c:187
msgid "Failed to parse command line arguments"
msgstr "Не удалось разобрать аргументы командной строки"

#. TRANSLATORS: user did not specify a valid filename
#: gs-install-appstream/gs-install-appstream.c:194
msgid "You need to specify exactly one filename"
msgstr "Необходимо указать только одно имя файла"

#. TRANSLATORS: only able to install files as root
#: gs-install-appstream/gs-install-appstream.c:201
msgid "This program can only be used by the root user"
msgstr "Это приложение может быть использовано только администратором"

#. TRANSLATORS: error details
#: gs-install-appstream/gs-install-appstream.c:209
#, c-format
msgid "Failed to validate content type: %s"
msgstr "Не удалось проверить тип содержимого: %s"

#. TRANSLATORS: error details
#: gs-install-appstream/gs-install-appstream.c:220
#, c-format
msgid "Failed to move: %s"
msgstr "Не удалось переместить: %s"

#: src/gnome-software-local-file-flatpak.desktop.in:3
#: src/gnome-software-local-file-fwupd.desktop.in:3
#: src/gnome-software-local-file-packagekit.desktop.in:3
#: src/gnome-software-local-file-snap.desktop.in:3
msgid "Software Install"
msgstr "Установка приложений"

#: src/gnome-software-local-file-flatpak.desktop.in:4
#: src/gnome-software-local-file-fwupd.desktop.in:4
#: src/gnome-software-local-file-packagekit.desktop.in:4
#: src/gnome-software-local-file-snap.desktop.in:4
msgid "Install selected software on the system"
msgstr "Установить выбранное программное обеспечение"

#. TRANSLATORS: content rating title, see https://hughsie.github.io/oars/
#: src/gs-age-rating-context-dialog.c:134
msgid "Cartoon Violence"
msgstr "Мультяшное насилие"

#. TRANSLATORS: content rating description, see https://hughsie.github.io/oars/
#: src/gs-age-rating-context-dialog.c:136
msgid "No information regarding cartoon violence"
msgstr "Нет информации о насилии в мультфильмах"

#. TRANSLATORS: content rating title, see https://hughsie.github.io/oars/
#: src/gs-age-rating-context-dialog.c:144
msgid "Fantasy Violence"
msgstr "Насилие в стиле фэнтези"

#. TRANSLATORS: content rating description, see https://hughsie.github.io/oars/
#: src/gs-age-rating-context-dialog.c:146
msgid "No information regarding fantasy violence"
msgstr "Нет информации относительно фантазийного насилия"

#. TRANSLATORS: content rating title, see https://hughsie.github.io/oars/
#: src/gs-age-rating-context-dialog.c:154
msgid "Realistic Violence"
msgstr "Реалистичное насилие"

#. TRANSLATORS: content rating description, see https://hughsie.github.io/oars/
#: src/gs-age-rating-context-dialog.c:156
msgid "No information regarding realistic violence"
msgstr "Нет информации относительно реалистичного насилия"

#. TRANSLATORS: content rating title, see https://hughsie.github.io/oars/
#: src/gs-age-rating-context-dialog.c:164
msgid "Violence Depicting Bloodshed"
msgstr "Насилие, изображающее кровопролитие"

#. TRANSLATORS: content rating description, see https://hughsie.github.io/oars/
#: src/gs-age-rating-context-dialog.c:166
msgid "No information regarding bloodshed"
msgstr "Нет информации о кровопролитии"

#. TRANSLATORS: content rating title, see https://hughsie.github.io/oars/
#: src/gs-age-rating-context-dialog.c:174
msgid "Sexual Violence"
msgstr "Сексуальное насилие"

#. TRANSLATORS: content rating description, see https://hughsie.github.io/oars/
#: src/gs-age-rating-context-dialog.c:176
msgid "No information regarding sexual violence"
msgstr "Нет информации о сексуальном насилии"

#. TRANSLATORS: content rating title, see https://hughsie.github.io/oars/
#: src/gs-age-rating-context-dialog.c:184
msgid "Alcohol"
msgstr "Алкоголь"

#. TRANSLATORS: content rating description, see https://hughsie.github.io/oars/
#: src/gs-age-rating-context-dialog.c:186
msgid "No information regarding references to alcohol"
msgstr "Нет информации относительно упоминаний об алкоголе"

#. TRANSLATORS: content rating title, see https://hughsie.github.io/oars/
#: src/gs-age-rating-context-dialog.c:194
msgid "Narcotics"
msgstr "Наркотики"

#. TRANSLATORS: content rating description, see https://hughsie.github.io/oars/
#: src/gs-age-rating-context-dialog.c:196
msgid "No information regarding references to illicit drugs"
msgstr "Нет информации относительно упоминаний о запрещенных наркотиках"

#. TRANSLATORS: content rating title, see https://hughsie.github.io/oars/
#: src/gs-age-rating-context-dialog.c:204
msgid "Tobacco"
msgstr "Табак"

#. TRANSLATORS: content rating description, see https://hughsie.github.io/oars/
#: src/gs-age-rating-context-dialog.c:206
msgid "No information regarding references to tobacco products"
msgstr "Нет информации относительно упоминаний о табачных изделиях"

#. TRANSLATORS: content rating title, see https://hughsie.github.io/oars/
#: src/gs-age-rating-context-dialog.c:214
#: src/gs-age-rating-context-dialog.c:543
msgid "Nudity"
msgstr "Нагота"

#. TRANSLATORS: content rating description, see https://hughsie.github.io/oars/
#: src/gs-age-rating-context-dialog.c:216
msgid "No information regarding nudity of any sort"
msgstr "Нет информации о наготе любого рода"

#. TRANSLATORS: content rating title, see https://hughsie.github.io/oars/
#: src/gs-age-rating-context-dialog.c:224
msgid "Sexual Themes"
msgstr "Сексуальная тематика"

#. TRANSLATORS: content rating description, see https://hughsie.github.io/oars/
#: src/gs-age-rating-context-dialog.c:226
msgid "No information regarding references to or depictions of sexual nature"
msgstr "Нет информации об упоминаниях или изображениях сексуального характера"

#. TRANSLATORS: content rating title, see https://hughsie.github.io/oars/
#: src/gs-age-rating-context-dialog.c:234
msgid "Profanity"
msgstr "Ругательства"

#. TRANSLATORS: content rating description, see https://hughsie.github.io/oars/
#: src/gs-age-rating-context-dialog.c:236
msgid "No information regarding profanity of any kind"
msgstr "Нет информации, касающейся ненормативной лексики любого рода"

#. TRANSLATORS: content rating title, see https://hughsie.github.io/oars/
#: src/gs-age-rating-context-dialog.c:244
msgid "Inappropriate Humor"
msgstr "Неуместный юмор"

#. TRANSLATORS: content rating description, see https://hughsie.github.io/oars/
#: src/gs-age-rating-context-dialog.c:246
msgid "No information regarding inappropriate humor"
msgstr "Нет информации о неуместном юморе"

#. TRANSLATORS: content rating title, see https://hughsie.github.io/oars/
#: src/gs-age-rating-context-dialog.c:254
msgid "Discrimination"
msgstr "Дискриминация"

#. TRANSLATORS: content rating description, see https://hughsie.github.io/oars/
#: src/gs-age-rating-context-dialog.c:256
msgid "No information regarding discriminatory language of any kind"
msgstr "Нет информации о дискриминационных высказываниях любого рода"

#. TRANSLATORS: content rating title, see https://hughsie.github.io/oars/
#: src/gs-age-rating-context-dialog.c:264
msgid "Advertising"
msgstr "Реклама"

#. TRANSLATORS: content rating description, see https://hughsie.github.io/oars/
#: src/gs-age-rating-context-dialog.c:266
msgid "No information regarding advertising of any kind"
msgstr "Нет информации о рекламе любого рода"

#. TRANSLATORS: content rating title, see https://hughsie.github.io/oars/
#: src/gs-age-rating-context-dialog.c:274
msgid "Gambling"
msgstr "Азартные игры"

#. TRANSLATORS: content rating description, see https://hughsie.github.io/oars/
#: src/gs-age-rating-context-dialog.c:276
msgid "No information regarding gambling of any kind"
msgstr "Нет информации, касающейся азартных игр любого рода"

#. TRANSLATORS: content rating title, see https://hughsie.github.io/oars/
#: src/gs-age-rating-context-dialog.c:284
msgid "Purchasing"
msgstr "Платное"

#. TRANSLATORS: content rating description, see https://hughsie.github.io/oars/
#: src/gs-age-rating-context-dialog.c:286
msgid "No information regarding the ability to spend money"
msgstr "Нет информации относительно способности тратить деньги"

#. TRANSLATORS: content rating title, see https://hughsie.github.io/oars/
#: src/gs-age-rating-context-dialog.c:294
msgid "Chat Between Users"
msgstr "Общение между пользователями"

#. TRANSLATORS: content rating description, see https://hughsie.github.io/oars/
#: src/gs-age-rating-context-dialog.c:296
msgid "No information regarding ways to chat with other users"
msgstr "Нет информации о способах общения с другими пользователями"

#. TRANSLATORS: content rating title, see https://hughsie.github.io/oars/
#: src/gs-age-rating-context-dialog.c:304
msgid "Audio Chat Between Users"
msgstr "Звуковое общение между пользователями"

#. TRANSLATORS: content rating description, see https://hughsie.github.io/oars/
#: src/gs-age-rating-context-dialog.c:306
msgid "No information regarding ways to talk with other users"
msgstr "Нет информации о способах разговора с другими пользователями"

#. TRANSLATORS: content rating title, see https://hughsie.github.io/oars/
#: src/gs-age-rating-context-dialog.c:314
msgid "Contact Details"
msgstr "Контактные данные"

#. TRANSLATORS: content rating description, see https://hughsie.github.io/oars/
#: src/gs-age-rating-context-dialog.c:316
msgid ""
"No information regarding sharing of social network usernames or email "
"addresses"
msgstr ""
"Нет информации о совместном использовании имен пользователей социальных "
"сетей или адресов электронной почты"

#. TRANSLATORS: content rating title, see https://hughsie.github.io/oars/
#: src/gs-age-rating-context-dialog.c:324
msgid "Identifying Information"
msgstr "Идентификационная информация"

#. TRANSLATORS: content rating description, see https://hughsie.github.io/oars/
#: src/gs-age-rating-context-dialog.c:326
msgid "No information regarding sharing of user information with third parties"
msgstr "Нет информации о передаче информации о пользователе третьим лицам"

#. TRANSLATORS: content rating title, see https://hughsie.github.io/oars/
#: src/gs-age-rating-context-dialog.c:334
msgid "Location Sharing"
msgstr "Совместное использование местоположения"

#. TRANSLATORS: content rating description, see https://hughsie.github.io/oars/
#: src/gs-age-rating-context-dialog.c:336
msgid "No information regarding sharing of physical location with other users"
msgstr ""
"Нет информации о совместном использовании физического местоположения с "
"другими пользователями"

#. TRANSLATORS: content rating title, see https://hughsie.github.io/oars/
#: src/gs-age-rating-context-dialog.c:360
msgid "Homosexuality"
msgstr "Гомосексуализм"

#. TRANSLATORS: content rating description, see https://hughsie.github.io/oars/
#: src/gs-age-rating-context-dialog.c:362
msgid "No information regarding references to homosexuality"
msgstr "Нет информации относительно упоминаний о гомосексуализме"

#. TRANSLATORS: content rating title, see https://hughsie.github.io/oars/
#: src/gs-age-rating-context-dialog.c:370
msgid "Prostitution"
msgstr "Проституция"

#. TRANSLATORS: content rating description, see https://hughsie.github.io/oars/
#: src/gs-age-rating-context-dialog.c:372
msgid "No information regarding references to prostitution"
msgstr "Нет информации относительно упоминаний о проституции"

#. TRANSLATORS: content rating title, see https://hughsie.github.io/oars/
#: src/gs-age-rating-context-dialog.c:380
msgid "Adultery"
msgstr "Прелюбодеяние"

#. TRANSLATORS: content rating description, see https://hughsie.github.io/oars/
#: src/gs-age-rating-context-dialog.c:382
msgid "No information regarding references to adultery"
msgstr "Нет информации относительно упоминаний о прелюбодеянии"

#. TRANSLATORS: content rating title, see https://hughsie.github.io/oars/
#: src/gs-age-rating-context-dialog.c:390
msgid "Sexualized Characters"
msgstr "Сексуализированные персонажи"

#. TRANSLATORS: content rating description, see https://hughsie.github.io/oars/
#: src/gs-age-rating-context-dialog.c:392
msgid "No information regarding sexualized characters"
msgstr "Нет информации о сексуализированных персонажах"

#. TRANSLATORS: content rating title, see https://hughsie.github.io/oars/
#: src/gs-age-rating-context-dialog.c:400
msgid "Desecration"
msgstr "Осквернение"

#. TRANSLATORS: content rating description, see https://hughsie.github.io/oars/
#: src/gs-age-rating-context-dialog.c:402
msgid "No information regarding references to desecration"
msgstr "Нет информации относительно упоминаний об осквернении"

#. TRANSLATORS: content rating title, see https://hughsie.github.io/oars/
#: src/gs-age-rating-context-dialog.c:410
msgid "Human Remains"
msgstr "Человеческие останки"

#. TRANSLATORS: content rating description, see https://hughsie.github.io/oars/
#: src/gs-age-rating-context-dialog.c:412
msgid "No information regarding visible dead human remains"
msgstr "Нет информации относительно видимых мертвых человеческих останков"

#. TRANSLATORS: content rating title, see https://hughsie.github.io/oars/
#: src/gs-age-rating-context-dialog.c:420
msgid "Slavery"
msgstr "Рабство"

#. TRANSLATORS: content rating description, see https://hughsie.github.io/oars/
#: src/gs-age-rating-context-dialog.c:422
msgid "No information regarding references to slavery"
msgstr "Нет информации относительно упоминаний о рабстве"

#: src/gs-age-rating-context-dialog.c:494
msgid "Does not include references to drugs"
msgstr "Не включает в себя упоминаний о наркотиках"

#: src/gs-age-rating-context-dialog.c:496
msgid ""
"Does not include swearing, profanity, and other kinds of strong language"
msgstr ""
"Не включает в себя ругательства, ненормативную лексику и другие виды крепких "
"выражений"

#: src/gs-age-rating-context-dialog.c:498
msgid "Does not include ads or monetary transactions"
msgstr "Не включает в себя рекламу или денежные операции"

#: src/gs-age-rating-context-dialog.c:500
msgid "Does not include sex or nudity"
msgstr "Не включает в себя секс или наготу"

#: src/gs-age-rating-context-dialog.c:502
msgid "Does not include uncontrolled chat functionality"
msgstr "Не включает в себя функцию неконтролируемого чата"

#: src/gs-age-rating-context-dialog.c:504
msgid "Does not include violence"
msgstr "Не включает в себя насилие"

#: src/gs-age-rating-context-dialog.c:537
msgid "Drugs"
msgstr "Наркотики"

#: src/gs-age-rating-context-dialog.c:539
msgid "Strong Language"
msgstr "Крепкие выражения"

#: src/gs-age-rating-context-dialog.c:541
msgid "Money"
msgstr "Деньги"

#: src/gs-age-rating-context-dialog.c:545
msgid "Social"
msgstr "Социальное"

#: src/gs-age-rating-context-dialog.c:547
msgid "Violence"
msgstr "Насилие"

#. Translators: This is used to join two list items together in
#. * a compressed way of displaying a list of descriptions of age
#. * ratings for apps. The order of the items does not matter.
#: src/gs-age-rating-context-dialog.c:658
#, c-format
msgid "%s • %s"
msgstr "%s • %s"

#. Translators: The app is considered suitable to be run by all ages of people.
#. * This is displayed in a context tile, so the string should be short.
#: src/gs-age-rating-context-dialog.c:935
msgctxt "Age rating"
msgid "All"
msgstr "Все"

#. Translators: This is displayed for the download size in an
#. * app’s context tile if the size is unknown. It should be short
#. * (at most a couple of characters wide).
#. Translators: This is shown in a bubble if the storage
#. * size of an app is not known. The bubble is small,
#. * so the string should be as short as possible.
#: src/gs-age-rating-context-dialog.c:948 src/gs-app-context-bar.c:206
#: src/gs-storage-context-dialog.c:89
msgid "?"
msgstr "?"

#. Translators: This is a dialogue title which indicates that an app is suitable
#. * for all ages. The placeholder is the app name.
#: src/gs-age-rating-context-dialog.c:1020
#, c-format
msgid "%s is suitable for everyone"
msgstr "«%s» подходит для всех"

#. Translators: This is a dialogue title which indicates that an app is suitable
#. * for children up to around age 3. The placeholder is the app name.
#: src/gs-age-rating-context-dialog.c:1024
#, c-format
msgid "%s is suitable for toddlers"
msgstr "«%s» подходит для малышей"

#. Translators: This is a dialogue title which indicates that an app is suitable
#. * for children up to around age 5. The placeholder is the app name.
#: src/gs-age-rating-context-dialog.c:1028
#, c-format
msgid "%s is suitable for young children"
msgstr "«%s» подходит для маленьких детей"

#. Translators: This is a dialogue title which indicates that an app is suitable
#. * for people up to around age 18. The placeholder is the app name.
#: src/gs-age-rating-context-dialog.c:1036
#, c-format
msgid "%s is suitable for teenagers"
msgstr "«%s» подходит для подростков"

#. Translators: This is a dialogue title which indicates that an app is suitable
#. * for people aged up to and over 18. The placeholder is the app name.
#: src/gs-age-rating-context-dialog.c:1040
#, c-format
msgid "%s is suitable for adults"
msgstr "«%s» подходит для взрослых"

#. Translators: This is a dialogue title which indicates that an app is suitable
#. * for a specified age group. The first placeholder is the app name, the second
#. * is the age group.
#: src/gs-age-rating-context-dialog.c:1045
#, c-format
msgid "%s is suitable for %s"
msgstr "«%s» подходит для %s"

#. Translators: This is the title of the dialog which contains information about the suitability of an app for different ages.
#. this one’s not a placeholder
#: src/gs-age-rating-context-dialog.ui:5 src/gs-app-context-bar.ui:217
msgid "Age Rating"
msgstr "Возрастной рейтинг"

#: src/gs-age-rating-context-dialog.ui:68
#: src/gs-hardware-support-context-dialog.ui:71
#: src/gs-safety-context-dialog.ui:221
msgid "How to contribute missing information"
msgstr "Как внести недостающую информацию"

<<<<<<< HEAD
#: lib/gs-app.c:6178
=======
#: lib/gs-app.c:6187
>>>>>>> 7470316a
msgid "Local file"
msgstr "Локальный файл"

#. TRANSLATORS: the first %s is replaced with an origin name;
#. the second %s is replaced with the packaging format.
#. Example string: "Local file (RPM)"
#. Translators: The first placeholder is an app runtime
#. * name, the second is its version number.
<<<<<<< HEAD
#: lib/gs-app.c:6197 src/gs-safety-context-dialog.c:439
=======
#: lib/gs-app.c:6206 src/gs-safety-context-dialog.c:435
>>>>>>> 7470316a
#, c-format
msgid "%s (%s)"
msgstr "%s (%s)"

<<<<<<< HEAD
#: lib/gs-app.c:6274
=======
#: lib/gs-app.c:6283
>>>>>>> 7470316a
msgid "Package"
msgstr "Пакет"

#: src/gs-app-addon-row.c:97 src/gs-app-row.c:452
msgid "Pending"
msgstr "Ожидают"

#: src/gs-app-addon-row.c:101 src/gs-app-row.c:456 src/gs-details-page.c:368
msgid "Pending install"
msgstr "Ожидают установки"

#: src/gs-app-addon-row.c:105 src/gs-app-row.c:460 src/gs-details-page.c:375
msgid "Pending remove"
msgstr "Ожидают удаления"

#: src/gs-app-addon-row.c:111 src/gs-app-row.ui:197 src/gs-app-tile.ui:50
#: src/gs-feature-tile.c:543
msgctxt "Single app"
msgid "Installed"
msgstr "Установлено"

#. TRANSLATORS: this is a button next to the search results that
#. * shows the status of an app being installed
#: src/gs-app-addon-row.c:115 src/gs-app-row.c:207 src/gs-details-page.c:361
msgid "Installing"
msgstr "Устанавливается"

#: src/gs-app-addon-row.c:119
msgid "Removing"
msgstr "Удаляется"

#. TRANSLATORS: this is button text to remove the app
#: src/gs-app-addon-row.ui:64 src/gs-details-page.c:1011 src/gs-page.c:524
msgid "_Uninstall"
msgstr "_Удалить"

#: src/gs-app-details-page.c:68
msgid "Network"
msgstr "Сеть"

#: src/gs-app-details-page.c:68
msgid "Can communicate over the network"
msgstr "Может общаться по сети"

#: src/gs-app-details-page.c:69
msgid "System Services"
msgstr "Системные службы"

#: src/gs-app-details-page.c:69
msgid "Can access D-Bus services on the system bus"
msgstr "Имеет доступ к службам D-Bus на системной шине"

#: src/gs-app-details-page.c:70
msgid "Session Services"
msgstr "Службы сеанса"

#: src/gs-app-details-page.c:70
msgid "Can access D-Bus services on the session bus"
msgstr "Имеет доступ к службам D-Bus на шине сеанса"

#: src/gs-app-details-page.c:71
msgid "Devices"
msgstr "Устройства"

#: src/gs-app-details-page.c:71
msgid "Can access system device files"
msgstr "Имеет доступ к системным файлам устройства"

#: src/gs-app-details-page.c:72 src/gs-app-details-page.c:73
msgid "Home folder"
msgstr "Домашняя папка"

#: src/gs-app-details-page.c:72 src/gs-app-details-page.c:74
#: src/gs-app-details-page.c:77 src/gs-app-details-page.c:150
msgid "Can view, edit and create files"
msgstr "Может просматривать, редактировать и создавать файлы"

#: src/gs-app-details-page.c:73 src/gs-app-details-page.c:75
#: src/gs-app-details-page.c:78 src/gs-app-details-page.c:145
msgid "Can view files"
msgstr "Может просматривать файлы"

#: src/gs-app-details-page.c:74 src/gs-app-details-page.c:75
msgid "File system"
msgstr "Файловая система"

#. The GS_APP_PERMISSIONS_FLAGS_FILESYSTEM_OTHER is used only as a flag, with actual files being part of the read/full lists
#: src/gs-app-details-page.c:77 src/gs-app-details-page.c:78
msgid "Downloads folder"
msgstr "Папка для загрузок"

#: src/gs-app-details-page.c:79
msgid "Settings"
msgstr "Настройки"

#: src/gs-app-details-page.c:79
msgid "Can view and change any settings"
msgstr "Можно просматривать и изменять любые настройки"

#: src/gs-app-details-page.c:80
msgid "Legacy display system"
msgstr "Устаревшая система отображения"

#: src/gs-app-details-page.c:80
msgid "Uses an old, insecure display system"
msgstr "Использует старую, небезопасную систему отображения"

#: src/gs-app-details-page.c:81
msgid "Sandbox escape"
msgstr "Выход из «песочницы»"

#: src/gs-app-details-page.c:81
msgid "Can escape the sandbox and circumvent any other restrictions"
msgstr "Может выходить из «песочницы» и обходить другие ограничения"

#. FIXME support app == NULL
#. set window title
#: src/gs-app-details-page.c:166
msgid "Update Details"
msgstr "Подробности обновления"

#. TRANSLATORS: this is where the packager did not write
#. * a description for the update
#: src/gs-app-details-page.c:174
msgid "No update description available."
msgstr "Описание обновления отсутствует."

#: src/gs-app-details-page.ui:25 src/gs-os-update-page.ui:25
#: src/gs-shell.ui:348 src/gs-shell.ui:439
msgid "Go back"
msgstr "Назад"

#: src/gs-app-details-page.ui:48 src/gs-app-row.c:515
msgid "Requires additional permissions"
msgstr "Требуются дополнительные разрешения"

#. Translators: Header of the section with other users' opinions about the app.
#: src/gs-app-reviews-dialog.ui:6 src/gs-details-page.ui:926
msgid "Reviews"
msgstr "Отзывы"

#: src/gs-app-reviews-dialog.ui:25
msgid "No reviews were found for this app."
msgstr "Для этого приложения не найдено отзывов."

#: src/gs-app-reviews-dialog.ui:27
msgid "No Reviews"
msgstr "Нет отзывов"

#: src/gs-app-version-history-dialog.ui:6 src/gs-details-page.ui:525
msgid "Version History"
msgstr "История версий"

#: src/gs-app-version-history-row.c:71
#, c-format
msgid "New in Version %s"
msgstr "Новое в версии %s"

#: src/gs-app-version-history-row.c:78
#, c-format
msgid "Version %s"
msgstr "Версия %s"

#: src/gs-app-version-history-row.c:80
msgid "No details for this release"
msgstr "Для этого релиза нет подробностей"

# fix даты
#. TRANSLATORS: This is the date string with: day number, month name, year.
#. i.e. "25 May 2012"
#: src/gs-app-version-history-row.c:94 src/gs-review-row.c:67
msgid "%e %B %Y"
msgstr "%e %b., %Y"

#. TRANSLATORS: this is a command line option
#: src/gs-application.c:124
msgid "Start up mode: either ‘updates’, ‘updated’, ‘installed’ or ‘overview’"
msgstr ""
"Режим при запуске: «updates» (обновления), «updated» (обновлённые), "
"«installed» (установленные) или «overview» (обзор)"

#: src/gs-application.c:124
msgid "MODE"
msgstr "РЕЖИМ"

#: src/gs-application.c:126
msgid "Search for applications"
msgstr "Поиск приложений"

#: src/gs-application.c:126
msgid "SEARCH"
msgstr "ПОИСК"

#: src/gs-application.c:128
msgid "Show application details (using application ID)"
msgstr "Показать информацию о приложении (используя ID приложения)"

#: src/gs-application.c:128 src/gs-application.c:132 src/gs-application.c:134
msgid "ID"
msgstr "ID"

#: src/gs-application.c:130
msgid "Show application details (using package name)"
msgstr "Показать информацию о приложении (используя имя пакета)"

#: src/gs-application.c:130
msgid "PKGNAME"
msgstr "ИМЯ_ПАКЕТА"

#: src/gs-application.c:132
msgid "Install the application (using application ID)"
msgstr "Установить приложение (используя ID приложения)"

#: src/gs-application.c:134
msgid "Uninstall the application (using application ID)"
msgstr "Удалить приложение (используя ID приложения)"

#: src/gs-application.c:136
msgid "Open a local package file"
msgstr "Открыть локальный файл пакета"

#: src/gs-application.c:136 src/gs-application.c:141
msgid "FILENAME"
msgstr "ИМЯ_ФАЙЛА"

#: src/gs-application.c:138
msgid ""
"The kind of interaction expected for this action: either ‘none’, ‘notify’, "
"or ‘full’"
msgstr ""
"Какое взаимодействие ожидается для этого действия: «none» (отсутствует), "
"«notify» (уведомление), «full» (полное)"

#: src/gs-application.c:141
msgid "Show a local metainfo or appdata file"
msgstr "Показать локальный файл metainfo или appdata"

#: src/gs-application.c:143
msgid "Show verbose debugging information"
msgstr "Показать подробную отладочную информацию"

#: src/gs-application.c:145
msgid "Installs any pending updates in the background"
msgstr "Устанавливать любые ожидающие обновления в фоновом режиме"

#: src/gs-application.c:147
msgid "Show update preferences"
msgstr "Показать параметры обновлений"

#: src/gs-application.c:149
msgid "Quit the running instance"
msgstr "Закрыть запущенную копию"

#: src/gs-application.c:151
msgid "Prefer local file sources to AppStream"
msgstr "Предпочитать локальные источники вместо AppStream"

#: src/gs-application.c:153
msgid "Show version number"
msgstr "Показать номер версии"

#: src/gs-application.c:271 src/gs-application.c:279
msgid "Copyright © 2016–2022 GNOME Software contributors"
msgstr ""
"Авторское право © 2016-2022 Разработчики программного обеспечения GNOME"

#: src/gs-application.c:273 src/gs-application.c:282
msgid "translator-credits"
msgstr ""
"Станислав Соловей <whats_up@tut.by>, 2013-2019.\n"
"Юрий Мясоедов <ymyasoedov@yandex.ru>, 2014.\n"
"Alexey Rubtsov <rushills@gmail.com>, 2021.\n"
"Aleksandr Melman <Alexmelman88@gmail.com>, 2022-2023"

#  перевод по аналогии с ubuntu software - центр приложений ubuntu
#. TRANSLATORS: this is the title of the about window
#. TRANSLATORS: this is the menu item that opens the about window
<<<<<<< HEAD
#: src/gs-application.c:277 src/gs-shell.c:2156
=======
#: src/gs-application.c:287 src/gs-shell.c:2155
>>>>>>> 7470316a
msgid "About Software"
msgstr "О Центрe приложений GNOME"

#. TRANSLATORS: well, we seem to think so, anyway
#: src/gs-application.c:290
msgid "A nice way to manage the software on your system."
msgstr "Хороший способ управления программным обеспечением в вашей системе."

#. TRANSLATORS: we tried to show an app that did not exist
#: src/gs-application.c:478
msgid "Sorry! There are no details for that application."
msgstr "Извините, но деталей о данном приложении нет."

#. Translators: The disk usage of an app when installed.
#. * This is displayed in a context tile, so the string should be short.
#: src/gs-app-context-bar.c:162 src/gs-storage-context-dialog.c:133
msgid "Installed Size"
msgstr "Итоговый размер"

#: src/gs-app-context-bar.c:165
#, c-format
msgid "Includes %s of data and %s of cache"
msgstr "Включает %s данных и %s кэша"

#: src/gs-app-context-bar.c:168
#, c-format
msgid "Includes %s of data"
msgstr "Включает %s данных"

#: src/gs-app-context-bar.c:171
#, c-format
msgid "Includes %s of cache"
msgstr "Включает %s кэша"

#: src/gs-app-context-bar.c:174
msgid "Cache and data usage unknown"
msgstr "Использование кэша и данных неизвестно"

#. Translators: The download size of an app.
#. * This is displayed in a context tile, so the string should be short.
#: src/gs-app-context-bar.c:187 src/gs-storage-context-dialog.c:165
msgid "Download Size"
msgstr "Объём загрузки"

#: src/gs-app-context-bar.c:191
msgid "Needs no additional system downloads"
msgstr "Не требует дополнительных системных файлов"

#: src/gs-app-context-bar.c:193
msgid "Needs an unknown size of additional system downloads"
msgstr "Требуется неизвестный размер дополнительных системных файлов"

#. Translators: The placeholder is for a size string,
#. * such as ‘150 MB’ or ‘1.5 GB’.
#: src/gs-app-context-bar.c:198
#, c-format
msgid "Needs %s of additional system downloads"
msgstr "Требуется %s дополнительных системных файлов"

#. Translators: Displayed if the download or installed size of
#. * an app could not be determined.
#. * This is displayed in a context tile, so the string should be short.
#: src/gs-app-context-bar.c:212
msgid "Size is unknown"
msgstr "Размер неизвестен"

#. Translators: This indicates an app requires no permissions to run.
#. * It’s used in a context tile, so should be short.
#: src/gs-app-context-bar.c:281
msgid "No permissions"
msgstr "Нет разрешений"

#. Translators: This indicates an app uses the network.
#. * It’s used in a context tile, so should be short.
#: src/gs-app-context-bar.c:292
msgid "Has network access"
msgstr "Имеет доступ к сети"

#. Translators: This indicates an app uses D-Bus system services.
#. * It’s used in a context tile, so should be short.
#: src/gs-app-context-bar.c:299
msgid "Uses system services"
msgstr "Использует системные службы"

#. Translators: This indicates an app uses D-Bus session services.
#. * It’s used in a context tile, so should be short.
#: src/gs-app-context-bar.c:306
msgid "Uses session services"
msgstr "Использует службы сеанса"

#. Translators: This indicates an app can access arbitrary hardware devices.
#. * It’s used in a context tile, so should be short.
#: src/gs-app-context-bar.c:313
msgid "Can access hardware devices"
msgstr "Может получить доступ к устройствам"

#. Translators: This indicates an app can read/write to the user’s home or the entire filesystem.
#. * It’s used in a context tile, so should be short.
#: src/gs-app-context-bar.c:325
msgid "Can read/write all your data"
msgstr "Может читать/записывать все ваши данные"

#. Translators: This indicates an app can read (but not write) from the user’s home or the entire filesystem.
#. * It’s used in a context tile, so should be short.
#: src/gs-app-context-bar.c:337
msgid "Can read all your data"
msgstr "Может считывать все ваши данные"

#. Translators: This indicates an app can read/write to the user’s Downloads directory.
#. * It’s used in a context tile, so should be short.
#: src/gs-app-context-bar.c:344
msgid "Can read/write your downloads"
msgstr "Может читать/записывать ваши загрузки"

#. Translators: This indicates an app can read (but not write) from the user’s Downloads directory.
#. * It’s used in a context tile, so should be short.
#: src/gs-app-context-bar.c:351
msgid "Can read your downloads"
msgstr "Может читать ваши загрузки"

#. Translators: This indicates an app can access data in the system unknown to the Software.
#. * It’s used in a context tile, so should be short.
#: src/gs-app-context-bar.c:358
msgid "Can access arbitrary files"
msgstr "Может получить доступ к произвольным файлам"

#. Translators: This indicates an app can access or change user settings.
#. * It’s used in a context tile, so should be short.
#: src/gs-app-context-bar.c:365 src/gs-safety-context-dialog.c:226
msgid "Can access and change user settings"
msgstr "Может получить доступ и изменить настройки пользователя"

#. Translators: This indicates an app uses the X11 windowing system.
#. * It’s used in a context tile, so should be short.
#: src/gs-app-context-bar.c:372 src/gs-safety-context-dialog.c:210
msgid "Uses a legacy windowing system"
msgstr "Использует устаревшую оконную систему"

#. Translators: This indicates an app can escape its sandbox.
#. * It’s used in a context tile, so should be short.
#: src/gs-app-context-bar.c:379 src/gs-safety-context-dialog.c:218
msgid "Can acquire arbitrary permissions"
msgstr "Может получать произвольные разрешения"

#. Translators: This indicates that an app has been packaged
#. * by the user’s distribution and is safe.
#. * It’s used in a context tile, so should be short.
#: src/gs-app-context-bar.c:405 src/gs-safety-context-dialog.c:145
msgid "Reviewed by your distribution"
msgstr "Проверено вашим дистрибутивом"

#. Translators: This indicates that an app has been packaged
#. * by someone other than the user’s distribution, so might not be safe.
#. * It’s used in a context tile, so should be short.
#: src/gs-app-context-bar.c:412 src/gs-safety-context-dialog.c:142
msgid "Provided by a third party"
msgstr "Предоставлено третьими лицами"

#. Translators: This indicates an app is not licensed under a free software license.
#. * It’s used in a context tile, so should be short.
#: src/gs-app-context-bar.c:424
msgid "Proprietary code"
msgstr "Проприетарный код"

#. Translators: This indicates an app’s source code is freely available, so can be audited for security.
#. * It’s used in a context tile, so should be short.
#: src/gs-app-context-bar.c:430
msgid "Auditable code"
msgstr "Аудируемый код"

#. Translators: This indicates an app was written and released by a developer who has been verified.
#. * It’s used in a context tile, so should be short.
#: src/gs-app-context-bar.c:437
msgid "Software developer is verified"
msgstr "Разработчик приложения проверен"

#. Translators: This indicates an app or its runtime reached its end of life.
#. * It’s used in a context tile, so should be short.
#: src/gs-app-context-bar.c:446
msgid "Software no longer supported"
msgstr "ПО больше не поддерживается"

#. Translators: This string is used to join various other translated
#. * strings into an inline list of reasons why an app has been marked as
#. * ‘safe’, ‘potentially safe’ or ‘unsafe’. For example:
#. * “App comes from a trusted source; Auditable code; No permissions”
#. * If concatenating strings as a list using a separator like this is not
#. * possible in your language, please file an issue against gnome-software:
#. * https://gitlab.gnome.org/GNOME/gnome-software/-/issues/new
#. Translators: This string is used to join various other translated
#. * strings into an inline list of reasons why an app has been given a
#. * certain content rating. For example:
#. * “References to alcoholic beverages; Moderated chat functionality between users”
#. * If concatenating strings as a list using a separator like this is not
#. * possible in your language, please file an issue against gnome-software:
#. * https://gitlab.gnome.org/GNOME/gnome-software/-/issues/new
#: src/gs-app-context-bar.c:458 src/gs-app-context-bar.c:724
msgid "; "
msgstr "; "

#. Translators: The app is considered safe to install and run.
#. * This is displayed in a context tile, so the string should be short.
#: src/gs-app-context-bar.c:466
msgid "Safe"
msgstr "Безопасно"

#. Translators: The app is considered potentially unsafe to install and run.
#. * This is displayed in a context tile, so the string should be short.
#: src/gs-app-context-bar.c:473
msgid "Potentially Unsafe"
msgstr "Потенциально небезопасно"

#. Translators: The app is considered unsafe to install and run.
#. * This is displayed in a context tile, so the string should be short.
#: src/gs-app-context-bar.c:480
msgid "Unsafe"
msgstr "Небезопасно"

#: src/gs-app-context-bar.c:556 src/gs-app-context-bar.c:588
#: src/gs-hardware-support-context-dialog.c:602
msgid "Mobile Only"
msgstr "Только для мобильных устройств"

#: src/gs-app-context-bar.c:557
msgid "Only works on a small screen"
msgstr "Работает только на небольших экранах"

#: src/gs-app-context-bar.c:562 src/gs-app-context-bar.c:595
#: src/gs-app-context-bar.c:602 src/gs-app-context-bar.c:652
#: src/gs-app-context-bar.c:657 src/gs-hardware-support-context-dialog.c:582
msgid "Desktop Only"
msgstr "Только для ПК"

#: src/gs-app-context-bar.c:563
msgid "Only works on a large screen"
msgstr "Работает только на больших экранах"

#: src/gs-app-context-bar.c:567 src/gs-hardware-support-context-dialog.c:620
msgid "Screen Size Mismatch"
msgstr "Ошибка с размером экрана"

#: src/gs-app-context-bar.c:568 src/gs-hardware-support-context-dialog.c:621
msgid "Doesn’t support your current screen size"
msgstr "Не поддерживает текущий размер экрана"

#: src/gs-app-context-bar.c:589 src/gs-hardware-support-context-dialog.c:673
#: src/gs-hardware-support-context-dialog.c:679
msgid "Requires a touchscreen"
msgstr "Требуется сенсорный экран"

#: src/gs-app-context-bar.c:596 src/gs-hardware-support-context-dialog.c:633
#: src/gs-hardware-support-context-dialog.c:639
msgid "Requires a keyboard"
msgstr "Требуется клавиатура"

#: src/gs-app-context-bar.c:603
msgid "Requires a mouse"
msgstr "Требуется мышь"

#: src/gs-app-context-bar.c:614
msgid "Gamepad Needed"
msgstr "Требуется игровой контроллер"

#: src/gs-app-context-bar.c:615
msgid "Requires a gamepad to play"
msgstr "Для игры требуется игровой контроллер"

#. Translators: This is used in a context tile to indicate that
#. * an app works on phones, tablets *and* desktops. It should be
#. * short and in title case.
#: src/gs-app-context-bar.c:639
msgid "Adaptive"
msgstr "Подстраивающийся"

#: src/gs-app-context-bar.c:640
msgid "Works on phones, tablets and desktops"
msgstr "Работает на телефонах, планшетах и ПК"

#: src/gs-app-context-bar.c:653
msgid "Probably requires a keyboard or mouse"
msgstr "Возможно требуется мышь или клавиатура"

#: src/gs-app-context-bar.c:658
msgid "Works on desktops and laptops"
msgstr "Работает на ПК и ноутбуках"

#. Translators: This indicates that the content rating for an
#. * app says it can be used by all ages of people, as it contains
#. * no objectionable content.
#: src/gs-app-context-bar.c:699
msgid "Contains no age-inappropriate content"
msgstr "Не содержит несоответствующего возрасту контента"

#: src/gs-app-context-bar.c:747
msgid "No age rating information available"
msgstr "Информация о возрастной категории отсутствует"

#. TRANSLATORS: this is a button next to the search results that
#. * allows the app to be easily installed
#: src/gs-app-row.c:154
msgid "Visit Website"
msgstr "Посетите сайт"

#. TRANSLATORS: this is a button next to the search results that
#. * allows the app to be easily installed.
#. * The ellipsis indicates that further steps are required
#: src/gs-app-row.c:160
msgid "Install…"
msgstr "Установить…"

#. TRANSLATORS: this is a button next to the search results that
#. * allows to cancel a queued install of the app
#: src/gs-app-row.c:168 src/gs-updates-section.ui:63
msgid "Cancel"
msgstr "Отменить"

#. TRANSLATORS: this is a button next to the search results that
#. * allows the app to be easily installed
#: src/gs-app-row.c:176
msgid "Install"
msgstr "Установить"

#. TRANSLATORS: this is a button in the updates panel
#. * that allows the app to be easily updated live
#: src/gs-app-row.c:184
msgid "Update"
msgstr "Обновить"

#. TRANSLATORS: this is a button next to the search results that
#. * allows the app to be easily removed
#. TRANSLATORS: button text in the header when an app can be erased
#: src/gs-app-row.c:190 src/gs-app-row.c:200 src/gs-details-page.ui:260
#: src/gs-details-page.ui:270
msgid "Uninstall"
msgstr "Удалить"

#. TRANSLATORS: this is a button next to the search results that
#. * shows the status of an app being erased
#: src/gs-app-row.c:214
msgid "Uninstalling"
msgstr "Удаляется"

#. TRANSLATORS: during the update the device
#. * will restart into a special update-only mode
#: src/gs-app-row.c:327
msgid "Device cannot be used during update."
msgstr "Устройство не может быть использовано во время обновления."

#. TRANSLATORS: this refers to where the app came from
#: src/gs-app-row.c:337 src/gs-shell-search-provider.c:264
#, c-format
msgid "Source: %s"
msgstr "Источник: %s"

#. Translators: A message to indicate that an app has been renamed. The placeholder is the old human-readable name.
#: src/gs-app-row.c:522
#, c-format
msgid "Renamed from %s"
msgstr "Переименовано с %s"

#. Translators: The placeholder is an app name
#: src/gs-app-translation-dialog.c:67
#, c-format
msgid "Help Translate %s"
msgstr "Помочь перевести %s"

#. Translators: The placeholder is an app name
#: src/gs-app-translation-dialog.c:70
#, c-format
msgid ""
"%s is designed, developed, and translated by an international community of "
"volunteers.\n"
"\n"
"This means that while it’s not yet available in your language, you can get "
"involved and help translate it yourself."
msgstr ""
"%s проектируется, разрабатывается и переводится международным сообществом "
"добровольцев.\n"
"\n"
"Это означает, что, хотя он еще не доступен на вашем языке, вы можете принять "
"участие и помочь перевести его самостоятельно."

#: src/gs-app-translation-dialog.ui:5
msgid "Translations"
msgstr "Переводы"

#: src/gs-app-translation-dialog.ui:92
msgid "_Translation Website"
msgstr "_Сайт перевода"

#. TRANSLATORS: This is a description for entering user/password
#: src/gs-basic-auth-dialog.c:82
#, c-format
msgid "Login required remote %s (realm %s)"
msgstr "Требуется вход удалённый узел %s (домен %s)"

#: src/gs-basic-auth-dialog.ui:6
msgid "Login Required"
msgstr "Требуется вход"

#. TRANSLATORS: button text
#: src/gs-basic-auth-dialog.ui:12 src/gs-common.c:296 src/gs-common.c:697
#: src/gs-details-page.ui:286 src/gs-page.c:350 src/gs-page.c:522
#: src/gs-removal-dialog.ui:28 src/gs-repos-dialog.c:165
#: src/gs-repos-dialog.c:237 src/gs-review-dialog.ui:18 src/gs-review-row.c:237
#: src/gs-updates-page.c:847 src/gs-updates-page.c:864
msgid "_Cancel"
msgstr "_Отменить"

#: src/gs-basic-auth-dialog.ui:24
msgid "_Login"
msgstr "_Вход"

#. Translators: Placeholder text for a login entry.
#. Translators: It's an origin scope, 'User' or 'System' installation
#: src/gs-basic-auth-dialog.ui:60 src/gs-origin-popover-row.ui:138
msgid "User"
msgstr "Пользовательская"

#. Translators: Placeholder text for a login entry.
#: src/gs-basic-auth-dialog.ui:73
msgid "Password"
msgstr "Пароль"

#. TRANSLATORS: this is where all apps that don't
#. * fit in other groups are put
#: lib/gs-category.c:209
msgid "Other"
msgstr "Другое"

#. TRANSLATORS: this is a subcategory matching all the
#. * different apps in the parent category, e.g. "Games"
#: lib/gs-category.c:214
msgctxt "Category"
msgid "All"
msgstr "Все"

#. TRANSLATORS: this is a subcategory of featured apps
#: lib/gs-category.c:218
msgid "Featured"
msgstr "Рекомендуемые"

#. Heading for featured apps on a category page
#. Translators: This is a heading for software which has been featured ('picked') by the distribution.
#: src/gs-category-page.ui:41 src/gs-overview-page.ui:69
msgid "Editor’s Choice"
msgstr "Выбор редакции"

#. Heading for recently updated apps on a category page
#. Translators: This is a heading for software which has been recently released upstream.
#: src/gs-category-page.ui:69 src/gs-overview-page.ui:92
msgid "New & Updated"
msgstr "Новые и обновленные"

#. Heading for web apps on a category page
#: src/gs-category-page.ui:97
msgid "Picks from the Web"
msgstr "Подборки из Cети"

#  перевод по аналогии с ubuntu software - центр приложений ubuntu
#. Heading for the rest of the apps on a category page
#: src/gs-category-page.ui:125
msgid "Other Software"
msgstr "Другое ПО"

#. TRANSLATORS: the user isn't reading the question
#: lib/gs-cmd.c:194
#, c-format
msgid "Please enter a number from 1 to %u: "
msgstr "Введите число от 1 до %u: "

# Приложению требуется …
#. TRANSLATORS: asking the user to choose an app from a list
#: lib/gs-cmd.c:266
msgid "Choose an app:"
msgstr "Выберите приложение:"

#: lib/gs-desktop-data.c:16
msgctxt "Menu of Graphics & Photography"
msgid "All"
msgstr "Все"

#: lib/gs-desktop-data.c:20
msgctxt "Menu of Graphics & Photography"
msgid "Featured"
msgstr "Рекомендуемые"

#: lib/gs-desktop-data.c:24
msgctxt "Menu of Graphics & Photography"
msgid "3D Graphics"
msgstr "Трёхмерная графика"

#: lib/gs-desktop-data.c:27
msgctxt "Menu of Graphics & Photography"
msgid "Photography"
msgstr "Фотография"

#: lib/gs-desktop-data.c:30
msgctxt "Menu of Graphics & Photography"
msgid "Scanning"
msgstr "Сканирование"

#: lib/gs-desktop-data.c:33
msgctxt "Menu of Graphics & Photography"
msgid "Vector Graphics"
msgstr "Векторная графика"

#: lib/gs-desktop-data.c:36
msgctxt "Menu of Graphics & Photography"
msgid "Viewers"
msgstr "Приложения для просмотра"

#: lib/gs-desktop-data.c:39
msgctxt "Menu of Audio & Video"
msgid "Audio Creation & Editing"
msgstr "Звуковые редакторы и рекордеры"

#: lib/gs-desktop-data.c:45
msgctxt "Menu of Audio & Video"
msgid "Music Players"
msgstr "Музыкальные проигрыватели"

#: lib/gs-desktop-data.c:53
msgctxt "Menu of Productivity"
msgid "All"
msgstr "Все"

#: lib/gs-desktop-data.c:58
msgctxt "Menu of Productivity"
msgid "Featured"
msgstr "Рекомендуемые"

#: lib/gs-desktop-data.c:62
msgctxt "Menu of Productivity"
msgid "Calendar"
msgstr "Календарь"

#: lib/gs-desktop-data.c:66
msgctxt "Menu of Productivity"
msgid "Database"
msgstr "Базы данных"

#: lib/gs-desktop-data.c:69
msgctxt "Menu of Productivity"
msgid "Finance"
msgstr "Финансы"

#: lib/gs-desktop-data.c:73
msgctxt "Menu of Productivity"
msgid "Word Processor"
msgstr "Текстовые процессоры"

#: lib/gs-desktop-data.c:77
msgctxt "Menu of Utilities"
msgid "Text Editors"
msgstr "Текстовые редакторы"

#: lib/gs-desktop-data.c:80
msgctxt "Menu of Communication & News"
msgid "Web Browsers"
msgstr "Веб-браузеры"

#: lib/gs-desktop-data.c:87
msgctxt "Menu of Audio & Video"
msgid "All"
msgstr "Все"

#: lib/gs-desktop-data.c:90
msgctxt "Menu of Audio & Video"
msgid "Featured"
msgstr "Рекомендуемые"

#: lib/gs-desktop-data.c:93
msgctxt "Menu of Games"
msgid "Action"
msgstr "Экшен"

#: lib/gs-desktop-data.c:96
msgctxt "Menu of Games"
msgid "Adventure"
msgstr "Приключения"

#: lib/gs-desktop-data.c:99
msgctxt "Menu of Games"
msgid "Arcade"
msgstr "Аркады"

#: lib/gs-desktop-data.c:102
msgctxt "Menu of Games"
msgid "Blocks"
msgstr "Блоки"

#: lib/gs-desktop-data.c:105
msgctxt "Menu of Games"
msgid "Board"
msgstr "Настольные"

#: lib/gs-desktop-data.c:108
msgctxt "Menu of Games"
msgid "Card"
msgstr "Карточные"

#: lib/gs-desktop-data.c:111
msgctxt "Menu of Games"
msgid "Emulators"
msgstr "Эмуляторы"

#: lib/gs-desktop-data.c:114
msgctxt "Menu of Games"
msgid "Kids"
msgstr "Детские"

#: lib/gs-desktop-data.c:117
msgctxt "Menu of Games"
msgid "Logic"
msgstr "Логические"

#: lib/gs-desktop-data.c:121
msgctxt "Menu of Games"
msgid "Role Playing"
msgstr "Ролевые"

#: lib/gs-desktop-data.c:124
msgctxt "Menu of Games"
msgid "Sports"
msgstr "Спортивные"

#: lib/gs-desktop-data.c:127
msgctxt "Menu of Games"
msgid "Strategy"
msgstr "Стратегии"

#: lib/gs-desktop-data.c:134
msgctxt "Menu of Communication & News"
msgid "All"
msgstr "Все"

#: lib/gs-desktop-data.c:137
msgctxt "Menu of Communication & News"
msgid "Featured"
msgstr "Рекомендуемые"

#: lib/gs-desktop-data.c:140
msgctxt "Menu of Communication & News"
msgid "Chat"
msgstr "Обмен сообщениями"

#: lib/gs-desktop-data.c:151
msgctxt "Menu of Education & Science"
msgid "All"
msgstr "Все"

#: lib/gs-desktop-data.c:158
msgctxt "Menu of Education & Science"
msgid "Featured"
msgstr "Рекомендуемые"

#: lib/gs-desktop-data.c:163
msgctxt "Menu of Education & Science"
msgid "Artificial Intelligence"
msgstr "Искусственный интеллект"

#: lib/gs-desktop-data.c:166
msgctxt "Menu of Education & Science"
msgid "Astronomy"
msgstr "Астрономия"

#: lib/gs-desktop-data.c:170
msgctxt "Menu of Education & Science"
msgid "Chemistry"
msgstr "Химия"

#: lib/gs-desktop-data.c:174
msgctxt "Menu of Education & Science"
msgid "Languages"
msgstr "Языки"

#: lib/gs-desktop-data.c:178
msgctxt "Menu of Education & Science"
msgid "Math"
msgstr "Математика"

#: lib/gs-desktop-data.c:185
msgctxt "Menu of Communication & News"
msgid "News"
msgstr "Новости"

#: lib/gs-desktop-data.c:189
msgctxt "Menu of Education & Science"
msgid "Robotics"
msgstr "Робототехника"

#: lib/gs-desktop-data.c:192
msgctxt "Menu of Art"
msgid "Art"
msgstr "Искусство"

#: lib/gs-desktop-data.c:195
msgctxt "Menu of Reference"
msgid "Biography"
msgstr "Биография"

#: lib/gs-desktop-data.c:198
msgctxt "Menu of Reference"
msgid "Comics"
msgstr "Комиксы"

#: lib/gs-desktop-data.c:201
msgctxt "Menu of Reference"
msgid "Fiction"
msgstr "Фантастика"

#: lib/gs-desktop-data.c:204
msgctxt "Menu of Reference"
msgid "Health"
msgstr "Здоровье"

#: lib/gs-desktop-data.c:207
msgctxt "Menu of Reference"
msgid "History"
msgstr "История"

#: lib/gs-desktop-data.c:210
msgctxt "Menu of Reference"
msgid "Lifestyle"
msgstr "Стиль жизни"

#: lib/gs-desktop-data.c:213
msgctxt "Menu of Reference"
msgid "Politics"
msgstr "Политика"

#: lib/gs-desktop-data.c:216
msgctxt "Menu of Reference"
msgid "Sports"
msgstr "Спорт"

#: lib/gs-desktop-data.c:223
msgctxt "Menu of Developer Tools"
msgid "All"
msgstr "Все"

#: lib/gs-desktop-data.c:226
msgctxt "Menu of Developer Tools"
msgid "Featured"
msgstr "Рекомендуемые"

#: lib/gs-desktop-data.c:229
msgctxt "Menu of Developer Tools"
msgid "Debuggers"
msgstr "Отладчики"

#: lib/gs-desktop-data.c:232
msgctxt "Menu of Developer Tools"
msgid "IDEs"
msgstr "Среды разработки"

#: lib/gs-desktop-data.c:240
msgctxt "Menu of Add-ons"
msgid "Codecs"
msgstr "Кодеки"

#: lib/gs-desktop-data.c:247
msgctxt "Menu of Add-ons"
msgid "Hardware Drivers"
msgstr "Драйверы"

#: lib/gs-desktop-data.c:254
msgctxt "Menu of Add-ons"
msgid "Fonts"
msgstr "Шрифты"

#: lib/gs-desktop-data.c:261
msgctxt "Menu of Add-ons"
msgid "Input Sources"
msgstr "Источники ввода"

#: lib/gs-desktop-data.c:268
msgctxt "Menu of Add-ons"
msgid "Language Packs"
msgstr "Языковые пакеты"

# Приложению требуется …
#: lib/gs-desktop-data.c:275
msgctxt "Menu of Add-ons"
msgid "Localization"
msgstr "Локализация"

#. Translators: this is a menu category
#: lib/gs-desktop-data.c:285
msgid "Create"
msgstr "Творчество"

#. Translators: this is a menu category
#: lib/gs-desktop-data.c:287
msgid "Work"
msgstr "Работа"

#. Translators: this is a menu category
#: lib/gs-desktop-data.c:289
msgid "Play"
msgstr "Игры"

#. Translators: this is a menu category
#: lib/gs-desktop-data.c:291
msgid "Socialize"
msgstr "Общение"

#. Translators: this is a menu category
#: lib/gs-desktop-data.c:293
msgid "Learn"
msgstr "Познание"

#. Translators: this is a menu category
#: lib/gs-desktop-data.c:295
msgid "Develop"
msgstr "Разработка"

#. Translators: this is a menu category
#: lib/gs-desktop-data.c:298
msgid "Codecs"
msgstr "Кодеки"

#. Translators: this is a menu category
#: lib/gs-desktop-data.c:300
msgid "Hardware Drivers"
msgstr "Драйверы оборудования"

#. Translators: this is a menu category
#: lib/gs-desktop-data.c:302
msgid "Fonts"
msgstr "Шрифты"

#. Translators: this is a menu category
#: lib/gs-desktop-data.c:304
msgid "Input Sources"
msgstr "Источники ввода"

#. Translators: this is a menu category
#: lib/gs-desktop-data.c:306
msgid "Language Packs"
msgstr "Языковые пакеты"

# Приложению требуется …
#. Translators: this is a menu category
#: lib/gs-desktop-data.c:308
msgid "Localization"
msgstr "Локализация"

#. TRANSLATORS: this is the summary of a notification that an app
#. * has been successfully installed
#. TRANSLATORS: this is the summary of a notification that a component
#. * has been successfully installed
#: src/gs-common.c:69 src/gs-common.c:92
#, c-format
msgid "%s is now installed"
msgstr "Приложение %s установлено"

#. TRANSLATORS: an app has been installed, but
#. * needs a reboot to complete the installation
#: src/gs-common.c:73 src/gs-common.c:96
msgid "A restart is required for the changes to take effect."
msgstr "Необходима перезагрузка, чтобы изменения вступили в силу."

#. TRANSLATORS: this is the body of a notification that an app
#. * has been successfully installed
#: src/gs-common.c:77
msgid "App is ready to be used."
msgstr "Приложение готово к использованию."

#. TRANSLATORS: this is the summary of a notification that OS updates
#. * have been successfully installed
#: src/gs-common.c:85
msgid "System updates are now installed"
msgstr "Обновления системы установлены"

#. TRANSLATORS: this is the body of a notification that OS updates
#. * have been successfully installed
#: src/gs-common.c:88
msgid "Recently installed updates are available to review"
msgstr "Недавно установленные обновления доступны для просмотра"

#. TRANSLATORS: button text
#: src/gs-common.c:107 src/gs-common.c:860
msgid "Restart"
msgstr "Перезапустить"

#: src/gs-common.c:113
msgid "Launch"
msgstr "Запустить"

#. TRANSLATORS: window title
#: src/gs-common.c:230
msgid "Install Software?"
msgstr "Установить ПО?"

#. TRANSLATORS: window title
#: src/gs-common.c:232
msgid "Install Third-Party Software?"
msgstr "Установить стороннее ПО?"

#. TRANSLATORS: window title
#: src/gs-common.c:236
msgid "Enable Software Repository?"
msgstr "Включить репозиторий ПО?"

#. TRANSLATORS: window title
#: src/gs-common.c:238 src/gs-repos-dialog.c:162
msgid "Enable Third-Party Software Repository?"
msgstr "Включить репозиторий стороннего ПО?"

#. TRANSLATORS: the replacements are as follows:
#. * 1. App name, e.g. "Firefox"
#. * 2. Software repository name, e.g. fedora-optional
#.
#: src/gs-common.c:250
#, c-format
msgid ""
"%s is not <a href=\"https://en.wikipedia.org/wiki/Free_and_open-"
"source_software\">free and open source software</a>, and is provided by “%s”."
msgstr ""
"%s не является <a href=\"https://en.wikipedia.org/wiki/Free_and_open-"
"source_software\">свободным и открытым приложением</a> и предоставляется "
"«%s»."

#. TRANSLATORS: the replacements are as follows:
#. * 1. App name, e.g. "Firefox"
#. * 2. Software repository name, e.g. fedora-optional
#: src/gs-common.c:260
#, c-format
msgid "%s is provided by “%s”."
msgstr "%s предоставляется «%s»."

#: src/gs-common.c:269
msgid "This software repository must be enabled to continue installation."
msgstr ""
"Для продолжения установки необходимо включить этот репозиторий программного "
"обеспечения."

#. TRANSLATORS: Laws are geographical, urgh...
#: src/gs-common.c:279
#, c-format
msgid "It may be illegal to install or use %s in some countries."
msgstr ""
"В некоторых странах установка или использование %s могут быть незаконны."

#. TRANSLATORS: Laws are geographical, urgh...
#: src/gs-common.c:285
msgid "It may be illegal to install or use this codec in some countries."
msgstr ""
"В некоторых странах установка или использование этого кодека могут быть "
"незаконны."

#. TRANSLATORS: this is button text to not ask about non-free content again
#: src/gs-common.c:299
msgid "Don’t _Warn Again"
msgstr "Больше не _предупреждать"

#. TRANSLATORS: button text
#. TRANSLATORS: button text in the header when an app
#. * can be installed
#. TRANSLATORS: button text in the header when firmware
#. * can be live-installed
#. TRANSLATORS: update the fw
#: src/gs-common.c:303 src/gs-details-page.c:904 src/gs-details-page.c:930
#: src/gs-details-page.ui:209 src/gs-page.c:352
#: plugins/packagekit/gs-packagekit-task.c:150
msgid "_Install"
msgstr "_Установить"

#. TRANSLATORS: button text
#: src/gs-common.c:308
msgid "Enable and _Install"
msgstr "Включить и _установить"

#. TRANSLATORS: these are show_detailed_error messages from the
#. * package manager no mortal is supposed to understand,
#. * but google might know what they mean
#: src/gs-common.c:511
msgid "Detailed errors from the package manager follow:"
msgstr "Подробные сообщения об ошибках от менеджера пакетов:"

#: src/gs-common.c:518 src/gs-safety-context-dialog.ui:72
msgid "Details"
msgstr "Подробности"

#. TRANSLATORS: button text
#: src/gs-common.c:567
msgid "_Close"
msgstr "_Закрыть"

#. Translators: an accept button label, in a Cancel/Accept dialog
#: src/gs-common.c:689
msgid "_Accept"
msgstr "_Принять"

#. TRANSLATORS: we've just live-updated some apps
#: src/gs-common.c:835
msgid "An update has been installed"
msgid_plural "Updates have been installed"
msgstr[0] "Обновление было установлено"
msgstr[1] "Обновления было установлено"
msgstr[2] "Обновлений были установлены"

# Приложению требуется …
#. TRANSLATORS: we've just removed some apps
#: src/gs-common.c:845
msgid "An app has been removed"
msgid_plural "Apps have been removed"
msgstr[0] "Приложение было удалено"
msgstr[1] "Приложения было удалено"
msgstr[2] "Приложений было удалено"

#. TRANSLATORS: the new apps will not be run until we restart
#: src/gs-common.c:851
msgid "A restart is required for it to take effect."
msgid_plural "A restart is required for them to take effect."
msgstr[0] "Необходима перезагрузка, чтобы применить изменение."
msgstr[1] "Необходима перезагрузка, чтобы применить изменения."
msgstr[2] "Необходима перезагрузка, чтобы применить изменения."

#. TRANSLATORS: button text
#: src/gs-common.c:858
msgid "Not Now"
msgstr "Не сейчас"

#. TRANSLATORS: something happened less than 5 minutes ago
#: src/gs-common.c:954
msgid "Just now"
msgstr "Только что"

#: src/gs-common.c:956
#, c-format
msgid "%d minute ago"
msgid_plural "%d minutes ago"
msgstr[0] "%d минута назад"
msgstr[1] "%d минуты назад"
msgstr[2] "%d минут назад"

#: src/gs-common.c:960
#, c-format
msgid "%d hour ago"
msgid_plural "%d hours ago"
msgstr[0] "%d час назад"
msgstr[1] "%d часа назад"
msgstr[2] "%d часов назад"

#: src/gs-common.c:964
#, c-format
msgid "%d day ago"
msgid_plural "%d days ago"
msgstr[0] "%d день назад"
msgstr[1] "%d дня назад"
msgstr[2] "%d дней назад"

#: src/gs-common.c:968
#, c-format
msgid "%d week ago"
msgid_plural "%d weeks ago"
msgstr[0] "%d неделя назад"
msgstr[1] "%d недели назад"
msgstr[2] "%d недель назад"

#: src/gs-common.c:972
#, c-format
msgid "%d month ago"
msgid_plural "%d months ago"
msgstr[0] "%d месяц назад"
msgstr[1] "%d месяца назад"
msgstr[2] "%d месяцев назад"

#: src/gs-common.c:976
#, c-format
msgid "%d year ago"
msgid_plural "%d years ago"
msgstr[0] "%d год назад"
msgstr[1] "%d года назад"
msgstr[2] "%d лет назад"

#. Translators: This is to construct a disk size string consisting of the value and its unit, while
#. * the unit is drawn with a smaller font. If you need to flip the order, then you can use "%2$s %1$s".
#. * Make sure you'll preserve the no break space between the values.
#. * Example result: "13.0 MB"
<<<<<<< HEAD
#: src/gs-common.c:1255
=======
#: src/gs-common.c:1340
>>>>>>> 7470316a
#, c-format
msgctxt "format-size"
msgid "%s %s"
msgstr "%s %s"

# Приложению требуется …
#. TRANSLATORS: this is a what we use in notifications if the app's name is unknown
#: src/gs-dbus-helper.c:291
msgid "An app"
msgstr "Приложение"

#. TRANSLATORS: this is a notification displayed when an app needs additional MIME types.
#: src/gs-dbus-helper.c:297
#, c-format
msgid "%s is requesting additional file format support."
msgstr "%s требуется дополнительная поддержка файловых форматов."

#. TRANSLATORS: notification title
#: src/gs-dbus-helper.c:299
msgid "Additional MIME Types Required"
msgstr "Требуются дополнительные типы MIME"

#. TRANSLATORS: this is a notification displayed when an app needs additional fonts.
#: src/gs-dbus-helper.c:303
#, c-format
msgid "%s is requesting additional fonts."
msgstr "%s требуются дополнительные шрифты."

#. TRANSLATORS: notification title
#: src/gs-dbus-helper.c:305
msgid "Additional Fonts Required"
msgstr "Требуются дополнительные шрифты"

#. TRANSLATORS: this is a notification displayed when an app needs additional codecs.
#: src/gs-dbus-helper.c:309
#, c-format
msgid "%s is requesting additional multimedia codecs."
msgstr "%s требуются дополнительные мультимедиа-кодеки."

#. TRANSLATORS: notification title
#: src/gs-dbus-helper.c:311
msgid "Additional Multimedia Codecs Required"
msgstr "Требуются дополнительные мультимедиа-кодеки"

#. TRANSLATORS: this is a notification displayed when an app needs additional printer drivers.
#: src/gs-dbus-helper.c:315
#, c-format
msgid "%s is requesting additional printer drivers."
msgstr "%s требуются дополнительные драйверы для принтера."

#. TRANSLATORS: notification title
#: src/gs-dbus-helper.c:317
msgid "Additional Printer Drivers Required"
msgstr "Требуются дополнительные драйверы для принтера"

#. TRANSLATORS: this is a notification displayed when an app wants to install additional packages.
#: src/gs-dbus-helper.c:321
#, c-format
msgid "%s is requesting additional packages."
msgstr "%s требуются дополнительные пакеты."

#. TRANSLATORS: notification title
#: src/gs-dbus-helper.c:323
msgid "Additional Packages Required"
msgstr "Требуются дополнительные пакеты"

#  перевод по аналогии с ubuntu software - центр приложений ubuntu
#. TRANSLATORS: this is a button that launches gnome-software
#: src/gs-dbus-helper.c:338
msgid "Find in Software"
msgstr "Найти в приложениях"

#: src/gs-description-box.c:67 src/gs-description-box.c:266
msgid "_Show More"
msgstr "_Показать больше"

#: src/gs-description-box.c:67
msgid "_Show Less"
msgstr "_Показать меньше"

#: src/gs-details-page.c:356
msgid "Removing…"
msgstr "Удаление…"

#: src/gs-details-page.c:366
msgid "Requires restart to finish install"
msgstr "Для завершения установки требуется перезапуск"

#: src/gs-details-page.c:373
msgid "Requires restart to finish remove"
msgstr "Для завершения удаления требуется перезапуск"

#. TRANSLATORS: This is a label on top of the app's progress
#. * bar to inform the user that the app should be installed soon
#: src/gs-details-page.c:390
msgid "Pending installation…"
msgstr "В ожидании установки…"

#. TRANSLATORS: This is a label on top of the app's progress
#. * bar to inform the user that the app should be updated soon
#: src/gs-details-page.c:397
msgid "Pending update…"
msgstr "В ожидании обновления…"

#. Translators: This string is shown when preparing to download and install an app.
#: src/gs-details-page.c:413
msgid "Preparing…"
msgstr "Подготавливается…"

#. Translators: This string is shown when uninstalling an app.
#: src/gs-details-page.c:416
msgid "Uninstalling…"
msgstr "Удаляется…"

<<<<<<< HEAD
#. TRANSLATORS: button text in the header when an application
#. * can be installed
#. TRANSLATORS: button text in the header when firmware
#. * can be live-installed
#: src/gs-details-page.c:873 src/gs-details-page.c:899
#: src/gs-details-page.ui:228 plugins/packagekit/gs-packagekit-task.c:150
msgid "_Install"
msgstr "_Установить"

#: src/gs-details-page.c:889
=======
#: src/gs-details-page.c:920
>>>>>>> 7470316a
msgid "_Restart"
msgstr "_Перезапустить"

#. TRANSLATORS: this is a button that allows the apps to
#. * be installed.
#. * The ellipsis indicates that further steps are required,
#. * e.g. enabling software repositories or the like
<<<<<<< HEAD
#: src/gs-details-page.c:913
=======
#: src/gs-details-page.c:944
>>>>>>> 7470316a
msgid "_Install…"
msgstr "_Установить…"

#. Translators: %s is the user-visible app name
#: src/gs-details-page.c:1155
#, c-format
msgid "%s will appear in US English"
msgstr "Приложение %s будет отображаться на английском языке"

#: src/gs-details-page.c:1161
msgid "This app will appear in US English"
msgstr "Это приложение будет отображаться на английском языке"

#: src/gs-details-page.c:1176 src/gs-details-page.ui:59
msgid "Help _Translate"
msgstr "Помочь _Перевести"

#. Translators: the '%s' is replaced with a developer name or a project group
<<<<<<< HEAD
#: src/gs-details-page.c:1190
=======
#: src/gs-details-page.c:1240
>>>>>>> 7470316a
#, c-format
msgid "Other Apps by %s"
msgstr "Другие приложения от %s"

#. TRANSLATORS: we need a remote server to process
<<<<<<< HEAD
#: src/gs-details-page.c:1573
msgid "You need internet access to write a review"
msgstr "Для написания отзыва необходимо подключение к Интернету"

#: src/gs-details-page.c:1737 src/gs-details-page.c:1753
=======
#: src/gs-details-page.c:1623
msgid "You need internet access to write a review"
msgstr "Для написания отзыва необходимо подключение к Интернету"

#: src/gs-details-page.c:1793 src/gs-details-page.c:1809
>>>>>>> 7470316a
#, c-format
msgid "Unable to find “%s”"
msgstr "Не удалось найти «%s»"

#: src/gs-details-page.ui:7
msgid "Details page"
msgstr "Страница подробностей"

#: src/gs-details-page.ui:39
msgid "Loading app details…"
msgstr "Загрузка описания приложения…"

<<<<<<< HEAD
#: src/gs-details-page.ui:77
msgid ""
"This software is not available in your language and will appear in US "
"English."
msgstr ""
"Это программное обеспечение недоступно на вашем языке и будет отображаться "
"на английском языке."

#: src/gs-details-page.ui:83
msgid "Help _Translate"
msgstr "Помочь _Перевести"

#. TRANSLATORS: A label for a button to execute the selected application.
#: src/gs-details-page.ui:244
=======
#. TRANSLATORS: A label for a button to execute the selected app.
#: src/gs-details-page.ui:226
>>>>>>> 7470316a
msgid "_Open"
msgstr "_Открыть"

#: src/gs-details-page.ui:242 plugins/packagekit/gs-packagekit-task.c:160
msgid "_Update"
msgstr "_Обновить"

#: src/gs-details-page.ui:311
msgid "Downloading"
msgstr "Загружается"

#: src/gs-details-page.ui:448 src/gs-installed-page.ui:135
msgid "Add-ons"
msgstr "Дополнения"

#: src/gs-details-page.ui:459
msgid "Selected add-ons will be installed with the app."
msgstr "Выбранные дополнения будут установлены вместе с приложением."

#: src/gs-details-page.ui:559
msgid "This app can only be used when there is an active internet connection."
msgstr ""
"Этим приложением можно пользоваться только при наличии активного Интернет-"
"подключения."

#: src/gs-details-page.ui:582
msgid "Software Repository Included"
msgstr "Содержит репозиторий программного обеспечения"

#: src/gs-details-page.ui:592
msgid ""
"This app includes a software repository which provides updates, as well as "
"access to other software."
msgstr ""
"Это приложение содержит репозиторий программного обеспечения, который "
"предоставляет обновления приложения, а также доступ к другому программному "
"обеспечению."

#: src/gs-details-page.ui:620
msgid "No Software Repository Included"
msgstr "Не содержит репозиторий программного обеспечения"

#: src/gs-details-page.ui:630
msgid ""
"This app does not include a software repository. It will not be updated with "
"new versions."
msgstr ""
"Приложение не содержит репозиторий программного обеспечения. Оно не будет "
"обновляться при выходе новых версий."

#: src/gs-details-page.ui:658
msgid ""
"This software is already provided by your distribution and should not be "
"replaced."
msgstr ""
"Данное программное обеспечение уже предоставлено вашим дистрибутивом и не "
"может быть заменено."

#. Translators: a repository file used for installing software has been discovered.
#: src/gs-details-page.ui:689
msgid "Software Repository Identified"
msgstr "Определен репозиторий программного обеспечения"

#: src/gs-details-page.ui:699
msgid ""
"Adding this software repository will give you access to additional software "
"and upgrades."
msgstr ""
"Добавление этого репозитоия программного обеспечения предоставит доступ к "
"дополнительным приложениям и обновлениям."

#: src/gs-details-page.ui:706
msgid "Only use software repositories that you trust."
msgstr ""
"Используйте только те репозитории программного обеспечения, которым "
"доверяете."

#: src/gs-details-page.ui:779
msgid "No Metadata"
msgstr "Метаданные отсутствуют"

#: src/gs-details-page.ui:788
msgid ""
"This software doesn’t provide any links to a website, code repository or "
"issue tracker."
msgstr ""
"Это программное обеспечение не предоставляет никаких ссылок на сайт, "
"репозиторий кода или трекер проблем."

#: src/gs-details-page.ui:816
msgid "Project _Website"
msgstr "Сайт _проекта"

#: src/gs-details-page.ui:833
msgid "_Donate"
msgstr "_Пожертвовать"

#: src/gs-details-page.ui:850
msgid "Contribute _Translations"
msgstr "Помочь с _переводами"

#: src/gs-details-page.ui:867
msgid "_Report an Issue"
msgstr "_Сообщить о проблеме"

#: src/gs-details-page.ui:884
msgid "_Help"
msgstr "_Справка"

#. Translators: Button opening a dialog where the users can write and publish their opinions about the apps.
<<<<<<< HEAD
#: src/gs-details-page.ui:907
msgid "_Write Review"
msgstr "_Написать отзыв"

#. Translators: Button opening a dialog showing all reviews for an app.
#: src/gs-details-page.ui:944
=======
#: src/gs-details-page.ui:978
msgid "Write R_eview"
msgstr "Написать о_тзыв"

#. Translators: Button opening a dialog showing all reviews for an app.
#: src/gs-details-page.ui:1015
>>>>>>> 7470316a
msgid "All Reviews"
msgstr "Все отзывы"

#. TRANSLATORS: status text when downloading
#: lib/gs-external-appstream-utils.c:272
msgid "Downloading extra metadata files…"
msgstr "Загрузка дополнительных файлов с метаданными…"

#. TRANSLATORS: separator for a list of items
#: src/gs-extras-page.c:142
msgid " and "
msgstr " и "

#. TRANSLATORS: separator for a list of items
#: src/gs-extras-page.c:145
msgid ", "
msgstr ", "

#. TRANSLATORS: App window title for fonts installation.
#. %s will be replaced by name of the script we're searching for.
#: src/gs-extras-page.c:171
#, c-format
msgid "Available fonts for the %s script"
msgid_plural "Available fonts for the %s scripts"
msgstr[0] "Доступный шрифт для написания %s"
msgstr[1] "Доступные шрифты для написания %s"
msgstr[2] "Доступные шрифты для написания %s"

#. TRANSLATORS: App window title for codec installation.
#. %s will be replaced by actual codec name(s)
#: src/gs-extras-page.c:179
#, c-format
msgid "Available software for %s"
msgid_plural "Available software for %s"
msgstr[0] "Доступное ПО для %s"
msgstr[1] "Доступное ПО для %s"
msgstr[2] "Доступное ПО для %s"

#: src/gs-extras-page.c:242
msgid "Requested software not found"
msgstr "Запрошенное приложение не найдено"

#: src/gs-extras-page.c:244
msgid "Failed to find requested software"
msgstr "Не удалось найти заданное приложение"

#. TRANSLATORS: This string is used for codecs that weren't found
#: src/gs-extras-page.c:343
#, c-format
msgid "%s not found"
msgstr "%s не найден"

#. TRANSLATORS: hyperlink title
#: src/gs-extras-page.c:347
msgid "on the website"
msgstr "на сайте"

#. TRANSLATORS: this is when we know about an app or
#. * addon, but it can't be listed for some reason
#: src/gs-extras-page.c:354
#, c-format
msgid "No apps are available that provide the file %s."
msgstr "Не найдено ни одного приложения, которое предоставляло бы файл %s."

#. TRANSLATORS: first %s is the codec name, and second %s is a
#. * hyperlink with the "on the website" text
#: src/gs-extras-page.c:358 src/gs-extras-page.c:369 src/gs-extras-page.c:380
#, c-format
msgid ""
"Information about %s, as well as options for how to get missing apps might "
"be found %s."
msgstr ""
"Сведения о %s, а также параметры для получения отсутствующих приложений, "
"можно найти на %s."

#. TRANSLATORS: this is when we know about an app or
#. * addon, but it can't be listed for some reason
#: src/gs-extras-page.c:365 src/gs-extras-page.c:387
#, c-format
msgid "No apps are available for %s support."
msgstr "Не найдено ни одного приложения для поддержки %s."

#. TRANSLATORS: this is when we know about an app or
#. * addon, but it can't be listed for some reason
#: src/gs-extras-page.c:376
#, c-format
msgid "%s is not available."
msgstr "%s недоступен."

#. TRANSLATORS: first %s is the codec name, and second %s is a
#. * hyperlink with the "on the website" text
#: src/gs-extras-page.c:391
#, c-format
msgid ""
"Information about %s, as well as options for how to get an app that can "
"support this format might be found %s."
msgstr ""
"Сведения о %s, а также параметры для получения приложения, которое "
"поддерживает этот формат, можно найти на %s."

#. TRANSLATORS: this is when we know about an app or
#. * addon, but it can't be listed for some reason
#: src/gs-extras-page.c:398
#, c-format
msgid "No fonts are available for the %s script support."
msgstr "Отсутствуют доступные рукописные шрифты %s."

#. TRANSLATORS: first %s is the codec name, and second %s is a
#. * hyperlink with the "on the website" text
#: src/gs-extras-page.c:402
#, c-format
msgid ""
"Information about %s, as well as options for how to get additional fonts "
"might be found %s."
msgstr ""
"Сведения о %s, а также параметры для получения дополнительных шрифтов можно "
"найти на %s."

#. TRANSLATORS: this is when we know about an app or
#. * addon, but it can't be listed for some reason
#: src/gs-extras-page.c:409
#, c-format
msgid "No addon codecs are available for the %s format."
msgstr "Нет доступных кодеков для формата %s."

#. TRANSLATORS: first %s is the codec name, and second %s is a
#. * hyperlink with the "on the website" text
#: src/gs-extras-page.c:413
#, c-format
msgid ""
"Information about %s, as well as options for how to get a codec that can "
"play this format might be found %s."
msgstr ""
"Сведения о %s, а также параметры для получения кодека, который может "
"воспроизводить этот формат, можно найти на %s."

#. TRANSLATORS: this is when we know about an app or
#. * addon, but it can't be listed for some reason
#: src/gs-extras-page.c:420
#, c-format
msgid "No Plasma resources are available for %s support."
msgstr "Не найдено ни одного ресурса Plasma для поддержки %s."

#. TRANSLATORS: first %s is the codec name, and second %s is a
#. * hyperlink with the "on the website" text
#: src/gs-extras-page.c:424
#, c-format
msgid ""
"Information about %s, as well as options for how to get additional Plasma "
"resources might be found %s."
msgstr ""
"Сведения о %s, а также параметры для получения дополнительных ресурсов "
"Plasma можно найти на %s."

#. TRANSLATORS: this is when we know about an app or
#. * addon, but it can't be listed for some reason
#: src/gs-extras-page.c:431
#, c-format
msgid "No printer drivers are available for %s."
msgstr "Не найдено ни одного драйвера принтера для %s."

#. TRANSLATORS: first %s is the codec name, and second %s is a
#. * hyperlink with the "on the website" text
#: src/gs-extras-page.c:435
#, c-format
msgid ""
"Information about %s, as well as options for how to get a driver that "
"supports this printer might be found %s."
msgstr ""
"Сведения о %s, а также параметры для получения драйвера, который "
"поддерживает этот принтер можно найти на %s."

#. TRANSLATORS: hyperlink title
#: src/gs-extras-page.c:481
msgid "the documentation"
msgstr "документация"

#. TRANSLATORS: no codecs were found. The first %s will be replaced by actual codec name(s),
#. the second %s is the app name, which requested the codecs, the third %s is a link titled "the documentation"
#: src/gs-extras-page.c:487
#, c-format
msgid ""
"Unable to find the %s requested by %s. Please see %s for more information."
msgid_plural ""
"Unable to find the %s requested by %s. Please see %s for more information."
msgstr[0] ""
"Кодек %s, требующийся для %s, не найден. Подробную информацию прочтите здесь "
"- %s."
msgstr[1] ""
"Кодеки %s, требующиеся для %s, не найдены. Подробную информацию прочтите "
"здесь - %s."
msgstr[2] ""
"Кодеки %s, требующиеся для %s, не найдены. Подробную информацию прочтите "
"здесь - %s."

#. TRANSLATORS: no codecs were found. First %s will be replaced by actual codec name(s), second %s is a link titled "the documentation"
#: src/gs-extras-page.c:496
#, c-format
msgid ""
"Unable to find the %s you were searching for. Please see %s for more "
"information."
msgid_plural ""
"Unable to find the %s you were searching for. Please see %s for more "
"information."
msgstr[0] "Кодек %s не найден. Подробную информацию прочтите здесь - %s."
msgstr[1] "Кодеки %s не найдены. Подробную информацию прочтите здесь - %s."
msgstr[2] "Кодеки %s не найдены. Подробную информацию прочтите здесь - %s."

#: src/gs-extras-page.c:574 src/gs-extras-page.c:631 src/gs-extras-page.c:671
#, c-format
msgid "Failed to find any search results: %s"
msgstr "Не удалось получить результаты поиска: %s"

#: src/gs-extras-page.c:874
#, c-format
msgid "%s file format"
msgstr "Формат файла %s"

#: src/gs-extras-page.c:1254
msgid "Unable to Find Requested Software"
msgstr "Не удалось найти заданное приложение"

#: src/gs-extras-page.ui:6
msgid "Codecs page"
msgstr "Страница кодеков"

#: src/gs-featured-carousel.ui:43
msgid "Previous"
msgstr "Предыдущая"

#: src/gs-featured-carousel.ui:66
msgid "Next"
msgstr "Следующая"

#: src/gs-featured-carousel.ui:83
msgid "Featured Apps List"
msgstr "Рекомендуемые приложения"

#: src/gs-hardware-support-context-dialog.c:576
#: src/gs-hardware-support-context-dialog.c:585
msgid "Desktop Support"
msgstr "Поддержка ПК"

#: src/gs-hardware-support-context-dialog.c:577
#: src/gs-hardware-support-context-dialog.c:586
msgid "Supports being used on a large screen"
msgstr "Поддерживает использование на большом экране"

#: src/gs-hardware-support-context-dialog.c:579
msgid "Desktop Support Unknown"
msgstr "Поддержка ПК неизвестна"

#: src/gs-hardware-support-context-dialog.c:580
msgid "Not enough information to know if large screens are supported"
msgstr ""
"Недостаточно информации, чтобы понять, поддерживаются ли большие экраны"

#: src/gs-hardware-support-context-dialog.c:583
msgid "Requires a large screen"
msgstr "Требуется большой экран"

#: src/gs-hardware-support-context-dialog.c:588
msgid "Desktop Not Supported"
msgstr "ПК не поддерживается"

#: src/gs-hardware-support-context-dialog.c:589
msgid "Cannot be used on a large screen"
msgstr "Невозможно использовать на большом экране"

#: src/gs-hardware-support-context-dialog.c:596
#: src/gs-hardware-support-context-dialog.c:605
msgid "Mobile Support"
msgstr "Поддержка мобильных устройств"

#: src/gs-hardware-support-context-dialog.c:597
#: src/gs-hardware-support-context-dialog.c:606
msgid "Supports being used on a small screen"
msgstr "Поддерживает использование на маленьком экране"

#: src/gs-hardware-support-context-dialog.c:599
msgid "Mobile Support Unknown"
msgstr "Поддержка мобильных устройств неизвестна"

#: src/gs-hardware-support-context-dialog.c:600
msgid "Not enough information to know if small screens are supported"
msgstr ""
"Недостаточно информации, чтобы понять, поддерживаются ли маленькие экраны"

#: src/gs-hardware-support-context-dialog.c:603
msgid "Requires a small screen"
msgstr "Требуется маленький экран"

#: src/gs-hardware-support-context-dialog.c:608
msgid "Mobile Not Supported"
msgstr "Мобильные устройства не поддерживается"

#: src/gs-hardware-support-context-dialog.c:609
msgid "Cannot be used on a small screen"
msgstr "Невозможно использовать на маленьком экране"

#: src/gs-hardware-support-context-dialog.c:632
#: src/gs-hardware-support-context-dialog.c:641
msgid "Keyboard Support"
msgstr "Поддержка клавиатуры"

#: src/gs-hardware-support-context-dialog.c:635
msgid "Keyboard Support Unknown"
msgstr "Поддержка клавиатуры не известна"

#: src/gs-hardware-support-context-dialog.c:636
msgid "Not enough information to know if keyboards are supported"
msgstr "Недостаточно информации, чтобы понять, поддерживаются ли клавиатуры"

#: src/gs-hardware-support-context-dialog.c:638
msgid "Keyboard Required"
msgstr "Требуется клавиатура"

#: src/gs-hardware-support-context-dialog.c:642
msgid "Supports keyboards"
msgstr "Поддерживает клавиатуры"

#: src/gs-hardware-support-context-dialog.c:644
msgid "Keyboard Not Supported"
msgstr "Клавиатура не поддерживается"

#: src/gs-hardware-support-context-dialog.c:645
msgid "Cannot be used with a keyboard"
msgstr "Невозможно использовать с клавиатурой"

#: src/gs-hardware-support-context-dialog.c:652
#: src/gs-hardware-support-context-dialog.c:661
msgid "Mouse Support"
msgstr "Поддержка мыши"

#: src/gs-hardware-support-context-dialog.c:653
#: src/gs-hardware-support-context-dialog.c:659
msgid "Requires a mouse or pointing device"
msgstr "Требуется мышь или указатель"

#: src/gs-hardware-support-context-dialog.c:655
msgid "Mouse Support Unknown"
msgstr "Поддержка мыши неизвестна"

#: src/gs-hardware-support-context-dialog.c:656
msgid ""
"Not enough information to know if mice or pointing devices are supported"
msgstr ""
"Недостаточно информации, чтобы понять, поддерживаются ли мыши или указатели"

#: src/gs-hardware-support-context-dialog.c:658
msgid "Mouse Required"
msgstr "Требуется мышь"

#: src/gs-hardware-support-context-dialog.c:662
msgid "Supports mice and pointing devices"
msgstr "Поддержка мышей и указателей"

#: src/gs-hardware-support-context-dialog.c:664
msgid "Mouse Not Supported"
msgstr "Мышь не поддерживается"

#: src/gs-hardware-support-context-dialog.c:665
msgid "Cannot be used with a mouse or pointing device"
msgstr "Невозможно использовать с мышью или указателем"

#: src/gs-hardware-support-context-dialog.c:672
#: src/gs-hardware-support-context-dialog.c:681
msgid "Touchscreen Support"
msgstr "Поддержка сенсорного экрана"

#: src/gs-hardware-support-context-dialog.c:675
msgid "Touchscreen Support Unknown"
msgstr "Поддержка сенсорного экрана не известна"

#: src/gs-hardware-support-context-dialog.c:676
msgid "Not enough information to know if touchscreens are supported"
msgstr ""
"Недостаточно информации, чтобы понять, поддерживаются ли сенсорные экраны"

#: src/gs-hardware-support-context-dialog.c:678
msgid "Touchscreen Required"
msgstr "Требуется сенсорный экран"

#: src/gs-hardware-support-context-dialog.c:682
msgid "Supports touchscreens"
msgstr "Поддерживает сенсорные экраны"

#: src/gs-hardware-support-context-dialog.c:684
msgid "Touchscreen Not Supported"
msgstr "Сенсорный экран не поддерживается"

#: src/gs-hardware-support-context-dialog.c:685
msgid "Cannot be used with a touchscreen"
msgstr "Невозможно использовать с сенсорным экраном"

#: src/gs-hardware-support-context-dialog.c:698
msgid "Gamepad Required"
msgstr "Требуется игровой контроллер"

#: src/gs-hardware-support-context-dialog.c:699
msgid "Requires a gamepad"
msgstr "Требуется игровой контроллер"

#: src/gs-hardware-support-context-dialog.c:701
msgid "Gamepad Support"
msgstr "Поддержка игрового контроллера"

#: src/gs-hardware-support-context-dialog.c:702
msgid "Supports gamepads"
msgstr "Поддерживает игровые контроллеры"

#. Translators: It’s unknown whether this app is supported on
#. * the current hardware. The placeholder is the app name.
#: src/gs-hardware-support-context-dialog.c:711
#, c-format
msgid "%s probably works on this device"
msgstr "«%s», вероятно, работает на этом устройстве"

#. Translators: The app will work on the current hardware.
#. * The placeholder is the app name.
#: src/gs-hardware-support-context-dialog.c:718
#, c-format
msgid "%s works on this device"
msgstr "«%s» работает на этом устройстве"

#. Translators: The app may not work fully on the current hardware.
#. * The placeholder is the app name.
#: src/gs-hardware-support-context-dialog.c:725
#, c-format
msgid "%s will not work properly on this device"
msgstr "«%s» не будет работать должным образом на этом устройстве"

#. Translators: The app will not work properly on the current hardware.
#. * The placeholder is the app name.
#: src/gs-hardware-support-context-dialog.c:732
#, c-format
msgid "%s will not work on this device"
msgstr "«%s» не будет работать на этом устройстве"

#. Translators: This is the title of the dialog which contains information about the hardware support/requirements of an app
#: src/gs-hardware-support-context-dialog.ui:5
msgid "Hardware Support"
msgstr "Поддержка оборудования"

#. Translators: This is in the context of a list of apps which are installed on the system.
#: src/gs-installed-page.c:813
msgctxt "List of installed apps"
msgid "Installed"
msgstr "Установлено"

#: src/gs-installed-page.ui:6
msgid "Installed page"
msgstr "Страница установленного"

#: src/gs-installed-page.ui:55
msgid "In Progress"
msgstr "В процессе"

#. origin_ui on a remote is the repo dialogue section name,
#. * not the remote title
#: src/gs-installed-page.ui:75 plugins/flatpak/gs-flatpak-utils.c:107
msgid "Apps"
msgstr "Приложения"

# Приложению требуется … - Неактуально по английскому тексту
#: src/gs-installed-page.ui:95
msgid "Web Apps"
msgstr "Веб-приложения"

#: src/gs-installed-page.ui:115
msgid "System Apps"
msgstr "Системные приложения"

#: src/gs-license-tile.c:96
msgid "Community Built"
msgstr "Сделано сообществом"

#: src/gs-license-tile.c:107 src/gs-license-tile.ui:98
msgid "_Get Involved"
msgstr "_Принять участие"

#. Translators: The first placeholder here is a link to information about the license, and the second placeholder here is the name of a software license.
#: src/gs-license-tile.c:114
#, c-format
msgid ""
"This software is developed in the open by a community of volunteers, and "
"released under the <a href=\"%s\">%s license</a>.\n"
"\n"
"You can contribute and help make it even better."
msgstr ""
"Это программное обеспечение разрабатывается в открытом режиме сообществом "
"добровольцев и выпускается под <a href=\"%s\">%s лицензией</a>.\n"
"\n"
"Вы можете внести свой вклад и помочь сделать его еще лучше."

#. Translators: The placeholder here is the name of a software license.
#: src/gs-license-tile.c:121
#, c-format
msgid ""
"This software is developed in the open by a community of volunteers, and "
"released under the %s license.\n"
"\n"
"You can contribute and help make it even better."
msgstr ""
"Это программное обеспечение разрабатывается в открытом режиме сообществом "
"добровольцев и выпускается под лицензией %s.\n"
"\n"
"Вы можете внести свой вклад и помочь сделать его еще лучше."

#: src/gs-license-tile.c:127
msgid "Proprietary"
msgstr "Проприетарный код"

#: src/gs-license-tile.c:133
msgid "_Learn More"
msgstr "_Узнать больше"

#: src/gs-license-tile.c:135
msgid ""
"This software is not developed in the open, so only its developers know how "
"it works. It may be insecure in ways that are hard to detect, and it may "
"change without oversight.\n"
"\n"
"You may not be able to contribute to this software."
msgstr ""
"Это программное обеспечение не разрабатывается открыто, поэтому только его "
"разработчики знают, как оно работает. Оно может быть небезопасным в тех "
"случаях, когда его трудно проанализировать, и может изменяться без "
"контроля.\n"
"\n"
"Возможно, вы не сможете внести свой вклад в это программное обеспечение."

#. TRANSLATORS: initial start
#: src/gs-loading-page.c:56
msgid "Downloading software catalog"
msgstr "Загрузка каталога приложений"

#: src/gs-loading-page.ui:6
msgid "Loading page"
msgstr "Загрузка страницы"

#: src/gs-loading-page.ui:11
msgid "Starting up…"
msgstr "Запуск…"

#: src/gs-metered-data-dialog.ui:5
msgid "Automatic Updates Paused"
msgstr "Автоматические обновления приоставлены"

#: src/gs-metered-data-dialog.ui:9
msgid ""
"The current network is metered. Metered connections have data limits or "
"charges associated with them. To save data, automatic updates have therefore "
"been paused.\n"
"\n"
"Automatic updates will be resumed when an un­metered network becomes "
"available. Until then, it is still possible to manually install updates.\n"
"\n"
"Alternatively, if the current network has been in­correctly identified as "
"being metered, this setting can be changed."
msgstr ""
"Выбранная сеть тарифицируется. Такие соединения имеют ограничения по объёму "
"данных или отдельную плату связанную с передачей данных. Для того, чтобы "
"сэкономить трафик, автоматические обновления были приостановлены.\n"
"\n"
"Автоматические обновления будут возобновлены, как только произойдёт "
"переключение на нетарифицируемую сеть. До этого момента возможны только "
"обновления, запущенные вручную.\n"
"\n"
"Также возможно, что соединение было определено как тарифицируемое по ошибке, "
"это можно изменить в настройках соединения."

#: src/gs-metered-data-dialog.ui:17
msgid "Open Network _Settings"
msgstr "Открыть _настройки сети"

#: src/gs-moderate-page.ui:6
msgid "Moderate page"
msgstr "Страница модерирования"

#: src/gs-moderate-page.ui:71
msgid "There are no reviews to moderate"
msgstr "Нет отзывов для модерирования"

#: src/gs-origin-popover-row.c:105
msgid "Unknown source"
msgstr "Неизвестный источник"

#. Translators: It's like a beta version of the software, a test version
#: src/gs-origin-popover-row.ui:108
msgid "Beta"
msgstr "Бета"

#. TRANSLATORS: This is the header for package additions during
#. * a system update
#: src/gs-os-update-page.c:250
msgid "Additions"
msgstr "Дополнения"

#. TRANSLATORS: This is the header for package removals during
#. * a system update
#: src/gs-os-update-page.c:254
msgid "Removals"
msgstr "Удаления"

#. TRANSLATORS: This is the header for package updates during
#. * a system update
#: src/gs-os-update-page.c:258
msgctxt "Packages to be updated during a system upgrade"
msgid "Updates"
msgstr "Обновления"

#. TRANSLATORS: This is the header for package downgrades during
#. * a system update
#: src/gs-os-update-page.c:262
msgid "Downgrades"
msgstr "Понижение версий"

#. Translators: This is a clickable link on the third party repositories message dialog. It's
#. part of a constructed sentence: "Provides access to additional software from [selected external sources].
#. Some proprietary software is included."
#: src/gs-overview-page.c:475
msgid "selected external sources"
msgstr "выбранных внешних источников"

#. Translators: This is the third party repositories message dialog.
#. The %s is replaced with "selected external sources" link.
#. Repositories Preferences is an item from Software's main menu.
#: src/gs-overview-page.c:479
#, c-format
msgid ""
"Provides access to additional software from %s. Some proprietary software is "
"included.\n"
"\n"
"You can enable those repositories later in Software Repositories preferences."
msgstr ""
"Предоставляет доступ к дополнительному программному обеспечению из %s. "
"Включая некоторые проприетарные приложения.\n"
"\n"
"Вы можете включить эти репозитории позже в настройках Центра приложений."

#. TRANSLATORS: Heading asking whether to turn third party software repositories on of off.
#: src/gs-overview-page.c:485
msgid "Enable Third Party Software Repositories?"
msgstr "Включить репозитории стороннего ПО?"

#. TRANSLATORS: button to keep the third party software repositories off
#: src/gs-overview-page.c:490
msgid "_Ignore"
msgstr "_Игнорировать"

#. TRANSLATORS: button to turn on third party software repositories
#. TRANSLATORS: button to accept the agreement
#: src/gs-overview-page.c:492 src/gs-repos-dialog.c:167
msgid "_Enable"
msgstr "_Включить"

# Не нравится этот перевод, но не смог придумать ничего другого
#. Translators: This is the title of the main page of the UI.
#: src/gs-overview-page.c:981
msgid "Explore"
msgstr "Обзор"

#: src/gs-overview-page.ui:7
msgid "Overview page"
msgstr "Главная страница"

#. Translators: This is a heading for a list of categories.
#: src/gs-overview-page.ui:143
msgid "Other Categories"
msgstr "Другие категории"

#: src/gs-overview-page.ui:184
msgid "No App Data Found"
msgstr "Данные приложения не найдены"

<<<<<<< HEAD
#: lib/gs-plugin-loader.c:2837
=======
#: lib/gs-plugin-loader.c:2760
>>>>>>> 7470316a
msgctxt "Distribution name"
msgid "Unknown"
msgstr "Неизвестный"

#. TRANSLATORS: button text
#: src/gs-page.c:87
msgid "_OK"
msgstr "_ОК"

#: src/gs-page.c:260
msgid "User declined installation"
msgstr "Пользователь отказался от установки"

#. TRANSLATORS: this is a prompt message, and
#. * '%s' is an app summary, e.g. 'GNOME Clocks'
#: src/gs-page.c:344
#, c-format
msgid "Prepare %s"
msgstr "Подготовка %s"

#. TRANSLATORS: this is a prompt message, and '%s' is an
#. * repository name, e.g. 'GNOME Nightly'
#: src/gs-page.c:496
#, c-format
msgid "Are you sure you want to remove the %s repository?"
msgstr "Уверены, что хотите удалить репозиторий %s?"

#. TRANSLATORS: longer dialog text
#: src/gs-page.c:500
#, c-format
msgid ""
"All apps from %s will be uninstalled, and you will have to re-install the "
"repository to use them again."
msgstr ""
"Все приложения из %s будут удалены, и вам придется переустановить "
"репозиторий, чтобы использовать их снова."

#. TRANSLATORS: this is a prompt message, and '%s' is an
#. * app summary, e.g. 'GNOME Clocks'
#: src/gs-page.c:508
#, c-format
msgid "Are you sure you want to uninstall %s?"
msgstr "Уверены, что хотите удалить %s?"

#. TRANSLATORS: longer dialog text
#: src/gs-page.c:511
#, c-format
msgid ""
"%s will be uninstalled, and you will have to install it to use it again."
msgstr ""
"Приложение %s будет удалено, для повторного использования приложения "
"потребуется его установка."

#: src/gs-prefs-dialog.ui:5
msgid "Update Preferences"
msgstr "Параметры обновлений"

#: src/gs-prefs-dialog.ui:16
msgid ""
"To avoid charges and network caps, software updates are not automatically "
"downloaded on mobile or metered connections."
msgstr ""
"Чтобы избежать денежных расходов и ограничения сети, обновления программного "
"обеспечения не загружаются автоматически на мобильных или тарифицируемых "
"соединениях."

#: src/gs-prefs-dialog.ui:19
msgid "Automatic Updates"
msgstr "Автоматические обновления"

#: src/gs-prefs-dialog.ui:20
msgid ""
"Downloads and installs software updates in the background, when possible."
msgstr ""
"Загружать и устанавливать обновления программного обеспечения в фоновом "
"режиме, когда это возможно."

#: src/gs-prefs-dialog.ui:32
msgid "Automatic Update Notifications"
msgstr "Автоматические уведомления об обновлениях"

#: src/gs-prefs-dialog.ui:33
msgid "Show notifications when updates have been automatically installed."
msgstr "Показывать уведомления после автоматической установки обновлений."

#. TRANSLATORS: This is a text displayed during a distro upgrade. %s
#. will be replaced by the name and version of distro, e.g. 'Fedora 23'.
#: src/gs-removal-dialog.c:96
#, c-format
msgid ""
"Installed software is incompatible with %s, and will be automatically "
"removed during upgrade."
msgstr ""
"Установленное программное обеспечение несовместимо с %s и будет "
"автоматически удалено во время обновления."

#: src/gs-removal-dialog.ui:7
msgid "Incompatible Software"
msgstr "Несовместимое приложение"

#: src/gs-removal-dialog.ui:37
msgid "_Upgrade"
msgstr "_Обновить"

#. TRANSLATORS: The '%s' is replaced with a repository name, like "Fedora Modular - x86_64"
#: src/gs-repos-dialog.c:229
#, c-format
msgid ""
"Software that has been installed from “%s” will cease to receive updates."
msgstr ""
"Программное обеспечение, которое было установлено с \"%s\", перестанет "
"получать обновления."

#: src/gs-repos-dialog.c:234
msgid "Disable Repository?"
msgstr "Отключить репозиторий?"

#: src/gs-repos-dialog.c:234
msgid "Remove Repository?"
msgstr "Удалить репозиторий?"

#. TRANSLATORS: this is button text to disable a repo
#: src/gs-repos-dialog.c:241
msgid "_Disable"
msgstr "_Отключить"

#. TRANSLATORS: this is button text to remove a repo
#: src/gs-repos-dialog.c:245
msgid "_Remove"
msgstr "_Удалить"

#: src/gs-repos-dialog.c:495
msgid "Enable New Repositories"
msgstr "Включить новые репозитории"

#: src/gs-repos-dialog.c:496
msgid "Turn on new repositories when they are added."
msgstr "Включить новые репозитории при их добавлении."

#. TRANSLATORS: this is the clickable
#. * link on the third party repositories info bar
#: src/gs-repos-dialog.c:505
msgid "more information"
msgstr "больше информации"

#. TRANSLATORS: this is the third party repositories info bar. The '%s' is replaced
#. with a link consisting a text "more information", which constructs a sentence:
#. "Additional repositories from selected third parties - more information."
#: src/gs-repos-dialog.c:510
#, c-format
msgid "Additional repositories from selected third parties — %s."
msgstr "Дополнительные репозитории от выбранных сторонних источников - %s."

#: src/gs-repos-dialog.c:515
msgid "Fedora Third Party Repositories"
msgstr "Сторонние репозитории Fedora"

#. TRANSLATORS: this is the fallback text we use if we can't
#. figure out the name of the operating system
#: src/gs-repos-dialog.c:657
msgid "the operating system"
msgstr "операционная система"

#. TRANSLATORS: This is the description text displayed in the Software Repositories dialog.
#. %s gets replaced by the name of the actual distro, e.g. Fedora.
#: src/gs-repos-dialog.c:715
#, c-format
msgid "These repositories supplement the default software provided by %s."
msgstr ""
"Эти репозитории дополняют программное обеспечение по умолчанию, "
"предоставленное %s."

#. button in the info bar
#: src/gs-repos-dialog.ui:8 src/gs-shell.ui:99
msgid "Software Repositories"
msgstr "Репозитории ПО"

#: src/gs-repos-dialog.ui:53
msgid "No Repositories"
msgstr "Нет репозиторий"

#. TRANSLATORS: This string is used to construct the 'X apps
#. installed' sentence, describing a software repository.
#: src/gs-repo-row.c:160
#, c-format
msgid "%u app installed"
msgid_plural "%u apps installed"
msgstr[0] "%u приложение установлено"
msgstr[1] "%u приложения установлено"
msgstr[2] "%u приложений установлено"

#. TRANSLATORS: This string is used to construct the 'X add-ons
#. installed' sentence, describing a software repository.
#: src/gs-repo-row.c:167
#, c-format
msgid "%u add-on installed"
msgid_plural "%u add-ons installed"
msgstr[0] "%u дополнение установлено"
msgstr[1] "%u дополнения установлено"
msgstr[2] "%u дополнений установлено"

# Приложению требуется …
#. TRANSLATORS: This string is used to construct the 'X apps
#. and y add-ons installed' sentence, describing a software repository.
#. The correct form here depends on the number of apps.
#: src/gs-repo-row.c:175
#, c-format
msgid "%u app"
msgid_plural "%u apps"
msgstr[0] "%u приложение"
msgstr[1] "%u приложения"
msgstr[2] "%u приложений"

#. TRANSLATORS: This string is used to construct the 'X apps
#. and y add-ons installed' sentence, describing a software repository.
#. The correct form here depends on the number of add-ons.
#: src/gs-repo-row.c:181
#, c-format
msgid "%u add-on"
msgid_plural "%u add-ons"
msgstr[0] "%u дополнение"
msgstr[1] "%u дополнения"
msgstr[2] "%u дополнений"

#. TRANSLATORS: This string is used to construct the 'X apps
#. and y add-ons installed' sentence, describing a software repository.
#. The correct form here depends on the total number of
#. apps and add-ons.
#: src/gs-repo-row.c:188
#, c-format
msgid "%s and %s installed"
msgid_plural "%s and %s installed"
msgstr[0] "%s и %s установлено"
msgstr[1] "%s и %s установлено"
msgstr[2] "%s и %s установлено"

#. Translators: The first '%s' is replaced with a text like '10 apps installed',
#. the second '%s' is replaced with installation kind, like in case of Flatpak 'User Installation'.
#: src/gs-repo-row.c:243
#, c-format
msgctxt "repo-row"
msgid "%s • %s"
msgstr "%s • %s"

#: src/gs-repo-row.c:314
msgid "Remove"
msgstr "Удалить"

#. TRANSLATORS: lighthearted star rating description;
#. *		A really bad app
#: src/gs-review-dialog.c:78
msgid "Hate it"
msgstr "Ненавижу"

#. TRANSLATORS: lighthearted star rating description;
#. *		Not a great app
#: src/gs-review-dialog.c:82
msgid "Don’t like it"
msgstr "Не понравилось"

#. TRANSLATORS: lighthearted star rating description;
#. *		A fairly-good app
#: src/gs-review-dialog.c:86
msgid "It’s OK"
msgstr "Нормально"

#. TRANSLATORS: lighthearted star rating description;
#. *		A good app
#: src/gs-review-dialog.c:90
msgid "Like it"
msgstr "Понравилось"

#. TRANSLATORS: lighthearted star rating description;
#. *		A really awesome app
#: src/gs-review-dialog.c:94
msgid "Love it"
msgstr "Обожаю"

#. TRANSLATORS: lighthearted star rating description;
#. *		No star has been clicked yet
#: src/gs-review-dialog.c:98
msgid "Select a Star to Leave a Rating"
msgstr "Выберите звезду, чтобы поставить оценку"

#. TRANSLATORS: the review can't just be copied and pasted
#: src/gs-review-dialog.c:119
msgid "Please take more time writing the review"
msgstr "Пожалуйста, уделите больше времени написанию отзыва"

#. TRANSLATORS: the review is not acceptable
#: src/gs-review-dialog.c:123
msgid "Please choose a star rating"
msgstr "Выберите оценку"

#. TRANSLATORS: the review is not acceptable
#: src/gs-review-dialog.c:127
msgid "The summary is too short"
msgstr "Краткое описание должно быть длиннее"

#. TRANSLATORS: the review is not acceptable
#: src/gs-review-dialog.c:131
msgid "The summary is too long"
msgstr "Краткое описание слишком длинное"

#. TRANSLATORS: the review is not acceptable
#: src/gs-review-dialog.c:135
msgid "The description is too short"
msgstr "Описание слишком короткое"

#. TRANSLATORS: the review is not acceptable
#: src/gs-review-dialog.c:139
msgid "The description is too long"
msgstr "Описание слишком длинное"

#. Translators: Title of the dialog box where the users can write and publish their opinions about the apps.
#: src/gs-review-dialog.ui:10
msgid "Write a Review"
msgstr "Написать отзыв"

#. Translators: A button to publish the user's opinion about the app.
#: src/gs-review-dialog.ui:26
msgid "_Send"
msgstr "_Отправить"

#: src/gs-review-dialog.ui:71
msgid ""
"What did you like about this app? Leaving your feedback along with your "
"reasons for leaving a review is helpful for others."
msgstr ""
"Что вам понравилось в этом приложении? Если вы оставите свой отзыв с "
"указанием причин, по которым вы оставляете отзыв, это будет полезно для "
"других."

#: src/gs-review-dialog.ui:84
msgid "Review Summary"
msgstr "Сводка отзывов"

#. Translators: This is where the users enter their opinions about the apps.
#: src/gs-review-dialog.ui:116
msgctxt "app review"
msgid "Write a short review"
msgstr "Написать краткий отзыв"

#: src/gs-review-dialog.ui:160
msgid ""
"Find what data is sent in our <a href=\"https://odrs.gnome.org/"
"privacy\">privacy policy</a>. The full name attached to your account will be "
"shown publicly."
msgstr ""
"Узнать какие данные передаются можно в нашей <a href=\"https://odrs.gnome."
"org/privacy\">политике конфиденциальности</a>. Полное имя, привязанное к "
"вашей учетной записи, будет отображаться в открытом доступе."

#: src/gs-review-histogram.c:72
#, c-format
msgid "%u review total"
msgid_plural "%u reviews total"
msgstr[0] "%u отзывов всего"
msgstr[1] "%u отзыва всего"
msgstr[2] "%u отзывов всего"

#  перевод по аналогии с ubuntu software - центр приложений ubuntu
#: src/gs-review-histogram.ui:88
msgid "out of 5 stars"
msgstr "из 5 звезд"

#. TRANSLATORS: this is when a user doesn't specify a name
#: src/gs-review-row.c:60
msgctxt "Reviewer name"
msgid "Unknown"
msgstr "Неизвестный"

#. TRANSLATORS: we explain what the action is going to do
#: src/gs-review-row.c:222
msgid "You can report reviews for abusive, rude, or discriminatory behavior."
msgstr ""
"Вы не можете публиковать отзывы из-за оскорбительного и грубого поведения."

#. TRANSLATORS: we ask the user if they really want to do this
#: src/gs-review-row.c:227
msgid ""
"Once reported, a review will be hidden until it has been checked by an "
"administrator."
msgstr "Ваш отзыв будет скрыт до тех пор, пока его не проверит администратор."

#. TRANSLATORS: window title when
#. * reporting a user-submitted review
#. * for moderation
#: src/gs-review-row.c:235
msgid "Report Review?"
msgstr "Отправить отзыв?"

#. TRANSLATORS: button text when
#. * sending a review for moderation
#: src/gs-review-row.c:240
msgid "_Report"
msgstr "_Отправить"

#. Translators: Users can express their opinions about other users' opinions about the apps.
#: src/gs-review-row.ui:84
msgid "Was this review useful to you?"
msgstr "Был ли этот отзыв полезен для вас?"

#: src/gs-review-row.ui:100
msgid "Yes"
msgstr "Да"

#: src/gs-review-row.ui:108
msgid "No"
msgstr "Нет"

#. Translators: Button text for indifference, only used when moderating
#: src/gs-review-row.ui:116
msgid "Meh"
msgstr "Незначительно"

#: src/gs-review-row.ui:128
msgid "Report…"
msgstr "Пожаловаться…"

#: src/gs-review-row.ui:137
msgid "Remove…"
msgstr "Удалить…"

#: src/gs-safety-context-dialog.c:143
msgid "Check that you trust the vendor, as the app isn’t sandboxed"
msgstr ""
"Убедитесь, что вы доверяете поставщику, поскольку приложение не находится в "
"песочнице"

#: src/gs-safety-context-dialog.c:146
msgid ""
"App isn’t sandboxed but the distribution has checked that it is not malicious"
msgstr ""
"Приложение не находится в песочнице, но дистрибутив проверил, что оно не "
"является вредоносным"

#. Translators: This refers to permissions (for example, from flatpak) which an app requests from the user.
#: src/gs-safety-context-dialog.c:159
msgid "No Permissions"
msgstr "Нет разрешений"

#: src/gs-safety-context-dialog.c:160
msgid "App is fully sandboxed"
msgstr "Приложение полностью изолировано"

#. Translators: This refers to permissions (for example, from flatpak) which an app requests from the user.
#: src/gs-safety-context-dialog.c:171
msgid "Network Access"
msgstr "Доступ к сети"

#: src/gs-safety-context-dialog.c:172
msgid "Can access the internet"
msgstr "Имеет доступ к интернету"

#. Translators: This refers to permissions (for example, from flatpak) which an app requests from the user.
#: src/gs-safety-context-dialog.c:175
msgid "No Network Access"
msgstr "Нет доступа к сети"

#: src/gs-safety-context-dialog.c:176
msgid "Cannot access the internet"
msgstr "Не имеет доступа к интернету"

#. Translators: This refers to permissions (for example, from flatpak) which an app requests from the user.
#: src/gs-safety-context-dialog.c:182
msgid "Uses System Services"
msgstr "Использует системные службы"

#: src/gs-safety-context-dialog.c:183
msgid "Can request data from system services"
msgstr "Может запрашивать данные у системных служб"

#. Translators: This refers to permissions (for example, from flatpak) which an app requests from the user.
#: src/gs-safety-context-dialog.c:190
msgid "Uses Session Services"
msgstr "Использует службы сеанса"

#: src/gs-safety-context-dialog.c:191
msgid "Can request data from session services"
msgstr "Может запрашивать данные у служб сеанса"

#. Translators: This refers to permissions (for example, from flatpak) which an app requests from the user.
#: src/gs-safety-context-dialog.c:198
msgid "Device Access"
msgstr "Доступ к устройству"

#: src/gs-safety-context-dialog.c:199
msgid "Can access devices such as webcams or gaming controllers"
msgstr ""
"Может получить доступ к таким устройствам, как веб-камеры или игровые "
"контроллеры"

#. Translators: This refers to permissions (for example, from flatpak) which an app requests from the user.
#: src/gs-safety-context-dialog.c:202
msgid "No Device Access"
msgstr "Нет доступа к устройству"

#: src/gs-safety-context-dialog.c:203
msgid "Cannot access devices such as webcams or gaming controllers"
msgstr ""
"Не может получить доступ к таким устройствам, как веб-камеры или игровые "
"контроллеры"

#. Translators: This refers to permissions (for example, from flatpak) which an app requests from the user.
#: src/gs-safety-context-dialog.c:209
msgid "Legacy Windowing System"
msgstr "Использует устаревшую оконную систему"

#. Translators: This refers to permissions (for example, from flatpak) which an app requests from the user.
#: src/gs-safety-context-dialog.c:217
msgid "Arbitrary Permissions"
msgstr "Произвольные разрешения"

#. Translators: This refers to permissions (for example, from flatpak) which an app requests from the user.
#: src/gs-safety-context-dialog.c:225
msgid "User Settings"
msgstr "Пользовательские настройки"

#. Translators: This refers to permissions (for example, from flatpak) which an app requests from the user.
#: src/gs-safety-context-dialog.c:237
msgid "Full File System Read/Write Access"
msgstr "Полный доступ к файловой системе на чтение/запись"

#: src/gs-safety-context-dialog.c:238
msgid "Can read and write all data on the file system"
msgstr "Может читать и записывать все данные в файловой системе"

#. Translators: This refers to permissions (for example, from flatpak) which an app requests from the user.
#: src/gs-safety-context-dialog.c:246
msgid "Home Folder Read/Write Access"
msgstr "Доступ к домашней папке для чтения/записи"

#: src/gs-safety-context-dialog.c:247
msgid "Can read and write all data in your home directory"
msgstr "Может читать и записывать все ваши данные в домашней папке"

#. Translators: This refers to permissions (for example, from flatpak) which an app requests from the user.
#: src/gs-safety-context-dialog.c:255
msgid "Full File System Read Access"
msgstr "Полный доступ к файловой системе на чтение"

#: src/gs-safety-context-dialog.c:256
msgid "Can read all data on the file system"
msgstr "Может читать все данные в файловой системе"

#. Translators: This refers to permissions (for example, from flatpak) which an app requests from the user.
#: src/gs-safety-context-dialog.c:265
msgid "Home Folder Read Access"
msgstr "Доступ на чтение домашней папки"

#: src/gs-safety-context-dialog.c:266
msgid "Can read all data in your home directory"
msgstr "Может читать все ваши данные в домашней папке"

#. Translators: This refers to permissions (for example, from flatpak) which an app requests from the user.
#: src/gs-safety-context-dialog.c:275
msgid "Download Folder Read/Write Access"
msgstr "Доступ для чтения/записи в папку загрузки"

#: src/gs-safety-context-dialog.c:276
msgid "Can read and write all data in your downloads directory"
msgstr "Может читать и записывать все ваши данные в папке загрузки"

#. Translators: This refers to permissions (for example, from flatpak) which an app requests from the user.
#: src/gs-safety-context-dialog.c:287
msgid "Download Folder Read Access"
msgstr "Доступ на чтение папки загрузки"

#: src/gs-safety-context-dialog.c:288
msgid "Can read all data in your downloads directory"
msgstr "Может читать все ваши данные в папке загрузки"

#: src/gs-safety-context-dialog.c:298
msgid "Can read and write all data in the directory"
msgstr "Может читать и записывать все данные в папке"

#: src/gs-safety-context-dialog.c:309
msgid "Can read all data in the directory"
msgstr "Может читать все данные в папке"

#. Translators: This refers to permissions (for example, from flatpak) which an app requests from the user.
#: src/gs-safety-context-dialog.c:325
msgid "No File System Access"
msgstr "Нет доступа к файловой системе"

#: src/gs-safety-context-dialog.c:326
msgid "Cannot access the file system at all"
msgstr "Не может получить доступ к файловой системе"

#. Translators: This refers to permissions (for example, from flatpak) which an app requests from the user.
#: src/gs-safety-context-dialog.c:340
msgid "Proprietary Code"
msgstr "Проприетарный код"

#: src/gs-safety-context-dialog.c:341
msgid ""
"The source code is not public, so it cannot be independently audited and "
"might be unsafe"
msgstr ""
"Исходный код не является открытым, поэтому не может быть подвергнут "
"независимому аудиту и может быть небезопасным"

#. Translators: This refers to permissions (for example, from flatpak) which an app requests from the user.
#: src/gs-safety-context-dialog.c:344
msgid "Auditable Code"
msgstr "Проверяемый код"

#: src/gs-safety-context-dialog.c:345
msgid ""
"The source code is public and can be independently audited, which makes the "
"app more likely to be safe"
msgstr ""
"Исходный код является открытым и может быть подвергнут независимому аудиту, "
"что повышает вероятность того, что приложение безопасно"

#. Translators: This indicates an app was written and released by a developer who has been verified.
#. * It’s used in a context tile, so should be short.
#: src/gs-safety-context-dialog.c:353
msgid "App developer is verified"
msgstr "Разработчик приложения проверен"

#: src/gs-safety-context-dialog.c:354
msgid "The developer of this app has been verified to be who they say they are"
msgstr ""
"Разработчик этого приложения подтвердил, что является тем, за кого себя "
"выдает"

#. Translators: This indicates an app uses an outdated SDK.
#. * It’s used in a context tile, so should be short.
#: src/gs-safety-context-dialog.c:365
msgid "Insecure Dependencies"
msgstr "Небезопасные зависимости"

#: src/gs-safety-context-dialog.c:366
msgid ""
"Software or its dependencies are no longer supported and may be insecure"
msgstr ""
"Программное обеспечение или его зависимости больше не поддерживаются и могут "
"быть небезопасными"

#. Translators: The app is considered safe to install and run.
#. * The placeholder is the app name.
#: src/gs-safety-context-dialog.c:375
#, c-format
msgid "%s is safe"
msgstr "«%s» безопасно"

#. Translators: The app is considered potentially unsafe to install and run.
#. * The placeholder is the app name.
#: src/gs-safety-context-dialog.c:382
#, c-format
msgid "%s is potentially unsafe"
msgstr "«%s» потенциально небезопасно"

#. Translators: The app is considered unsafe to install and run.
#. * The placeholder is the app name.
#: src/gs-safety-context-dialog.c:389
#, c-format
msgid "%s is unsafe"
msgstr "«%s» небезопасно"

#. Translators: This is the title of the dialog which contains information about the permissions of an app
#: src/gs-safety-context-dialog.ui:5
msgid "Safety"
msgstr "Безопасность"

#: src/gs-safety-context-dialog.ui:101
msgid "License"
msgstr "Лицензия"

#. Translators: This is a heading for a row showing the origin/source of an app (such as ‘flathub’).
#: src/gs-safety-context-dialog.ui:141
msgid "Source"
msgstr "Источник"

#: src/gs-safety-context-dialog.ui:181
msgid "SDK"
msgstr "SDK"

#: src/gs-safety-context-dialog.ui:205
msgid "Outdated SDK version"
msgstr "Устаревшая версия SDK"

#. Translators: This is the accessible description for a button to go to the previous screenshot in the screenshot carousel.
#: src/gs-screenshot-carousel.ui:46
msgid "Previous Screenshot"
msgstr "Предыдущий снимок экрана"

#. Translators: This is the accessible description for a button to go to the next screenshot in the screenshot carousel.
#: src/gs-screenshot-carousel.ui:74
msgid "Next Screenshot"
msgstr "Следующий снимок экрана"

<<<<<<< HEAD
#: src/gs-screenshot-carousel.ui:127
msgid "No screenshot provided"
msgstr "Снимок экрана не предоставлен"

#. TRANSLATORS: this is when we try to download a screenshot and
#. * we get back 404
#: src/gs-screenshot-image.c:362 src/gs-screenshot-image.c:419
#: src/gs-screenshot-image.c:623
=======
#. Translators: Shortened form of “no screenshots available” when showing an app’s details.
#: src/gs-screenshot-carousel.ui:130
msgid "No Screenshot"
msgstr "Нет снимка экрана"

#. TRANSLATORS: this is when we try to download a screenshot and
#. * we get back 404
#: src/gs-screenshot-image.c:359 src/gs-screenshot-image.c:416
#: src/gs-screenshot-image.c:620
>>>>>>> 7470316a
msgid "Screenshot not found"
msgstr "Снимок экрана не найден"

#. TRANSLATORS: possibly image file corrupt or not an image
#: src/gs-screenshot-image.c:435
msgid "Failed to load image"
msgstr "Не удалось загрузить изображение"

#. TRANSLATORS: this is when we request a screenshot size that
#. * the generator did not create or the parser did not add
<<<<<<< HEAD
#: src/gs-screenshot-image.c:651
=======
#: src/gs-screenshot-image.c:648
>>>>>>> 7470316a
msgid "Screenshot size not found"
msgstr "Размер снимка экрана не найден"

#. TRANSLATORS: this is when we try create the cache directory
#. * but we were out of space or permission was denied
<<<<<<< HEAD
#: src/gs-screenshot-image.c:733
=======
#: src/gs-screenshot-image.c:730
>>>>>>> 7470316a
msgid "Could not create cache"
msgstr "Не удалось создать кэш"

#. TRANSLATORS: this is when we try to download a screenshot
#. * that was not a valid URL
<<<<<<< HEAD
#: src/gs-screenshot-image.c:747
=======
#: src/gs-screenshot-image.c:744
>>>>>>> 7470316a
msgid "Screenshot not valid"
msgstr "Снимок экрана недействителен"

#. TRANSLATORS: this is when networking is not available
<<<<<<< HEAD
#: src/gs-screenshot-image.c:797
=======
#: src/gs-screenshot-image.c:794
>>>>>>> 7470316a
msgid "Screenshot not available"
msgstr "Снимок экрана недоступен"

#: src/gs-screenshot-image.ui:6
msgid "Screenshot"
msgstr "Снимок экрана"

#. TRANSLATORS: this is when there are too many search results
#. * to show in in the search page
<<<<<<< HEAD
#: src/gs-search-page.c:180
=======
#: src/gs-search-page.c:179
>>>>>>> 7470316a
#, c-format
msgid "%u more match"
msgid_plural "%u more matches"
msgstr[0] "ещё %u совпадение"
msgstr[1] "ещё %u совпадения"
msgstr[2] "ещё %u совпадений"

#: src/gs-search-page.ui:6
msgid "Search page"
msgstr "Страница поиска"

#: src/gs-search-page.ui:17
msgid "Search for Apps"
msgstr "Поиск приложений"

#: src/gs-search-page.ui:46
msgid "No App Found"
msgstr "Приложение не найдено"

#. TRANSLATORS: this is part of the in-app notification,
#. * where the %s is the truncated hostname, e.g.
#. * 'alt.fedoraproject.org'
#. TRANSLATORS: this is part of the in-app notification,
#. * where the %s is the origin id, e.g. 'fedora'
#. TRANSLATORS: this is part of the in-app notification,
#. * where the %s is a multi-word localised app name
#. * e.g. 'Getting things GNOME!"
<<<<<<< HEAD
#: src/gs-shell.c:1199 src/gs-shell.c:1204 src/gs-shell.c:1219
#: src/gs-shell.c:1223
=======
#: src/gs-shell.c:1201 src/gs-shell.c:1206 src/gs-shell.c:1221
#: src/gs-shell.c:1225
>>>>>>> 7470316a
#, c-format
msgid "“%s”"
msgstr "«%s»"

<<<<<<< HEAD
#. Translators: The '%s' is replaced with an error message, which had been shortened.
#. The dots at the end are there to highlight that to the user.
#: src/gs-shell.c:1240
#, c-format
msgid "%s…"
msgstr "%s…"

#. TRANSLATORS: failure text for the in-app notification,
#. * where the %s is the source (e.g. "alt.fedoraproject.org")
#: src/gs-shell.c:1275
=======
#. TRANSLATORS: failure text for the in-app notification,
#. * where the %s is the source (e.g. "alt.fedoraproject.org")
#: src/gs-shell.c:1277
>>>>>>> 7470316a
#, c-format
msgid "Unable to download firmware updates from %s"
msgstr "Не удалось загрузить обновления прошивки из %s"

#. TRANSLATORS: failure text for the in-app notification,
#. * where the %s is the source (e.g. "alt.fedoraproject.org")
<<<<<<< HEAD
#: src/gs-shell.c:1281
=======
#: src/gs-shell.c:1283
>>>>>>> 7470316a
#, c-format
msgid "Unable to download updates from %s"
msgstr "Не удалось загрузить обновления из %s"

#. TRANSLATORS: failure text for the in-app notification
<<<<<<< HEAD
#: src/gs-shell.c:1288 src/gs-shell.c:1328
=======
#: src/gs-shell.c:1290 src/gs-shell.c:1330
>>>>>>> 7470316a
msgid "Unable to download updates"
msgstr "Не удалось загрузить обновления"

#. TRANSLATORS: failure text for the in-app notification
<<<<<<< HEAD
#: src/gs-shell.c:1293
=======
#: src/gs-shell.c:1295
>>>>>>> 7470316a
msgid ""
"Unable to download updates: internet access was required but wasn’t available"
msgstr "Не удалось загрузить обновления: требуется подключение к Интернету"

#. TRANSLATORS: failure text for the in-app notification,
#. * where the %s is the source (e.g. "alt.fedoraproject.org")
<<<<<<< HEAD
#: src/gs-shell.c:1301
=======
#: src/gs-shell.c:1303
>>>>>>> 7470316a
#, c-format
msgid "Unable to download updates from %s: not enough disk space"
msgstr "Не удалось загрузить обновления из %s: недостаточно места на диске"

#. TRANSLATORS: failure text for the in-app notification
<<<<<<< HEAD
#: src/gs-shell.c:1306
=======
#: src/gs-shell.c:1308
>>>>>>> 7470316a
msgid "Unable to download updates: not enough disk space"
msgstr "Не удалось загрузить обновления: недостаточно места на диске"

#. TRANSLATORS: failure text for the in-app notification
<<<<<<< HEAD
#: src/gs-shell.c:1312
=======
#: src/gs-shell.c:1314
>>>>>>> 7470316a
msgid "Unable to download updates: authentication was required"
msgstr "Не удалось загрузить обновления: требуется аутентификация"

#. TRANSLATORS: failure text for the in-app notification
<<<<<<< HEAD
#: src/gs-shell.c:1316
=======
#: src/gs-shell.c:1318
>>>>>>> 7470316a
msgid "Unable to download updates: authentication was invalid"
msgstr "Не удалось загрузить обновления: ошибка аутентификации"

#. TRANSLATORS: failure text for the in-app notification
<<<<<<< HEAD
#: src/gs-shell.c:1320
=======
#: src/gs-shell.c:1322
>>>>>>> 7470316a
msgid ""
"Unable to download updates: you do not have permission to install software"
msgstr "Не удалось загрузить обновления: недостаточно прав для установки"

#. TRANSLATORS: failure text for the in-app notification
<<<<<<< HEAD
#: src/gs-shell.c:1331
=======
#: src/gs-shell.c:1333
>>>>>>> 7470316a
msgid "Unable to get list of updates"
msgstr "Не удалось получить список обновлений"

#. TRANSLATORS: failure text for the in-app notification,
#. * where the first %s is the app name (e.g. "GIMP") and
#. * the second %s is the origin, e.g. "Fedora Project [fedoraproject.org]"
<<<<<<< HEAD
#: src/gs-shell.c:1373
=======
#: src/gs-shell.c:1369
>>>>>>> 7470316a
#, c-format
msgid "Unable to install %s as download failed from %s"
msgstr "Не удалось установить %s из-за сбоя загрузки из %s"

#. TRANSLATORS: failure text for the in-app notification,
<<<<<<< HEAD
#. * where the %s is the application name (e.g. "GIMP")
#: src/gs-shell.c:1379
=======
#. * where the %s is the app name (e.g. "GIMP")
#: src/gs-shell.c:1375
>>>>>>> 7470316a
#, c-format
msgid "Unable to install %s as download failed"
msgstr "Не удалось установить %s из-за сбоя загрузки"

#. TRANSLATORS: failure text for the in-app notification,
#. * where the first %s is the app name (e.g. "GIMP")
#. * and the second %s is the name of the runtime, e.g.
#. * "GNOME SDK [flatpak.gnome.org]"
<<<<<<< HEAD
#: src/gs-shell.c:1391
=======
#: src/gs-shell.c:1387
>>>>>>> 7470316a
#, c-format
msgid "Unable to install %s as runtime %s not available"
msgstr "Не удалось установить %s, %s не доступен"

#. TRANSLATORS: failure text for the in-app notification,
<<<<<<< HEAD
#. * where the %s is the application name (e.g. "GIMP")
#: src/gs-shell.c:1397
=======
#. * where the %s is the app name (e.g. "GIMP")
#: src/gs-shell.c:1393
>>>>>>> 7470316a
#, c-format
msgid "Unable to install %s as not supported"
msgstr "Не удалось установить %s (не поддерживается)"

#. TRANSLATORS: failure text for the in-app notification
<<<<<<< HEAD
#: src/gs-shell.c:1403
=======
#: src/gs-shell.c:1399
>>>>>>> 7470316a
msgid "Unable to install: internet access was required but wasn’t available"
msgstr ""
"Не удалось установить: необходимо подключение к Интернету, но оно недоступно"

#. TRANSLATORS: failure text for the in-app notification
<<<<<<< HEAD
#: src/gs-shell.c:1408
msgid "Unable to install: the application has an invalid format"
msgstr "Не удалось установить: приложение имеет недопустимый формат"

#. TRANSLATORS: failure text for the in-app notification,
#. * where the %s is the application name (e.g. "GIMP")
#: src/gs-shell.c:1412
=======
#: src/gs-shell.c:1404
msgid "Unable to install: the app has an invalid format"
msgstr "Не удалось установить: приложение имеет недопустимый формат"

#. TRANSLATORS: failure text for the in-app notification,
#. * where the %s is the app name (e.g. "GIMP")
#: src/gs-shell.c:1408
>>>>>>> 7470316a
#, c-format
msgid "Unable to install %s: not enough disk space"
msgstr "Не удалось установить %s: недостаточно места на диске"

#. TRANSLATORS: failure text for the in-app notification
<<<<<<< HEAD
#: src/gs-shell.c:1418
=======
#: src/gs-shell.c:1414
>>>>>>> 7470316a
#, c-format
msgid "Unable to install %s: authentication was required"
msgstr "Не удалось установить %s: аутентификация обязательна"

#. TRANSLATORS: failure text for the in-app notification,
<<<<<<< HEAD
#. * where the %s is the application name (e.g. "GIMP")
#: src/gs-shell.c:1424
=======
#. * where the %s is the app name (e.g. "GIMP")
#: src/gs-shell.c:1420
>>>>>>> 7470316a
#, c-format
msgid "Unable to install %s: authentication was invalid"
msgstr "Не удалось установить %s: ошибка аутентификации"

#. TRANSLATORS: failure text for the in-app notification,
<<<<<<< HEAD
#. * where the %s is the application name (e.g. "GIMP")
#: src/gs-shell.c:1430
=======
#. * where the %s is the app name (e.g. "GIMP")
#: src/gs-shell.c:1426
>>>>>>> 7470316a
#, c-format
msgid "Unable to install %s: you do not have permission to install software"
msgstr "Не удалось установить %s: недостаточно прав для установки"

#. TRANSLATORS: failure text for the in-app notification,
<<<<<<< HEAD
#. * where the %s is the application name (e.g. "Dell XPS 13")
#: src/gs-shell.c:1437
=======
#. * where the %s is the app name (e.g. "Dell XPS 13")
#: src/gs-shell.c:1433
>>>>>>> 7470316a
#, c-format
msgid "Unable to install %s: AC power is required"
msgstr "Не удалось установить %s: требуется подключение к электросети"

#. TRANSLATORS: failure text for the in-app notification,
<<<<<<< HEAD
#. * where the %s is the application name (e.g. "Dell XPS 13")
#: src/gs-shell.c:1443
=======
#. * where the %s is the app name (e.g. "Dell XPS 13")
#: src/gs-shell.c:1439
>>>>>>> 7470316a
#, c-format
msgid "Unable to install %s: The battery level is too low"
msgstr "Не удалось установить %s: низкий уровень заряда батареи"

#. TRANSLATORS: failure text for the in-app notification,
<<<<<<< HEAD
#. * where the %s is the application name (e.g. "GIMP")
#: src/gs-shell.c:1452
=======
#. * where the %s is the app name (e.g. "GIMP")
#: src/gs-shell.c:1448
>>>>>>> 7470316a
#, c-format
msgid "Unable to install %s"
msgstr "Не удалось установить %s"

#. TRANSLATORS: failure text for the in-app notification,
#. * where the first %s is the app name (e.g. "GIMP") and
#. * the second %s is the origin, e.g. "Fedora" or
#. * "Fedora Project [fedoraproject.org]"
<<<<<<< HEAD
#: src/gs-shell.c:1497
=======
#: src/gs-shell.c:1487
>>>>>>> 7470316a
#, c-format
msgid "Unable to update %s from %s as download failed"
msgstr "Не удалось обновить %s из %s из-за сбоя загрузки"

#. TRANSLATORS: failure text for the in-app notification,
<<<<<<< HEAD
#. * where the %s is the application name (e.g. "GIMP")
#: src/gs-shell.c:1504
=======
#. * where the %s is the app name (e.g. "GIMP")
#: src/gs-shell.c:1494
>>>>>>> 7470316a
#, c-format
msgid "Unable to update %s as download failed"
msgstr "Не удалось обновить %s из-за сбоя загрузки"

#. TRANSLATORS: failure text for the in-app notification,
#. * where the %s is the origin, e.g. "Fedora" or
#. * "Fedora Project [fedoraproject.org]"
<<<<<<< HEAD
#: src/gs-shell.c:1511
=======
#: src/gs-shell.c:1501
>>>>>>> 7470316a
#, c-format
msgid "Unable to install updates from %s as download failed"
msgstr "Не удалось установить обновления из %s из-за сбоя загрузки"

#. TRANSLATORS: failure text for the in-app notification
<<<<<<< HEAD
#: src/gs-shell.c:1515
=======
#: src/gs-shell.c:1505
>>>>>>> 7470316a
#, c-format
msgid "Unable to install updates as download failed"
msgstr "Не удалось установить обновления из-за сбоя загрузки"

#. TRANSLATORS: failure text for the in-app notification
<<<<<<< HEAD
#: src/gs-shell.c:1520
=======
#: src/gs-shell.c:1510
>>>>>>> 7470316a
msgid "Unable to update: internet access was required but wasn’t available"
msgstr ""
"Не удалось обновить: необходимо подключение к Интернету, но оно недоступно"

#. TRANSLATORS: failure text for the in-app notification,
<<<<<<< HEAD
#. * where the %s is the application name (e.g. "GIMP")
#: src/gs-shell.c:1529
=======
#. * where the %s is the app name (e.g. "GIMP")
#: src/gs-shell.c:1519
>>>>>>> 7470316a
#, c-format
msgid "Unable to update %s: not enough disk space"
msgstr "Не удалось обновить %s: недостаточно места на диске"

#. TRANSLATORS: failure text for the in-app notification
<<<<<<< HEAD
#: src/gs-shell.c:1534
=======
#: src/gs-shell.c:1524
>>>>>>> 7470316a
#, c-format
msgid "Unable to install updates: not enough disk space"
msgstr "Не удалось установить обновления: недостаточно места на диске"

#. TRANSLATORS: failure text for the in-app notification,
<<<<<<< HEAD
#. * where the %s is the application name (e.g. "GIMP")
#: src/gs-shell.c:1543
=======
#. * where the %s is the app name (e.g. "GIMP")
#: src/gs-shell.c:1533
>>>>>>> 7470316a
#, c-format
msgid "Unable to update %s: authentication was required"
msgstr "Не удалось обновить %s: требуется аутентификация"

#. TRANSLATORS: failure text for the in-app notification
<<<<<<< HEAD
#: src/gs-shell.c:1548
=======
#: src/gs-shell.c:1538
>>>>>>> 7470316a
#, c-format
msgid "Unable to install updates: authentication was required"
msgstr "Не удалось установить обновления: аутентификация обязательна"

#. TRANSLATORS: failure text for the in-app notification,
<<<<<<< HEAD
#. * where the %s is the application name (e.g. "GIMP")
#: src/gs-shell.c:1556
=======
#. * where the %s is the app name (e.g. "GIMP")
#: src/gs-shell.c:1546
>>>>>>> 7470316a
#, c-format
msgid "Unable to update %s: authentication was invalid"
msgstr "Не удалось обновить %s: ошибка аутентификации"

#. TRANSLATORS: failure text for the in-app notification
<<<<<<< HEAD
#: src/gs-shell.c:1561
=======
#: src/gs-shell.c:1551
>>>>>>> 7470316a
#, c-format
msgid "Unable to install updates: authentication was invalid"
msgstr "Не удалось установить обновления: ошибка аутентификации"

#. TRANSLATORS: failure text for the in-app notification,
<<<<<<< HEAD
#. * where the %s is the application name (e.g. "GIMP")
#: src/gs-shell.c:1569
=======
#. * where the %s is the app name (e.g. "GIMP")
#: src/gs-shell.c:1559
>>>>>>> 7470316a
#, c-format
msgid "Unable to update %s: you do not have permission to update software"
msgstr "Не удалось обновить %s: недостаточно прав для обновления"

#. TRANSLATORS: failure text for the in-app notification
<<<<<<< HEAD
#: src/gs-shell.c:1575
=======
#: src/gs-shell.c:1565
>>>>>>> 7470316a
#, c-format
msgid ""
"Unable to install updates: you do not have permission to update software"
msgstr ""
"Не удалось установить обновления: недостаточно прав для обновления "
"программного обеспечения"

#. TRANSLATORS: failure text for the in-app notification,
<<<<<<< HEAD
#. * where the %s is the application name (e.g. "Dell XPS 13")
#: src/gs-shell.c:1584
=======
#. * where the %s is the app name (e.g. "Dell XPS 13")
#: src/gs-shell.c:1574
>>>>>>> 7470316a
#, c-format
msgid "Unable to update %s: AC power is required"
msgstr "Не удалось обновить %s: требуется подключение к электросети"

#. TRANSLATORS: failure text for the in-app notification,
<<<<<<< HEAD
#. * where the %s is the application name (e.g. "Dell XPS 13")
#: src/gs-shell.c:1590
=======
#. * where the %s is the app name (e.g. "Dell XPS 13")
#: src/gs-shell.c:1580
>>>>>>> 7470316a
#, c-format
msgid "Unable to install updates: AC power is required"
msgstr "Не удалось установить обновления: требуется подключение к электросети"

#. TRANSLATORS: failure text for the in-app notification,
<<<<<<< HEAD
#. * where the %s is the application name (e.g. "Dell XPS 13")
#: src/gs-shell.c:1598
=======
#. * where the %s is the app name (e.g. "Dell XPS 13")
#: src/gs-shell.c:1588
>>>>>>> 7470316a
#, c-format
msgid "Unable to update %s: The battery level is too low"
msgstr "Не удалось обновить %s: низкий уровень заряда батареи"

#. TRANSLATORS: failure text for the in-app notification,
<<<<<<< HEAD
#. * where the %s is the application name (e.g. "Dell XPS 13")
#: src/gs-shell.c:1604
=======
#. * where the %s is the app name (e.g. "Dell XPS 13")
#: src/gs-shell.c:1594
>>>>>>> 7470316a
#, c-format
msgid "Unable to install updates: The battery level is too low"
msgstr "Не удалось установить обновления: низкий уровень заряда батареи"

#. TRANSLATORS: failure text for the in-app notification,
<<<<<<< HEAD
#. * where the %s is the application name (e.g. "GIMP")
#: src/gs-shell.c:1615
=======
#. * where the %s is the app name (e.g. "GIMP")
#: src/gs-shell.c:1605
>>>>>>> 7470316a
#, c-format
msgid "Unable to update %s"
msgstr "Не удалось обновить %s"

#. TRANSLATORS: failure text for the in-app notification
<<<<<<< HEAD
#: src/gs-shell.c:1618
=======
#: src/gs-shell.c:1608
>>>>>>> 7470316a
#, c-format
msgid "Unable to install updates"
msgstr "Не удалось установить обновления"

#. TRANSLATORS: failure text for the in-app notification,
#. * where the first %s is the distro name (e.g. "Fedora 25") and
#. * the second %s is the origin, e.g. "Fedora Project [fedoraproject.org]"
<<<<<<< HEAD
#: src/gs-shell.c:1660
=======
#: src/gs-shell.c:1644
>>>>>>> 7470316a
#, c-format
msgid "Unable to upgrade to %s from %s"
msgstr "Не удалось обновить до %s из %s"

#. TRANSLATORS: failure text for the in-app notification,
#. * where the %s is the app name (e.g. "GIMP")
<<<<<<< HEAD
#: src/gs-shell.c:1665
=======
#: src/gs-shell.c:1649
>>>>>>> 7470316a
#, c-format
msgid "Unable to upgrade to %s as download failed"
msgstr "Не удалось обновить до %s из-за сбоя загрузки"

#. TRANSLATORS: failure text for the in-app notification,
#. * where the %s is the distro name (e.g. "Fedora 25")
<<<<<<< HEAD
#: src/gs-shell.c:1673
=======
#: src/gs-shell.c:1657
>>>>>>> 7470316a
#, c-format
msgid ""
"Unable to upgrade to %s: internet access was required but wasn’t available"
msgstr ""
"Не удалось обновиться на %s: необходимо подключение к Интернету, но оно "
"недоступно"

#. TRANSLATORS: failure text for the in-app notification,
#. * where the %s is the distro name (e.g. "Fedora 25")
<<<<<<< HEAD
#: src/gs-shell.c:1681
=======
#: src/gs-shell.c:1665
>>>>>>> 7470316a
#, c-format
msgid "Unable to upgrade to %s: not enough disk space"
msgstr "Не удалось обновить до %s: недостаточно места на диске"

#. TRANSLATORS: failure text for the in-app notification,
#. * where the %s is the distro name (e.g. "Fedora 25")
<<<<<<< HEAD
#: src/gs-shell.c:1688
=======
#: src/gs-shell.c:1672
>>>>>>> 7470316a
#, c-format
msgid "Unable to upgrade to %s: authentication was required"
msgstr "Не удалось обновить до %s: требуется аутентификация"

#. TRANSLATORS: failure text for the in-app notification,
#. * where the %s is the distro name (e.g. "Fedora 25")
<<<<<<< HEAD
#: src/gs-shell.c:1694
=======
#: src/gs-shell.c:1678
>>>>>>> 7470316a
#, c-format
msgid "Unable to upgrade to %s: authentication was invalid"
msgstr "Не удалось обновить до %s: ошибка аутентификации"

#. TRANSLATORS: failure text for the in-app notification,
#. * where the %s is the distro name (e.g. "Fedora 25")
<<<<<<< HEAD
#: src/gs-shell.c:1700
=======
#: src/gs-shell.c:1684
>>>>>>> 7470316a
#, c-format
msgid "Unable to upgrade to %s: you do not have permission to upgrade"
msgstr "Не удалось обновить до %s: недостаточно прав для обновления"

#. TRANSLATORS: failure text for the in-app notification,
#. * where the %s is the distro name (e.g. "Fedora 25")
<<<<<<< HEAD
#: src/gs-shell.c:1706
=======
#: src/gs-shell.c:1690
>>>>>>> 7470316a
#, c-format
msgid "Unable to upgrade to %s: AC power is required"
msgstr "Не удалось обновить до %s: требуется подключение к электросети"

#. TRANSLATORS: failure text for the in-app notification,
#. * where the %s is the distro name (e.g. "Fedora 25")
<<<<<<< HEAD
#: src/gs-shell.c:1712
=======
#: src/gs-shell.c:1696
>>>>>>> 7470316a
#, c-format
msgid "Unable to upgrade to %s: The battery level is too low"
msgstr "Не удалось обновить до %s: низкий уровень заряда батареи"

#. TRANSLATORS: failure text for the in-app notification,
#. * where the %s is the distro name (e.g. "Fedora 25")
<<<<<<< HEAD
#: src/gs-shell.c:1721
=======
#: src/gs-shell.c:1705
>>>>>>> 7470316a
#, c-format
msgid "Unable to upgrade to %s"
msgstr "Не удалось обновить до %s"

#. TRANSLATORS: failure text for the in-app notification,
<<<<<<< HEAD
#. * where the %s is the application name (e.g. "GIMP")
#: src/gs-shell.c:1758
=======
#. * where the %s is the app name (e.g. "GIMP")
#: src/gs-shell.c:1736
>>>>>>> 7470316a
#, c-format
msgid "Unable to remove %s: authentication was required"
msgstr "Не удалось удалить %s: требуется аутентификация"

#. TRANSLATORS: failure text for the in-app notification,
<<<<<<< HEAD
#. * where the %s is the application name (e.g. "GIMP")
#: src/gs-shell.c:1763
=======
#. * where the %s is the app name (e.g. "GIMP")
#: src/gs-shell.c:1741
>>>>>>> 7470316a
#, c-format
msgid "Unable to remove %s: authentication was invalid"
msgstr "Не удалось удалить %s: ошибка аутентификации"

#. TRANSLATORS: failure text for the in-app notification,
<<<<<<< HEAD
#. * where the %s is the application name (e.g. "GIMP")
#: src/gs-shell.c:1768
=======
#. * where the %s is the app name (e.g. "GIMP")
#: src/gs-shell.c:1746
>>>>>>> 7470316a
#, c-format
msgid "Unable to remove %s: you do not have permission to remove software"
msgstr "Не удалось удалить %s: недостаточно прав для удаления"

#. TRANSLATORS: failure text for the in-app notification,
<<<<<<< HEAD
#. * where the %s is the application name (e.g. "GIMP")
#: src/gs-shell.c:1774
=======
#. * where the %s is the app name (e.g. "GIMP")
#: src/gs-shell.c:1752
>>>>>>> 7470316a
#, c-format
msgid "Unable to remove %s: AC power is required"
msgstr "Не удалось удалить %s: требуется подключение к электросети"

#. TRANSLATORS: failure text for the in-app notification,
<<<<<<< HEAD
#. * where the %s is the application name (e.g. "GIMP")
#: src/gs-shell.c:1780
=======
#. * where the %s is the app name (e.g. "GIMP")
#: src/gs-shell.c:1758
>>>>>>> 7470316a
#, c-format
msgid "Unable to remove %s: The battery level is too low"
msgstr "Не удалось удалить %s: низкий уровень заряда батареи"

#. TRANSLATORS: failure text for the in-app notification,
<<<<<<< HEAD
#. * where the %s is the application name (e.g. "GIMP")
#: src/gs-shell.c:1792
=======
#. * where the %s is the app name (e.g. "GIMP")
#: src/gs-shell.c:1770
>>>>>>> 7470316a
#, c-format
msgid "Unable to remove %s"
msgstr "Не удалось удалить %s"

#. TRANSLATORS: failure text for the in-app notification,
#. * where the first %s is the app name (e.g. "GIMP")
#. * and the second %s is the name of the runtime, e.g.
#. * "GNOME SDK [flatpak.gnome.org]"
<<<<<<< HEAD
#: src/gs-shell.c:1833
=======
#: src/gs-shell.c:1805
>>>>>>> 7470316a
#, c-format
msgid "Unable to launch %s: %s is not installed"
msgstr "Не удалось запустить %s: приложение %s не установлено"

#. TRANSLATORS: we failed to get a proper error code
<<<<<<< HEAD
#: src/gs-shell.c:1841 src/gs-shell.c:1857 src/gs-shell.c:1905
#: src/gs-shell.c:1943 src/gs-shell.c:1996
=======
#: src/gs-shell.c:1813 src/gs-shell.c:1829 src/gs-shell.c:1871
#: src/gs-shell.c:1913 src/gs-shell.c:1970
>>>>>>> 7470316a
msgid "Sorry, something went wrong"
msgstr "Извините, что-то пошло не так"

#. TRANSLATORS: failure text for the in-app notification
<<<<<<< HEAD
#: src/gs-shell.c:1846 src/gs-shell.c:1894 src/gs-shell.c:1932
#: src/gs-shell.c:1975
=======
#: src/gs-shell.c:1818 src/gs-shell.c:1860 src/gs-shell.c:1902
#: src/gs-shell.c:1949
>>>>>>> 7470316a
msgid "Not enough disk space — free up some space and try again"
msgstr "Недостаточно места на диске — освободите место и повторите попытку"

#. TRANSLATORS: failure text for the in-app notification
<<<<<<< HEAD
#: src/gs-shell.c:1888
=======
#: src/gs-shell.c:1854
>>>>>>> 7470316a
msgid "Failed to install file: not supported"
msgstr "Не удалось установить файл: не поддерживается"

#. TRANSLATORS: failure text for the in-app notification
<<<<<<< HEAD
#: src/gs-shell.c:1891
=======
#: src/gs-shell.c:1857
>>>>>>> 7470316a
msgid "Failed to install file: authentication failed"
msgstr "Сбой при установке файла: ошибка аутентификации"

#. TRANSLATORS: failure text for the in-app notification
<<<<<<< HEAD
#: src/gs-shell.c:1926
=======
#: src/gs-shell.c:1896
>>>>>>> 7470316a
msgid "Failed to install: not supported"
msgstr "Не удалось установить: не поддерживается"

#. TRANSLATORS: failure text for the in-app notification
<<<<<<< HEAD
#: src/gs-shell.c:1929
=======
#: src/gs-shell.c:1899
>>>>>>> 7470316a
msgid "Failed to install: authentication failed"
msgstr "Сбой при установке: ошибка аутентификации"

#. TRANSLATORS: failure text for the in-app notification,
#. * the %s is the origin, e.g. "Fedora" or
#. * "Fedora Project [fedoraproject.org]"
<<<<<<< HEAD
#: src/gs-shell.c:1970
=======
#: src/gs-shell.c:1944
>>>>>>> 7470316a
#, c-format
msgid "Unable to contact %s"
msgstr "Не удалось связаться с %s"

<<<<<<< HEAD
#. TRANSLATORS: failure text for the in-app notification, where the 'Software' means this application, aka 'GNOME Software'.
#: src/gs-shell.c:1980
=======
#. TRANSLATORS: failure text for the in-app notification, where the 'Software' means this app, aka 'GNOME Software'.
#: src/gs-shell.c:1954
>>>>>>> 7470316a
msgid "Software needs to be restarted to use new plugins."
msgstr "Чтобы использовать новые плагины, необходимо перезапустить приложение."

#. TRANSLATORS: need to be connected to the AC power
<<<<<<< HEAD
#: src/gs-shell.c:1984
=======
#: src/gs-shell.c:1958
>>>>>>> 7470316a
msgid "AC power is required"
msgstr "Требуется подключение к электросети"

#. TRANSLATORS: not enough juice to do this safely
<<<<<<< HEAD
#: src/gs-shell.c:1987
=======
#: src/gs-shell.c:1961
>>>>>>> 7470316a
msgid "The battery level is too low"
msgstr "Слишком низкий уровень заряда батареи"

#: src/gs-shell.ui:7
msgid "_Software Repositories"
msgstr "_Репозитории ПО"

#: src/gs-shell.ui:12
msgid "_Update Preferences"
msgstr "_Параметры обновлений"

#. button in the info bar
#: src/gs-shell.ui:109
msgid "Examine Disk"
msgstr "Изучить диск"

#. button in the info bar
#: src/gs-shell.ui:119
msgid "Network Settings"
msgstr "Настройки сети"

#. button in the info bar
#: src/gs-shell.ui:129
msgid "_Restart Now…"
msgstr "_Перезапустить сейчас…"

#. button in the info bar
#: src/gs-shell.ui:140
msgid "More Information"
msgstr "Подробная информация"

#: src/gs-shell.ui:200 src/gs-shell.ui:202
msgid "Search"
msgstr "Поиск"

#: src/gs-shell.ui:216 src/gs-shell.ui:218
msgid "Main Menu"
msgstr "Главное меню"

#: src/gs-shell.ui:245
msgid "Search apps"
msgstr "Поиск приложений"

#: src/gs-shell.ui:257
msgid "Metered network ‒ automatic updates paused"
msgstr "Тарифицированная сеть ‒ автоматические обновления приостановлены"

#: src/gs-shell.ui:258
msgid "Find Out _More"
msgstr "Узнать _больше"

#. Translators: A label for a button to show all available software.
#: src/gs-shell.ui:272
msgid "_Explore"
msgstr "_Обзор"

#. Translators: A label for a button to show only software which is already installed.
#: src/gs-shell.ui:286
msgctxt "List of installed apps"
msgid "_Installed"
msgstr "_Установлено"

#. Translators: A label for a button to show only updates which are available to install.
#: src/gs-shell.ui:308
msgctxt "Header bar button for list of apps to be updated"
msgid "_Updates"
msgstr "_Обновления"

#. Translators: This is shown in a bubble to represent a 0 byte
#. * storage size, so its context is “storage size: none”. The
#. * bubble is small, so the string should be as short as
#. * possible.
#: src/gs-storage-context-dialog.c:95
msgid "None"
msgstr "Нет"

#: src/gs-storage-context-dialog.c:139
msgid "App Data"
msgstr "Данные приложения"

#: src/gs-storage-context-dialog.c:140
msgid "Data needed for the app to run"
msgstr "Данные, необходимые для запуска приложения"

#: src/gs-storage-context-dialog.c:145
msgid "User Data"
msgstr "Пользовательские данные"

#: src/gs-storage-context-dialog.c:146
msgid "Data created by you in the app"
msgstr "Данные, созданные вами в приложении"

#: src/gs-storage-context-dialog.c:153
msgid "Cache Data"
msgstr "Данные кэша"

#: src/gs-storage-context-dialog.c:154
msgid "Temporary cached data"
msgstr "Временные кэшированные данные"

#: src/gs-storage-context-dialog.c:172
msgid "The app itself"
msgstr "Само приложение"

#: src/gs-storage-context-dialog.c:177
msgid "Required Dependencies"
msgstr "Необходимые зависимости"

#: src/gs-storage-context-dialog.c:178
msgid "Shared system components required by this app"
msgstr "Общие системные компоненты, необходимые для данного приложения"

#: src/gs-storage-context-dialog.c:188
msgctxt "Download size"
msgid "Unknown"
msgstr "Неизвестно"

#. Translators: This is the title of the dialog which contains information about the storage or download size needed for an app
#: src/gs-storage-context-dialog.ui:5
msgid "Storage"
msgstr "Хранилище"

#. Translators: Please do not translate the markup or link href
#: src/gs-storage-context-dialog.ui:69
msgid ""
"Cached data can be cleared from the <a href=\"dummy\">_app settings</a>."
msgstr ""
"Кэшированные данные могут быть удалены из <a href=\"dummy\">настроек "
"_приложения</a>."

#: src/gs-summary-tile.c:118
#, c-format
msgid "%s (Installed)"
msgstr "%s (Установлено)"

#: src/gs-summary-tile.c:123
#, c-format
msgid "%s (Installing)"
msgstr "%s (Устанавливается)"

#: src/gs-summary-tile.c:128
#, c-format
msgid "%s (Removing)"
msgstr "%s (Удаляется)"

#. TRANSLATORS: this is the title of the installed updates dialog window
#: src/gs-update-dialog.c:65 src/gs-update-dialog.c:152
msgid "Installed Updates"
msgstr "Установленные обновления"

#. TRANSLATORS: this is the subtitle of the installed updates dialog window.
#. %s will be replaced by the date when the updates were installed.
#. The date format is defined by the locale's preferred date representation
#. ("%x" in strftime.)
#: src/gs-update-dialog.c:131
#, c-format
msgid "Installed on %s"
msgstr "Установлено %s"

#: src/gs-update-dialog.ui:77
msgid "No Updates Installed"
msgstr "Обновления не установлены"

#: src/gs-update-monitor.c:213
msgid "Software Updates Are Out of Date"
msgstr "Обновления устарели"

#: src/gs-update-monitor.c:214
msgid "Please check for software updates."
msgstr "Пожалуйста, проверьте наличие обновлений."

#: src/gs-update-monitor.c:220
msgid "Critical Software Update Ready to Install"
msgstr "Критичное обновление программного обеспечения готово к установке"

#: src/gs-update-monitor.c:221
msgid "An important software update is ready to be installed."
msgstr "Важное обновление готово к установке."

#: src/gs-update-monitor.c:224
msgid "Critical Software Updates Available to Download"
msgstr "Критичные обновления программного обеспечения готовы к загрузке"

#: src/gs-update-monitor.c:225
msgid "Important: critical software updates are waiting."
msgstr "Важно: критичные обновления ожидают применения."

#: src/gs-update-monitor.c:231
msgid "Software Updates Ready to Install"
msgstr "Обновление программного обеспечения готово к установке"

#: src/gs-update-monitor.c:232
msgid "Software updates are waiting and ready to be installed."
msgstr ""
"Обновление программного обеспечения ожидает применения и готово к установке."

#: src/gs-update-monitor.c:238
msgid "Software Updates Available to Download"
msgstr "Доступны обновления программного обеспечения"

#: src/gs-update-monitor.c:239
msgid "Please download waiting software updates."
msgstr "Пожалуйста, загрузите ожидающие обновления."

#. TRANSLATORS: apps were auto-updated and restart is required
#: src/gs-update-monitor.c:355
#, c-format
msgid "%u App Updated — Restart Required"
msgid_plural "%u Apps Updated — Restart Required"
msgstr[0] "%u приложение обновлено — требуется перезагрузка"
msgstr[1] "%u приложения обновлено — требуется перезагрузка"
msgstr[2] "%u приложений обновлено — требуется перезагрузка"

#. TRANSLATORS: apps were auto-updated
#: src/gs-update-monitor.c:361
#, c-format
msgid "%u App Updated"
msgid_plural "%u Apps Updated"
msgstr[0] "%u приложение обновлено"
msgstr[1] "%u приложения обновлено"
msgstr[2] "%u приложений обновлено"

#. TRANSLATORS: %1 is an app name, e.g. Firefox
#: src/gs-update-monitor.c:372
#, c-format
msgid "%s has been updated."
msgstr "%s был обновлён."

#. TRANSLATORS: the app needs restarting
#: src/gs-update-monitor.c:375
msgid "Please restart the app."
msgstr "Перезапустите приложение."

#. TRANSLATORS: %1 and %2 are both app names, e.g. Firefox
#: src/gs-update-monitor.c:383
#, c-format
msgid "%s and %s have been updated."
msgstr "%s и %s были обновлены."

#. TRANSLATORS: at least one app needs restarting
#: src/gs-update-monitor.c:389 src/gs-update-monitor.c:408
#, c-format
msgid "%u app requires a restart."
msgid_plural "%u apps require a restart."
msgstr[0] "%u приложение требует перезапуска."
msgstr[1] "%u приложения требуют перезапуска."
msgstr[2] "%u приложений требуют перезапуска."

#. TRANSLATORS: %1, %2 and %3 are all app names, e.g. Firefox
#: src/gs-update-monitor.c:401
#, c-format
msgid "Includes %s, %s and %s."
msgstr "Включая  %s, %s и %s."

#. TRANSLATORS: this is when the current operating system version goes end-of-life
#: src/gs-update-monitor.c:671
msgid "Operating System Updates Unavailable"
msgstr "Обновления операционной системы недоступны"

#. TRANSLATORS: this is the message dialog for the distro EOL notice
#: src/gs-update-monitor.c:673
msgid "Upgrade to continue receiving security updates."
msgstr ""
"Выполните обновление, чтобы продолжить получать обновления безопасности."

#. TRANSLATORS: this is a distro upgrade, the replacement would be the
#. * distro name, e.g. 'Fedora'
#: src/gs-update-monitor.c:728
#, c-format
msgid "A new version of %s is available to install"
msgstr "Для установки доступна новая версия %s"

#. TRANSLATORS: this is a distro upgrade
#: src/gs-update-monitor.c:732
msgid "Software Upgrade Available"
msgstr "Доступно обновление на новую версию ОС"

#. TRANSLATORS: title when we offline updates have failed
#: src/gs-update-monitor.c:1137
msgid "Software Updates Failed"
msgstr "Не удалось обновить программное обеспечение"

#. TRANSLATORS: message when we offline updates have failed
#: src/gs-update-monitor.c:1139
msgid "An important operating system update failed to be installed."
msgstr "Не удалось установить важное обновление операционной системы."

#: src/gs-update-monitor.c:1140
msgid "Show Details"
msgstr "Показать подробности"

#. TRANSLATORS: Notification title when we've done a distro upgrade
#: src/gs-update-monitor.c:1162
msgid "System Upgrade Complete"
msgstr "Обновление системы завершено"

#. TRANSLATORS: This is the notification body when we've done a
#. * distro upgrade. First %s is the distro name and the 2nd %s
#. * is the version, e.g. "Welcome to Fedora 28!"
#: src/gs-update-monitor.c:1167
#, c-format
msgid "Welcome to %s %s!"
msgstr "Добро пожаловать в %s %s!"

#. TRANSLATORS: title when we've done offline updates
#: src/gs-update-monitor.c:1173
msgid "Software Update Installed"
msgid_plural "Software Updates Installed"
msgstr[0] "Установлено обновление программного обеспечения"
msgstr[1] "Установлены обновления программного обеспечения"
msgstr[2] "Установлены обновления программного обеспечения"

#. TRANSLATORS: message when we've done offline updates
#: src/gs-update-monitor.c:1177
msgid "An important operating system update has been installed."
msgid_plural "Important operating system updates have been installed."
msgstr[0] "Установлено важное обновление операционной системы."
msgstr[1] "Установлено важных обновления операционной системы."
msgstr[2] "Установлено важных обновлений операционной системы."

#. TRANSLATORS: Button to look at the updates that were installed.
#. * Note that it has nothing to do with the app reviews, the
#. * users can't express their opinions here. In some languages
#. * "Review (evaluate) something" is a different translation than
#. * "Review (browse) something."
#: src/gs-update-monitor.c:1188
msgctxt "updates"
msgid "Review"
msgstr "Просмотреть"

#. TRANSLATORS: this is when the offline update failed
#: src/gs-update-monitor.c:1237
msgid "Failed To Update"
msgstr "Сбой обновления"

#. TRANSLATORS: the user must have updated manually after
#. * the updates were prepared
#: src/gs-update-monitor.c:1242
msgid "The system was already up to date."
msgstr "Система уже обновлена."

#. TRANSLATORS: the user aborted the update manually
#: src/gs-update-monitor.c:1247
msgid "The update was cancelled."
msgstr "Обновление отменено."

#. TRANSLATORS: the package manager needed to download
#. * something with no network available
#: src/gs-update-monitor.c:1252
msgid ""
"Internet access was required but wasn’t available. Please make sure that you "
"have internet access and try again."
msgstr ""
"Доступ в Интернет требуется, но не был доступен. Убедитесь, что у вас есть "
"доступ в Интернет и попробуйте ещё раз."

#. TRANSLATORS: if the package is not signed correctly
#: src/gs-update-monitor.c:1257
msgid ""
"There were security issues with the update. Please consult your software "
"provider for more details."
msgstr ""
"Возникли проблемы безопасности с обновлением. Обратитесь к поставщику "
"программного обеспечения для получения более подробной информации."

#. TRANSLATORS: we ran out of disk space
#: src/gs-update-monitor.c:1262
msgid ""
"There wasn’t enough disk space. Please free up some space and try again."
msgstr "Недостаточно места на диске. Освободите место и повторите попытку."

#. TRANSLATORS: We didn't handle the error type
#: src/gs-update-monitor.c:1266
msgid ""
"We’re sorry: the update failed to install. Please wait for another update "
"and try again. If the problem persists, contact your software provider."
msgstr ""
"К сожалению обновление не удалось установить. Подождите других обновлений и "
"повторите попытку. Если проблема не устраняется, обратитесь к поставщику "
"программного обеспечения."

#. TRANSLATORS: This is the time when we last checked for updates
#: src/gs-updates-page.c:253
#, c-format
msgid "Last checked: %s"
msgstr "Последняя проверка: %s"

#: src/gs-updates-page.c:302
msgid "Stop"
msgstr "Остановить"

#: src/gs-updates-page.c:311 src/gs-updates-page.c:323
msgid "Check for Updates"
msgstr "Проверить наличие обновлений"

#. TRANSLATORS:  the first %s is the distro name, e.g. 'Fedora'
#. * and the second %s is the distro version, e.g. '25'
#: src/gs-updates-page.c:568
#, c-format
msgid "%s %s has stopped receiving critical software updates"
msgstr ""
"ОС %s %s перестала получать критические обновления программного обеспечения"

#. TRANSLATORS: This message is meant to tell users that they need to upgrade
#. * or else their distro will not get important updates.
#: src/gs-updates-page.c:574
msgid "Your operating system has stopped receiving critical software updates"
msgstr ""
"Ваша операционная система перестала получать критические обновления "
"программного обеспечения"

#. TRANSLATORS: this is to explain that downloading updates may cost money
#: src/gs-updates-page.c:843
msgid "Charges May Apply"
msgstr "Возможны дополнительные расходы"

#. TRANSLATORS: we need network to do the updates check
#: src/gs-updates-page.c:845
msgid ""
"Checking for updates while using mobile broadband could cause you to incur "
"charges."
msgstr ""
"Проверка обновлений при использовании мобильного широкополосного доступа "
"может привести к перерасходу мобильного трафика и взиманию оператором "
"дополнительной платы."

#. TRANSLATORS: this is a link to the control-center network panel
#: src/gs-updates-page.c:849
msgid "Check _Anyway"
msgstr "В_сё равно проверить"

#. TRANSLATORS: can't do updates check
#: src/gs-updates-page.c:860
msgid "No Network"
msgstr "Нет сети"

#. TRANSLATORS: we need network to do the updates check
#: src/gs-updates-page.c:862
msgid "Internet access is required to check for updates."
msgstr "Для проверки обновлений требуется подключение к Интернету."

#. TRANSLATORS: this is a link to the control-center network panel
#: src/gs-updates-page.c:866
msgid "Network _Settings"
msgstr "_Настройки сети"

#: src/gs-updates-page.c:1235
msgid "Check for updates"
msgstr "Проверить наличие обновлений"

#: src/gs-updates-page.c:1271
msgctxt "Apps to be updated"
msgid "Updates"
msgstr "Обновления"

#: src/gs-updates-page.ui:6
msgid "Updates page"
msgstr "Страница обновлений"

#. TRANSLATORS: the updates panel is starting up.
#: src/gs-updates-page.ui:58
msgid "Loading Updates…"
msgstr "Загрузка обновлений…"

#. TRANSLATORS: the updates panel is starting up.
#: src/gs-updates-page.ui:71
msgid "This could take a while."
msgstr "Это может занять некоторое время."

#. TRANSLATORS: This means all software (plural) installed on this system is up to date.
#: src/gs-updates-page.ui:179
msgid "Up to Date"
msgstr "Актуально"

#: src/gs-updates-page.ui:218
msgid "Use Mobile Data?"
msgstr "Использовать мобильные данные?"

#: src/gs-updates-page.ui:219
msgid ""
"Checking for updates when using mobile broadband could cause you to incur "
"charges."
msgstr ""
"Проверка обновлений при использовании мобильного широкополосного доступа "
"может привести к дополнительным расходам."

#: src/gs-updates-page.ui:222
msgid "_Check Anyway"
msgstr "_Всё равно проверить"

#: src/gs-updates-page.ui:238
msgid "No Connection"
msgstr "Нет связи"

#: src/gs-updates-page.ui:239
msgid "Go online to check for updates."
msgstr "Чтобы проверить обновления, подключитесь к Интернет."

#: src/gs-updates-page.ui:242
msgid "_Network Settings"
msgstr "_Настройки сети"

#: src/gs-updates-page.ui:275
msgid "Error"
msgstr "Ошибка"

#: src/gs-updates-page.ui:276
msgid "Updates are automatically managed."
msgstr "Обновления выполняются автоматически."

#. TRANSLATORS: This is the button for installing all
#. * offline updates
#: src/gs-updates-section.c:312
msgid "_Restart & Update…"
msgstr "_Перезапустить и обновить…"

#. TRANSLATORS: This is the button for upgrading all
#. * online-updatable apps
#: src/gs-updates-section.c:318
msgid "U_pdate All"
msgstr "О_бновить всё"

#. TRANSLATORS: This is the header for system firmware that
#. * requires a reboot to apply
#: src/gs-updates-section.c:450
msgid "Integrated Firmware"
msgstr "Встроенная прошивка"

#. TRANSLATORS: This is the header for offline OS and offline
#. * app updates that require a reboot to apply
#: src/gs-updates-section.c:455
msgid "Requires Restart"
msgstr "Требуется перезапуск"

#. TRANSLATORS: This is the header for online runtime and
#. * app updates, typically flatpaks or snaps
#: src/gs-updates-section.c:460
msgid "App Updates"
msgstr "Обновления приложений"

#. TRANSLATORS: This is the header for device firmware that can
#. * be installed online
#: src/gs-updates-section.c:465
msgid "Device Firmware"
msgstr "Прошивка устройства"

#: src/gs-updates-section.ui:33 src/gs-upgrade-banner.ui:72
#: plugins/packagekit/gs-packagekit-task.c:155
msgid "_Download"
msgstr "_Загрузить"

#. TRANSLATORS: This is the text displayed when a distro
#. * upgrade is available. The first %s is the distro name
#. * and the 2nd %s is the version, e.g. "Fedora 35 Available"
#: src/gs-upgrade-banner.c:90
#, c-format
msgid "%s %s Available"
msgstr "Доступно обновление %s %s"

#. TRANSLATORS: This is the text displayed when a distro
#. * upgrade is available. The %s is the distro name,
#. * e.g. "GNOME OS Available"
#: src/gs-upgrade-banner.c:95
#, c-format
msgid "%s Available"
msgstr "Доступно обновление %s"

#: src/gs-upgrade-banner.c:143
msgid "Learn about the new version"
msgstr "Ознакомьтесь с новой версией"

#: src/gs-upgrade-banner.c:167
msgid "Downloading…"
msgstr "Загрузка…"

#. Translators: the first '%s' is replaced with the downloaded size, the second '%s'
#. with the total download size, forming text like "135 MB of 2 GB downloaded"
#: src/gs-upgrade-banner.c:185
#, c-format
msgid "%s of %s downloaded"
msgstr "%s из %s загружено"

#. Translators: the '%u' is replaced with the actual percentage being already
#. downloaded, forming text like "13% downloaded"
#: src/gs-upgrade-banner.c:189
#, c-format
msgid "%u%% downloaded"
msgstr "%u%% загружено"

#: src/gs-upgrade-banner.ui:42
msgid "A major upgrade, with new features and added polish."
msgstr "Крупное обновление, с новыми возможностями и улучшенным дизайном."

#: src/gs-upgrade-banner.ui:187
msgid "_Restart & Upgrade…"
msgstr "_Перезапуск и Обновление…"

#: src/gs-upgrade-banner.ui:201
msgid "Remember to back up data and files before upgrading."
msgstr "Не забудьте создать резервную копию данных и файлов перед обновлением."

#: src/org.gnome.Software.desktop.in:4
msgid "Add, remove or update software on this computer"
msgstr ""
"Установка, удаление и обновление программного обеспечения на компьютере"

#. Translators: Search terms to find this app. Do NOT translate or localize the semicolons! The list MUST also end with a semicolon!
#: src/org.gnome.Software.desktop.in:12
msgid ""
"Updates;Upgrade;Sources;Repositories;Preferences;Install;Uninstall;Program;"
"Software;App;Store;"
msgstr ""
"Обновления;Источники;Репозитории;Параметры;Установить;Удалить;Программа;"
"Приложение;Магазин;ПО;"

#. TRANSLATORS: this is a group of updates that are not
#. * packages and are not shown in the main list
#: plugins/core/gs-plugin-generic-updates.c:67
#: plugins/rpm-ostree/gs-plugin-rpm-ostree.c:2929
msgid "System Updates"
msgstr "Обновления системы"

#. TRANSLATORS: this is a longer description of the
#. * "System Updates" string
#: plugins/core/gs-plugin-generic-updates.c:72
#: plugins/rpm-ostree/gs-plugin-rpm-ostree.c:2934
msgid ""
"General system updates, such as security or bug fixes, and performance "
"improvements."
msgstr ""
"Общие обновления системы, такие как исправления безопасности или ошибок, а "
"также улучшения производительности."

#. TRANSLATORS: status text when downloading
#: plugins/core/gs-plugin-rewrite-resource.c:155
msgid "Downloading featured images…"
msgstr "Загрузка изображений рекомендуемых приложений…"

#. Translators: The '%s' is replaced with the OS name, like "Endless OS"
#: plugins/eos-updater/gs-plugin-eos-updater.c:724
#, c-format
msgid "%s update with new features and fixes."
msgstr "Обновление %s с новыми функциями и исправлениями."

#: plugins/eos-updater/gs-plugin-eos-updater.c:1100
msgid "EOS update service could not fetch and apply the update."
msgstr "Служба обновлений EOS не смогла получить и применить обновления."

# Приложению требуется … - Неактуально по английскому тексту
#: plugins/epiphany/gs-plugin-epiphany.c:499
#: plugins/epiphany/gs-plugin-epiphany.c:503
msgid "Web App"
msgstr "Веб-приложение"

#: plugins/epiphany/org.gnome.Software.Plugin.Epiphany.metainfo.xml.in:6
msgid "Web Apps Support"
msgstr "Поддержка веб-приложений"

#: plugins/epiphany/org.gnome.Software.Plugin.Epiphany.metainfo.xml.in:7
msgid "Run popular web applications in a browser"
msgstr "Запуск популярных веб-приложений в браузере"

#. TRANSLATORS: status text when downloading
#: plugins/fedora-pkgdb-collections/gs-plugin-fedora-pkgdb-collections.c:257
msgid "Downloading upgrade information…"
msgstr "Загрузка сведений об обновлениях…"

#. TRANSLATORS: this is a title for Fedora distro upgrades
#: plugins/fedora-pkgdb-collections/gs-plugin-fedora-pkgdb-collections.c:405
msgid ""
"Upgrade for the latest features, performance and stability improvements."
msgstr ""
"Обновите для получения последних возможностей и исправлений стабильности и "
"производительности."

#: plugins/flatpak/org.gnome.Software.Plugin.Flatpak.metainfo.xml.in:6
msgid "Flatpak Support"
msgstr "Поддержка Flatpak"

#: plugins/flatpak/org.gnome.Software.Plugin.Flatpak.metainfo.xml.in:7
<<<<<<< HEAD
msgid "Flatpak is a framework for desktop applications on Linux"
=======
msgid "Flatpak is a framework for desktop apps on Linux"
>>>>>>> 7470316a
msgstr "Flatpak — это платформа для приложений, запускаемых в Linux"

#. Reference: https://docs.flatpak.org/en/latest/flatpak-command-reference.html#idm45858571325264
#: plugins/flatpak/gs-flatpak.c:315
#, c-format
msgid "System folder %s"
msgstr "Системная папка %s"

#: plugins/flatpak/gs-flatpak.c:316 plugins/flatpak/gs-flatpak.c:317
#, c-format
msgid "Home subfolder %s"
msgstr "Подпапка Домашней папки %s"

#: plugins/flatpak/gs-flatpak.c:318
msgid "Host system folders"
msgstr "Папки хост-системы"

#: plugins/flatpak/gs-flatpak.c:319
msgid "Host system configuration from /etc"
msgstr "Конфигурация хост-системы из /etc"

#: plugins/flatpak/gs-flatpak.c:320
msgid "Desktop folder"
msgstr "Папка Рабочий стол"

#: plugins/flatpak/gs-flatpak.c:320
#, c-format
msgid "Desktop subfolder %s"
msgstr "Подпапка Рабочего стола %s"

#: plugins/flatpak/gs-flatpak.c:321
msgid "Documents folder"
msgstr "Папка Документы"

#: plugins/flatpak/gs-flatpak.c:321
#, c-format
msgid "Documents subfolder %s"
msgstr "Подпапка Документов %s"

#: plugins/flatpak/gs-flatpak.c:322
msgid "Music folder"
msgstr "Папка Музыка"

#: plugins/flatpak/gs-flatpak.c:322
#, c-format
msgid "Music subfolder %s"
msgstr "Подпапка Музыки %s"

#: plugins/flatpak/gs-flatpak.c:323
msgid "Pictures folder"
msgstr "Папка Изображения"

#: plugins/flatpak/gs-flatpak.c:323
#, c-format
msgid "Pictures subfolder %s"
msgstr "Подпапка Изображений %s"

#: plugins/flatpak/gs-flatpak.c:324
msgid "Public Share folder"
msgstr "Папка общего доступа"

#: plugins/flatpak/gs-flatpak.c:324
#, c-format
msgid "Public Share subfolder %s"
msgstr "Подпапка общего доступа %s"

#: plugins/flatpak/gs-flatpak.c:325
msgid "Videos folder"
msgstr "Папка Видео"

#: plugins/flatpak/gs-flatpak.c:325
#, c-format
msgid "Videos subfolder %s"
msgstr "Подпапка Видео %s"

#: plugins/flatpak/gs-flatpak.c:326
msgid "Templates folder"
msgstr "Папка Шаблоны"

#: plugins/flatpak/gs-flatpak.c:326
#, c-format
msgid "Templates subfolder %s"
msgstr "Подпапка Шаблонов %s"

#: plugins/flatpak/gs-flatpak.c:327
msgid "User cache folder"
msgstr "Папка пользовательского кэша"

#: plugins/flatpak/gs-flatpak.c:327
#, c-format
msgid "User cache subfolder %s"
msgstr "Подпапка пользовательского кэша %s"

#: plugins/flatpak/gs-flatpak.c:328
msgid "User configuration folder"
msgstr "Папка пользовательской конфигурации"

#: plugins/flatpak/gs-flatpak.c:328
#, c-format
msgid "User configuration subfolder %s"
msgstr "Подпапка пользовательской конфигурации %s"

#: plugins/flatpak/gs-flatpak.c:329
msgid "User data folder"
msgstr "Папка пользовательских данных"

#: plugins/flatpak/gs-flatpak.c:329
#, c-format
msgid "User data subfolder %s"
msgstr "Подпапка пользовательских данных %s"

#: plugins/flatpak/gs-flatpak.c:330
msgid "User runtime folder"
msgstr "Папка пользовательской среды выполнения"

#: plugins/flatpak/gs-flatpak.c:330
#, c-format
msgid "User runtime subfolder %s"
msgstr "Подпапка пользовательской среды выполнения %s"

#: plugins/flatpak/gs-flatpak.c:388
#, c-format
msgid "Filesystem access to %s"
msgstr "Доступ файловой системы к %s"

#. TRANSLATORS: status text when downloading new metadata
#: plugins/flatpak/gs-flatpak.c:1405
#, c-format
msgid "Getting flatpak metadata for %s…"
msgstr "Получение метаданных flatpak для %s…"

<<<<<<< HEAD
#: plugins/flatpak/gs-flatpak.c:3580
=======
#: plugins/flatpak/gs-flatpak.c:3582
>>>>>>> 7470316a
#, c-format
msgid "Failed to refine addon ‘%s’: %s"
msgstr "Не удалость уточнить дополнение '%s': %s"

#: plugins/flatpak/gs-flatpak-utils.c:94
msgid "User Installation"
msgstr "Пользовательская установка"

#: plugins/flatpak/gs-flatpak-utils.c:94
msgid "System Installation"
msgstr "Системная установка"

#: plugins/flatpak/gs-plugin-flatpak.c:1135
#, c-format
msgid "Failed to add to install for addon ‘%s’: %s"
msgstr "Не удалось добавить установку для дополнения '%s': %s"

#: plugins/flatpak/gs-plugin-flatpak.c:1149
#, c-format
msgid "Failed to add to uninstall for addon ‘%s’: %s"
msgstr "Не удалось добавить удаление для дополнения '%s': %s"

#: plugins/flatpak/gs-plugin-flatpak.c:1415
#, c-format
msgid ""
"Remote “%s” doesn't allow install of “%s”, possibly due to its filter. "
"Remove the filter and repeat the install. Detailed error: %s"
msgstr ""
"Удаленный \"%s\" не позволяет установить \"%s\", возможно, из-за его "
"фильтра. Удалите фильтр и повторите установку. Подробная ошибка: %s"

#. TRANSLATORS: as in laptop battery power
#: plugins/fwupd/gs-fwupd-app.c:66
msgid "System power is too low to perform the update"
msgstr "Питание системы слишком мало для выполнения обновления"

#. TRANSLATORS: as in laptop battery power
#: plugins/fwupd/gs-fwupd-app.c:70
#, c-format
msgid "System power is too low to perform the update (%u%%, requires %u%%)"
msgstr ""
"Питание системы слишком мало для выполнения обновления (%u%%, требуется %u%%)"

#. TRANSLATORS: for example, a Bluetooth mouse that is in powersave mode
#: plugins/fwupd/gs-fwupd-app.c:76
msgid "Device is unreachable, or out of wireless range"
msgstr ""
"Устройство недоступно или находится вне зоны действия беспроводной сети"

#. TRANSLATORS: for example the batteries *inside* the Bluetooth mouse
#: plugins/fwupd/gs-fwupd-app.c:82
#, c-format
msgid "Device battery power is too low"
msgstr "Заряд батареи устройства слишком мал"

#. TRANSLATORS: for example the batteries *inside* the Bluetooth mouse
#: plugins/fwupd/gs-fwupd-app.c:85
#, c-format
msgid "Device battery power is too low (%u%%, requires %u%%)"
msgstr "Заряд батареи устройства слишком мал (%u%%, требуется %u%%)"

#. TRANSLATORS: usually this is when we're waiting for a reboot
#: plugins/fwupd/gs-fwupd-app.c:91
msgid "Device is waiting for the update to be applied"
msgstr "Устройство ожидает применения обновления"

#. TRANSLATORS: as in, wired mains power for a laptop
#: plugins/fwupd/gs-fwupd-app.c:95
msgid "Device requires AC power to be connected"
msgstr "Устройству требуется подключение к сети"

#. TRANSLATORS: lid means "laptop top cover"
#: plugins/fwupd/gs-fwupd-app.c:99
msgid "Device cannot be used while the lid is closed"
msgstr "Устройство не может быть использовано при закрытой крышке"

#. TRANSLATORS: a specific part of hardware,
#. * the first %s is the device name, e.g. 'Unifying Receiver`
#: plugins/fwupd/gs-fwupd-app.c:218
#, c-format
msgid "%s Device Update"
msgstr "Обновление устройства %s"

#. TRANSLATORS: the entire system, e.g. all internal devices,
#. * the first %s is the device name, e.g. 'ThinkPad P50`
#: plugins/fwupd/gs-fwupd-app.c:223
#, c-format
msgid "%s System Update"
msgstr "Обновление %s"

#. TRANSLATORS: the EC is typically the keyboard controller chip,
#. * the first %s is the device name, e.g. 'ThinkPad P50`
#: plugins/fwupd/gs-fwupd-app.c:228
#, c-format
msgid "%s Embedded Controller Update"
msgstr "Обновление контроллера %s"

#. TRANSLATORS: ME stands for Management Engine, the Intel AMT thing,
#. * the first %s is the device name, e.g. 'ThinkPad P50`
#: plugins/fwupd/gs-fwupd-app.c:233
#, c-format
msgid "%s ME Update"
msgstr "Обновление системы управления %s"

#. TRANSLATORS: ME stands for Management Engine (with Intel AMT),
#. * where the first %s is the device name, e.g. 'ThinkPad P50`
#: plugins/fwupd/gs-fwupd-app.c:238
#, c-format
msgid "%s Corporate ME Update"
msgstr "Обновление корпоративной системы управления %s"

#. TRANSLATORS: ME stands for Management Engine, where
#. * the first %s is the device name, e.g. 'ThinkPad P50`
#: plugins/fwupd/gs-fwupd-app.c:243
#, c-format
msgid "%s Consumer ME Update"
msgstr "Обновление потребительской системы управления %s"

#. TRANSLATORS: the controller is a device that has other devices
#. * plugged into it, for example ThunderBolt, FireWire or USB,
#. * the first %s is the device name, e.g. 'Intel ThunderBolt`
#: plugins/fwupd/gs-fwupd-app.c:249
#, c-format
msgid "%s Controller Update"
msgstr "Обновление контроллера %s"

#. TRANSLATORS: the Thunderbolt controller is a device that
#. * has other high speed Thunderbolt devices plugged into it;
#. * the first %s is the system name, e.g. 'ThinkPad P50`
#: plugins/fwupd/gs-fwupd-app.c:255
#, c-format
msgid "%s Thunderbolt Controller Update"
msgstr "Обновление контроллера Thunderbolt %s"

#. TRANSLATORS: the CPU microcode is firmware loaded onto the CPU
#. * at system bootup
#: plugins/fwupd/gs-fwupd-app.c:260
#, c-format
msgid "%s CPU Microcode Update"
msgstr "Обновление микрокода процессора %s"

#. TRANSLATORS: configuration refers to hardware state,
#. * e.g. a security database or a default power value
#: plugins/fwupd/gs-fwupd-app.c:265
#, c-format
msgid "%s Configuration Update"
msgstr "Обновление конфигурации %s"

#. TRANSLATORS: battery refers to the system power source
#: plugins/fwupd/gs-fwupd-app.c:269
#, c-format
msgid "%s Battery Update"
msgstr "Обновление батареи %s"

#. TRANSLATORS: camera can refer to the laptop internal
#. * camera in the bezel or external USB webcam
#: plugins/fwupd/gs-fwupd-app.c:274
#, c-format
msgid "%s Camera Update"
msgstr "Обновление камеры %s"

#. TRANSLATORS: TPM refers to a Trusted Platform Module
#: plugins/fwupd/gs-fwupd-app.c:278
#, c-format
msgid "%s TPM Update"
msgstr "Обновление TPM %s"

#. TRANSLATORS: TouchPad refers to a flat input device
#: plugins/fwupd/gs-fwupd-app.c:282
#, c-format
msgid "%s Touchpad Update"
msgstr "Обновление сенсорной панели %s"

#. TRANSLATORS: Mouse refers to a handheld input device
#: plugins/fwupd/gs-fwupd-app.c:286
#, c-format
msgid "%s Mouse Update"
msgstr "Обновление мыши %s"

#. TRANSLATORS: Keyboard refers to an input device for typing
#: plugins/fwupd/gs-fwupd-app.c:290
#, c-format
msgid "%s Keyboard Update"
msgstr "Обновление клавиатуры %s"

#. TRANSLATORS: Storage Controller is typically a RAID or SAS adapter
#: plugins/fwupd/gs-fwupd-app.c:294
#, c-format
msgid "%s Storage Controller Update"
msgstr "Обновление контроллера хранилища %s"

#. TRANSLATORS: Network Interface refers to the physical
#. * PCI card, not the logical wired connection
#: plugins/fwupd/gs-fwupd-app.c:299
#, c-format
msgid "%s Network Interface Update"
msgstr "Обновление сетевого интерфейса %s"

#. TRANSLATORS: Video Display refers to the laptop internal display or
#. * external monitor
#: plugins/fwupd/gs-fwupd-app.c:304
#, c-format
msgid "%s Display Update"
msgstr "Обновление дисплея %s"

#. TRANSLATORS: BMC refers to baseboard management controller which
#. * is the device that updates all the other firmware on the system
#: plugins/fwupd/gs-fwupd-app.c:309
#, c-format
msgid "%s BMC Update"
msgstr "Обновление BMC %s"

#. TRANSLATORS: Receiver refers to a radio device, e.g. a tiny Bluetooth
#. * device that stays in the USB port so the wireless peripheral works
#: plugins/fwupd/gs-fwupd-app.c:314
#, c-format
msgid "%s USB Receiver Update"
msgstr "Обновление USB-приемника %s"

<<<<<<< HEAD
#: plugins/fwupd/gs-plugin-fwupd.c:1240
=======
#. TRANSLATORS: drive refers to a storage device, e.g. SATA disk
#: plugins/fwupd/gs-fwupd-app.c:318
#, c-format
msgid "%s Drive Update"
msgstr "Обновление накопителя %s"

#. TRANSLATORS: flash refers to solid state storage, e.g. UFS or eMMC
#: plugins/fwupd/gs-fwupd-app.c:322
#, c-format
msgid "%s Flash Drive Update"
msgstr "Обновление флэш-накопителя %s"

#. TRANSLATORS: SSD refers to a Solid State Drive, e.g. non-rotating
#. * SATA or NVMe disk
#: plugins/fwupd/gs-fwupd-app.c:327
#, c-format
msgid "%s SSD Update"
msgstr "Обновление SSD %s"

#. TRANSLATORS: GPU refers to a Graphics Processing Unit, e.g.
#. * the "video card"
#: plugins/fwupd/gs-fwupd-app.c:332
#, c-format
msgid "%s GPU Update"
msgstr "Обновление GPU %s"

#. TRANSLATORS: Dock refers to the port replicator hardware laptops are
#. * cradled in, or lowered onto
#: plugins/fwupd/gs-fwupd-app.c:337
#, c-format
msgid "%s Dock Update"
msgstr "Обновление Dock %s"

#. TRANSLATORS: Dock refers to the port replicator device connected
#. * by plugging in a USB cable -- which may or may not also provide power
#: plugins/fwupd/gs-fwupd-app.c:342
#, c-format
msgid "%s USB Dock Update"
msgstr "Обновление USB Dock %s"

#: plugins/fwupd/gs-plugin-fwupd.c:1244
>>>>>>> 7470316a
msgid "Firmware"
msgstr "Прошивка"

#: plugins/fwupd/org.gnome.Software.Plugin.Fwupd.metainfo.xml.in:6
msgid "Firmware Upgrade Support"
msgstr "Поддержка обновления прошивок"

#: plugins/fwupd/org.gnome.Software.Plugin.Fwupd.metainfo.xml.in:7
msgid "Provides support for firmware upgrades"
msgstr "Предоставляет поддержку обновления прошивок"

#: plugins/packagekit/gs-packagekit-task.c:148
msgid "Install Unsigned Software?"
msgstr "Установить неподписанное ПО?"

#: plugins/packagekit/gs-packagekit-task.c:149
msgid ""
"Software that is to be installed is not signed. It will not be possible to "
"verify the origin of updates to this software, or whether updates have been "
"tampered with."
msgstr ""
"Программное обеспечение, которое должно быть установлено, не подписано. "
"Будет невозможно проверить происхождение обновлений этого программного "
"обеспечения или наличие изменений в обновлениях."

#  перевод по аналогии с ubuntu software - центр приложений ubuntu
#: plugins/packagekit/gs-packagekit-task.c:153
msgid "Download Unsigned Software?"
msgstr "Загрузить неподписанное ПО?"

#: plugins/packagekit/gs-packagekit-task.c:154
msgid ""
"Unsigned updates are available. Without a signature, it is not possible to "
"verify the origin of the update, or whether it has been tampered with."
msgstr ""
"Доступны неподписанные обновления. Без подписи невозможно проверить "
"происхождение обновления или то, было ли оно изменено."

#  перевод по аналогии с ubuntu software - центр приложений ubuntu
#: plugins/packagekit/gs-packagekit-task.c:158
msgid "Update Unsigned Software?"
msgstr "Обновить неподписанное ПО?"

#: plugins/packagekit/gs-packagekit-task.c:159
msgid ""
"Unsigned updates are available. Without a signature, it is not possible to "
"verify the origin of the update, or whether it has been tampered with. "
"Software updates will be disabled until unsigned updates are either removed "
"or updated."
msgstr ""
"Доступны неподписанные обновления. Без подписи невозможно проверить "
"происхождение обновления или то, было ли оно изменено. Обновления "
"программного обеспечения будут отключены до тех пор, пока неподписанные "
"обновления не будут удалены или обновлены."

#: plugins/packagekit/gs-plugin-packagekit.c:367
msgid "Packages"
msgstr "Пакеты"

<<<<<<< HEAD
#: plugins/rpm-ostree/gs-plugin-rpm-ostree.c:2696
=======
#: plugins/rpm-ostree/gs-plugin-rpm-ostree.c:2650
>>>>>>> 7470316a
msgid "Operating System (OSTree)"
msgstr "Операционная система (OSTree)"

#. TRANSLATORS: default snap store name
#: plugins/snap/gs-plugin-snap.c:300
msgid "Snap Store"
msgstr "Магазин Snap"

#: plugins/snap/org.gnome.Software.Plugin.Snap.metainfo.xml.in:6
msgid "Snap Support"
msgstr "Поддержка Snap"

#: plugins/snap/org.gnome.Software.Plugin.Snap.metainfo.xml.in:7
msgid "A snap is a universal Linux package"
msgstr "Snap — универсальный формат пакетов для Linux"

#~ msgid "Post Review"
#~ msgstr "Разместить отзыв"

#~ msgid "_Post"
#~ msgstr "_Разместить"

#~ msgid "No screenshot provided"
#~ msgstr "Снимок экрана не предоставлен"

#~ msgid ""
#~ "This software is not available in your language and will appear in US "
#~ "English."
#~ msgstr ""
#~ "Это программное обеспечение недоступно на вашем языке и будет "
#~ "отображаться на английском языке."

#~ msgctxt "Header bar button for list of apps to be updated"
#~ msgid "Updates"
#~ msgstr "Обновления"

#~ msgid "Stop Refreshing"
#~ msgstr "Остановить обновление"

#~ msgid "Refresh"
#~ msgstr "Обновить"

#, c-format
#~ msgid "%s %s is no longer supported."
#~ msgstr "%s %s больше не поддерживается."

#~ msgid "This means that it does not receive security updates."
#~ msgstr ""
#~ "Это означает, что система больше не будет получать обновления "
#~ "безопасности."

#~ msgid "It is recommended that you upgrade to a more recent version."
#~ msgstr "Рекомендуется выполнить обновление до более новой версии."

#~ msgid "_User"
#~ msgstr "_Пользователь"

# Приложению требуется … - Неактуально по английскому тексту
#~ msgid "Applications"
#~ msgstr "Приложения"

# Приложению требуется … - Неактуально по английскому тексту
#~ msgid "Web Applications"
#~ msgstr "Веб-приложения"

#~ msgid "Rating"
#~ msgstr "Рейтинг"

#~ msgid ""
#~ "Give a short summary of your review, for example: “Great app, would "
#~ "recommend”."
#~ msgstr ""
#~ "Напишите краткое описание отзыва, например: «Замечательное приложение, "
#~ "рекомендую»."

#~ msgctxt "app review"
#~ msgid "Review"
#~ msgstr "Отзыв"

#~ msgid "What do you think of the app? Try to give reasons for your views."
#~ msgstr ""
#~ "Что вы думаете о приложении? Постарайтесь аргументировать ваше мнение."

#~ msgid "Primary Menu"
#~ msgstr "Главное меню"

#~ msgid "Application Updates"
#~ msgstr "Обновления приложения"

#~ msgid "_Continue"
#~ msgstr "_Продолжить"

#, c-format
#~ msgid "%s…"
#~ msgstr "%s…"

#~ msgid "GNOME Web"
#~ msgstr "Веб-браузер GNOME"

#~ msgid "No updates have been installed on this system."
#~ msgstr "Обновления не были установлены на этой системе."

#~ msgid "Application manager for GNOME"
#~ msgstr "Менеджер приложений для GNOME"

#~ msgid "Name"
#~ msgstr "Название"

#~ msgid "system"
#~ msgstr "система"

#~ msgid "user"
#~ msgstr "пользователь"

#~ msgid "Channel"
#~ msgstr "Канал"

#~ msgid "Branch"
#~ msgstr "Ветка"

#~ msgid "URL"
#~ msgstr "URL"

#~ msgid "Installation"
#~ msgstr "Установка"

#~ msgid "Version"
#~ msgstr "Версия"

#, c-format
#~ msgid "%s %s"
#~ msgstr "%s %s"

#~ msgid "Software catalog is being downloaded"
#~ msgstr "Загрузка списка приложений"

#~ msgid "Access arbitrary files"
#~ msgstr "Доступ к произвольным файлам"

#~ msgid "Can access arbitrary files on the file system"
#~ msgstr "Может получить доступ к произвольным файлам в файловой системе"

#~ msgid "A list of popular applications"
#~ msgstr "Список популярных приложений"

#~ msgid "A list of applications to use, overriding the system defined ones."
#~ msgstr "Список используемых приложений, переопределяющих системные."

#~ msgid "Checking…"
#~ msgstr "Проверка…"

#~ msgid "Endless OS"
#~ msgstr "Endless OS"

#~ msgid "Loading…"
#~ msgstr "Загружаю…"

#~ msgid "Downloading application ratings…"
#~ msgstr "Загрузка рейтинга приложений…"<|MERGE_RESOLUTION|>--- conflicted
+++ resolved
@@ -13,13 +13,8 @@
 msgstr ""
 "Project-Id-Version: gnome-software master\n"
 "Report-Msgid-Bugs-To: https://gitlab.gnome.org/GNOME/gnome-software/issues\n"
-<<<<<<< HEAD
-"POT-Creation-Date: 2022-11-17 22:53+0000\n"
-"PO-Revision-Date: 2022-11-19 16:27+0300\n"
-=======
 "POT-Creation-Date: 2023-01-24 22:45+0000\n"
 "PO-Revision-Date: 2023-01-25 12:00+0300\n"
->>>>>>> 7470316a
 "Last-Translator: Aleksandr Melman <Alexmelman88@gmail.com>\n"
 "Language-Team: Russian <gnome-cyr@gnome.org>\n"
 "Language: ru\n"
@@ -28,11 +23,7 @@
 "Content-Transfer-Encoding: 8bit\n"
 "Plural-Forms: nplurals=3; plural=(n%10==1 && n%100!=11 ? 0 : n%10>=2 && "
 "n%10<=4 && (n%100<10 || n%100>=20) ? 1 : 2);\n"
-<<<<<<< HEAD
-"X-Generator: Poedit 3.2.1\n"
-=======
 "X-Generator: Poedit 3.2.2\n"
->>>>>>> 7470316a
 "X-DL-Team: ru\n"
 "X-DL-Module: gnome-software\n"
 "X-DL-Branch: main\n"
@@ -91,13 +82,8 @@
 msgid "The update details"
 msgstr "Подробности об обновлении"
 
-<<<<<<< HEAD
-#: data/metainfo/org.gnome.Software.metainfo.xml.in:2076
-#: src/gs-application.c:256
-=======
 #: data/metainfo/org.gnome.Software.metainfo.xml.in:2135
 #: src/gs-application.c:264
->>>>>>> 7470316a
 msgid "The GNOME Project"
 msgstr "The GNOME Project"
 
@@ -336,12 +322,8 @@
 "Приоритетный порядок предпочтительных форматов пакета, при этом более важные "
 "форматы перечислены первыми. Пустой массив означает порядок по умолчанию. "
 "Пропущенные форматы считаются перечисленными последними. Примеры форматов "
-<<<<<<< HEAD
-"пакета: deb, flatpak, rpm, snap."
-=======
 "пакета: deb, flatpak, rpm, snap. Форматы могут быть дополнительно указаны с "
 "именем источника, разделенным двоеточием, например, 'flatpak:flathub'."
->>>>>>> 7470316a
 
 #: data/org.gnome.software.gschema.xml:143
 msgid "The timestamp of the last attempt to remove unused Flatpak runtimes"
@@ -815,11 +797,7 @@
 msgid "How to contribute missing information"
 msgstr "Как внести недостающую информацию"
 
-<<<<<<< HEAD
-#: lib/gs-app.c:6178
-=======
 #: lib/gs-app.c:6187
->>>>>>> 7470316a
 msgid "Local file"
 msgstr "Локальный файл"
 
@@ -828,20 +806,12 @@
 #. Example string: "Local file (RPM)"
 #. Translators: The first placeholder is an app runtime
 #. * name, the second is its version number.
-<<<<<<< HEAD
-#: lib/gs-app.c:6197 src/gs-safety-context-dialog.c:439
-=======
 #: lib/gs-app.c:6206 src/gs-safety-context-dialog.c:435
->>>>>>> 7470316a
 #, c-format
 msgid "%s (%s)"
 msgstr "%s (%s)"
 
-<<<<<<< HEAD
-#: lib/gs-app.c:6274
-=======
 #: lib/gs-app.c:6283
->>>>>>> 7470316a
 msgid "Package"
 msgstr "Пакет"
 
@@ -1119,11 +1089,7 @@
 #  перевод по аналогии с ubuntu software - центр приложений ubuntu
 #. TRANSLATORS: this is the title of the about window
 #. TRANSLATORS: this is the menu item that opens the about window
-<<<<<<< HEAD
-#: src/gs-application.c:277 src/gs-shell.c:2156
-=======
 #: src/gs-application.c:287 src/gs-shell.c:2155
->>>>>>> 7470316a
 msgid "About Software"
 msgstr "О Центрe приложений GNOME"
 
@@ -2207,11 +2173,7 @@
 #. * the unit is drawn with a smaller font. If you need to flip the order, then you can use "%2$s %1$s".
 #. * Make sure you'll preserve the no break space between the values.
 #. * Example result: "13.0 MB"
-<<<<<<< HEAD
-#: src/gs-common.c:1255
-=======
 #: src/gs-common.c:1340
->>>>>>> 7470316a
 #, c-format
 msgctxt "format-size"
 msgid "%s %s"
@@ -2326,20 +2288,7 @@
 msgid "Uninstalling…"
 msgstr "Удаляется…"
 
-<<<<<<< HEAD
-#. TRANSLATORS: button text in the header when an application
-#. * can be installed
-#. TRANSLATORS: button text in the header when firmware
-#. * can be live-installed
-#: src/gs-details-page.c:873 src/gs-details-page.c:899
-#: src/gs-details-page.ui:228 plugins/packagekit/gs-packagekit-task.c:150
-msgid "_Install"
-msgstr "_Установить"
-
-#: src/gs-details-page.c:889
-=======
 #: src/gs-details-page.c:920
->>>>>>> 7470316a
 msgid "_Restart"
 msgstr "_Перезапустить"
 
@@ -2347,11 +2296,7 @@
 #. * be installed.
 #. * The ellipsis indicates that further steps are required,
 #. * e.g. enabling software repositories or the like
-<<<<<<< HEAD
-#: src/gs-details-page.c:913
-=======
 #: src/gs-details-page.c:944
->>>>>>> 7470316a
 msgid "_Install…"
 msgstr "_Установить…"
 
@@ -2370,29 +2315,17 @@
 msgstr "Помочь _Перевести"
 
 #. Translators: the '%s' is replaced with a developer name or a project group
-<<<<<<< HEAD
-#: src/gs-details-page.c:1190
-=======
 #: src/gs-details-page.c:1240
->>>>>>> 7470316a
 #, c-format
 msgid "Other Apps by %s"
 msgstr "Другие приложения от %s"
 
 #. TRANSLATORS: we need a remote server to process
-<<<<<<< HEAD
-#: src/gs-details-page.c:1573
-msgid "You need internet access to write a review"
-msgstr "Для написания отзыва необходимо подключение к Интернету"
-
-#: src/gs-details-page.c:1737 src/gs-details-page.c:1753
-=======
 #: src/gs-details-page.c:1623
 msgid "You need internet access to write a review"
 msgstr "Для написания отзыва необходимо подключение к Интернету"
 
 #: src/gs-details-page.c:1793 src/gs-details-page.c:1809
->>>>>>> 7470316a
 #, c-format
 msgid "Unable to find “%s”"
 msgstr "Не удалось найти «%s»"
@@ -2405,25 +2338,8 @@
 msgid "Loading app details…"
 msgstr "Загрузка описания приложения…"
 
-<<<<<<< HEAD
-#: src/gs-details-page.ui:77
-msgid ""
-"This software is not available in your language and will appear in US "
-"English."
-msgstr ""
-"Это программное обеспечение недоступно на вашем языке и будет отображаться "
-"на английском языке."
-
-#: src/gs-details-page.ui:83
-msgid "Help _Translate"
-msgstr "Помочь _Перевести"
-
-#. TRANSLATORS: A label for a button to execute the selected application.
-#: src/gs-details-page.ui:244
-=======
 #. TRANSLATORS: A label for a button to execute the selected app.
 #: src/gs-details-page.ui:226
->>>>>>> 7470316a
 msgid "_Open"
 msgstr "_Открыть"
 
@@ -2534,21 +2450,12 @@
 msgstr "_Справка"
 
 #. Translators: Button opening a dialog where the users can write and publish their opinions about the apps.
-<<<<<<< HEAD
-#: src/gs-details-page.ui:907
-msgid "_Write Review"
-msgstr "_Написать отзыв"
-
-#. Translators: Button opening a dialog showing all reviews for an app.
-#: src/gs-details-page.ui:944
-=======
 #: src/gs-details-page.ui:978
 msgid "Write R_eview"
 msgstr "Написать о_тзыв"
 
 #. Translators: Button opening a dialog showing all reviews for an app.
 #: src/gs-details-page.ui:1015
->>>>>>> 7470316a
 msgid "All Reviews"
 msgstr "Все отзывы"
 
@@ -3225,11 +3132,7 @@
 msgid "No App Data Found"
 msgstr "Данные приложения не найдены"
 
-<<<<<<< HEAD
-#: lib/gs-plugin-loader.c:2837
-=======
 #: lib/gs-plugin-loader.c:2760
->>>>>>> 7470316a
 msgctxt "Distribution name"
 msgid "Unknown"
 msgstr "Неизвестный"
@@ -3924,16 +3827,6 @@
 msgid "Next Screenshot"
 msgstr "Следующий снимок экрана"
 
-<<<<<<< HEAD
-#: src/gs-screenshot-carousel.ui:127
-msgid "No screenshot provided"
-msgstr "Снимок экрана не предоставлен"
-
-#. TRANSLATORS: this is when we try to download a screenshot and
-#. * we get back 404
-#: src/gs-screenshot-image.c:362 src/gs-screenshot-image.c:419
-#: src/gs-screenshot-image.c:623
-=======
 #. Translators: Shortened form of “no screenshots available” when showing an app’s details.
 #: src/gs-screenshot-carousel.ui:130
 msgid "No Screenshot"
@@ -3943,7 +3836,6 @@
 #. * we get back 404
 #: src/gs-screenshot-image.c:359 src/gs-screenshot-image.c:416
 #: src/gs-screenshot-image.c:620
->>>>>>> 7470316a
 msgid "Screenshot not found"
 msgstr "Снимок экрана не найден"
 
@@ -3954,40 +3846,24 @@
 
 #. TRANSLATORS: this is when we request a screenshot size that
 #. * the generator did not create or the parser did not add
-<<<<<<< HEAD
-#: src/gs-screenshot-image.c:651
-=======
 #: src/gs-screenshot-image.c:648
->>>>>>> 7470316a
 msgid "Screenshot size not found"
 msgstr "Размер снимка экрана не найден"
 
 #. TRANSLATORS: this is when we try create the cache directory
 #. * but we were out of space or permission was denied
-<<<<<<< HEAD
-#: src/gs-screenshot-image.c:733
-=======
 #: src/gs-screenshot-image.c:730
->>>>>>> 7470316a
 msgid "Could not create cache"
 msgstr "Не удалось создать кэш"
 
 #. TRANSLATORS: this is when we try to download a screenshot
 #. * that was not a valid URL
-<<<<<<< HEAD
-#: src/gs-screenshot-image.c:747
-=======
 #: src/gs-screenshot-image.c:744
->>>>>>> 7470316a
 msgid "Screenshot not valid"
 msgstr "Снимок экрана недействителен"
 
 #. TRANSLATORS: this is when networking is not available
-<<<<<<< HEAD
-#: src/gs-screenshot-image.c:797
-=======
 #: src/gs-screenshot-image.c:794
->>>>>>> 7470316a
 msgid "Screenshot not available"
 msgstr "Снимок экрана недоступен"
 
@@ -3997,11 +3873,7 @@
 
 #. TRANSLATORS: this is when there are too many search results
 #. * to show in in the search page
-<<<<<<< HEAD
-#: src/gs-search-page.c:180
-=======
 #: src/gs-search-page.c:179
->>>>>>> 7470316a
 #, c-format
 msgid "%u more match"
 msgid_plural "%u more matches"
@@ -4029,144 +3901,81 @@
 #. TRANSLATORS: this is part of the in-app notification,
 #. * where the %s is a multi-word localised app name
 #. * e.g. 'Getting things GNOME!"
-<<<<<<< HEAD
-#: src/gs-shell.c:1199 src/gs-shell.c:1204 src/gs-shell.c:1219
-#: src/gs-shell.c:1223
-=======
 #: src/gs-shell.c:1201 src/gs-shell.c:1206 src/gs-shell.c:1221
 #: src/gs-shell.c:1225
->>>>>>> 7470316a
 #, c-format
 msgid "“%s”"
 msgstr "«%s»"
 
-<<<<<<< HEAD
-#. Translators: The '%s' is replaced with an error message, which had been shortened.
-#. The dots at the end are there to highlight that to the user.
-#: src/gs-shell.c:1240
-#, c-format
-msgid "%s…"
-msgstr "%s…"
-
-#. TRANSLATORS: failure text for the in-app notification,
-#. * where the %s is the source (e.g. "alt.fedoraproject.org")
-#: src/gs-shell.c:1275
-=======
 #. TRANSLATORS: failure text for the in-app notification,
 #. * where the %s is the source (e.g. "alt.fedoraproject.org")
 #: src/gs-shell.c:1277
->>>>>>> 7470316a
 #, c-format
 msgid "Unable to download firmware updates from %s"
 msgstr "Не удалось загрузить обновления прошивки из %s"
 
 #. TRANSLATORS: failure text for the in-app notification,
 #. * where the %s is the source (e.g. "alt.fedoraproject.org")
-<<<<<<< HEAD
-#: src/gs-shell.c:1281
-=======
 #: src/gs-shell.c:1283
->>>>>>> 7470316a
 #, c-format
 msgid "Unable to download updates from %s"
 msgstr "Не удалось загрузить обновления из %s"
 
 #. TRANSLATORS: failure text for the in-app notification
-<<<<<<< HEAD
-#: src/gs-shell.c:1288 src/gs-shell.c:1328
-=======
 #: src/gs-shell.c:1290 src/gs-shell.c:1330
->>>>>>> 7470316a
 msgid "Unable to download updates"
 msgstr "Не удалось загрузить обновления"
 
 #. TRANSLATORS: failure text for the in-app notification
-<<<<<<< HEAD
-#: src/gs-shell.c:1293
-=======
 #: src/gs-shell.c:1295
->>>>>>> 7470316a
 msgid ""
 "Unable to download updates: internet access was required but wasn’t available"
 msgstr "Не удалось загрузить обновления: требуется подключение к Интернету"
 
 #. TRANSLATORS: failure text for the in-app notification,
 #. * where the %s is the source (e.g. "alt.fedoraproject.org")
-<<<<<<< HEAD
-#: src/gs-shell.c:1301
-=======
 #: src/gs-shell.c:1303
->>>>>>> 7470316a
 #, c-format
 msgid "Unable to download updates from %s: not enough disk space"
 msgstr "Не удалось загрузить обновления из %s: недостаточно места на диске"
 
 #. TRANSLATORS: failure text for the in-app notification
-<<<<<<< HEAD
-#: src/gs-shell.c:1306
-=======
 #: src/gs-shell.c:1308
->>>>>>> 7470316a
 msgid "Unable to download updates: not enough disk space"
 msgstr "Не удалось загрузить обновления: недостаточно места на диске"
 
 #. TRANSLATORS: failure text for the in-app notification
-<<<<<<< HEAD
-#: src/gs-shell.c:1312
-=======
 #: src/gs-shell.c:1314
->>>>>>> 7470316a
 msgid "Unable to download updates: authentication was required"
 msgstr "Не удалось загрузить обновления: требуется аутентификация"
 
 #. TRANSLATORS: failure text for the in-app notification
-<<<<<<< HEAD
-#: src/gs-shell.c:1316
-=======
 #: src/gs-shell.c:1318
->>>>>>> 7470316a
 msgid "Unable to download updates: authentication was invalid"
 msgstr "Не удалось загрузить обновления: ошибка аутентификации"
 
 #. TRANSLATORS: failure text for the in-app notification
-<<<<<<< HEAD
-#: src/gs-shell.c:1320
-=======
 #: src/gs-shell.c:1322
->>>>>>> 7470316a
 msgid ""
 "Unable to download updates: you do not have permission to install software"
 msgstr "Не удалось загрузить обновления: недостаточно прав для установки"
 
 #. TRANSLATORS: failure text for the in-app notification
-<<<<<<< HEAD
-#: src/gs-shell.c:1331
-=======
 #: src/gs-shell.c:1333
->>>>>>> 7470316a
 msgid "Unable to get list of updates"
 msgstr "Не удалось получить список обновлений"
 
 #. TRANSLATORS: failure text for the in-app notification,
 #. * where the first %s is the app name (e.g. "GIMP") and
 #. * the second %s is the origin, e.g. "Fedora Project [fedoraproject.org]"
-<<<<<<< HEAD
-#: src/gs-shell.c:1373
-=======
 #: src/gs-shell.c:1369
->>>>>>> 7470316a
 #, c-format
 msgid "Unable to install %s as download failed from %s"
 msgstr "Не удалось установить %s из-за сбоя загрузки из %s"
 
 #. TRANSLATORS: failure text for the in-app notification,
-<<<<<<< HEAD
-#. * where the %s is the application name (e.g. "GIMP")
-#: src/gs-shell.c:1379
-=======
 #. * where the %s is the app name (e.g. "GIMP")
 #: src/gs-shell.c:1375
->>>>>>> 7470316a
 #, c-format
 msgid "Unable to install %s as download failed"
 msgstr "Не удалось установить %s из-за сбоя загрузки"
@@ -4175,47 +3984,25 @@
 #. * where the first %s is the app name (e.g. "GIMP")
 #. * and the second %s is the name of the runtime, e.g.
 #. * "GNOME SDK [flatpak.gnome.org]"
-<<<<<<< HEAD
-#: src/gs-shell.c:1391
-=======
 #: src/gs-shell.c:1387
->>>>>>> 7470316a
 #, c-format
 msgid "Unable to install %s as runtime %s not available"
 msgstr "Не удалось установить %s, %s не доступен"
 
 #. TRANSLATORS: failure text for the in-app notification,
-<<<<<<< HEAD
-#. * where the %s is the application name (e.g. "GIMP")
-#: src/gs-shell.c:1397
-=======
 #. * where the %s is the app name (e.g. "GIMP")
 #: src/gs-shell.c:1393
->>>>>>> 7470316a
 #, c-format
 msgid "Unable to install %s as not supported"
 msgstr "Не удалось установить %s (не поддерживается)"
 
 #. TRANSLATORS: failure text for the in-app notification
-<<<<<<< HEAD
-#: src/gs-shell.c:1403
-=======
 #: src/gs-shell.c:1399
->>>>>>> 7470316a
 msgid "Unable to install: internet access was required but wasn’t available"
 msgstr ""
 "Не удалось установить: необходимо подключение к Интернету, но оно недоступно"
 
 #. TRANSLATORS: failure text for the in-app notification
-<<<<<<< HEAD
-#: src/gs-shell.c:1408
-msgid "Unable to install: the application has an invalid format"
-msgstr "Не удалось установить: приложение имеет недопустимый формат"
-
-#. TRANSLATORS: failure text for the in-app notification,
-#. * where the %s is the application name (e.g. "GIMP")
-#: src/gs-shell.c:1412
-=======
 #: src/gs-shell.c:1404
 msgid "Unable to install: the app has an invalid format"
 msgstr "Не удалось установить: приложение имеет недопустимый формат"
@@ -4223,77 +4010,47 @@
 #. TRANSLATORS: failure text for the in-app notification,
 #. * where the %s is the app name (e.g. "GIMP")
 #: src/gs-shell.c:1408
->>>>>>> 7470316a
 #, c-format
 msgid "Unable to install %s: not enough disk space"
 msgstr "Не удалось установить %s: недостаточно места на диске"
 
 #. TRANSLATORS: failure text for the in-app notification
-<<<<<<< HEAD
-#: src/gs-shell.c:1418
-=======
 #: src/gs-shell.c:1414
->>>>>>> 7470316a
 #, c-format
 msgid "Unable to install %s: authentication was required"
 msgstr "Не удалось установить %s: аутентификация обязательна"
 
 #. TRANSLATORS: failure text for the in-app notification,
-<<<<<<< HEAD
-#. * where the %s is the application name (e.g. "GIMP")
-#: src/gs-shell.c:1424
-=======
 #. * where the %s is the app name (e.g. "GIMP")
 #: src/gs-shell.c:1420
->>>>>>> 7470316a
 #, c-format
 msgid "Unable to install %s: authentication was invalid"
 msgstr "Не удалось установить %s: ошибка аутентификации"
 
 #. TRANSLATORS: failure text for the in-app notification,
-<<<<<<< HEAD
-#. * where the %s is the application name (e.g. "GIMP")
-#: src/gs-shell.c:1430
-=======
 #. * where the %s is the app name (e.g. "GIMP")
 #: src/gs-shell.c:1426
->>>>>>> 7470316a
 #, c-format
 msgid "Unable to install %s: you do not have permission to install software"
 msgstr "Не удалось установить %s: недостаточно прав для установки"
 
 #. TRANSLATORS: failure text for the in-app notification,
-<<<<<<< HEAD
-#. * where the %s is the application name (e.g. "Dell XPS 13")
-#: src/gs-shell.c:1437
-=======
 #. * where the %s is the app name (e.g. "Dell XPS 13")
 #: src/gs-shell.c:1433
->>>>>>> 7470316a
 #, c-format
 msgid "Unable to install %s: AC power is required"
 msgstr "Не удалось установить %s: требуется подключение к электросети"
 
 #. TRANSLATORS: failure text for the in-app notification,
-<<<<<<< HEAD
-#. * where the %s is the application name (e.g. "Dell XPS 13")
-#: src/gs-shell.c:1443
-=======
 #. * where the %s is the app name (e.g. "Dell XPS 13")
 #: src/gs-shell.c:1439
->>>>>>> 7470316a
 #, c-format
 msgid "Unable to install %s: The battery level is too low"
 msgstr "Не удалось установить %s: низкий уровень заряда батареи"
 
 #. TRANSLATORS: failure text for the in-app notification,
-<<<<<<< HEAD
-#. * where the %s is the application name (e.g. "GIMP")
-#: src/gs-shell.c:1452
-=======
 #. * where the %s is the app name (e.g. "GIMP")
 #: src/gs-shell.c:1448
->>>>>>> 7470316a
 #, c-format
 msgid "Unable to install %s"
 msgstr "Не удалось установить %s"
@@ -4302,23 +4059,14 @@
 #. * where the first %s is the app name (e.g. "GIMP") and
 #. * the second %s is the origin, e.g. "Fedora" or
 #. * "Fedora Project [fedoraproject.org]"
-<<<<<<< HEAD
-#: src/gs-shell.c:1497
-=======
 #: src/gs-shell.c:1487
->>>>>>> 7470316a
 #, c-format
 msgid "Unable to update %s from %s as download failed"
 msgstr "Не удалось обновить %s из %s из-за сбоя загрузки"
 
 #. TRANSLATORS: failure text for the in-app notification,
-<<<<<<< HEAD
-#. * where the %s is the application name (e.g. "GIMP")
-#: src/gs-shell.c:1504
-=======
 #. * where the %s is the app name (e.g. "GIMP")
 #: src/gs-shell.c:1494
->>>>>>> 7470316a
 #, c-format
 msgid "Unable to update %s as download failed"
 msgstr "Не удалось обновить %s из-за сбоя загрузки"
@@ -4326,119 +4074,71 @@
 #. TRANSLATORS: failure text for the in-app notification,
 #. * where the %s is the origin, e.g. "Fedora" or
 #. * "Fedora Project [fedoraproject.org]"
-<<<<<<< HEAD
-#: src/gs-shell.c:1511
-=======
 #: src/gs-shell.c:1501
->>>>>>> 7470316a
 #, c-format
 msgid "Unable to install updates from %s as download failed"
 msgstr "Не удалось установить обновления из %s из-за сбоя загрузки"
 
 #. TRANSLATORS: failure text for the in-app notification
-<<<<<<< HEAD
-#: src/gs-shell.c:1515
-=======
 #: src/gs-shell.c:1505
->>>>>>> 7470316a
 #, c-format
 msgid "Unable to install updates as download failed"
 msgstr "Не удалось установить обновления из-за сбоя загрузки"
 
 #. TRANSLATORS: failure text for the in-app notification
-<<<<<<< HEAD
-#: src/gs-shell.c:1520
-=======
 #: src/gs-shell.c:1510
->>>>>>> 7470316a
 msgid "Unable to update: internet access was required but wasn’t available"
 msgstr ""
 "Не удалось обновить: необходимо подключение к Интернету, но оно недоступно"
 
 #. TRANSLATORS: failure text for the in-app notification,
-<<<<<<< HEAD
-#. * where the %s is the application name (e.g. "GIMP")
-#: src/gs-shell.c:1529
-=======
 #. * where the %s is the app name (e.g. "GIMP")
 #: src/gs-shell.c:1519
->>>>>>> 7470316a
 #, c-format
 msgid "Unable to update %s: not enough disk space"
 msgstr "Не удалось обновить %s: недостаточно места на диске"
 
 #. TRANSLATORS: failure text for the in-app notification
-<<<<<<< HEAD
-#: src/gs-shell.c:1534
-=======
 #: src/gs-shell.c:1524
->>>>>>> 7470316a
 #, c-format
 msgid "Unable to install updates: not enough disk space"
 msgstr "Не удалось установить обновления: недостаточно места на диске"
 
 #. TRANSLATORS: failure text for the in-app notification,
-<<<<<<< HEAD
-#. * where the %s is the application name (e.g. "GIMP")
-#: src/gs-shell.c:1543
-=======
 #. * where the %s is the app name (e.g. "GIMP")
 #: src/gs-shell.c:1533
->>>>>>> 7470316a
 #, c-format
 msgid "Unable to update %s: authentication was required"
 msgstr "Не удалось обновить %s: требуется аутентификация"
 
 #. TRANSLATORS: failure text for the in-app notification
-<<<<<<< HEAD
-#: src/gs-shell.c:1548
-=======
 #: src/gs-shell.c:1538
->>>>>>> 7470316a
 #, c-format
 msgid "Unable to install updates: authentication was required"
 msgstr "Не удалось установить обновления: аутентификация обязательна"
 
 #. TRANSLATORS: failure text for the in-app notification,
-<<<<<<< HEAD
-#. * where the %s is the application name (e.g. "GIMP")
-#: src/gs-shell.c:1556
-=======
 #. * where the %s is the app name (e.g. "GIMP")
 #: src/gs-shell.c:1546
->>>>>>> 7470316a
 #, c-format
 msgid "Unable to update %s: authentication was invalid"
 msgstr "Не удалось обновить %s: ошибка аутентификации"
 
 #. TRANSLATORS: failure text for the in-app notification
-<<<<<<< HEAD
-#: src/gs-shell.c:1561
-=======
 #: src/gs-shell.c:1551
->>>>>>> 7470316a
 #, c-format
 msgid "Unable to install updates: authentication was invalid"
 msgstr "Не удалось установить обновления: ошибка аутентификации"
 
 #. TRANSLATORS: failure text for the in-app notification,
-<<<<<<< HEAD
-#. * where the %s is the application name (e.g. "GIMP")
-#: src/gs-shell.c:1569
-=======
 #. * where the %s is the app name (e.g. "GIMP")
 #: src/gs-shell.c:1559
->>>>>>> 7470316a
 #, c-format
 msgid "Unable to update %s: you do not have permission to update software"
 msgstr "Не удалось обновить %s: недостаточно прав для обновления"
 
 #. TRANSLATORS: failure text for the in-app notification
-<<<<<<< HEAD
-#: src/gs-shell.c:1575
-=======
 #: src/gs-shell.c:1565
->>>>>>> 7470316a
 #, c-format
 msgid ""
 "Unable to install updates: you do not have permission to update software"
@@ -4447,71 +4147,42 @@
 "программного обеспечения"
 
 #. TRANSLATORS: failure text for the in-app notification,
-<<<<<<< HEAD
-#. * where the %s is the application name (e.g. "Dell XPS 13")
-#: src/gs-shell.c:1584
-=======
 #. * where the %s is the app name (e.g. "Dell XPS 13")
 #: src/gs-shell.c:1574
->>>>>>> 7470316a
 #, c-format
 msgid "Unable to update %s: AC power is required"
 msgstr "Не удалось обновить %s: требуется подключение к электросети"
 
 #. TRANSLATORS: failure text for the in-app notification,
-<<<<<<< HEAD
-#. * where the %s is the application name (e.g. "Dell XPS 13")
-#: src/gs-shell.c:1590
-=======
 #. * where the %s is the app name (e.g. "Dell XPS 13")
 #: src/gs-shell.c:1580
->>>>>>> 7470316a
 #, c-format
 msgid "Unable to install updates: AC power is required"
 msgstr "Не удалось установить обновления: требуется подключение к электросети"
 
 #. TRANSLATORS: failure text for the in-app notification,
-<<<<<<< HEAD
-#. * where the %s is the application name (e.g. "Dell XPS 13")
-#: src/gs-shell.c:1598
-=======
 #. * where the %s is the app name (e.g. "Dell XPS 13")
 #: src/gs-shell.c:1588
->>>>>>> 7470316a
 #, c-format
 msgid "Unable to update %s: The battery level is too low"
 msgstr "Не удалось обновить %s: низкий уровень заряда батареи"
 
 #. TRANSLATORS: failure text for the in-app notification,
-<<<<<<< HEAD
-#. * where the %s is the application name (e.g. "Dell XPS 13")
-#: src/gs-shell.c:1604
-=======
 #. * where the %s is the app name (e.g. "Dell XPS 13")
 #: src/gs-shell.c:1594
->>>>>>> 7470316a
 #, c-format
 msgid "Unable to install updates: The battery level is too low"
 msgstr "Не удалось установить обновления: низкий уровень заряда батареи"
 
 #. TRANSLATORS: failure text for the in-app notification,
-<<<<<<< HEAD
-#. * where the %s is the application name (e.g. "GIMP")
-#: src/gs-shell.c:1615
-=======
 #. * where the %s is the app name (e.g. "GIMP")
 #: src/gs-shell.c:1605
->>>>>>> 7470316a
 #, c-format
 msgid "Unable to update %s"
 msgstr "Не удалось обновить %s"
 
 #. TRANSLATORS: failure text for the in-app notification
-<<<<<<< HEAD
-#: src/gs-shell.c:1618
-=======
 #: src/gs-shell.c:1608
->>>>>>> 7470316a
 #, c-format
 msgid "Unable to install updates"
 msgstr "Не удалось установить обновления"
@@ -4519,33 +4190,21 @@
 #. TRANSLATORS: failure text for the in-app notification,
 #. * where the first %s is the distro name (e.g. "Fedora 25") and
 #. * the second %s is the origin, e.g. "Fedora Project [fedoraproject.org]"
-<<<<<<< HEAD
-#: src/gs-shell.c:1660
-=======
 #: src/gs-shell.c:1644
->>>>>>> 7470316a
 #, c-format
 msgid "Unable to upgrade to %s from %s"
 msgstr "Не удалось обновить до %s из %s"
 
 #. TRANSLATORS: failure text for the in-app notification,
 #. * where the %s is the app name (e.g. "GIMP")
-<<<<<<< HEAD
-#: src/gs-shell.c:1665
-=======
 #: src/gs-shell.c:1649
->>>>>>> 7470316a
 #, c-format
 msgid "Unable to upgrade to %s as download failed"
 msgstr "Не удалось обновить до %s из-за сбоя загрузки"
 
 #. TRANSLATORS: failure text for the in-app notification,
 #. * where the %s is the distro name (e.g. "Fedora 25")
-<<<<<<< HEAD
-#: src/gs-shell.c:1673
-=======
 #: src/gs-shell.c:1657
->>>>>>> 7470316a
 #, c-format
 msgid ""
 "Unable to upgrade to %s: internet access was required but wasn’t available"
@@ -4555,149 +4214,91 @@
 
 #. TRANSLATORS: failure text for the in-app notification,
 #. * where the %s is the distro name (e.g. "Fedora 25")
-<<<<<<< HEAD
-#: src/gs-shell.c:1681
-=======
 #: src/gs-shell.c:1665
->>>>>>> 7470316a
 #, c-format
 msgid "Unable to upgrade to %s: not enough disk space"
 msgstr "Не удалось обновить до %s: недостаточно места на диске"
 
 #. TRANSLATORS: failure text for the in-app notification,
 #. * where the %s is the distro name (e.g. "Fedora 25")
-<<<<<<< HEAD
-#: src/gs-shell.c:1688
-=======
 #: src/gs-shell.c:1672
->>>>>>> 7470316a
 #, c-format
 msgid "Unable to upgrade to %s: authentication was required"
 msgstr "Не удалось обновить до %s: требуется аутентификация"
 
 #. TRANSLATORS: failure text for the in-app notification,
 #. * where the %s is the distro name (e.g. "Fedora 25")
-<<<<<<< HEAD
-#: src/gs-shell.c:1694
-=======
 #: src/gs-shell.c:1678
->>>>>>> 7470316a
 #, c-format
 msgid "Unable to upgrade to %s: authentication was invalid"
 msgstr "Не удалось обновить до %s: ошибка аутентификации"
 
 #. TRANSLATORS: failure text for the in-app notification,
 #. * where the %s is the distro name (e.g. "Fedora 25")
-<<<<<<< HEAD
-#: src/gs-shell.c:1700
-=======
 #: src/gs-shell.c:1684
->>>>>>> 7470316a
 #, c-format
 msgid "Unable to upgrade to %s: you do not have permission to upgrade"
 msgstr "Не удалось обновить до %s: недостаточно прав для обновления"
 
 #. TRANSLATORS: failure text for the in-app notification,
 #. * where the %s is the distro name (e.g. "Fedora 25")
-<<<<<<< HEAD
-#: src/gs-shell.c:1706
-=======
 #: src/gs-shell.c:1690
->>>>>>> 7470316a
 #, c-format
 msgid "Unable to upgrade to %s: AC power is required"
 msgstr "Не удалось обновить до %s: требуется подключение к электросети"
 
 #. TRANSLATORS: failure text for the in-app notification,
 #. * where the %s is the distro name (e.g. "Fedora 25")
-<<<<<<< HEAD
-#: src/gs-shell.c:1712
-=======
 #: src/gs-shell.c:1696
->>>>>>> 7470316a
 #, c-format
 msgid "Unable to upgrade to %s: The battery level is too low"
 msgstr "Не удалось обновить до %s: низкий уровень заряда батареи"
 
 #. TRANSLATORS: failure text for the in-app notification,
 #. * where the %s is the distro name (e.g. "Fedora 25")
-<<<<<<< HEAD
-#: src/gs-shell.c:1721
-=======
 #: src/gs-shell.c:1705
->>>>>>> 7470316a
 #, c-format
 msgid "Unable to upgrade to %s"
 msgstr "Не удалось обновить до %s"
 
 #. TRANSLATORS: failure text for the in-app notification,
-<<<<<<< HEAD
-#. * where the %s is the application name (e.g. "GIMP")
-#: src/gs-shell.c:1758
-=======
 #. * where the %s is the app name (e.g. "GIMP")
 #: src/gs-shell.c:1736
->>>>>>> 7470316a
 #, c-format
 msgid "Unable to remove %s: authentication was required"
 msgstr "Не удалось удалить %s: требуется аутентификация"
 
 #. TRANSLATORS: failure text for the in-app notification,
-<<<<<<< HEAD
-#. * where the %s is the application name (e.g. "GIMP")
-#: src/gs-shell.c:1763
-=======
 #. * where the %s is the app name (e.g. "GIMP")
 #: src/gs-shell.c:1741
->>>>>>> 7470316a
 #, c-format
 msgid "Unable to remove %s: authentication was invalid"
 msgstr "Не удалось удалить %s: ошибка аутентификации"
 
 #. TRANSLATORS: failure text for the in-app notification,
-<<<<<<< HEAD
-#. * where the %s is the application name (e.g. "GIMP")
-#: src/gs-shell.c:1768
-=======
 #. * where the %s is the app name (e.g. "GIMP")
 #: src/gs-shell.c:1746
->>>>>>> 7470316a
 #, c-format
 msgid "Unable to remove %s: you do not have permission to remove software"
 msgstr "Не удалось удалить %s: недостаточно прав для удаления"
 
 #. TRANSLATORS: failure text for the in-app notification,
-<<<<<<< HEAD
-#. * where the %s is the application name (e.g. "GIMP")
-#: src/gs-shell.c:1774
-=======
 #. * where the %s is the app name (e.g. "GIMP")
 #: src/gs-shell.c:1752
->>>>>>> 7470316a
 #, c-format
 msgid "Unable to remove %s: AC power is required"
 msgstr "Не удалось удалить %s: требуется подключение к электросети"
 
 #. TRANSLATORS: failure text for the in-app notification,
-<<<<<<< HEAD
-#. * where the %s is the application name (e.g. "GIMP")
-#: src/gs-shell.c:1780
-=======
 #. * where the %s is the app name (e.g. "GIMP")
 #: src/gs-shell.c:1758
->>>>>>> 7470316a
 #, c-format
 msgid "Unable to remove %s: The battery level is too low"
 msgstr "Не удалось удалить %s: низкий уровень заряда батареи"
 
 #. TRANSLATORS: failure text for the in-app notification,
-<<<<<<< HEAD
-#. * where the %s is the application name (e.g. "GIMP")
-#: src/gs-shell.c:1792
-=======
 #. * where the %s is the app name (e.g. "GIMP")
 #: src/gs-shell.c:1770
->>>>>>> 7470316a
 #, c-format
 msgid "Unable to remove %s"
 msgstr "Не удалось удалить %s"
@@ -4706,110 +4307,63 @@
 #. * where the first %s is the app name (e.g. "GIMP")
 #. * and the second %s is the name of the runtime, e.g.
 #. * "GNOME SDK [flatpak.gnome.org]"
-<<<<<<< HEAD
-#: src/gs-shell.c:1833
-=======
 #: src/gs-shell.c:1805
->>>>>>> 7470316a
 #, c-format
 msgid "Unable to launch %s: %s is not installed"
 msgstr "Не удалось запустить %s: приложение %s не установлено"
 
 #. TRANSLATORS: we failed to get a proper error code
-<<<<<<< HEAD
-#: src/gs-shell.c:1841 src/gs-shell.c:1857 src/gs-shell.c:1905
-#: src/gs-shell.c:1943 src/gs-shell.c:1996
-=======
 #: src/gs-shell.c:1813 src/gs-shell.c:1829 src/gs-shell.c:1871
 #: src/gs-shell.c:1913 src/gs-shell.c:1970
->>>>>>> 7470316a
 msgid "Sorry, something went wrong"
 msgstr "Извините, что-то пошло не так"
 
 #. TRANSLATORS: failure text for the in-app notification
-<<<<<<< HEAD
-#: src/gs-shell.c:1846 src/gs-shell.c:1894 src/gs-shell.c:1932
-#: src/gs-shell.c:1975
-=======
 #: src/gs-shell.c:1818 src/gs-shell.c:1860 src/gs-shell.c:1902
 #: src/gs-shell.c:1949
->>>>>>> 7470316a
 msgid "Not enough disk space — free up some space and try again"
 msgstr "Недостаточно места на диске — освободите место и повторите попытку"
 
 #. TRANSLATORS: failure text for the in-app notification
-<<<<<<< HEAD
-#: src/gs-shell.c:1888
-=======
 #: src/gs-shell.c:1854
->>>>>>> 7470316a
 msgid "Failed to install file: not supported"
 msgstr "Не удалось установить файл: не поддерживается"
 
 #. TRANSLATORS: failure text for the in-app notification
-<<<<<<< HEAD
-#: src/gs-shell.c:1891
-=======
 #: src/gs-shell.c:1857
->>>>>>> 7470316a
 msgid "Failed to install file: authentication failed"
 msgstr "Сбой при установке файла: ошибка аутентификации"
 
 #. TRANSLATORS: failure text for the in-app notification
-<<<<<<< HEAD
-#: src/gs-shell.c:1926
-=======
 #: src/gs-shell.c:1896
->>>>>>> 7470316a
 msgid "Failed to install: not supported"
 msgstr "Не удалось установить: не поддерживается"
 
 #. TRANSLATORS: failure text for the in-app notification
-<<<<<<< HEAD
-#: src/gs-shell.c:1929
-=======
 #: src/gs-shell.c:1899
->>>>>>> 7470316a
 msgid "Failed to install: authentication failed"
 msgstr "Сбой при установке: ошибка аутентификации"
 
 #. TRANSLATORS: failure text for the in-app notification,
 #. * the %s is the origin, e.g. "Fedora" or
 #. * "Fedora Project [fedoraproject.org]"
-<<<<<<< HEAD
-#: src/gs-shell.c:1970
-=======
 #: src/gs-shell.c:1944
->>>>>>> 7470316a
 #, c-format
 msgid "Unable to contact %s"
 msgstr "Не удалось связаться с %s"
 
-<<<<<<< HEAD
-#. TRANSLATORS: failure text for the in-app notification, where the 'Software' means this application, aka 'GNOME Software'.
-#: src/gs-shell.c:1980
-=======
 #. TRANSLATORS: failure text for the in-app notification, where the 'Software' means this app, aka 'GNOME Software'.
 #: src/gs-shell.c:1954
->>>>>>> 7470316a
 msgid "Software needs to be restarted to use new plugins."
 msgstr "Чтобы использовать новые плагины, необходимо перезапустить приложение."
 
 #. TRANSLATORS: need to be connected to the AC power
-<<<<<<< HEAD
-#: src/gs-shell.c:1984
-=======
 #: src/gs-shell.c:1958
->>>>>>> 7470316a
 msgid "AC power is required"
 msgstr "Требуется подключение к электросети"
 
 #. TRANSLATORS: not enough juice to do this safely
-<<<<<<< HEAD
-#: src/gs-shell.c:1987
-=======
 #: src/gs-shell.c:1961
->>>>>>> 7470316a
 msgid "The battery level is too low"
 msgstr "Слишком низкий уровень заряда батареи"
 
@@ -5490,11 +5044,7 @@
 msgstr "Поддержка Flatpak"
 
 #: plugins/flatpak/org.gnome.Software.Plugin.Flatpak.metainfo.xml.in:7
-<<<<<<< HEAD
-msgid "Flatpak is a framework for desktop applications on Linux"
-=======
 msgid "Flatpak is a framework for desktop apps on Linux"
->>>>>>> 7470316a
 msgstr "Flatpak — это платформа для приложений, запускаемых в Linux"
 
 #. Reference: https://docs.flatpak.org/en/latest/flatpak-command-reference.html#idm45858571325264
@@ -5626,11 +5176,7 @@
 msgid "Getting flatpak metadata for %s…"
 msgstr "Получение метаданных flatpak для %s…"
 
-<<<<<<< HEAD
-#: plugins/flatpak/gs-flatpak.c:3580
-=======
 #: plugins/flatpak/gs-flatpak.c:3582
->>>>>>> 7470316a
 #, c-format
 msgid "Failed to refine addon ‘%s’: %s"
 msgstr "Не удалость уточнить дополнение '%s': %s"
@@ -5850,9 +5396,6 @@
 msgid "%s USB Receiver Update"
 msgstr "Обновление USB-приемника %s"
 
-<<<<<<< HEAD
-#: plugins/fwupd/gs-plugin-fwupd.c:1240
-=======
 #. TRANSLATORS: drive refers to a storage device, e.g. SATA disk
 #: plugins/fwupd/gs-fwupd-app.c:318
 #, c-format
@@ -5894,7 +5437,6 @@
 msgstr "Обновление USB Dock %s"
 
 #: plugins/fwupd/gs-plugin-fwupd.c:1244
->>>>>>> 7470316a
 msgid "Firmware"
 msgstr "Прошивка"
 
@@ -5954,11 +5496,7 @@
 msgid "Packages"
 msgstr "Пакеты"
 
-<<<<<<< HEAD
-#: plugins/rpm-ostree/gs-plugin-rpm-ostree.c:2696
-=======
 #: plugins/rpm-ostree/gs-plugin-rpm-ostree.c:2650
->>>>>>> 7470316a
 msgid "Operating System (OSTree)"
 msgstr "Операционная система (OSTree)"
 
