--- conflicted
+++ resolved
@@ -7,15 +7,9 @@
 msgstr ""
 "Project-Id-Version: gnome-software master\n"
 "Report-Msgid-Bugs-To: https://gitlab.gnome.org/GNOME/gnome-software/issues\n"
-<<<<<<< HEAD
-"POT-Creation-Date: 2021-03-31 17:16+0000\n"
-"PO-Revision-Date: 2021-04-03 09:59+0800\n"
-"Last-Translator: Chao-Hsiung Liao <j_h_liau@yahoo.com.tw>\n"
-=======
 "POT-Creation-Date: 2021-08-18 15:37+0000\n"
 "PO-Revision-Date: 2021-08-19 01:55+0800\n"
 "Last-Translator: Cheng-Chia Tseng <pswo10680@gmail.com>\n"
->>>>>>> 8566498b
 "Language-Team: Chinese (Taiwan) <chinese-l10n@googlegroups.com>\n"
 "Language: zh_TW\n"
 "MIME-Version: 1.0\n"
@@ -70,11 +64,7 @@
 msgid "The update details"
 msgstr "更新的詳細資訊"
 
-<<<<<<< HEAD
-#: data/appdata/org.gnome.Software.appdata.xml.in:1678
-=======
 #: data/appdata/org.gnome.Software.appdata.xml.in:1774
->>>>>>> 8566498b
 msgid "The GNOME Project"
 msgstr "GNOME 專案"
 
@@ -254,38 +244,28 @@
 msgstr "顯示一些告知使用者某 App 並非自由軟體的操作介面元素"
 
 #: data/org.gnome.software.gschema.xml:123
-<<<<<<< HEAD
-msgid "Show the prompt to install nonfree software repositories"
-msgstr "安裝非自由軟體庫時顯示提示"
-
-#: data/org.gnome.software.gschema.xml:127
-=======
->>>>>>> 8566498b
 msgid "Show the installed size for apps in the list of installed applications"
 msgstr "在已安裝應用程式清單中顯示安裝後程式大小"
 
 #. Translators: Replace the link with a version in your language, e.g. 'https://de.wikipedia.org/wiki/Proprietäre_Software'. Remember to include ''.
-#: data/org.gnome.software.gschema.xml:131
+#: data/org.gnome.software.gschema.xml:127
 msgid "'https://en.wikipedia.org/wiki/Proprietary_software'"
 msgstr "'https://zh.wikipedia.org/zh-tw/%E4%B8%93%E6%9C%89%E8%BD%AF%E4%BB%B6'"
 
-#: data/org.gnome.software.gschema.xml:132
+#: data/org.gnome.software.gschema.xml:128
 msgid "The URI that explains nonfree and proprietary software"
 msgstr "闡釋非自由軟體和專有軟體的連結"
 
-#: data/org.gnome.software.gschema.xml:136
+#: data/org.gnome.software.gschema.xml:132
 msgid ""
 "A list of URLs pointing to appstream files that will be downloaded into an "
 "app-info folder"
 msgstr "一份要下載至 app-info 資料夾中的 appstream 檔案指向 URL 清單"
 
-#: data/org.gnome.software.gschema.xml:140
+#: data/org.gnome.software.gschema.xml:136
 msgid "Install the AppStream files to a system-wide location for all users"
 msgstr "為所有使用者安裝 AppStream 檔案到系統層級位置上"
 
-<<<<<<< HEAD
-#: data/org.gnome.software.gschema.xml:147
-=======
 #: data/org.gnome.software.gschema.xml:140
 msgid ""
 "Priority order of packaging formats to prefer, with more important formats "
@@ -304,7 +284,6 @@
 msgstr ""
 
 #: data/org.gnome.software.gschema.xml:152
->>>>>>> 8566498b
 msgid "A string storing the gnome-online-account id used to login"
 msgstr "儲存 gnome-online-account id 以用於登入的字串"
 
@@ -349,94 +328,6 @@
 msgid "Install selected software on the system"
 msgstr "安裝選取的軟體到系統中"
 
-<<<<<<< HEAD
-#: src/gnome-software.ui:11
-msgid "Select All"
-msgstr "全選"
-
-#: src/gnome-software.ui:17
-msgid "Select None"
-msgstr "全不選"
-
-#: src/gnome-software.ui:36
-msgid "_Software Repositories"
-msgstr "軟體庫(_S)"
-
-#: src/gnome-software.ui:41
-msgid "_Update Preferences"
-msgstr "更新偏好設定(_U)"
-
-#: src/gnome-software.ui:49 src/org.gnome.Software.desktop.in:3
-msgid "Software"
-msgstr "軟體"
-
-#: src/gnome-software.ui:65 src/gs-update-dialog.ui:20
-msgid "Go back"
-msgstr "返回"
-
-#. Translators: A label for a button to show all available software.
-#: src/gnome-software.ui:97
-msgid "_Explore"
-msgstr "探索(_E)"
-
-#. Translators: A label for a button to show only software which is already installed.
-#: src/gnome-software.ui:120
-msgid "_Installed"
-msgstr "已安裝(_I)"
-
-#. Translators: A label for a button to show only updates which are available to install.
-#: src/gnome-software.ui:160
-msgid "_Updates"
-msgstr "更新(_U)"
-
-#: src/gnome-software.ui:229
-msgid "Search"
-msgstr "搜尋"
-
-#. Translators: This is a label in the header bar, followed by a drop down to choose between different source repos
-#. TRANSLATORS: this refers to where the app came from
-#: src/gnome-software.ui:273 src/gs-app-row.c:295 src/gs-details-page.ui:979
-msgid "Source"
-msgstr "來源"
-
-#. button in the info bar
-#: src/gnome-software.ui:378 src/gs-repos-dialog.ui:5 src/gs-repos-dialog.ui:18
-msgid "Software Repositories"
-msgstr "軟體庫"
-
-#. button in the info bar
-#: src/gnome-software.ui:386
-msgid "Examine Disk"
-msgstr "檢視磁碟"
-
-#. button in the info bar
-#. TRANSLATORS: this is a link to the
-#. * control-center network panel
-#: src/gnome-software.ui:394 src/gs-updates-page.c:839
-msgid "Network Settings"
-msgstr "網路設定值"
-
-#. button in the info bar
-#: src/gnome-software.ui:402
-msgid "Restart Now"
-msgstr "立刻重新啟動"
-
-#. button in the info bar
-#: src/gnome-software.ui:410
-msgid "More Information"
-msgstr "更多資訊"
-
-#: src/gnome-software.ui:462 src/gs-metered-data-dialog.ui:5
-#: src/gs-metered-data-dialog.ui:17
-msgid "Automatic Updates Paused"
-msgstr "自動更新已暫停"
-
-#: src/gnome-software.ui:481
-msgid "Find Out _More"
-msgstr "深入瞭解(_M)"
-
-#: lib/gs-app.c:5173
-=======
 #. TRANSLATORS: content rating title, see https://hughsie.github.io/oars/
 #: src/gs-age-rating-context-dialog.c:78
 #, fuzzy
@@ -654,36 +545,19 @@
 msgstr "詳細顯示除錯用訊息"
 
 #: lib/gs-app.c:5607
->>>>>>> 8566498b
 msgid "Local file"
 msgstr "本機檔案"
 
 #. TRANSLATORS: the first %s is replaced with an origin name;
 #. the second %s is replaced with the packaging format.
 #. Example string: "Local file (RPM)"
-<<<<<<< HEAD
-#: lib/gs-app.c:5189
-=======
 #. Translators: The first placeholder is an app runtime
 #. * name, the second is its version number.
 #: lib/gs-app.c:5623 src/gs-safety-context-dialog.c:392
->>>>>>> 8566498b
 #, c-format
 msgid "%s (%s)"
 msgstr "%s (%s)"
 
-<<<<<<< HEAD
-#: lib/gs-app.c:5257
-msgid "Package"
-msgstr "軟體包"
-
-#: src/gs-app-addon-row.c:97 src/gs-app-row.c:413
-msgid "Pending"
-msgstr "擱置中"
-
-#: src/gs-app-addon-row.c:103 src/gs-app-row.ui:163 src/gs-app-tile.ui:51
-#: src/gs-feature-tile.c:381
-=======
 #: lib/gs-app.c:5699
 msgid "Package"
 msgstr "軟體包"
@@ -708,35 +582,11 @@
 #. Translators: A label for a button to show only software which is already installed.
 #: src/gs-app-addon-row.c:111 src/gs-app-row.ui:167 src/gs-app-tile.ui:51
 #: src/gs-feature-tile.c:381 src/gs-installed-page.c:592 src/gs-shell.ui:321
->>>>>>> 8566498b
 msgid "Installed"
 msgstr "已安裝"
 
 #. TRANSLATORS: this is a button next to the search results that
 #. * shows the status of an application being installed
-<<<<<<< HEAD
-#. TRANSLATORS: this is a button in the software repositories dialog
-#. that shows the status of a repo being installed
-#: src/gs-app-addon-row.c:107 src/gs-app-row.c:172 src/gs-details-page.c:365
-#: src/gs-third-party-repo-row.c:100
-msgid "Installing"
-msgstr "安裝中"
-
-#. TRANSLATORS: this is a button in the software repositories dialog
-#. that shows the status of a repo being removed
-#: src/gs-app-addon-row.c:111 src/gs-repo-row.c:126
-#: src/gs-third-party-repo-row.c:107
-msgid "Removing"
-msgstr "移除中"
-
-#. TRANSLATORS: button text in the header when an application can be erased
-#: src/gs-app-addon-row.ui:70 src/gs-details-page.c:1069
-#: src/gs-details-page.ui:202
-msgid "_Uninstall"
-msgstr "解除安裝(_U)"
-
-#: src/gs-app-version-history-dialog.ui:6 src/gs-details-page.ui:480
-=======
 #: src/gs-app-addon-row.c:115 src/gs-app-row.c:195 src/gs-details-page.c:352
 msgid "Installing"
 msgstr "安裝中"
@@ -855,7 +705,6 @@
 msgstr "需要開通其他取用權"
 
 #: src/gs-app-version-history-dialog.ui:6 src/gs-details-page.ui:551
->>>>>>> 8566498b
 msgid "Version History"
 msgstr "版本歷史紀錄"
 
@@ -875,69 +724,17 @@
 
 #. TRANSLATORS: This is the date string with: day number, month name, year.
 #. i.e. "25 May 2012"
-<<<<<<< HEAD
-#: src/gs-app-version-history-row.c:84 src/gs-history-dialog.c:111
-#: src/gs-review-row.c:65
-=======
 #: src/gs-app-version-history-row.c:84 src/gs-review-row.c:65
->>>>>>> 8566498b
 msgid "%e %B %Y"
 msgstr "%Y年%m月%e日"
 
 #. TRANSLATORS: this is a command line option
-<<<<<<< HEAD
-#: src/gs-application.c:137
-=======
 #: src/gs-application.c:139
->>>>>>> 8566498b
 msgid "Start up mode: either ‘updates’, ‘updated’, ‘installed’ or ‘overview’"
 msgstr ""
 "初始啟動模式：可以是「updates」(更新)、「updated」(已更新)、「installed」(已"
 "安裝) 或「overview」(概覽)"
 
-<<<<<<< HEAD
-#: src/gs-application.c:137
-msgid "MODE"
-msgstr "模式"
-
-#: src/gs-application.c:139
-msgid "Search for applications"
-msgstr "搜尋用程式"
-
-#: src/gs-application.c:139
-msgid "SEARCH"
-msgstr "搜尋"
-
-#: src/gs-application.c:141
-msgid "Show application details (using application ID)"
-msgstr "顯示應用程式細節（使用應用程式 ID）"
-
-#: src/gs-application.c:141 src/gs-application.c:145
-msgid "ID"
-msgstr "ID"
-
-#: src/gs-application.c:143
-msgid "Show application details (using package name)"
-msgstr "顯示應用程式細節（使用軟體包名稱）"
-
-#: src/gs-application.c:143
-msgid "PKGNAME"
-msgstr "PKGNAME"
-
-#: src/gs-application.c:145
-msgid "Install the application (using application ID)"
-msgstr "安裝應用程式（使用應用程式 ID）"
-
-#: src/gs-application.c:147
-msgid "Open a local package file"
-msgstr "開啟本機軟體包檔案"
-
-#: src/gs-application.c:147
-msgid "FILENAME"
-msgstr "FILENAME"
-
-#: src/gs-application.c:149
-=======
 #: src/gs-application.c:139
 msgid "MODE"
 msgstr "模式"
@@ -979,7 +776,6 @@
 msgstr "FILENAME"
 
 #: src/gs-application.c:151
->>>>>>> 8566498b
 msgid ""
 "The kind of interaction expected for this action: either ‘none’, ‘notify’, "
 "or ‘full’"
@@ -987,33 +783,6 @@
 "這個動作預期的互動種類：可以是「none」(沒有)、「notify」(通知)或「full」(完"
 "整)"
 
-<<<<<<< HEAD
-#: src/gs-application.c:152
-msgid "Show verbose debugging information"
-msgstr "詳細顯示除錯用訊息"
-
-#: src/gs-application.c:154
-msgid "Installs any pending updates in the background"
-msgstr "在背景安裝任何待安裝的更新"
-
-#: src/gs-application.c:156
-msgid "Show update preferences"
-msgstr "顯示更新偏好設定"
-
-#: src/gs-application.c:158
-msgid "Quit the running instance"
-msgstr "退出執行中的實體"
-
-#: src/gs-application.c:160
-msgid "Prefer local file sources to AppStream"
-msgstr "AppStream 偏好使用本地端檔案來源"
-
-#: src/gs-application.c:162
-msgid "Show version number"
-msgstr "顯示版本號碼"
-
-#: src/gs-application.c:355
-=======
 #: src/gs-application.c:154
 msgid "Show verbose debugging information"
 msgstr "詳細顯示除錯用訊息"
@@ -1043,7 +812,6 @@
 msgstr ""
 
 #: src/gs-application.c:361
->>>>>>> 8566498b
 msgid "translator-credits"
 msgstr ""
 "Cheng-Chia Tseng <pswo10680@gmail.com>, 2013, 2015, 2018, 2020.\n"
@@ -1051,29 +819,17 @@
 
 #. TRANSLATORS: this is the title of the about window
 #. TRANSLATORS: this is the menu item that opens the about window
-<<<<<<< HEAD
-#: src/gs-application.c:360 src/gs-shell.c:2136
-=======
 #: src/gs-application.c:374 src/gs-shell.c:2132
->>>>>>> 8566498b
 msgid "About Software"
 msgstr "關於《軟體》"
 
 #. TRANSLATORS: well, we seem to think so, anyway
-<<<<<<< HEAD
-#: src/gs-application.c:363
-=======
 #: src/gs-application.c:377
->>>>>>> 8566498b
 msgid "A nice way to manage the software on your system."
 msgstr "管理系統軟體的絕佳方式。"
 
 #. TRANSLATORS: we tried to show an app that did not exist
-<<<<<<< HEAD
-#: src/gs-application.c:591
-=======
 #: src/gs-application.c:566
->>>>>>> 8566498b
 msgid "Sorry! There are no details for that application."
 msgstr "抱歉！沒有該應用程式的詳細資訊。"
 
@@ -1089,21 +845,6 @@
 msgid "Includes %s of data and %s of cache"
 msgstr "包括 %s、%s、%s 等。"
 
-<<<<<<< HEAD
-#. TRANSLATORS: this is a button next to the search results that
-#. * allows to cancel a queued install of the application
-#: src/gs-app-row.c:139 src/gs-updates-section.c:488
-msgid "Cancel"
-msgstr "取消"
-
-#. TRANSLATORS: this is a button next to the search results that
-#. * allows the application to be easily installed
-#. TRANSLATORS: button text
-#. TRANSLATORS: update the fw
-#: src/gs-app-row.c:146 src/gs-common.c:297 src/gs-page.c:338
-msgid "Install"
-msgstr "安裝"
-=======
 #: src/gs-app-context-bar.c:119
 #, fuzzy, c-format
 #| msgid "Includes %s, %s and %s."
@@ -1115,7 +856,6 @@
 #| msgid "Includes %s, %s and %s."
 msgid "Includes %s of cache"
 msgstr "包括 %s、%s、%s 等。"
->>>>>>> 8566498b
 
 #: src/gs-app-context-bar.c:125
 msgid "Cache and data usage unknown"
@@ -1425,39 +1165,19 @@
 #. * allows the application to be easily removed
 #. TRANSLATORS: button text in the header when an application can be erased
 #. TRANSLATORS: this is button text to remove the application
-<<<<<<< HEAD
-#: src/gs-app-row.c:157 src/gs-app-row.c:166 src/gs-page.c:496
-=======
 #: src/gs-app-row.c:178 src/gs-app-row.c:188 src/gs-details-page.ui:295
 #: src/gs-page.c:523
->>>>>>> 8566498b
 msgid "Uninstall"
 msgstr "解除安裝"
 
 #. TRANSLATORS: this is a button next to the search results that
 #. * shows the status of an application being erased
-<<<<<<< HEAD
-#: src/gs-app-row.c:178
-=======
 #: src/gs-app-row.c:202
->>>>>>> 8566498b
 msgid "Uninstalling"
 msgstr "正在解除安裝"
 
 #. TRANSLATORS: during the update the device
 #. * will restart into a special update-only mode
-<<<<<<< HEAD
-#: src/gs-app-row.c:285
-msgid "Device cannot be used during update."
-msgstr "更新過程中不能使用裝置。"
-
-#: src/gs-app-row.c:473 src/gs-update-dialog.ui:185
-msgid "Requires additional permissions"
-msgstr "需要開通其他權限"
-
-#. Translators: A message to indicate that an app has been renamed. The placeholder is the old human-readable name.
-#: src/gs-app-row.c:480
-=======
 #: src/gs-app-row.c:312
 msgid "Device cannot be used during update."
 msgstr "更新過程中不能使用裝置。"
@@ -1470,7 +1190,6 @@
 
 #. Translators: A message to indicate that an app has been renamed. The placeholder is the old human-readable name.
 #: src/gs-app-row.c:511
->>>>>>> 8566498b
 #, c-format
 msgid "Renamed from %s"
 msgstr "由 %s 改名"
@@ -1516,14 +1235,8 @@
 msgid "Login Required"
 msgstr "需要登入"
 
-<<<<<<< HEAD
-#: src/gs-basic-auth-dialog.ui:19 src/gs-details-page.ui:262
-#: src/gs-removal-dialog.ui:32 src/gs-review-dialog.ui:22
-#: src/gs-upgrade-banner.ui:112
-=======
 #: src/gs-basic-auth-dialog.ui:19 src/gs-details-page.ui:310
 #: src/gs-removal-dialog.ui:29 src/gs-review-dialog.ui:22
->>>>>>> 8566498b
 msgid "_Cancel"
 msgstr "取消(_C)"
 
@@ -1545,48 +1258,11 @@
 msgid "Other"
 msgstr "其他"
 
-<<<<<<< HEAD
-#. TRANSLATORS: this is a subcategory matching all the
-#. * different apps in the parent category, e.g. "Games"
-#: lib/gs-category.c:214
-msgid "All"
-msgstr "全部"
-
-=======
->>>>>>> 8566498b
 #. TRANSLATORS: this is a subcategory of featured apps
 #: lib/gs-category.c:218
 msgid "Featured"
 msgstr "特選"
 
-<<<<<<< HEAD
-#. TRANSLATORS: This is a heading on the categories page. %s gets
-#. replaced by the category name, e.g. 'Graphics & Photography'
-#: src/gs-category-page.c:453
-#, c-format
-msgid "Featured %s"
-msgstr "%s特選"
-
-#. Translators: A label for a button to sort apps by their rating.
-#: src/gs-category-page.ui:26 src/gs-review-dialog.ui:74
-msgid "Rating"
-msgstr "評等"
-
-#. Translators: A label for a button to sort apps alphabetically.
-#. TRANSLATORS: This is followed by a file name, e.g. "Name: gedit.rpm"
-#: src/gs-category-page.ui:32 src/gs-origin-popover-row.c:55
-msgid "Name"
-msgstr "名稱"
-
-#. TRANSLATORS: This is a label for the category filter drop down, which all together can read e.g. 'Show Vector Graphics'.
-#: src/gs-category-page.ui:111
-msgid "Show"
-msgstr "顯示"
-
-#: src/gs-category-page.ui:128
-msgid "Subcategories filter menu"
-msgstr "子類別過濾選單"
-=======
 #. Heading for featured apps on a category page
 #. Translators: This is a heading for software which has been featured ('picked') by the distribution.
 #: src/gs-category-page.ui:46 src/gs-overview-page.ui:118
@@ -1594,7 +1270,6 @@
 #| msgid "Editor’s Pick"
 msgid "Editor’s Choice"
 msgstr "編輯精選"
->>>>>>> 8566498b
 
 #. Heading for recently updated apps on a category page
 #. Translators: This is a heading for software which has been recently released upstream.
@@ -1622,406 +1297,6 @@
 msgid "Choose an application:"
 msgstr "選擇應用程式："
 
-<<<<<<< HEAD
-#: lib/gs-desktop-data.c:17
-msgctxt "Menu of Audio & Video"
-msgid "All"
-msgstr "全部"
-
-#: lib/gs-desktop-data.c:20
-msgctxt "Menu of Audio & Video"
-msgid "Featured"
-msgstr "特選"
-
-#: lib/gs-desktop-data.c:23
-msgctxt "Menu of Audio & Video"
-msgid "Audio Creation & Editing"
-msgstr "音訊創作和編輯"
-
-#: lib/gs-desktop-data.c:29
-msgctxt "Menu of Audio & Video"
-msgid "Music Players"
-msgstr "音樂播放器"
-
-#: lib/gs-desktop-data.c:38
-msgctxt "Menu of Developer Tools"
-msgid "All"
-msgstr "全部"
-
-#: lib/gs-desktop-data.c:41
-msgctxt "Menu of Developer Tools"
-msgid "Featured"
-msgstr "特選"
-
-#: lib/gs-desktop-data.c:44
-msgctxt "Menu of Developer Tools"
-msgid "Debuggers"
-msgstr "除錯器"
-
-#: lib/gs-desktop-data.c:47
-msgctxt "Menu of Developer Tools"
-msgid "IDEs"
-msgstr "IDE"
-
-#: lib/gs-desktop-data.c:56
-msgctxt "Menu of Education & Science"
-msgid "All"
-msgstr "全部"
-
-#: lib/gs-desktop-data.c:60
-msgctxt "Menu of Education & Science"
-msgid "Featured"
-msgstr "特選"
-
-#: lib/gs-desktop-data.c:64
-msgctxt "Menu of Education & Science"
-msgid "Artificial Intelligence"
-msgstr "人工智慧"
-
-#: lib/gs-desktop-data.c:67
-msgctxt "Menu of Education & Science"
-msgid "Astronomy"
-msgstr "天文"
-
-#: lib/gs-desktop-data.c:71
-msgctxt "Menu of Education & Science"
-msgid "Chemistry"
-msgstr "化學"
-
-#: lib/gs-desktop-data.c:75
-msgctxt "Menu of Education & Science"
-msgid "Languages"
-msgstr "語言"
-
-#: lib/gs-desktop-data.c:79
-msgctxt "Menu of Education & Science"
-msgid "Math"
-msgstr "數學"
-
-#: lib/gs-desktop-data.c:86
-msgctxt "Menu of Education & Science"
-msgid "Robotics"
-msgstr "機器人"
-
-#: lib/gs-desktop-data.c:95
-msgctxt "Menu of Games"
-msgid "All"
-msgstr "全部"
-
-#: lib/gs-desktop-data.c:98
-msgctxt "Menu of Games"
-msgid "Featured"
-msgstr "特選"
-
-#: lib/gs-desktop-data.c:101
-msgctxt "Menu of Games"
-msgid "Action"
-msgstr "動作"
-
-#: lib/gs-desktop-data.c:104
-msgctxt "Menu of Games"
-msgid "Adventure"
-msgstr "冒險"
-
-#: lib/gs-desktop-data.c:107
-msgctxt "Menu of Games"
-msgid "Arcade"
-msgstr "機臺"
-
-#: lib/gs-desktop-data.c:110
-msgctxt "Menu of Games"
-msgid "Blocks"
-msgstr "方塊"
-
-#: lib/gs-desktop-data.c:113
-msgctxt "Menu of Games"
-msgid "Board"
-msgstr "棋盤"
-
-#: lib/gs-desktop-data.c:116
-msgctxt "Menu of Games"
-msgid "Card"
-msgstr "紙牌"
-
-#: lib/gs-desktop-data.c:119
-msgctxt "Menu of Games"
-msgid "Emulators"
-msgstr "模擬器"
-
-#: lib/gs-desktop-data.c:122
-msgctxt "Menu of Games"
-msgid "Kids"
-msgstr "孩童"
-
-#: lib/gs-desktop-data.c:125
-msgctxt "Menu of Games"
-msgid "Logic"
-msgstr "邏輯"
-
-#: lib/gs-desktop-data.c:129
-msgctxt "Menu of Games"
-msgid "Role Playing"
-msgstr "角色扮演"
-
-#: lib/gs-desktop-data.c:132
-msgctxt "Menu of Games"
-msgid "Sports"
-msgstr "運動"
-
-#: lib/gs-desktop-data.c:135
-msgctxt "Menu of Games"
-msgid "Strategy"
-msgstr "策略"
-
-#: lib/gs-desktop-data.c:143
-msgctxt "Menu of Graphics & Photography"
-msgid "All"
-msgstr "全部"
-
-#: lib/gs-desktop-data.c:146
-msgctxt "Menu of Graphics & Photography"
-msgid "Featured"
-msgstr "特選"
-
-#: lib/gs-desktop-data.c:149
-msgctxt "Menu of Graphics & Photography"
-msgid "3D Graphics"
-msgstr "3D 圖形"
-
-#: lib/gs-desktop-data.c:152
-msgctxt "Menu of Graphics & Photography"
-msgid "Photography"
-msgstr "攝影"
-
-#: lib/gs-desktop-data.c:155
-msgctxt "Menu of Graphics & Photography"
-msgid "Scanning"
-msgstr "掃描"
-
-#: lib/gs-desktop-data.c:158
-msgctxt "Menu of Graphics & Photography"
-msgid "Vector Graphics"
-msgstr "向量圖形"
-
-#: lib/gs-desktop-data.c:161
-msgctxt "Menu of Graphics & Photography"
-msgid "Viewers"
-msgstr "檢視器"
-
-#: lib/gs-desktop-data.c:169
-msgctxt "Menu of Productivity"
-msgid "All"
-msgstr "全部"
-
-#: lib/gs-desktop-data.c:172
-msgctxt "Menu of Productivity"
-msgid "Featured"
-msgstr "特選"
-
-#: lib/gs-desktop-data.c:175
-msgctxt "Menu of Productivity"
-msgid "Calendar"
-msgstr "行事曆"
-
-#: lib/gs-desktop-data.c:179
-msgctxt "Menu of Productivity"
-msgid "Database"
-msgstr "資料庫"
-
-#: lib/gs-desktop-data.c:182
-msgctxt "Menu of Productivity"
-msgid "Finance"
-msgstr "財經"
-
-#: lib/gs-desktop-data.c:186
-msgctxt "Menu of Productivity"
-msgid "Word Processor"
-msgstr "文書處理器"
-
-#: lib/gs-desktop-data.c:195
-msgctxt "Menu of Add-ons"
-msgid "Fonts"
-msgstr "字型"
-
-#: lib/gs-desktop-data.c:198
-msgctxt "Menu of Add-ons"
-msgid "Codecs"
-msgstr "編解碼器"
-
-#: lib/gs-desktop-data.c:201
-msgctxt "Menu of Add-ons"
-msgid "Input Sources"
-msgstr "輸入來源"
-
-#: lib/gs-desktop-data.c:204
-msgctxt "Menu of Add-ons"
-msgid "Language Packs"
-msgstr "語言包"
-
-#: lib/gs-desktop-data.c:207
-msgctxt "Menu of Add-ons"
-msgid "Localization"
-msgstr "在地化"
-
-#: lib/gs-desktop-data.c:210
-msgctxt "Menu of Add-ons"
-msgid "Hardware Drivers"
-msgstr "硬體驅動程式"
-
-#: lib/gs-desktop-data.c:218
-msgctxt "Menu of Communication & News"
-msgid "All"
-msgstr "全部"
-
-#: lib/gs-desktop-data.c:221
-msgctxt "Menu of Communication & News"
-msgid "Featured"
-msgstr "特選"
-
-#: lib/gs-desktop-data.c:224
-msgctxt "Menu of Communication & News"
-msgid "Chat"
-msgstr "聊天"
-
-#: lib/gs-desktop-data.c:231
-msgctxt "Menu of Communication & News"
-msgid "News"
-msgstr "新聞"
-
-#: lib/gs-desktop-data.c:235
-msgctxt "Menu of Communication & News"
-msgid "Web Browsers"
-msgstr "網頁瀏覽器"
-
-#: lib/gs-desktop-data.c:243
-msgctxt "Menu of Utilities"
-msgid "All"
-msgstr "全部"
-
-#: lib/gs-desktop-data.c:246
-msgctxt "Menu of Utilities"
-msgid "Featured"
-msgstr "特選"
-
-#: lib/gs-desktop-data.c:249
-msgctxt "Menu of Utilities"
-msgid "Text Editors"
-msgstr "文字編輯器"
-
-#: lib/gs-desktop-data.c:257
-msgctxt "Menu of Reference"
-msgid "All"
-msgstr "全部"
-
-#: lib/gs-desktop-data.c:260
-msgctxt "Menu of Reference"
-msgid "Featured"
-msgstr "特選"
-
-#: lib/gs-desktop-data.c:263
-msgctxt "Menu of Art"
-msgid "Art"
-msgstr "藝術"
-
-#: lib/gs-desktop-data.c:266
-msgctxt "Menu of Reference"
-msgid "Biography"
-msgstr "傳記"
-
-#: lib/gs-desktop-data.c:269
-msgctxt "Menu of Reference"
-msgid "Comics"
-msgstr "漫畫"
-
-#: lib/gs-desktop-data.c:272
-msgctxt "Menu of Reference"
-msgid "Fiction"
-msgstr "小說"
-
-#: lib/gs-desktop-data.c:275
-msgctxt "Menu of Reference"
-msgid "Health"
-msgstr "健康"
-
-#: lib/gs-desktop-data.c:278
-msgctxt "Menu of Reference"
-msgid "History"
-msgstr "歷史"
-
-#: lib/gs-desktop-data.c:281
-msgctxt "Menu of Reference"
-msgid "Lifestyle"
-msgstr "生活風格"
-
-#: lib/gs-desktop-data.c:284
-msgctxt "Menu of Reference"
-msgid "Politics"
-msgstr "政治"
-
-#: lib/gs-desktop-data.c:287
-msgctxt "Menu of Reference"
-msgid "Sports"
-msgstr "運動"
-
-#. TRANSLATORS: this is the menu spec main category for Audio & Video
-#: lib/gs-desktop-data.c:297
-msgid "Audio & Video"
-msgstr "音訊和視訊"
-
-#. TRANSLATORS: this is the menu spec main category for Development
-#: lib/gs-desktop-data.c:300
-msgid "Developer Tools"
-msgstr "開發者工具"
-
-#. TRANSLATORS: this is the menu spec main category for Education & Science
-#: lib/gs-desktop-data.c:303
-msgid "Education & Science"
-msgstr "教育和科學"
-
-#. TRANSLATORS: this is the menu spec main category for Game
-#: lib/gs-desktop-data.c:306
-msgid "Games"
-msgstr "遊戲"
-
-#. TRANSLATORS: this is the menu spec main category for Graphics
-#: lib/gs-desktop-data.c:309
-msgid "Graphics & Photography"
-msgstr "圖形和攝影"
-
-#. TRANSLATORS: this is the menu spec main category for Office
-#: lib/gs-desktop-data.c:312
-msgid "Productivity"
-msgstr "生產力"
-
-#. TRANSLATORS: this is the menu spec main category for Add-ons
-#. TRANSLATORS: This is the header dividing the normal
-#. * applications and the addons
-#: lib/gs-desktop-data.c:315 src/gs-details-page.ui:410
-#: src/gs-installed-page.c:455
-msgid "Add-ons"
-msgstr "附加元件"
-
-#. TRANSLATORS: this is the menu spec main category for Communication
-#: lib/gs-desktop-data.c:318
-msgid "Communication & News"
-msgstr "溝通和新聞"
-
-#. TRANSLATORS: this is the menu spec main category for Reference
-#: lib/gs-desktop-data.c:321
-msgid "Reference"
-msgstr "參考"
-
-#. TRANSLATORS: this is the menu spec main category for Utilities
-#: lib/gs-desktop-data.c:324
-msgid "Utilities"
-msgstr "公用程式"
-
-#. TRANSLATORS: this is the summary of a notification that an application
-#. * has been successfully installed
-#. TRANSLATORS: this is the summary of a notification that a component
-#. * has been successfully installed
-#: src/gs-common.c:130 src/gs-common.c:153
-=======
 #: lib/gs-desktop-data.c:16
 msgctxt "Menu of Graphics & Photography"
 msgid "All"
@@ -2691,382 +1966,10 @@
 msgstr "您需要網際網路存取才能寫評論"
 
 #: src/gs-details-page.c:1541 src/gs-details-page.c:1557
->>>>>>> 8566498b
-#, c-format
-msgid "%s is now installed"
-msgstr "%s 現在已安裝"
-
-<<<<<<< HEAD
-#. TRANSLATORS: an application has been installed, but
-#. * needs a reboot to complete the installation
-#: src/gs-common.c:134 src/gs-common.c:157
-msgid "A restart is required for the changes to take effect."
-msgstr "必須重新啟動才能讓改變生效。"
-
-#. TRANSLATORS: this is the body of a notification that an application
-#. * has been successfully installed
-#: src/gs-common.c:138
-msgid "Application is ready to be used."
-msgstr "應用程式已經準備好可供使用。"
-
-#. TRANSLATORS: this is the summary of a notification that OS updates
-#. * have been successfully installed
-#: src/gs-common.c:146
-msgid "OS updates are now installed"
-msgstr "作業系統更新現在已安裝"
-
-#. TRANSLATORS: this is the body of a notification that OS updates
-#. * have been successfully installed
-#: src/gs-common.c:149
-msgid "Recently installed updates are available to review"
-msgstr "最近安裝的更新可供評論"
-
-#. TRANSLATORS: button text
-#: src/gs-common.c:168 src/gs-common.c:702
-msgid "Restart"
-msgstr "重新啟動"
-
-#. TRANSLATORS: this is button that opens the newly installed application
-#: src/gs-common.c:172
-msgid "Launch"
-msgstr "啟動"
-
-#. TRANSLATORS: window title
-#: src/gs-common.c:231
-msgid "Install Third-Party Software?"
-msgstr "是否安裝第三方軟體？"
-
-#. TRANSLATORS: window title
-#: src/gs-common.c:235 src/gs-repos-dialog.c:236
-msgid "Enable Third-Party Software Repository?"
-msgstr "啟用第三方軟體庫？"
-
-#. TRANSLATORS: the replacements are as follows:
-#. * 1. Application name, e.g. "Firefox"
-#. * 2. Software repository name, e.g. fedora-optional
-#.
-#: src/gs-common.c:251
-#, c-format
-msgid ""
-"%s is not <a href=\"https://en.wikipedia.org/wiki/Free_and_open-"
-"source_software\">free and open source software</a>, and is provided by “%s”."
-msgstr ""
-"%s 並不是 <a href=\"https://en.wikipedia.org/wiki/Free_and_open-"
-"source_software\">自由與開源軟體</a>，此外它是由「%s」提供。"
-
-#. TRANSLATORS: the replacements are as follows:
-#. * 1. Application name, e.g. "Firefox"
-#. * 2. Software repository name, e.g. fedora-optional
-#: src/gs-common.c:261
-#, c-format
-msgid "%s is provided by “%s”."
-msgstr "%s 是由「%s」提供。"
-
-#: src/gs-common.c:270
-msgid "This software repository must be enabled to continue installation."
-msgstr "必須啟用這個軟體庫才能繼續安裝。"
-
-#. TRANSLATORS: Laws are geographical, urgh...
-#: src/gs-common.c:280
-#, c-format
-msgid "It may be illegal to install or use %s in some countries."
-msgstr "在某些國家安裝或使用 %s 可能是違法的。"
-
-#. TRANSLATORS: Laws are geographical, urgh...
-#: src/gs-common.c:286
-msgid "It may be illegal to install or use this codec in some countries."
-msgstr "在某些國家安裝或使用這個編解碼器可能是違法的。"
-
-#. TRANSLATORS: this is button text to not ask about non-free content again
-#: src/gs-common.c:293
-msgid "Don’t Warn Again"
-msgstr "不要再警告我"
-
-#. TRANSLATORS: button text
-#: src/gs-common.c:302
-msgid "Enable and Install"
-msgstr "啟用並安裝"
-
-#. TRANSLATORS: these are show_detailed_error messages from the
-#. * package manager no mortal is supposed to understand,
-#. * but google might know what they mean
-#: src/gs-common.c:505
-msgid "Detailed errors from the package manager follow:"
-msgstr "軟體包管理員的詳細錯誤資訊如下："
-
-#: src/gs-common.c:524 src/gs-details-page.ui:576
-msgid "Details"
-msgstr "細節"
-
-#. TRANSLATORS: we've just live-updated some apps
-#: src/gs-common.c:688
-msgid "An update has been installed"
-msgid_plural "Updates have been installed"
-msgstr[0] "更新已安裝"
-
-#. TRANSLATORS: the new apps will not be run until we restart
-#: src/gs-common.c:693
-msgid "A restart is required for it to take effect."
-msgid_plural "A restart is required for them to take effect."
-msgstr[0] "必須重新啟動才能讓改變生效。"
-
-#. TRANSLATORS: button text
-#: src/gs-common.c:700
-msgid "Not Now"
-msgstr "現在不是時候"
-
-#. TRANSLATORS: something happened less than 5 minutes ago
-#: src/gs-common.c:742
-msgid "Just now"
-msgstr "就在剛才"
-
-#: src/gs-common.c:744
-#, c-format
-msgid "%d minute ago"
-msgid_plural "%d minutes ago"
-msgstr[0] "%d 分鐘前"
-
-#: src/gs-common.c:748
-#, c-format
-msgid "%d hour ago"
-msgid_plural "%d hours ago"
-msgstr[0] "%d 小時前"
-
-#: src/gs-common.c:752
-#, c-format
-msgid "%d day ago"
-msgid_plural "%d days ago"
-msgstr[0] "%d 日前"
-
-#: src/gs-common.c:756
-#, c-format
-msgid "%d week ago"
-msgid_plural "%d weeks ago"
-msgstr[0] "%d 週前"
-
-#: src/gs-common.c:760
-#, c-format
-msgid "%d month ago"
-msgid_plural "%d months ago"
-msgstr[0] "%d 月前"
-
-#: src/gs-common.c:764
-#, c-format
-msgid "%d year ago"
-msgid_plural "%d years ago"
-msgstr[0] "%d 年前"
-
-#. TRANSLATORS: this is a what we use in notifications if the app's name is unknown
-#: src/gs-dbus-helper.c:283
-msgid "An application"
-msgstr "應用程式"
-
-#. TRANSLATORS: this is a notification displayed when an app needs additional MIME types.
-#: src/gs-dbus-helper.c:289
-#, c-format
-msgid "%s is requesting additional file format support."
-msgstr "%s 要求額外的檔案格式支援。"
-
-#. TRANSLATORS: notification title
-#: src/gs-dbus-helper.c:291
-msgid "Additional MIME Types Required"
-msgstr "需要額外的 MIME 類型"
-
-#. TRANSLATORS: this is a notification displayed when an app needs additional fonts.
-#: src/gs-dbus-helper.c:295
-#, c-format
-msgid "%s is requesting additional fonts."
-msgstr "%s 正在要求額外的字型。"
-
-#. TRANSLATORS: notification title
-#: src/gs-dbus-helper.c:297
-msgid "Additional Fonts Required"
-msgstr "需要額外的字型"
-
-#. TRANSLATORS: this is a notification displayed when an app needs additional codecs.
-#: src/gs-dbus-helper.c:301
-#, c-format
-msgid "%s is requesting additional multimedia codecs."
-msgstr "%s 要求額外的多媒體編解碼器支援。"
-
-#. TRANSLATORS: notification title
-#: src/gs-dbus-helper.c:303
-msgid "Additional Multimedia Codecs Required"
-msgstr "需要額外的多媒體編解碼器"
-
-#. TRANSLATORS: this is a notification displayed when an app needs additional printer drivers.
-#: src/gs-dbus-helper.c:307
-#, c-format
-msgid "%s is requesting additional printer drivers."
-msgstr "%s 要求額外的印表機驅動程式支援。"
-
-#. TRANSLATORS: notification title
-#: src/gs-dbus-helper.c:309
-msgid "Additional Printer Drivers Required"
-msgstr "需要額外的印表機驅動程式"
-
-#. TRANSLATORS: this is a notification displayed when an app wants to install additional packages.
-#: src/gs-dbus-helper.c:313
-#, c-format
-msgid "%s is requesting additional packages."
-msgstr "%s 要求額外的軟體包。"
-
-#. TRANSLATORS: notification title
-#: src/gs-dbus-helper.c:315
-msgid "Additional Packages Required"
-msgstr "需要額外的軟體包"
-
-#. TRANSLATORS: this is a button that launches gnome-software
-#: src/gs-dbus-helper.c:324
-msgid "Find in Software"
-msgstr "在軟體中尋找"
-
-#: src/gs-description-box.c:64 src/gs-description-box.c:168
-msgid "_Read More"
-msgstr "閱讀更多(_R)"
-
-#: src/gs-description-box.c:64
-msgid "_Read Less"
-msgstr "閱讀更少(_R)"
-
-#: src/gs-details-page.c:360
-msgid "Removing…"
-msgstr "移除中…"
-
-#. TRANSLATORS: This is a label on top of the app's progress
-#. * bar to inform the user that the app should be installed soon
-#: src/gs-details-page.c:379
-msgid "Pending installation…"
-msgstr "安裝待決…"
-
-#. TRANSLATORS: This is a label on top of the app's progress
-#. * bar to inform the user that the app should be updated soon
-#: src/gs-details-page.c:386
-msgid "Pending update…"
-msgstr "更新待決…"
-
-#. Translators: This string is shown when preparing to download and install an app.
-#: src/gs-details-page.c:400
-msgid "Preparing…"
-msgstr "準備中…"
-
-#. TRANSLATORS: button text in the header when an application
-#. * can be installed
-#. TRANSLATORS: button text in the header when firmware
-#. * can be live-installed
-#. TRANSLATORS: this is a button in the software repositories
-#. dialog for installing a repo
-#: src/gs-details-page.c:986 src/gs-details-page.c:1003
-#: src/gs-details-page.ui:177 src/gs-third-party-repo-row.c:84
-#: src/gs-upgrade-banner.c:89
-msgid "_Install"
-msgstr "安裝(_I)"
-
-#. TRANSLATORS: this is a button that allows the apps to
-#. * be installed.
-#. * The ellipsis indicates that further steps are required,
-#. * e.g. enabling software repositories or the like
-#. TRANSLATORS: this is a button in the software repositories
-#. dialog for installing a repo.
-#. The ellipsis indicates that further steps are required
-#: src/gs-details-page.c:1017 src/gs-third-party-repo-row.c:76
-msgid "_Install…"
-msgstr "安裝(_I)…"
-
-#. TRANSLATORS: A label for a button to execute the selected application.
-#: src/gs-details-page.c:1045
-msgid "_Launch"
-msgstr "啟動(_L)"
-
-#: src/gs-details-page.c:1100 src/gs-update-dialog.c:93
-msgid "Network"
-msgstr "網路"
-
-#: src/gs-details-page.c:1100 src/gs-update-dialog.c:93
-msgid "Can communicate over the network"
-msgstr "可以透過網路溝通"
-
-#: src/gs-details-page.c:1101 src/gs-update-dialog.c:94
-msgid "System Services"
-msgstr "系統服務"
-
-#: src/gs-details-page.c:1101 src/gs-update-dialog.c:94
-msgid "Can access D-Bus services on the system bus"
-msgstr "可以存取系統匯流排的 D-Bus 服務"
-
-#: src/gs-details-page.c:1102 src/gs-update-dialog.c:95
-msgid "Session Services"
-msgstr "作業階段服務"
-
-#: src/gs-details-page.c:1102 src/gs-update-dialog.c:95
-msgid "Can access D-Bus services on the session bus"
-msgstr "可以存取作業階段匯流排 D-Bus 服務"
-
-#: src/gs-details-page.c:1103 src/gs-update-dialog.c:96
-msgid "Devices"
-msgstr "裝置"
-
-#: src/gs-details-page.c:1103 src/gs-update-dialog.c:96
-msgid "Can access system device files"
-msgstr "可以存取系統裝置檔案"
-
-#: src/gs-details-page.c:1104 src/gs-details-page.c:1105
-#: src/gs-update-dialog.c:97 src/gs-update-dialog.c:98
-msgid "Home folder"
-msgstr "家資料夾"
-
-#: src/gs-details-page.c:1104 src/gs-details-page.c:1106
-#: src/gs-details-page.c:1108 src/gs-update-dialog.c:97
-#: src/gs-update-dialog.c:99 src/gs-update-dialog.c:101
-msgid "Can view, edit and create files"
-msgstr "可以檢視、編輯、建立檔案"
-
-#: src/gs-details-page.c:1105 src/gs-details-page.c:1107
-#: src/gs-details-page.c:1109 src/gs-update-dialog.c:98
-#: src/gs-update-dialog.c:100 src/gs-update-dialog.c:102
-msgid "Can view files"
-msgstr "可以檢視檔案"
-
-#: src/gs-details-page.c:1106 src/gs-details-page.c:1107
-#: src/gs-update-dialog.c:99 src/gs-update-dialog.c:100
-msgid "File system"
-msgstr "檔案系統"
-
-#: src/gs-details-page.c:1108 src/gs-details-page.c:1109
-#: src/gs-update-dialog.c:101 src/gs-update-dialog.c:102
-msgid "Downloads folder"
-msgstr "下載資料夾"
-
-#: src/gs-details-page.c:1110 src/gs-update-dialog.c:103
-msgid "Settings"
-msgstr "設定值"
-
-#: src/gs-details-page.c:1110 src/gs-update-dialog.c:103
-msgid "Can view and change any settings"
-msgstr "可以檢視並變更任何設定"
-
-#: src/gs-details-page.c:1111 src/gs-update-dialog.c:104
-msgid "Legacy display system"
-msgstr "傳統顯示系統"
-
-#: src/gs-details-page.c:1111 src/gs-update-dialog.c:104
-msgid "Uses an old, insecure display system"
-msgstr "使用舊式、不安全的顯示系統"
-
-#: src/gs-details-page.c:1112 src/gs-update-dialog.c:105
-msgid "Sandbox escape"
-msgstr "沙盒跳脫"
-
-#: src/gs-details-page.c:1112 src/gs-update-dialog.c:105
-msgid "Can escape the sandbox and circumvent any other restrictions"
-msgstr "可以跳脫沙盒並繞過任何限制"
-
-#: src/gs-details-page.c:1127
-msgid "This application is fully sandboxed."
-msgstr "此應用程式已完全採沙盒方式運行。"
-
-#: src/gs-details-page.c:1135
-=======
+#, c-format
+msgid "Unable to find “%s”"
+msgstr "找不到「%s」"
+
 #. TRANSLATORS: This is a title for the app details page,
 #. * shown when it’s loading the details of an app.
 #: src/gs-details-page.c:2113
@@ -3322,58 +2225,11 @@
 #. * hyperlink with the "on the website" text
 #: src/gs-extras-page.c:400
 #, c-format
->>>>>>> 8566498b
 msgid ""
-"Unable to determine which parts of the system this application accesses. "
-"This is typical for older applications."
-msgstr "無法判定此應用程式可存取系統的什麼部份。這對於老舊應用程式來說很常見。"
-
-<<<<<<< HEAD
-#. TRANSLATORS: this is where the updated date is not known
-#: src/gs-details-page.c:1330
-msgctxt "updated"
-msgid "Never"
-msgstr "永不"
-
-#. TRANSLATORS: this is where we don't know the origin of the
-#. * application
-#: src/gs-details-page.c:1383
-msgctxt "origin"
-msgid "Unknown"
-msgstr "不明"
-
-#: src/gs-details-page.c:1436
-msgctxt "App permissions"
-msgid "None"
-msgstr "無"
-
-#: src/gs-details-page.c:1438
-msgctxt "App permissions"
-msgid "Low"
-msgstr "低"
-
-#: src/gs-details-page.c:1440
-msgctxt "App permissions"
-msgid "Medium"
-msgstr "中"
-
-#: src/gs-details-page.c:1442
-msgctxt "App permissions"
-msgid "High"
-msgstr "高"
-
-#: src/gs-details-page.c:1444
-msgctxt "App permissions"
-msgid "Unknown"
-msgstr "不明"
-
-#. TRANSLATORS: we need a remote server to process
-#: src/gs-details-page.c:1808
-msgid "You need internet access to write a review"
-msgstr "您需要網際網路存取才能寫評論"
-
-#: src/gs-details-page.c:2008 src/gs-details-page.c:2024
-=======
+"Information about %s, as well as options for how to get additional fonts "
+"might be found %s."
+msgstr "%s 的相關資訊，以及該如何取得額外字型的選項可在 %s 找到。"
+
 #. TRANSLATORS: this is when we know about an application or
 #. * addon, but it can't be listed for some reason
 #: src/gs-extras-page.c:407
@@ -3441,78 +2297,15 @@
 
 #. TRANSLATORS: no codecs were found. First %s will be replaced by actual codec name(s), second %s is a link titled "the documentation"
 #: src/gs-extras-page.c:492
->>>>>>> 8566498b
-#, c-format
-msgid "Unable to find “%s”"
-msgstr "找不到「%s」"
-
-<<<<<<< HEAD
-#: src/gs-details-page.c:2090 src/gs-details-page.c:2125
-msgid "Loading…"
-msgstr "載入中…"
-
-#: src/gs-details-page.c:2563
-msgid "The application contains no age-inappropriate content."
-msgstr "該應用程式不含年齡不適當內容。"
-
-#. TRANSLATORS: see the wikipedia page
-#: src/gs-details-page.c:2672
-msgid "Public domain"
-msgstr "公版著作"
-
-#. TRANSLATORS: Replace the link with a version in your language,
-#. * e.g. https://de.wikipedia.org/wiki/Gemeinfreiheit
-#: src/gs-details-page.c:2675
-msgid "https://en.wikipedia.org/wiki/Public_domain"
-msgstr "https://zh.wikipedia.org/zh-tw/%E5%85%AC%E6%9C%89%E9%A2%86%E5%9F%9F"
-
-#. TRANSLATORS: Replace the link with a version in your language,
-#. * e.g. https://www.gnu.org/philosophy/free-sw.de
-#: src/gs-details-page.c:2682
-msgid "https://www.gnu.org/philosophy/free-sw"
-msgstr "https://www.gnu.org/philosophy/free-sw.zh-tw.html"
-
-#. TRANSLATORS: see GNU page
-#: src/gs-details-page.c:2692 src/gs-details-page.ui:1285
-msgid "Free Software"
-msgstr "自由軟體"
-
-#. TRANSLATORS: for the free software popover
-#: src/gs-details-page.c:2749
-msgid "Users are bound by the following license:"
-msgid_plural "Users are bound by the following licenses:"
-msgstr[0] "使用者受下列授權條款約束："
-
-#: src/gs-details-page.c:2776 src/gs-details-page.ui:1357
-msgid "More information"
-msgstr "詳細資訊"
-
-#: src/gs-details-page.ui:8
-msgid "Details page"
-msgstr "細節頁面"
-
-#: src/gs-details-page.ui:40
-msgid "Loading application details…"
-msgstr "載入應用程式細節中…"
-
-#: src/gs-details-page.ui:232
-msgid "Downloading"
-msgstr "下載中"
-
-#: src/gs-details-page.ui:272
-msgid "_Update"
-msgstr "更新(_U)"
-
-#. Translators: A label for a button to add a shortcut to the selected application.
-#: src/gs-details-page.ui:288
-msgid "_Add shortcut"
-msgstr "加入捷徑(_A)"
-
-#. Translators: A label for a button to remove a shortcut to the selected application.
-#: src/gs-details-page.ui:302
-msgid "Re_move shortcut"
-msgstr "移除捷徑(_M)"
-=======
+#, c-format
+msgid ""
+"Unable to find the %s you were searching for. Please see %s for more "
+"information."
+msgid_plural ""
+"Unable to find the %s you were searching for. Please see %s for more "
+"information."
+msgstr[0] "找不到您所搜尋的 %s。請參閱 %s 瞭解更多資訊。"
+
 #: src/gs-extras-page.c:562 src/gs-extras-page.c:618 src/gs-extras-page.c:657
 #, fuzzy, c-format
 #| msgid "Failed to find any search results"
@@ -3785,17 +2578,11 @@
 #: src/gs-hardware-support-context-dialog.ui:9
 msgid "Hardware Support"
 msgstr "硬體支援"
->>>>>>> 8566498b
-
-#: src/gs-details-page.ui:376
-msgid "No screenshot provided"
-msgstr "未提供螢幕擷圖"
-
-<<<<<<< HEAD
-#: src/gs-details-page.ui:422
-msgid "Selected add-ons will be installed with the application."
-msgstr "選取的附加元件會隨該程式一併安裝。"
-=======
+
+#: src/gs-installed-page.ui:7
+msgid "Installed page"
+msgstr "已安裝頁"
+
 #: src/gs-installed-page.ui:54
 msgid "In Progress"
 msgstr "進行中"
@@ -3845,21 +2632,11 @@
 #: src/gs-loading-page.c:62 src/gs-loading-page.c:66
 msgid "Software catalog is being downloaded"
 msgstr "正在下載軟體目錄"
->>>>>>> 8566498b
-
-#: src/gs-details-page.ui:505
-msgid ""
-"This application can only be used when there is an active internet "
-"connection."
-msgstr "此類應用程式僅可在有網際網路連線時可以使用。"
-
-<<<<<<< HEAD
-#: src/gs-details-page.ui:515
-msgid "Software Repository Included"
-msgstr "包含軟體庫"
-
-#: src/gs-details-page.ui:516
-=======
+
+#: src/gs-loading-page.ui:7
+msgid "Loading page"
+msgstr "正載入頁面"
+
 #: src/gs-loading-page.ui:14
 msgid "Starting up…"
 msgstr "正在初始啟動…"
@@ -3868,842 +2645,6 @@
 #: src/gs-shell.ui:267
 msgid "Automatic Updates Paused"
 msgstr "自動更新已暫停"
-
-#: src/gs-metered-data-dialog.ui:38
->>>>>>> 8566498b
-msgid ""
-"This application includes a software repository which provides updates, as "
-"well as access to other software."
-msgstr "此應用程式內含可提供更新、並存取其他軟體的軟體庫。"
-
-#: src/gs-details-page.ui:523
-msgid "No Software Repository Included"
-msgstr "未包含軟體庫"
-
-#: src/gs-details-page.ui:524
-msgid ""
-"This application does not include a software repository. It will not be "
-"updated with new versions."
-msgstr "此應用程式不含軟體庫。它不會有新版本更新。"
-
-<<<<<<< HEAD
-#: src/gs-details-page.ui:532
-msgid ""
-"This software is already provided by your distribution and should not be "
-"replaced."
-msgstr "此軟體已經由您的散布版提供，不應替換。"
-
-#. Translators: a repository file used for installing software has been discovered.
-#: src/gs-details-page.ui:539
-msgid "Software Repository Identified"
-msgstr "已識明軟體庫"
-
-#: src/gs-details-page.ui:540
-msgid ""
-"Adding this software repository will give you access to additional software "
-"and upgrades."
-msgstr "加入此軟體庫可讓您存取更多軟體與升級。"
-
-#: src/gs-details-page.ui:541
-msgid "Only use software repositories that you trust."
-msgstr "請務必只使用您信任的軟體庫。"
-
-#: src/gs-details-page.ui:551
-msgid "_Website"
-msgstr "網站(_W)"
-
-#: src/gs-details-page.ui:560
-msgid "_Donate"
-msgstr "贊助(_D)"
-
-#: src/gs-details-page.ui:670
-msgid "Localized in your Language"
-msgstr "支援您的本地語言"
-
-#: src/gs-details-page.ui:681
-msgid "Documentation"
-msgstr "文件說明"
-
-#: src/gs-details-page.ui:692
-msgid "Release Activity"
-msgstr "發行活躍"
-
-#: src/gs-details-page.ui:703
-msgid "System Integration"
-msgstr "系統整合"
-
-#: src/gs-details-page.ui:714
-msgid "Sandboxed"
-msgstr "沙盒運行"
-
-#. TRANSLATORS: the title for Snap channels
-#: src/gs-details-page.ui:734 src/gs-origin-popover-row.c:91
-msgid "Channel"
-msgstr "頻道"
-
-#: src/gs-details-page.ui:770
-msgid "Age Rating"
-msgstr "年齡分級"
-
-#: src/gs-details-page.ui:808 src/gs-details-page.ui:1443
-msgid "Permissions"
-msgstr "權限"
-
-#: src/gs-details-page.ui:846
-msgid "Updated"
-msgstr "更新"
-
-#: src/gs-details-page.ui:880
-msgid "Category"
-msgstr "類別"
-
-#: src/gs-details-page.ui:917
-msgid "Installed Size"
-msgstr "安裝後大小"
-
-#: src/gs-details-page.ui:948
-msgid "Download Size"
-msgstr "下載大小"
-
-#: src/gs-details-page.ui:1010
-msgid "Developer"
-msgstr "開發者"
-
-#: src/gs-details-page.ui:1056
-msgid "License"
-msgstr "授權"
-
-#. This refers to the license of the application
-#: src/gs-details-page.ui:1075
-msgid "Free"
-msgstr "自由授權"
-
-#. This refers to the license of the application
-#: src/gs-details-page.ui:1087
-msgid "Proprietary"
-msgstr "專有授權"
-
-#. This refers to the license of the application
-#: src/gs-details-page.ui:1099
-msgctxt "Application license"
-msgid "Unknown"
-msgstr "不明"
-
-#. Translators: Header of the section with other users' opinions about the app.
-#: src/gs-details-page.ui:1131
-msgid "Reviews"
-msgstr "評論"
-
-#. Translators: Button opening a dialog where the users can write and publish their opinions about the apps.
-#: src/gs-details-page.ui:1149
-msgid "_Write a Review"
-msgstr "撰寫評論(_W)"
-
-#. Translators: Button to return more application-submitted reviews.
-#: src/gs-details-page.ui:1170
-msgid "_Show More"
-msgstr "顯示更多(_S)"
-
-#: src/gs-details-page.ui:1296
-msgid ""
-"This means that the software can be freely run, copied, distributed, studied "
-"and modified."
-msgstr "這代表該軟體著作可以讓您自由運用、複製、散布、研究、和修改。"
-
-#: src/gs-details-page.ui:1336
-msgid "Proprietary Software"
-msgstr "專有軟體"
-
-#: src/gs-details-page.ui:1347
-msgid ""
-"This means that the software is owned by an individual or a company. There "
-"are often restrictions on its use and its source code cannot usually be "
-"accessed."
-msgstr ""
-"這代表該軟體著作屬於特定人士或公司所有。他們通常會限制您的使用方式，而且一般"
-"來說無法存取其軟體源始碼。"
-
-#: src/gs-details-page.ui:1379
-msgid "Unknown Software License"
-msgstr "不明的軟體授權"
-
-#: src/gs-details-page.ui:1390
-msgid "The license terms of this software are unknown."
-msgstr "此軟體的授權條款細則尚未可知。"
-
-#: src/gs-details-page.ui:1410
-msgid "The application was rated this way because it features:"
-msgstr "該應用程式因下列特點而列於此分級："
-
-#: src/gs-details-page.ui:1424
-msgid "No details were available for this rating."
-msgstr "此分級沒有可用的詳細資訊。"
-
-#. TRANSLATORS: separator for a list of items
-#: src/gs-extras-page.c:138
-msgid " and "
-msgstr " 與 "
-
-#. TRANSLATORS: separator for a list of items
-#: src/gs-extras-page.c:141
-msgid ", "
-msgstr "、"
-
-#. TRANSLATORS: Application window title for fonts installation.
-#. %s will be replaced by name of the script we're searching for.
-#: src/gs-extras-page.c:167
-=======
-#: src/gs-moderate-page.ui:87
-msgid "There are no reviews to moderate"
-msgstr "沒有評論需要調解"
-
-#. TRANSLATORS: status text when downloading
-#: lib/gs-odrs-provider.c:1266
-msgid "Downloading application ratings…"
-msgstr "下載應用程式評等中…"
-
-#. TRANSLATORS: This is followed by a file name, e.g. "Name: gedit.rpm"
-#: src/gs-origin-popover-row.c:55
-msgid "Name"
-msgstr "名稱"
-
-#. TRANSLATORS: the installation location for flatpaks
-#: src/gs-origin-popover-row.c:72
-msgid "system"
-msgstr "系統層級"
-
-#. TRANSLATORS: the installation location for flatpaks
-#: src/gs-origin-popover-row.c:75
-msgid "user"
-msgstr "使用者層級"
-
-#. TRANSLATORS: the title for Snap channels
-#: src/gs-origin-popover-row.c:91
-msgid "Channel"
-msgstr "頻道"
-
-#. TRANSLATORS: the title for Flatpak branches
-#. Translators: The branch, e.g. 'stable' or '3.32'
-#: src/gs-origin-popover-row.c:96 src/gs-origin-popover-row.ui:93
-msgid "Branch"
-msgstr "分支"
-
-#: src/gs-origin-popover-row.ui:35
-msgid "URL"
-msgstr "URL"
-
-#. Translators: The installation location for flatpaks, e.g. 'user' or 'system'
-#: src/gs-origin-popover-row.ui:64
-msgid "Installation"
-msgstr "安裝"
-
-#. Translators: The available version of an app
-#: src/gs-origin-popover-row.ui:122
-msgid "Version"
-msgstr "版本"
-
-#. TRANSLATORS: This is the header for package additions during
-#. * a system update
-#: src/gs-os-update-page.c:272
-msgid "Additions"
-msgstr "新增"
-
-#. TRANSLATORS: This is the header for package removals during
-#. * a system update
-#: src/gs-os-update-page.c:276
-msgid "Removals"
-msgstr "移除"
-
-#. TRANSLATORS: This is the header for package updates during
-#. * a system update
-#. Translators: A label for a button to show only updates which are available to install.
-#: src/gs-os-update-page.c:280 src/gs-shell.ui:341 src/gs-updates-page.c:1361
-msgid "Updates"
-msgstr "更新"
-
-#. TRANSLATORS: This is the header for package downgrades during
-#. * a system update
-#: src/gs-os-update-page.c:284
-msgid "Downgrades"
-msgstr "降級"
-
-#. Translators: This is a clickable link on the third party repositories info bar. It's
-#. part of a constructed sentence: "Provides access to additional software from [selected external sources].
-#. Some proprietary software is included."
-#: src/gs-overview-page.c:688
-msgid "selected external sources"
-msgstr "選取額外來源"
-
-#. Translators: This is the third party repositories info bar. The %s is replaced with "selected external sources" link.
-#: src/gs-overview-page.c:690
-#, fuzzy, c-format
-#| msgid ""
-#| "Provides access to additional software, including web browsers and games."
-msgid ""
-"Provides access to additional software from %s. Some proprietary software is "
-"included."
-msgstr "提供額外軟體，包含一些網頁瀏覽器和遊戲。"
-
-#. TRANSLATORS: button to turn on third party software repositories
-#. TRANSLATORS: button to accept the agreement
-#: src/gs-overview-page.c:699 src/gs-repos-dialog.c:198
-msgid "Enable"
-msgstr "啟用"
-
-#. Translators: This is the title of the main page of the UI.
-#. Translators: A label for a button to show all available software.
-#: src/gs-overview-page.c:754 src/gs-shell.ui:308
-msgid "Explore"
-msgstr "探索"
-
-#: src/gs-overview-page.ui:8
-msgid "Overview page"
-msgstr "概覽頁"
-
-#: src/gs-overview-page.ui:40
-msgid "Enable Third Party Software Repositories?"
-msgstr "啟用第三方軟體庫？"
-
-#: src/gs-overview-page.ui:212
-msgid "No Application Data Found"
-msgstr "找不到應用程式資料"
-
-#: lib/gs-plugin-loader.c:3023
-msgctxt "Distribution name"
-msgid "Unknown"
-msgstr "不明"
-
-#: src/gs-page.c:276
-#, fuzzy
-#| msgid "Pending installation…"
-msgid "User declined installation"
-msgstr "安裝待決…"
-
-#. TRANSLATORS: this is a prompt message, and
-#. * '%s' is an application summary, e.g. 'GNOME Clocks'
-#: src/gs-page.c:356
-#, c-format
-msgid "Prepare %s"
-msgstr "準備 %s"
-
-#. TRANSLATORS: this is a prompt message, and '%s' is an
-#. * repository name, e.g. 'GNOME Nightly'
-#: src/gs-page.c:492
-#, c-format
-msgid "Are you sure you want to remove the %s repository?"
-msgstr "您確定要移除 %s 軟體庫？"
-
-#. TRANSLATORS: longer dialog text
-#: src/gs-page.c:496
-#, c-format
-msgid ""
-"All applications from %s will be uninstalled, and you will have to re-"
-"install the repository to use them again."
-msgstr "所有來自 %s 的應用程式都將被移除，若未來您想再次使用時則須重新安裝。"
-
-#. TRANSLATORS: this is a prompt message, and '%s' is an
-#. * application summary, e.g. 'GNOME Clocks'
-#: src/gs-page.c:504
-#, c-format
-msgid "Are you sure you want to uninstall %s?"
-msgstr "您是否想要解除 %s 的安裝？"
-
-#. TRANSLATORS: longer dialog text
-#: src/gs-page.c:507
-#, c-format
-msgid ""
-"%s will be uninstalled, and you will have to install it to use it again."
-msgstr "%s 將被解除安裝，將來若您想使用時則須再次安裝。"
-
-#. Translators: This is the accessibility label for a screenshot.
-#: src/gs-picture.c:388
-#, fuzzy
-#| msgid "Mature"
-msgid "Picture"
-msgstr "成熟 (17+)"
-
-#: src/gs-prefs-dialog.ui:5
-msgid "Update Preferences"
-msgstr "更新偏好設定"
-
-#: src/gs-prefs-dialog.ui:18
-#, fuzzy
-#| msgid ""
-#| "Automatic updates are disabled when on mobile or metered connections."
-msgid ""
-"To avoid charges and network caps, software updates are not automatically "
-"downloaded on mobile or metered connections."
-msgstr "使用行動數據或計費連線時，將停用自動更新。"
-
-#: src/gs-prefs-dialog.ui:22
-msgid "Automatic Updates"
-msgstr "自動更新"
-
-#: src/gs-prefs-dialog.ui:23
-#, fuzzy
-#| msgid "Installs any pending updates in the background"
-msgid ""
-"Downloads and installs software updates in the background, when possible."
-msgstr "在背景安裝任何待安裝的更新"
-
-#: src/gs-prefs-dialog.ui:37
-msgid "Automatic Update Notifications"
-msgstr "自動更新通知"
-
-#: src/gs-prefs-dialog.ui:38
-msgid "Show notifications when updates have been automatically installed."
-msgstr "當更新已經自動安裝完成時顯示通知。"
-
-#. TRANSLATORS: This is a text displayed during a distro upgrade. %s
-#. will be replaced by the name and version of distro, e.g. 'Fedora 23'.
-#: src/gs-removal-dialog.c:110
->>>>>>> 8566498b
-#, c-format
-msgid "Available fonts for the %s script"
-msgid_plural "Available fonts for the %s scripts"
-msgstr[0] "%s 文書的可用字型"
-
-<<<<<<< HEAD
-#. TRANSLATORS: Application window title for codec installation.
-#. %s will be replaced by actual codec name(s)
-#: src/gs-extras-page.c:175
-#, c-format
-msgid "Available software for %s"
-msgid_plural "Available software for %s"
-msgstr[0] "%s 有可用的軟體"
-
-#: src/gs-extras-page.c:217
-msgid "Unable to Find Requested Software"
-msgstr "無法尋找要求的軟體"
-
-#: src/gs-extras-page.c:256
-msgid "Requested software not found"
-msgstr "找不到要求的軟體"
-
-#: src/gs-extras-page.c:258
-msgid "Failed to find requested software"
-msgstr "無法尋找要求的軟體"
-
-#. TRANSLATORS: This string is used for codecs that weren't found
-#: src/gs-extras-page.c:348
-=======
-#: src/gs-removal-dialog.ui:23
-msgid "Incompatible Software"
-msgstr "不相容的軟體"
-
-#: src/gs-removal-dialog.ui:36
-msgid "_Continue"
-msgstr "繼續(_C)"
-
-#. TRANSLATORS: The '%s' is replaced with a repository name, like "Fedora Modular - x86_64"
-#: src/gs-repos-dialog.c:265
-#, c-format
-msgid "Software that has been installed from “%s” will cease receive updates."
-msgstr "從「%s」安裝的軟體將中止接收更新。"
-
-#: src/gs-repos-dialog.c:274
-msgid "Disable Repository?"
-msgstr "是否停用軟體庫？"
-
-#: src/gs-repos-dialog.c:274
-msgid "Remove Repository?"
-msgstr "是否移除軟體庫？"
-
-#. TRANSLATORS: this is button text to disable a repo
-#: src/gs-repos-dialog.c:280
-msgid "_Disable"
-msgstr "停用(_D)"
-
-#. TRANSLATORS: this is button text to remove a repo
-#: src/gs-repos-dialog.c:283
-msgid "_Remove"
-msgstr "移除(_R)"
-
-#: src/gs-repos-dialog.c:597
-msgid "Enable New Repositories"
-msgstr "啟用新的軟體庫"
-
-#: src/gs-repos-dialog.c:598
-msgid "Turn on new repositories when they are added."
-msgstr "新增軟體庫時隨即啟用。"
-
-#. TRANSLATORS: this is the clickable
-#. * link on the third party repositories info bar
-#: src/gs-repos-dialog.c:607
-msgid "more information"
-msgstr "更多資訊"
-
-#. TRANSLATORS: this is the third party repositories info bar. The '%s' is replaced
-#. with a link consisting a text "more information", which constructs a sentence:
-#. "Additional repositories from selected third parties - more information."
-#: src/gs-repos-dialog.c:612
-#, c-format
-msgid "Additional repositories from selected third parties — %s."
-msgstr "從選取的第三方來源取用其他軟體庫 — %s。"
-
-#: src/gs-repos-dialog.c:617
-msgid "Fedora Third Party Repositories"
-msgstr "Fedora 第三方軟體庫"
-
-#. TRANSLATORS: this is the fallback text we use if we can't
-#. figure out the name of the operating system
-#: src/gs-repos-dialog.c:823
-msgid "the operating system"
-msgstr "作業系統"
-
-#. TRANSLATORS: This is the description text displayed in the Software Repositories dialog.
-#. %s gets replaced by the name of the actual distro, e.g. Fedora.
-#: src/gs-repos-dialog.c:880
-#, c-format
-msgid "These repositories supplement the default software provided by %s."
-msgstr "這些軟體庫可補充 %s 提供的預設軟體。"
-
-#. button in the info bar
-#: src/gs-repos-dialog.ui:10 src/gs-shell.ui:77 src/gs-update-dialog.ui:10
-msgid "Software Repositories"
-msgstr "軟體庫"
-
-#: src/gs-repos-dialog.ui:50
-msgid "No Repositories"
-msgstr "沒有軟體庫"
-
-#. TRANSLATORS: This string is used to construct the 'X applications
-#. installed' sentence, describing a software repository.
-#: src/gs-repo-row.c:155
-#, c-format
-msgid "%u application installed"
-msgid_plural "%u applications installed"
-msgstr[0] "已安裝 %u 項應用程式"
-
-#. TRANSLATORS: This string is used to construct the 'X add-ons
-#. installed' sentence, describing a software repository.
-#: src/gs-repo-row.c:162
-#, c-format
-msgid "%u add-on installed"
-msgid_plural "%u add-ons installed"
-msgstr[0] "已安裝 %u 個附加元件"
-
-#. TRANSLATORS: This string is used to construct the 'X applications
-#. and y add-ons installed' sentence, describing a software repository.
-#. The correct form here depends on the number of applications.
-#: src/gs-repo-row.c:170
->>>>>>> 8566498b
-#, c-format
-msgid "%s not found"
-msgstr "找不到 %s"
-
-<<<<<<< HEAD
-#. TRANSLATORS: hyperlink title
-#: src/gs-extras-page.c:352
-msgid "on the website"
-msgstr "於網站"
-
-#. TRANSLATORS: this is when we know about an application or
-#. * addon, but it can't be listed for some reason
-#: src/gs-extras-page.c:359
-=======
-#. TRANSLATORS: This string is used to construct the 'X applications
-#. and y add-ons installed' sentence, describing a software repository.
-#. The correct form here depends on the number of add-ons.
-#: src/gs-repo-row.c:176
->>>>>>> 8566498b
-#, c-format
-msgid "No applications are available that provide the file %s."
-msgstr "沒有應用程式可開啟檔案 %s。"
-
-<<<<<<< HEAD
-#. TRANSLATORS: first %s is the codec name, and second %s is a
-#. * hyperlink with the "on the website" text
-#: src/gs-extras-page.c:363 src/gs-extras-page.c:374 src/gs-extras-page.c:385
-=======
-#. TRANSLATORS: This string is used to construct the 'X applications
-#. and y add-ons installed' sentence, describing a software repository.
-#. The correct form here depends on the total number of
-#. applications and add-ons.
-#: src/gs-repo-row.c:183
->>>>>>> 8566498b
-#, c-format
-msgid ""
-"Information about %s, as well as options for how to get missing applications "
-"might be found %s."
-msgstr "%s 的相關資訊，以及該如何取得缺少的應用程式的選項可以在 %s 找到。"
-
-<<<<<<< HEAD
-#. TRANSLATORS: this is when we know about an application or
-#. * addon, but it can't be listed for some reason
-#: src/gs-extras-page.c:370 src/gs-extras-page.c:392
-#, c-format
-msgid "No applications are available for %s support."
-msgstr "沒有應用程式可支援 %s。"
-
-#. TRANSLATORS: this is when we know about an application or
-#. * addon, but it can't be listed for some reason
-#: src/gs-extras-page.c:381
-#, c-format
-msgid "%s is not available."
-msgstr "%s 無法使用。"
-
-#. TRANSLATORS: first %s is the codec name, and second %s is a
-#. * hyperlink with the "on the website" text
-#: src/gs-extras-page.c:396
-#, c-format
-msgid ""
-"Information about %s, as well as options for how to get an application that "
-"can support this format might be found %s."
-msgstr "%s 的相關資訊，以及該如何取得支援此格式的程式的選項可在 %s 找到。"
-
-#. TRANSLATORS: this is when we know about an application or
-#. * addon, but it can't be listed for some reason
-#: src/gs-extras-page.c:403
-#, c-format
-msgid "No fonts are available for the %s script support."
-msgstr "沒有可支援 %s 文書的字型。"
-
-#. TRANSLATORS: first %s is the codec name, and second %s is a
-#. * hyperlink with the "on the website" text
-#: src/gs-extras-page.c:407
-#, c-format
-msgid ""
-"Information about %s, as well as options for how to get additional fonts "
-"might be found %s."
-msgstr "%s 的相關資訊，以及該如何取得額外字型的選項可在 %s 找到。"
-
-#. TRANSLATORS: this is when we know about an application or
-#. * addon, but it can't be listed for some reason
-#: src/gs-extras-page.c:414
-#, c-format
-msgid "No addon codecs are available for the %s format."
-msgstr "沒有可用的 %s 格式附加編解碼器。"
-=======
-#. Translators: The first '%s' is replaced with a text like '10 applications installed',
-#. the second '%s' is replaced with installation kind, like in case of Flatpak 'User Installation'.
-#: src/gs-repo-row.c:232
-#, c-format
-msgctxt "repo-row"
-msgid "%s • %s"
-msgstr ""
-
-#. TRANSLATORS: lighthearted star rating description;
-#. *		A really bad application
-#: src/gs-review-dialog.c:82
-msgid "Hate it"
-msgstr "厭惡"
->>>>>>> 8566498b
-
-#. TRANSLATORS: first %s is the codec name, and second %s is a
-#. * hyperlink with the "on the website" text
-#: src/gs-extras-page.c:418
-#, c-format
-msgid ""
-"Information about %s, as well as options for how to get a codec that can "
-"play this format might be found %s."
-msgstr ""
-"%s 的相關資訊，以及該如何取得可播放這個格式的編解碼器的選項可在 %s 找到。"
-
-#. TRANSLATORS: this is when we know about an application or
-#. * addon, but it can't be listed for some reason
-#: src/gs-extras-page.c:425
-#, c-format
-msgid "No Plasma resources are available for %s support."
-msgstr "支援 %s 的 Plasma 資源無法使用。"
-
-#. TRANSLATORS: first %s is the codec name, and second %s is a
-#. * hyperlink with the "on the website" text
-#: src/gs-extras-page.c:429
-#, c-format
-msgid ""
-"Information about %s, as well as options for how to get additional Plasma "
-"resources might be found %s."
-msgstr "%s 的相關資訊，以及該如何取得額外 Plasma 資源的選項可在 %s 找到。"
-
-#. TRANSLATORS: this is when we know about an application or
-#. * addon, but it can't be listed for some reason
-#: src/gs-extras-page.c:436
-#, c-format
-msgid "No printer drivers are available for %s."
-msgstr "沒有 %s 的印表機驅動程式可用。"
-
-#. TRANSLATORS: first %s is the codec name, and second %s is a
-#. * hyperlink with the "on the website" text
-#: src/gs-extras-page.c:440
-#, c-format
-msgid ""
-"Information about %s, as well as options for how to get a driver that "
-"supports this printer might be found %s."
-msgstr ""
-"%s 的相關資訊，以及該如何取得支援這個印表機的驅動程式的選項可在 %s 找到。"
-
-#. TRANSLATORS: hyperlink title
-#: src/gs-extras-page.c:484
-msgid "the documentation"
-msgstr "文件說明"
-
-#. TRANSLATORS: no codecs were found. The first %s will be replaced by actual codec name(s),
-#. the second %s is the application name, which requested the codecs, the third %s is a link titled "the documentation"
-#: src/gs-extras-page.c:490
-#, c-format
-msgid ""
-"Unable to find the %s requested by %s. Please see %s for more information."
-msgid_plural ""
-"Unable to find the %s requested by %s. Please see %s for more information."
-msgstr[0] "找不到 %2$s 所要求的 %1$s。請參閱 %3$s 瞭解更多資訊。"
-
-#. TRANSLATORS: no codecs were found. First %s will be replaced by actual codec name(s), second %s is a link titled "the documentation"
-#: src/gs-extras-page.c:499
-#, c-format
-msgid ""
-"Unable to find the %s you were searching for. Please see %s for more "
-"information."
-msgid_plural ""
-"Unable to find the %s you were searching for. Please see %s for more "
-"information."
-msgstr[0] "找不到您所搜尋的 %s。請參閱 %s 瞭解更多資訊。"
-
-#: src/gs-extras-page.c:569 src/gs-extras-page.c:625 src/gs-extras-page.c:664
-msgid "Failed to find any search results"
-msgstr "找不到任何結果"
-
-#: src/gs-extras-page.c:852
-#, c-format
-msgid "%s file format"
-msgstr "%s 檔案格式"
-
-#: src/gs-extras-page.ui:7
-msgid "Codecs page"
-msgstr "編解碼器頁面"
-
-#: src/gs-featured-carousel.ui:43
-msgid "Previous"
-msgstr "上一個"
-
-<<<<<<< HEAD
-#: src/gs-featured-carousel.ui:73
-msgid "Next"
-msgstr "下一個"
-=======
-#: src/gs-review-dialog.ui:74
-msgid "Rating"
-msgstr "評等"
-
-#: src/gs-review-dialog.ui:110
-msgid "Summary"
-msgstr "摘要"
->>>>>>> 8566498b
-
-#: src/gs-featured-carousel.ui:100
-msgid "Featured Apps List"
-msgstr "特選程式列表"
-
-#: src/gs-first-run-dialog.ui:6 src/gs-first-run-dialog.ui:15
-msgid "Welcome"
-msgstr "歡迎"
-
-#: src/gs-first-run-dialog.ui:43
-msgid "Welcome to Software"
-msgstr "歡迎使用《軟體》"
-
-#: src/gs-first-run-dialog.ui:53
-msgid ""
-"Software lets you install all the software you need, all from one place. See "
-"our recommendations, browse the categories, or search for the applications "
-"you want."
-msgstr ""
-<<<<<<< HEAD
-"《軟體》讓您安裝所有您需要的軟體，在一個地方滿足所有需求。請看看我們的推薦項"
-"目，瀏覽各項分類，或是直接搜尋您想要使用的應用程式。"
-=======
-"參見我們的<a href=\"https://odrs.gnome.org/privacy\">隱私政策</a>來瞭解程式會"
-"傳送哪些資料。"
-
-#: src/gs-review-histogram.ui:100
-msgid "out of 5 stars"
-msgstr "五星評等"
-
-#. TRANSLATORS: this is when a user doesn't specify a name
-#: src/gs-review-row.c:58
-msgctxt "Reviewer name"
-msgid "Unknown"
-msgstr "不明"
-
-#. TRANSLATORS: we explain what the action is going to do
-#: src/gs-review-row.c:223
-msgid "You can report reviews for abusive, rude, or discriminatory behavior."
-msgstr "您可以提報侮辱、粗俗、歧視等評論。"
->>>>>>> 8566498b
-
-#: src/gs-first-run-dialog.ui:62
-msgid "_Browse Software"
-msgstr "瀏覽軟體(_B)"
-
-#. TRANSLATORS: this is the status in the history UI,
-#. * where we are showing the application was uninstalled
-#: src/gs-history-dialog.c:70
-msgctxt "app status"
-msgid "Uninstalled"
-msgstr "已解除安裝"
-
-#. TRANSLATORS: this is the status in the history UI,
-#. * where we are showing the application was installed
-#: src/gs-history-dialog.c:76
-msgctxt "app status"
-msgid "Installed"
-msgstr "已安裝"
-
-<<<<<<< HEAD
-#. TRANSLATORS: this is the status in the history UI,
-#. * where we are showing the application was updated
-#: src/gs-history-dialog.c:82
-msgctxt "app status"
-msgid "Updated"
-msgstr "已更新"
-
-#. TRANSLATORS: this is the status in the history UI,
-#. * where we are showing that something happened to the
-#. * application but we don't know what
-#: src/gs-history-dialog.c:88
-msgctxt "app status"
-msgid "Unknown"
-msgstr "不明"
-
-#: src/gs-history-dialog.ui:5
-msgid "History"
-msgstr "歷史"
-
-#. TRANSLATORS: This is the header dividing the normal
-#. * applications and the system ones
-#: src/gs-installed-page.c:450
-msgid "System Applications"
-msgstr "系統應用程式"
-
-#. TRANSLATORS: This is the header dividing the normal
-#. * installed applications and the applications which are
-#. * currently being installed or removed.
-#: src/gs-installed-page.c:461
-msgid "In Progress"
-msgstr "進行中"
-
-#. TRANSLATORS: This is the header above normal installed
-#. * applications on the installed page.
-#: src/gs-installed-page.c:466
-msgid "Applications"
-msgstr "應用程式"
-
-#: src/gs-installed-page.ui:7
-msgid "Installed page"
-msgstr "已安裝頁"
-
-#. TRANSLATORS: initial start
-#: src/gs-loading-page.c:62 src/gs-loading-page.c:66
-msgid "Software catalog is being downloaded"
-msgstr "正在下載軟體目錄"
-
-#: src/gs-loading-page.ui:7
-msgid "Loading page"
-msgstr "正載入頁面"
-
-#: src/gs-loading-page.ui:48
-msgid "Starting up…"
-msgstr "正在初始啟動…"
 
 #: src/gs-metered-data-dialog.ui:38
 msgid ""
@@ -4732,15 +2673,487 @@
 msgid "Moderate page"
 msgstr "調解頁面"
 
-#: src/gs-moderate-page.ui:85
+#: src/gs-moderate-page.ui:87
 msgid "There are no reviews to moderate"
 msgstr "沒有評論需要調解"
+
+#. TRANSLATORS: status text when downloading
+#: lib/gs-odrs-provider.c:1266
+msgid "Downloading application ratings…"
+msgstr "下載應用程式評等中…"
+
+#. TRANSLATORS: This is followed by a file name, e.g. "Name: gedit.rpm"
+#: src/gs-origin-popover-row.c:55
+msgid "Name"
+msgstr "名稱"
 
 #. TRANSLATORS: the installation location for flatpaks
 #: src/gs-origin-popover-row.c:72
 msgid "system"
 msgstr "系統層級"
-=======
+
+#. TRANSLATORS: the installation location for flatpaks
+#: src/gs-origin-popover-row.c:75
+msgid "user"
+msgstr "使用者層級"
+
+#. TRANSLATORS: the title for Snap channels
+#: src/gs-origin-popover-row.c:91
+msgid "Channel"
+msgstr "頻道"
+
+#. TRANSLATORS: the title for Flatpak branches
+#. Translators: The branch, e.g. 'stable' or '3.32'
+#: src/gs-origin-popover-row.c:96 src/gs-origin-popover-row.ui:93
+msgid "Branch"
+msgstr "分支"
+
+#: src/gs-origin-popover-row.ui:35
+msgid "URL"
+msgstr "URL"
+
+#. Translators: The installation location for flatpaks, e.g. 'user' or 'system'
+#: src/gs-origin-popover-row.ui:64
+msgid "Installation"
+msgstr "安裝"
+
+#. Translators: The available version of an app
+#: src/gs-origin-popover-row.ui:122
+msgid "Version"
+msgstr "版本"
+
+#. TRANSLATORS: This is the header for package additions during
+#. * a system update
+#: src/gs-os-update-page.c:272
+msgid "Additions"
+msgstr "新增"
+
+#. TRANSLATORS: This is the header for package removals during
+#. * a system update
+#: src/gs-os-update-page.c:276
+msgid "Removals"
+msgstr "移除"
+
+#. TRANSLATORS: This is the header for package updates during
+#. * a system update
+#. Translators: A label for a button to show only updates which are available to install.
+#: src/gs-os-update-page.c:280 src/gs-shell.ui:341 src/gs-updates-page.c:1361
+msgid "Updates"
+msgstr "更新"
+
+#. TRANSLATORS: This is the header for package downgrades during
+#. * a system update
+#: src/gs-os-update-page.c:284
+msgid "Downgrades"
+msgstr "降級"
+
+#. Translators: This is a clickable link on the third party repositories info bar. It's
+#. part of a constructed sentence: "Provides access to additional software from [selected external sources].
+#. Some proprietary software is included."
+#: src/gs-overview-page.c:688
+msgid "selected external sources"
+msgstr "選取額外來源"
+
+#. Translators: This is the third party repositories info bar. The %s is replaced with "selected external sources" link.
+#: src/gs-overview-page.c:690
+#, fuzzy, c-format
+#| msgid ""
+#| "Provides access to additional software, including web browsers and games."
+msgid ""
+"Provides access to additional software from %s. Some proprietary software is "
+"included."
+msgstr "提供額外軟體，包含一些網頁瀏覽器和遊戲。"
+
+#. TRANSLATORS: button to turn on third party software repositories
+#. TRANSLATORS: button to accept the agreement
+#: src/gs-overview-page.c:699 src/gs-repos-dialog.c:198
+msgid "Enable"
+msgstr "啟用"
+
+#. Translators: This is the title of the main page of the UI.
+#. Translators: A label for a button to show all available software.
+#: src/gs-overview-page.c:754 src/gs-shell.ui:308
+msgid "Explore"
+msgstr "探索"
+
+#: src/gs-overview-page.ui:8
+msgid "Overview page"
+msgstr "概覽頁"
+
+#: src/gs-overview-page.ui:40
+msgid "Enable Third Party Software Repositories?"
+msgstr "啟用第三方軟體庫？"
+
+#: src/gs-overview-page.ui:212
+msgid "No Application Data Found"
+msgstr "找不到應用程式資料"
+
+#: lib/gs-plugin-loader.c:3023
+msgctxt "Distribution name"
+msgid "Unknown"
+msgstr "不明"
+
+#: src/gs-page.c:276
+#, fuzzy
+#| msgid "Pending installation…"
+msgid "User declined installation"
+msgstr "安裝待決…"
+
+#. TRANSLATORS: this is a prompt message, and
+#. * '%s' is an application summary, e.g. 'GNOME Clocks'
+#: src/gs-page.c:356
+#, c-format
+msgid "Prepare %s"
+msgstr "準備 %s"
+
+#. TRANSLATORS: this is a prompt message, and '%s' is an
+#. * repository name, e.g. 'GNOME Nightly'
+#: src/gs-page.c:492
+#, c-format
+msgid "Are you sure you want to remove the %s repository?"
+msgstr "您確定要移除 %s 軟體庫？"
+
+#. TRANSLATORS: longer dialog text
+#: src/gs-page.c:496
+#, c-format
+msgid ""
+"All applications from %s will be uninstalled, and you will have to re-"
+"install the repository to use them again."
+msgstr "所有來自 %s 的應用程式都將被移除，若未來您想再次使用時則須重新安裝。"
+
+#. TRANSLATORS: this is a prompt message, and '%s' is an
+#. * application summary, e.g. 'GNOME Clocks'
+#: src/gs-page.c:504
+#, c-format
+msgid "Are you sure you want to uninstall %s?"
+msgstr "您是否想要解除 %s 的安裝？"
+
+#. TRANSLATORS: longer dialog text
+#: src/gs-page.c:507
+#, c-format
+msgid ""
+"%s will be uninstalled, and you will have to install it to use it again."
+msgstr "%s 將被解除安裝，將來若您想使用時則須再次安裝。"
+
+#. Translators: This is the accessibility label for a screenshot.
+#: src/gs-picture.c:388
+#, fuzzy
+#| msgid "Mature"
+msgid "Picture"
+msgstr "成熟 (17+)"
+
+#: src/gs-prefs-dialog.ui:5
+msgid "Update Preferences"
+msgstr "更新偏好設定"
+
+#: src/gs-prefs-dialog.ui:18
+#, fuzzy
+#| msgid ""
+#| "Automatic updates are disabled when on mobile or metered connections."
+msgid ""
+"To avoid charges and network caps, software updates are not automatically "
+"downloaded on mobile or metered connections."
+msgstr "使用行動數據或計費連線時，將停用自動更新。"
+
+#: src/gs-prefs-dialog.ui:22
+msgid "Automatic Updates"
+msgstr "自動更新"
+
+#: src/gs-prefs-dialog.ui:23
+#, fuzzy
+#| msgid "Installs any pending updates in the background"
+msgid ""
+"Downloads and installs software updates in the background, when possible."
+msgstr "在背景安裝任何待安裝的更新"
+
+#: src/gs-prefs-dialog.ui:37
+msgid "Automatic Update Notifications"
+msgstr "自動更新通知"
+
+#: src/gs-prefs-dialog.ui:38
+msgid "Show notifications when updates have been automatically installed."
+msgstr "當更新已經自動安裝完成時顯示通知。"
+
+#. TRANSLATORS: This is a text displayed during a distro upgrade. %s
+#. will be replaced by the name and version of distro, e.g. 'Fedora 23'.
+#: src/gs-removal-dialog.c:110
+#, c-format
+msgid ""
+"Some of the currently installed software is not compatible with %s. If you "
+"continue, the following will be automatically removed during the upgrade:"
+msgstr ""
+"目前安裝的軟體有些和 %s 並不相容。若您希望繼續，則下列軟體在升級過程中會自動"
+"移除："
+
+#: src/gs-removal-dialog.ui:23
+msgid "Incompatible Software"
+msgstr "不相容的軟體"
+
+#: src/gs-removal-dialog.ui:36
+msgid "_Continue"
+msgstr "繼續(_C)"
+
+#. TRANSLATORS: The '%s' is replaced with a repository name, like "Fedora Modular - x86_64"
+#: src/gs-repos-dialog.c:265
+#, c-format
+msgid "Software that has been installed from “%s” will cease receive updates."
+msgstr "從「%s」安裝的軟體將中止接收更新。"
+
+#: src/gs-repos-dialog.c:274
+msgid "Disable Repository?"
+msgstr "是否停用軟體庫？"
+
+#: src/gs-repos-dialog.c:274
+msgid "Remove Repository?"
+msgstr "是否移除軟體庫？"
+
+#. TRANSLATORS: this is button text to disable a repo
+#: src/gs-repos-dialog.c:280
+msgid "_Disable"
+msgstr "停用(_D)"
+
+#. TRANSLATORS: this is button text to remove a repo
+#: src/gs-repos-dialog.c:283
+msgid "_Remove"
+msgstr "移除(_R)"
+
+#: src/gs-repos-dialog.c:597
+msgid "Enable New Repositories"
+msgstr "啟用新的軟體庫"
+
+#: src/gs-repos-dialog.c:598
+msgid "Turn on new repositories when they are added."
+msgstr "新增軟體庫時隨即啟用。"
+
+#. TRANSLATORS: this is the clickable
+#. * link on the third party repositories info bar
+#: src/gs-repos-dialog.c:607
+msgid "more information"
+msgstr "更多資訊"
+
+#. TRANSLATORS: this is the third party repositories info bar. The '%s' is replaced
+#. with a link consisting a text "more information", which constructs a sentence:
+#. "Additional repositories from selected third parties - more information."
+#: src/gs-repos-dialog.c:612
+#, c-format
+msgid "Additional repositories from selected third parties — %s."
+msgstr "從選取的第三方來源取用其他軟體庫 — %s。"
+
+#: src/gs-repos-dialog.c:617
+msgid "Fedora Third Party Repositories"
+msgstr "Fedora 第三方軟體庫"
+
+#. TRANSLATORS: this is the fallback text we use if we can't
+#. figure out the name of the operating system
+#: src/gs-repos-dialog.c:823
+msgid "the operating system"
+msgstr "作業系統"
+
+#. TRANSLATORS: This is the description text displayed in the Software Repositories dialog.
+#. %s gets replaced by the name of the actual distro, e.g. Fedora.
+#: src/gs-repos-dialog.c:880
+#, c-format
+msgid "These repositories supplement the default software provided by %s."
+msgstr "這些軟體庫可補充 %s 提供的預設軟體。"
+
+#. button in the info bar
+#: src/gs-repos-dialog.ui:10 src/gs-shell.ui:77 src/gs-update-dialog.ui:10
+msgid "Software Repositories"
+msgstr "軟體庫"
+
+#: src/gs-repos-dialog.ui:50
+msgid "No Repositories"
+msgstr "沒有軟體庫"
+
+#. TRANSLATORS: This string is used to construct the 'X applications
+#. installed' sentence, describing a software repository.
+#: src/gs-repo-row.c:155
+#, c-format
+msgid "%u application installed"
+msgid_plural "%u applications installed"
+msgstr[0] "已安裝 %u 項應用程式"
+
+#. TRANSLATORS: This string is used to construct the 'X add-ons
+#. installed' sentence, describing a software repository.
+#: src/gs-repo-row.c:162
+#, c-format
+msgid "%u add-on installed"
+msgid_plural "%u add-ons installed"
+msgstr[0] "已安裝 %u 個附加元件"
+
+#. TRANSLATORS: This string is used to construct the 'X applications
+#. and y add-ons installed' sentence, describing a software repository.
+#. The correct form here depends on the number of applications.
+#: src/gs-repo-row.c:170
+#, c-format
+msgid "%u application"
+msgid_plural "%u applications"
+msgstr[0] "%u 項應用程式"
+
+#. TRANSLATORS: This string is used to construct the 'X applications
+#. and y add-ons installed' sentence, describing a software repository.
+#. The correct form here depends on the number of add-ons.
+#: src/gs-repo-row.c:176
+#, c-format
+msgid "%u add-on"
+msgid_plural "%u add-ons"
+msgstr[0] "%u 個附加元件"
+
+#. TRANSLATORS: This string is used to construct the 'X applications
+#. and y add-ons installed' sentence, describing a software repository.
+#. The correct form here depends on the total number of
+#. applications and add-ons.
+#: src/gs-repo-row.c:183
+#, c-format
+msgid "%s and %s installed"
+msgid_plural "%s and %s installed"
+msgstr[0] "%s 和 %s 現已安裝"
+
+#. Translators: The first '%s' is replaced with a text like '10 applications installed',
+#. the second '%s' is replaced with installation kind, like in case of Flatpak 'User Installation'.
+#: src/gs-repo-row.c:232
+#, c-format
+msgctxt "repo-row"
+msgid "%s • %s"
+msgstr ""
+
+#. TRANSLATORS: lighthearted star rating description;
+#. *		A really bad application
+#: src/gs-review-dialog.c:82
+msgid "Hate it"
+msgstr "厭惡"
+
+#. TRANSLATORS: lighthearted star rating description;
+#. *		Not a great application
+#: src/gs-review-dialog.c:86
+msgid "Don’t like it"
+msgstr "不喜歡"
+
+#. TRANSLATORS: lighthearted star rating description;
+#. *		A fairly-good application
+#: src/gs-review-dialog.c:90
+msgid "It’s OK"
+msgstr "尚可"
+
+#. TRANSLATORS: lighthearted star rating description;
+#. *		A good application
+#: src/gs-review-dialog.c:94
+msgid "Like it"
+msgstr "喜歡"
+
+#. TRANSLATORS: lighthearted star rating description;
+#. *		A really awesome application
+#: src/gs-review-dialog.c:98
+msgid "Love it"
+msgstr "超讚"
+
+#. TRANSLATORS: the review can't just be copied and pasted
+#: src/gs-review-dialog.c:120
+msgid "Please take more time writing the review"
+msgstr "請花點時間寫一些評論"
+
+#. TRANSLATORS: the review is not acceptable
+#: src/gs-review-dialog.c:124
+msgid "Please choose a star rating"
+msgstr "請選擇一個星級評等"
+
+#. TRANSLATORS: the review is not acceptable
+#: src/gs-review-dialog.c:128
+msgid "The summary is too short"
+msgstr "摘要太短"
+
+#. TRANSLATORS: the review is not acceptable
+#: src/gs-review-dialog.c:132
+msgid "The summary is too long"
+msgstr "摘要太長"
+
+#. TRANSLATORS: the review is not acceptable
+#: src/gs-review-dialog.c:136
+msgid "The description is too short"
+msgstr "描述太短"
+
+#. TRANSLATORS: the review is not acceptable
+#: src/gs-review-dialog.c:140
+msgid "The description is too long"
+msgstr "描述太長"
+
+#. Translators: Title of the dialog box where the users can write and publish their opinions about the apps.
+#: src/gs-review-dialog.ui:10
+msgid "Post Review"
+msgstr "張貼評論"
+
+#. Translators: A button to publish the user's opinion about the app.
+#: src/gs-review-dialog.ui:34
+msgid "_Post"
+msgstr "張貼(_P)"
+
+#: src/gs-review-dialog.ui:74
+msgid "Rating"
+msgstr "評等"
+
+#: src/gs-review-dialog.ui:110
+msgid "Summary"
+msgstr "摘要"
+
+#: src/gs-review-dialog.ui:120
+msgid ""
+"Give a short summary of your review, for example: “Great app, would "
+"recommend”."
+msgstr "為您的評論下一個簡短的摘要，例如：「很棒的程式，極力推薦」"
+
+#. Translators: This is where the users enter their opinions about the apps.
+#: src/gs-review-dialog.ui:145
+msgctxt "app review"
+msgid "Review"
+msgstr "評論"
+
+#: src/gs-review-dialog.ui:155
+msgid "What do you think of the app? Try to give reasons for your views."
+msgstr "您覺得這個程式如何？請試著以您的觀點提出原因。"
+
+#: src/gs-review-dialog.ui:187
+msgid ""
+"Find what data is sent in our <a href=\"https://odrs.gnome.org/privacy"
+"\">privacy policy</a>."
+msgstr ""
+"參見我們的<a href=\"https://odrs.gnome.org/privacy\">隱私政策</a>來瞭解程式會"
+"傳送哪些資料。"
+
+#: src/gs-review-histogram.ui:100
+msgid "out of 5 stars"
+msgstr "五星評等"
+
+#. TRANSLATORS: this is when a user doesn't specify a name
+#: src/gs-review-row.c:58
+msgctxt "Reviewer name"
+msgid "Unknown"
+msgstr "不明"
+
+#. TRANSLATORS: we explain what the action is going to do
+#: src/gs-review-row.c:223
+msgid "You can report reviews for abusive, rude, or discriminatory behavior."
+msgstr "您可以提報侮辱、粗俗、歧視等評論。"
+
+#. TRANSLATORS: we ask the user if they really want to do this
+#: src/gs-review-row.c:228
+msgid ""
+"Once reported, a review will be hidden until it has been checked by an "
+"administrator."
+msgstr "一旦提報，評論將被隱藏，直到有管理員檢核過為止。"
+
+#. TRANSLATORS: window title when
+#. * reporting a user-submitted review
+#. * for moderation
+#: src/gs-review-row.c:242
+msgid "Report Review?"
+msgstr "提報評論？"
+
+#. TRANSLATORS: button text when
+#. * sending a review for moderation
+#: src/gs-review-row.c:246
+msgid "Report"
+msgstr "提報"
+
 #. Translators: Users can express their opinions about other users' opinions about the apps.
 #: src/gs-review-row.ui:89
 msgid "Was this review useful to you?"
@@ -5054,71 +3467,11 @@
 msgid "%u more match"
 msgid_plural "%u more matches"
 msgstr[0] "其他 %u 項符合"
->>>>>>> 8566498b
-
-#. TRANSLATORS: the installation location for flatpaks
-#: src/gs-origin-popover-row.c:75
-msgid "user"
-msgstr "使用者層級"
-
-<<<<<<< HEAD
-#. TRANSLATORS: the title for Flatpak branches
-#. Translators: The branch, e.g. 'stable' or '3.32'
-#: src/gs-origin-popover-row.c:96 src/gs-origin-popover-row.ui:93
-msgid "Branch"
-msgstr "分支"
-
-#: src/gs-origin-popover-row.ui:35 src/gs-repo-row.ui:75
-msgid "URL"
-msgstr "URL"
-
-#. Translators: The installation location for flatpaks, e.g. 'user' or 'system'
-#: src/gs-origin-popover-row.ui:64
-msgid "Installation"
-msgstr "安裝"
-
-#. Translators: The available version of an app
-#: src/gs-origin-popover-row.ui:122
-msgid "Version"
-msgstr "版本"
-
-#. add button
-#: src/gs-overview-page.c:320
-msgid "More…"
-msgstr "更多…"
-
-#. TRANSLATORS: this is a heading for audio applications which
-#. * have been featured ('recommended') by the distribution
-#: src/gs-overview-page.c:482
-msgid "Recommended Audio & Video Applications"
-msgstr "推薦的音訊和視訊應用程式"
-
-#. TRANSLATORS: this is a heading for games which have been
-#. * featured ('recommended') by the distribution
-#: src/gs-overview-page.c:487
-msgid "Recommended Games"
-msgstr "推薦的遊戲"
-
-#. TRANSLATORS: this is a heading for graphics applications
-#. * which have been featured ('recommended') by the distribution
-#: src/gs-overview-page.c:492
-msgid "Recommended Graphics Applications"
-msgstr "推薦的圖形藝術應用程式"
-
-#. TRANSLATORS: this is a heading for office applications which
-#. * have been featured ('recommended') by the distribution
-#: src/gs-overview-page.c:497
-msgid "Recommended Productivity Applications"
-msgstr "推薦的生產力應用程式"
-
-#. TRANSLATORS: this is the third party repositories info bar.
-#: src/gs-overview-page.c:844 src/gs-repos-dialog.c:836
-msgid "Access additional software from selected third party sources."
-msgstr "從選取的第三方來源存取更多軟體。"
-
-#. TRANSLATORS: this is the third party repositories info bar.
-#: src/gs-overview-page.c:848 src/gs-repos-dialog.c:840
-=======
+
+#: src/gs-search-page.ui:7
+msgid "Search page"
+msgstr "搜尋頁"
+
 #: src/gs-search-page.ui:17
 #, fuzzy
 #| msgid "Search for applications"
@@ -5192,1447 +3545,10 @@
 
 #. TRANSLATORS: failure text for the in-app notification
 #: src/gs-shell.c:1266
->>>>>>> 8566498b
-msgid ""
-"Some of this software is proprietary and therefore has restrictions on use, "
-"sharing, and access to source code."
-msgstr "此軟體有部分是專有授權，因此對於使用、分享、存取軟體源碼等都有所限制。"
-
-<<<<<<< HEAD
-#. TRANSLATORS: this is the clickable
-#. * link on the third party repositories info bar
-#: src/gs-overview-page.c:853 src/gs-repos-dialog.c:845
-msgid "Find out more…"
-msgstr "深入瞭解…"
-
-#. TRANSLATORS: button to turn on third party software repositories
-#. TRANSLATORS: button to accept the agreement
-#: src/gs-overview-page.c:861 src/gs-repos-dialog.c:241
-msgid "Enable"
-msgstr "啟用"
-
-#: src/gs-overview-page.ui:8
-msgid "Overview page"
-msgstr "概覽頁"
-
-#: src/gs-overview-page.ui:40
-msgid "Enable Third Party Software Repositories?"
-msgstr "啟用第三方軟體庫？"
-
-#. Translators: This is a heading for software which has been featured ('picked') by the distribution.
-#: src/gs-overview-page.ui:96
-msgid "Editor’s Picks"
-msgstr "編輯精選"
-
-#. Translators: This is a heading for software which has been recently released upstream.
-#: src/gs-overview-page.ui:122
-msgid "Recent Releases"
-msgstr "最近發行"
-
-#: src/gs-overview-page.ui:156
-msgid "Categories"
-msgstr "類別"
-
-#: src/gs-overview-page.ui:223
-msgid "No Application Data Found"
-msgstr "找不到應用程式資料"
-
-#. TRANSLATORS: this is a prompt message, and
-#. * '%s' is an application summary, e.g. 'GNOME Clocks'
-#: src/gs-page.c:329
-#, c-format
-msgid "Prepare %s"
-msgstr "準備 %s"
-
-#. TRANSLATORS: this is a prompt message, and '%s' is an
-#. * repository name, e.g. 'GNOME Nightly'
-#: src/gs-page.c:465
-#, c-format
-msgid "Are you sure you want to remove the %s repository?"
-msgstr "您確定要移除 %s 軟體庫？"
-
-#. TRANSLATORS: longer dialog text
-#: src/gs-page.c:469
-#, c-format
-msgid ""
-"All applications from %s will be uninstalled, and you will have to re-"
-"install the repository to use them again."
-msgstr "所有來自 %s 的應用程式都將被移除，若未來您想再次使用時則須重新安裝。"
-
-#. TRANSLATORS: this is a prompt message, and '%s' is an
-#. * application summary, e.g. 'GNOME Clocks'
-#: src/gs-page.c:477
-#, c-format
-msgid "Are you sure you want to uninstall %s?"
-msgstr "您是否想要解除 %s 的安裝？"
-
-#. TRANSLATORS: longer dialog text
-#: src/gs-page.c:480
-#, c-format
-msgid ""
-"%s will be uninstalled, and you will have to install it to use it again."
-msgstr "%s 將被解除安裝，將來若您想使用時則須再次安裝。"
-
-#. TRANSLATORS: this refers to an app (by name) that is installed
-#: src/gs-popular-tile.c:65 src/gs-summary-tile.c:87
-#, c-format
-msgid "%s (Installed)"
-msgstr "%s（已安裝）"
-
-#: src/gs-prefs-dialog.ui:5 src/gs-prefs-dialog.ui:17
-msgid "Update Preferences"
-msgstr "更新偏好設定"
-
-#: src/gs-prefs-dialog.ui:43
-msgid "Automatic Updates"
-msgstr "自動更新"
-
-#: src/gs-prefs-dialog.ui:70
-msgid "Automatic updates are disabled when on mobile or metered connections."
-msgstr "使用行動數據或計費連線時，將停用自動更新。"
-
-#: src/gs-prefs-dialog.ui:88
-msgid "Automatic Update Notifications"
-msgstr "自動更新通知"
-
-#: src/gs-prefs-dialog.ui:102
-msgid "Show notifications when updates have been automatically installed."
-msgstr "當更新已經自動安裝完成時顯示通知。"
-
-#. TRANSLATORS: This is a text displayed during a distro upgrade. %s
-#. will be replaced by the name and version of distro, e.g. 'Fedora 23'.
-#: src/gs-removal-dialog.c:120
-#, c-format
-msgid ""
-"Some of the currently installed software is not compatible with %s. If you "
-"continue, the following will be automatically removed during the upgrade:"
-msgstr ""
-"目前安裝的軟體有些和 %s 並不相容。若您希望繼續，則下列軟體在升級過程中會自動"
-"移除："
-
-#: src/gs-removal-dialog.ui:26
-msgid "Incompatible Software"
-msgstr "不相容的軟體"
-
-#: src/gs-removal-dialog.ui:39
-msgid "_Continue"
-msgstr "繼續(_C)"
-
-#. TRANSLATORS: This string is used to construct the 'X applications
-#. installed' sentence, describing a software repository.
-#: src/gs-repos-dialog.c:99
-#, c-format
-msgid "%u application installed"
-msgid_plural "%u applications installed"
-msgstr[0] "已安裝 %u 項應用程式"
-
-#. TRANSLATORS: This string is used to construct the 'X add-ons
-#. installed' sentence, describing a software repository.
-#: src/gs-repos-dialog.c:106
-#, c-format
-msgid "%u add-on installed"
-msgid_plural "%u add-ons installed"
-msgstr[0] "已安裝 %u 個附加元件"
-
-#. TRANSLATORS: This string is used to construct the 'X applications
-#. and y add-ons installed' sentence, describing a software repository.
-#. The correct form here depends on the number of applications.
-#: src/gs-repos-dialog.c:114
-#, c-format
-msgid "%u application"
-msgid_plural "%u applications"
-msgstr[0] "%u 項應用程式"
-
-#. TRANSLATORS: This string is used to construct the 'X applications
-#. and y add-ons installed' sentence, describing a software repository.
-#. The correct form here depends on the number of add-ons.
-#: src/gs-repos-dialog.c:120
-#, c-format
-msgid "%u add-on"
-msgid_plural "%u add-ons"
-msgstr[0] "%u 個附加元件"
-
-#. TRANSLATORS: This string is used to construct the 'X applications
-#. and y add-ons installed' sentence, describing a software repository.
-#. The correct form here depends on the total number of
-#. applications and add-ons.
-#: src/gs-repos-dialog.c:127
-#, c-format
-msgid "%s and %s installed"
-msgid_plural "%s and %s installed"
-msgstr[0] "%s 和 %s 現已安裝"
-
-#. TRANSLATORS: this is a prompt message, and '%s' is a
-#. * repository name, e.g. 'GNOME Nightly'
-#: src/gs-repos-dialog.c:303
-#, c-format
-msgid "Remove “%s”?"
-msgstr "移除「%s」？"
-
-#. TRANSLATORS: this is a prompt message, and '%s' is a
-#. * repository name, e.g. 'GNOME Nightly'
-#: src/gs-repos-dialog.c:308
-#, c-format
-msgid "Disable “%s”?"
-msgstr "停用「%s」？"
-
-#. TRANSLATORS: longer dialog text
-#: src/gs-repos-dialog.c:312
-msgid ""
-"Software that has been installed from this repository will no longer receive "
-"updates, including security fixes."
-msgstr "由此軟體庫安裝的軟體將不再接收更新，包括安全性修正。"
-
-#. TRANSLATORS: this is button text to remove the repo
-#: src/gs-repos-dialog.c:327
-msgid "Remove"
-msgstr "移除"
-
-#. TRANSLATORS: this is button text to remove the repo
-#: src/gs-repos-dialog.c:330
-msgid "Disable"
-msgstr "停用"
-
-#. TRANSLATORS: this is the fallback text we use if we can't
-#. figure out the name of the operating system
-#: src/gs-repos-dialog.c:749
-msgid "the operating system"
-msgstr "作業系統"
-
-#. TRANSLATORS: This is the description text displayed in the Software Repositories dialog.
-#. %s gets replaced by the name of the actual distro, e.g. Fedora.
-#: src/gs-repos-dialog.c:815 src/gs-repos-dialog.c:851
-#, c-format
-msgid "These repositories supplement the default software provided by %s."
-msgstr "這些軟體庫可補充 %s 提供的預設軟體。"
-
-#. TRANSLATORS: info bar title in the software repositories dialog
-#: src/gs-repos-dialog.c:833
-msgid "Third Party Repositories"
-msgstr "第三方軟體庫"
-
-#: src/gs-repos-dialog.ui:73
-msgid "No Additional Repositories"
-msgstr "無額外軟體庫"
-
-#. TRANSLATORS: this is a button in the software repositories
-#. dialog for enabling a repo
-#: src/gs-repo-row.c:96
-msgid "_Enable"
-msgstr "啟用(_E)"
-
-#. TRANSLATORS: this is a button in the software repositories dialog
-#. for removing a repo. The ellipsis indicates that further
-#. steps are required
-#: src/gs-repo-row.c:105
-msgid "_Remove…"
-msgstr "移除(_R)…"
-
-#. TRANSLATORS: this is a button in the software repositories dialog
-#. for disabling a repo. The ellipsis indicates that further
-#. steps are required
-#: src/gs-repo-row.c:110
-msgid "_Disable…"
-msgstr "停用(_D)…"
-
-#. TRANSLATORS: this is a button in the software repositories dialog
-#. that shows the status of a repo being enabled
-#: src/gs-repo-row.c:118
-msgid "Enabling"
-msgstr "啟用中"
-
-#. TRANSLATORS: this is a button in the software repositories dialog
-#. that shows the status of a repo being disabled
-#: src/gs-repo-row.c:130
-msgid "Disabling"
-msgstr "停用中"
-
-#. TRANSLATORS: this is a label in the software repositories
-#. dialog that indicates that a repo is enabled.
-#: src/gs-repo-row.c:147
-msgid "Enabled"
-msgstr "已啟用"
-
-#. TRANSLATORS: this is a label in the software repositories
-#. dialog that indicates that a repo is disabled.
-#: src/gs-repo-row.c:153
-msgid "Disabled"
-msgstr "已停用"
-
-#. TRANSLATORS: lighthearted star rating description;
-#. *		A really bad application
-#: src/gs-review-dialog.c:82
-msgid "Hate it"
-msgstr "厭惡"
-
-#. TRANSLATORS: lighthearted star rating description;
-#. *		Not a great application
-#: src/gs-review-dialog.c:86
-msgid "Don’t like it"
-msgstr "不喜歡"
-
-#. TRANSLATORS: lighthearted star rating description;
-#. *		A fairly-good application
-#: src/gs-review-dialog.c:90
-msgid "It’s OK"
-msgstr "尚可"
-
-#. TRANSLATORS: lighthearted star rating description;
-#. *		A good application
-#: src/gs-review-dialog.c:94
-msgid "Like it"
-msgstr "喜歡"
-
-#. TRANSLATORS: lighthearted star rating description;
-#. *		A really awesome application
-#: src/gs-review-dialog.c:98
-msgid "Love it"
-msgstr "超讚"
-
-#. TRANSLATORS: the review can't just be copied and pasted
-#: src/gs-review-dialog.c:120
-msgid "Please take more time writing the review"
-msgstr "請花點時間寫一些評論"
-
-#. TRANSLATORS: the review is not acceptable
-#: src/gs-review-dialog.c:124
-msgid "Please choose a star rating"
-msgstr "請選擇一個星級評等"
-
-#. TRANSLATORS: the review is not acceptable
-#: src/gs-review-dialog.c:128
-msgid "The summary is too short"
-msgstr "摘要太短"
-
-#. TRANSLATORS: the review is not acceptable
-#: src/gs-review-dialog.c:132
-msgid "The summary is too long"
-msgstr "摘要太長"
-
-#. TRANSLATORS: the review is not acceptable
-#: src/gs-review-dialog.c:136
-msgid "The description is too short"
-msgstr "描述太短"
-
-#. TRANSLATORS: the review is not acceptable
-#: src/gs-review-dialog.c:140
-msgid "The description is too long"
-msgstr "描述太長"
-
-#. Translators: Title of the dialog box where the users can write and publish their opinions about the apps.
-#: src/gs-review-dialog.ui:10
-msgid "Post Review"
-msgstr "張貼評論"
-
-#. Translators: A button to publish the user's opinion about the app.
-#: src/gs-review-dialog.ui:34
-msgid "_Post"
-msgstr "張貼(_P)"
-
-#: src/gs-review-dialog.ui:110
-msgid "Summary"
-msgstr "摘要"
-
-#: src/gs-review-dialog.ui:120
-msgid ""
-"Give a short summary of your review, for example: “Great app, would "
-"recommend”."
-msgstr "為您的評論下一個簡短的摘要，例如：「很棒的程式，極力推薦」"
-
-#. Translators: This is where the users enter their opinions about the apps.
-#: src/gs-review-dialog.ui:145
-msgctxt "app review"
-msgid "Review"
-msgstr "評論"
-
-#: src/gs-review-dialog.ui:155
-msgid "What do you think of the app? Try to give reasons for your views."
-msgstr "您覺得這個程式如何？請試著以您的觀點提出原因。"
-
-#: src/gs-review-dialog.ui:187
-msgid ""
-"Find what data is sent in our <a href=\"https://odrs.gnome.org/privacy"
-"\">privacy policy</a>."
-msgstr ""
-"參見我們的<a href=\"https://odrs.gnome.org/privacy\">隱私政策</a>來瞭解程式會"
-"傳送哪些資料。"
-
-#. Translators: A label for the total number of reviews.
-#: src/gs-review-histogram.ui:412
-msgid "ratings in total"
-msgstr "總評論數"
-
-#. TRANSLATORS: this is when a user doesn't specify a name
-#: src/gs-review-row.c:58
-msgctxt "Reviewer name"
-msgid "Unknown"
-msgstr "不明"
-
-#. TRANSLATORS: we explain what the action is going to do
-#: src/gs-review-row.c:223
-msgid "You can report reviews for abusive, rude, or discriminatory behavior."
-msgstr "您可以提報侮辱、粗俗、歧視等評論。"
-
-#. TRANSLATORS: we ask the user if they really want to do this
-#: src/gs-review-row.c:228
-msgid ""
-"Once reported, a review will be hidden until it has been checked by an "
-"administrator."
-msgstr "一旦提報，評論將被隱藏，直到有管理員檢核過為止。"
-
-#. TRANSLATORS: window title when
-#. * reporting a user-submitted review
-#. * for moderation
-#: src/gs-review-row.c:242
-msgid "Report Review?"
-msgstr "提報評論？"
-
-#. TRANSLATORS: button text when
-#. * sending a review for moderation
-#: src/gs-review-row.c:246
-msgid "Report"
-msgstr "提報"
-
-#. Translators: Users can express their opinions about other users' opinions about the apps.
-#: src/gs-review-row.ui:105
-msgid "Was this review useful to you?"
-msgstr "這則評論對您有用嗎?"
-
-#: src/gs-review-row.ui:121
-msgid "Yes"
-msgstr "是"
-
-#: src/gs-review-row.ui:130
-msgid "No"
-msgstr "否"
-
-#. Translators: Button text for indifference, only used when moderating
-#: src/gs-review-row.ui:139
-msgid "Meh"
-msgstr "隨便"
-
-#: src/gs-review-row.ui:162
-msgid "Report…"
-msgstr "提報…"
-
-#: src/gs-review-row.ui:172
-msgid "Remove…"
-msgstr "移除…"
-
-#. TRANSLATORS: this is when we try to download a screenshot and
-#. * we get back 404
-#: src/gs-screenshot-image.c:348
-msgid "Screenshot not found"
-msgstr "找不到螢幕擷圖"
-
-#. TRANSLATORS: possibly image file corrupt or not an image
-#: src/gs-screenshot-image.c:365
-msgid "Failed to load image"
-msgstr "無法載入影像"
-
-#. TRANSLATORS: this is when we request a screenshot size that
-#. * the generator did not create or the parser did not add
-#: src/gs-screenshot-image.c:507
-msgid "Screenshot size not found"
-msgstr "找不到螢幕擷圖的大小"
-
-#. TRANSLATORS: this is when we try create the cache directory
-#. * but we were out of space or permission was denied
-#: src/gs-screenshot-image.c:588
-msgid "Could not create cache"
-msgstr "無法建立快取"
-
-#. TRANSLATORS: this is when we try to download a screenshot
-#. * that was not a valid URL
-#: src/gs-screenshot-image.c:598
-msgid "Screenshot not valid"
-msgstr "螢幕擷圖無效"
-
-#. TRANSLATORS: this is when networking is not available
-#: src/gs-screenshot-image.c:618
-msgid "Screenshot not available"
-msgstr "螢幕擷圖無法使用"
-
-#: src/gs-screenshot-image.c:684
-msgid "Screenshot"
-msgstr "螢幕擷圖"
-
-#. TRANSLATORS: this is when there are too many search results
-#. * to show in in the search page
-#: src/gs-search-page.c:144
-#, c-format
-msgid "%u more match"
-msgid_plural "%u more matches"
-msgstr[0] "其他 %u 項符合"
-
-#: src/gs-search-page.ui:7
-msgid "Search page"
-msgstr "搜尋頁"
-
-#: src/gs-search-page.ui:54
-msgid "No Application Found"
-msgstr "找不到應用程式"
-
-#. TRANSLATORS: this is part of the in-app notification,
-#. * where the %s is the truncated hostname, e.g.
-#. * 'alt.fedoraproject.org'
-#. TRANSLATORS: this is part of the in-app notification,
-#. * where the %s is the origin id, e.g. 'fedora'
-#. TRANSLATORS: this is part of the in-app notification,
-#. * where the %s is a multi-word localised app name
-#. * e.g. 'Getting things GNOME!"
-#: src/gs-shell.c:1137 src/gs-shell.c:1142 src/gs-shell.c:1157
-#: src/gs-shell.c:1161
-#, c-format
-msgid "“%s”"
-msgstr "「%s」"
-
-#. TRANSLATORS: failure text for the in-app notification,
-#. * where the %s is the source (e.g. "alt.fedoraproject.org")
-#: src/gs-shell.c:1208
-#, c-format
-msgid "Unable to download firmware updates from %s"
-msgstr "無法從 %s 下載韌體更新"
-
-#. TRANSLATORS: failure text for the in-app notification,
-#. * where the %s is the source (e.g. "alt.fedoraproject.org")
-#: src/gs-shell.c:1214
-#, c-format
-msgid "Unable to download updates from %s"
-msgstr "無法從 %s 下載更新"
-
-#. TRANSLATORS: failure text for the in-app notification
-#: src/gs-shell.c:1221 src/gs-shell.c:1266
-msgid "Unable to download updates"
-msgstr "無法下載更新"
-
-#. TRANSLATORS: failure text for the in-app notification
-#: src/gs-shell.c:1227
-msgid ""
-"Unable to download updates: internet access was required but wasn’t available"
-msgstr "無法下載更新：必須要有網際網路存取但卻無法使用"
-
-#. TRANSLATORS: failure text for the in-app notification,
-#. * where the %s is the source (e.g. "alt.fedoraproject.org")
-#: src/gs-shell.c:1236
-#, c-format
-msgid "Unable to download updates from %s: not enough disk space"
-msgstr "無法從 %s 下載更新：磁碟空間不足"
-
-#. TRANSLATORS: failure text for the in-app notification
-#: src/gs-shell.c:1241
-msgid "Unable to download updates: not enough disk space"
-msgstr "無法下載更新：磁碟空間不足"
-
-#. TRANSLATORS: failure text for the in-app notification
-#: src/gs-shell.c:1248
-msgid "Unable to download updates: authentication was required"
-msgstr "無法下載更新：需要核對身份"
-
-#. TRANSLATORS: failure text for the in-app notification
-#: src/gs-shell.c:1253
-msgid "Unable to download updates: authentication was invalid"
-msgstr "無法下載更新：身份核對無效"
-
-#. TRANSLATORS: failure text for the in-app notification
-#: src/gs-shell.c:1258
 msgid ""
 "Unable to download updates: you do not have permission to install software"
 msgstr "無法下載更新：您的權限無法安裝軟體"
 
-#. TRANSLATORS: failure text for the in-app notification
-#: src/gs-shell.c:1269
-msgid "Unable to get list of updates"
-msgstr "無法取得更新清單"
-
-#. TRANSLATORS: failure text for the in-app notification,
-#. * where the first %s is the application name (e.g. "GIMP") and
-#. * the second %s is the origin, e.g. "Fedora Project [fedoraproject.org]"
-#: src/gs-shell.c:1312
-#, c-format
-msgid "Unable to install %s as download failed from %s"
-msgstr "無法安裝 %s，因為從 %s 下載失敗"
-
-#. TRANSLATORS: failure text for the in-app notification,
-#. * where the %s is the application name (e.g. "GIMP")
-#: src/gs-shell.c:1318
-#, c-format
-msgid "Unable to install %s as download failed"
-msgstr "無法安裝 %s，因為下載失敗"
-
-#. TRANSLATORS: failure text for the in-app notification,
-#. * where the first %s is the application name (e.g. "GIMP")
-#. * and the second %s is the name of the runtime, e.g.
-#. * "GNOME SDK [flatpak.gnome.org]"
-#: src/gs-shell.c:1331
-#, c-format
-msgid "Unable to install %s as runtime %s not available"
-msgstr "無法安裝 %s，因為無法使用 %s 執行時期環境"
-
-#. TRANSLATORS: failure text for the in-app notification,
-#. * where the %s is the application name (e.g. "GIMP")
-#: src/gs-shell.c:1337
-#, c-format
-msgid "Unable to install %s as not supported"
-msgstr "無法安裝 %s，因為尚未支援"
-
-#. TRANSLATORS: failure text for the in-app notification
-#: src/gs-shell.c:1344
-msgid "Unable to install: internet access was required but wasn’t available"
-msgstr "無法安裝：必須要有網際網路存取但卻無法使用"
-
-#. TRANSLATORS: failure text for the in-app notification
-#: src/gs-shell.c:1350
-msgid "Unable to install: the application has an invalid format"
-msgstr "無法安裝：應用程式內含無效格式"
-
-#. TRANSLATORS: failure text for the in-app notification,
-#. * where the %s is the application name (e.g. "GIMP")
-#: src/gs-shell.c:1355
-#, c-format
-msgid "Unable to install %s: not enough disk space"
-msgstr "無法安裝 %s：磁碟空間不足"
-
-#. TRANSLATORS: failure text for the in-app notification
-#: src/gs-shell.c:1362
-#, c-format
-msgid "Unable to install %s: authentication was required"
-msgstr "無法安裝 %s：需要核對身份"
-
-#. TRANSLATORS: failure text for the in-app notification,
-#. * where the %s is the application name (e.g. "GIMP")
-#: src/gs-shell.c:1369
-#, c-format
-msgid "Unable to install %s: authentication was invalid"
-msgstr "無法安裝 %s：身份核對無效"
-
-#. TRANSLATORS: failure text for the in-app notification,
-#. * where the %s is the application name (e.g. "GIMP")
-#: src/gs-shell.c:1376
-#, c-format
-msgid "Unable to install %s: you do not have permission to install software"
-msgstr "無法安裝 %s：您的權限無法安裝軟體"
-
-#. TRANSLATORS: failure text for the in-app notification,
-#. * where the %s is the application name (e.g. "Dell XPS 13")
-#: src/gs-shell.c:1384
-#, c-format
-msgid "Unable to install %s: AC power is required"
-msgstr "無法安裝 %s：需要交流電源"
-
-#. TRANSLATORS: failure text for the in-app notification,
-#. * where the %s is the application name (e.g. "Dell XPS 13")
-#: src/gs-shell.c:1391
-#, c-format
-msgid "Unable to install %s: The battery level is too low"
-msgstr "無法安裝 %s：電池電量過低"
-
-#. TRANSLATORS: failure text for the in-app notification,
-#. * where the %s is the application name (e.g. "GIMP")
-#: src/gs-shell.c:1400
-#, c-format
-msgid "Unable to install %s"
-msgstr "無法安裝 %s"
-
-#. TRANSLATORS: failure text for the in-app notification,
-#. * where the first %s is the app name (e.g. "GIMP") and
-#. * the second %s is the origin, e.g. "Fedora" or
-#. * "Fedora Project [fedoraproject.org]"
-#: src/gs-shell.c:1447
-#, c-format
-msgid "Unable to update %s from %s as download failed"
-msgstr "無法從 %2$s 更新 %1$s，因為下載失敗"
-
-#. TRANSLATORS: failure text for the in-app notification,
-#. * where the %s is the application name (e.g. "GIMP")
-#: src/gs-shell.c:1454
-#, c-format
-msgid "Unable to update %s as download failed"
-msgstr "因為下載失敗而無法更新 %s"
-
-#. TRANSLATORS: failure text for the in-app notification,
-#. * where the %s is the origin, e.g. "Fedora" or
-#. * "Fedora Project [fedoraproject.org]"
-#: src/gs-shell.c:1461
-#, c-format
-msgid "Unable to install updates from %s as download failed"
-msgstr "因為下載失敗而無法從 %s 安裝更新"
-
-#. TRANSLATORS: failure text for the in-app notification
-#: src/gs-shell.c:1465
-#, c-format
-msgid "Unable to install updates as download failed"
-msgstr "因為下載失敗而無法安裝更新"
-
-#. TRANSLATORS: failure text for the in-app notification
-#: src/gs-shell.c:1471
-msgid "Unable to update: internet access was required but wasn’t available"
-msgstr "無法更新：必須要有網際網路存取但卻無法使用"
-
-#. TRANSLATORS: failure text for the in-app notification,
-#. * where the %s is the application name (e.g. "GIMP")
-#: src/gs-shell.c:1481
-#, c-format
-msgid "Unable to update %s: not enough disk space"
-msgstr "無法更新 %s：磁碟空間不足"
-
-#. TRANSLATORS: failure text for the in-app notification
-#: src/gs-shell.c:1486
-#, c-format
-msgid "Unable to install updates: not enough disk space"
-msgstr "無法安裝更新：磁碟空間不足"
-
-#. TRANSLATORS: failure text for the in-app notification,
-#. * where the %s is the application name (e.g. "GIMP")
-#: src/gs-shell.c:1496
-#, c-format
-msgid "Unable to update %s: authentication was required"
-msgstr "無法更新 %s：需要核對身份"
-
-#. TRANSLATORS: failure text for the in-app notification
-#: src/gs-shell.c:1501
-#, c-format
-msgid "Unable to install updates: authentication was required"
-msgstr "無法安裝更新：需要核對身份"
-
-#. TRANSLATORS: failure text for the in-app notification,
-#. * where the %s is the application name (e.g. "GIMP")
-#: src/gs-shell.c:1510
-#, c-format
-msgid "Unable to update %s: authentication was invalid"
-msgstr "無法更新 %s：身份核對無效"
-
-#. TRANSLATORS: failure text for the in-app notification
-#: src/gs-shell.c:1515
-#, c-format
-msgid "Unable to install updates: authentication was invalid"
-msgstr "無法安裝更新：身份核對無效"
-
-#. TRANSLATORS: failure text for the in-app notification,
-#. * where the %s is the application name (e.g. "GIMP")
-#: src/gs-shell.c:1524
-#, c-format
-msgid "Unable to update %s: you do not have permission to update software"
-msgstr "無法更新 %s：您的權限無法更新軟體"
-
-#. TRANSLATORS: failure text for the in-app notification
-#: src/gs-shell.c:1530
-#, c-format
-msgid ""
-"Unable to install updates: you do not have permission to update software"
-msgstr "無法安裝更新：您的權限無法更新軟體"
-
-#. TRANSLATORS: failure text for the in-app notification,
-#. * where the %s is the application name (e.g. "Dell XPS 13")
-#: src/gs-shell.c:1540
-#, c-format
-msgid "Unable to update %s: AC power is required"
-msgstr "無法更新 %s：需要交流電源"
-
-#. TRANSLATORS: failure text for the in-app notification,
-#. * where the %s is the application name (e.g. "Dell XPS 13")
-#: src/gs-shell.c:1546
-#, c-format
-msgid "Unable to install updates: AC power is required"
-msgstr "無法安裝更新：需要交流電源"
-
-#. TRANSLATORS: failure text for the in-app notification,
-#. * where the %s is the application name (e.g. "Dell XPS 13")
-#: src/gs-shell.c:1555
-#, c-format
-msgid "Unable to update %s: The battery level is too low"
-msgstr "無法安裝 %s：電池電量過低"
-
-#. TRANSLATORS: failure text for the in-app notification,
-#. * where the %s is the application name (e.g. "Dell XPS 13")
-#: src/gs-shell.c:1561
-#, c-format
-msgid "Unable to install updates: The battery level is too low"
-msgstr "無法安裝更新：電池電量過低"
-
-#. TRANSLATORS: failure text for the in-app notification,
-#. * where the %s is the application name (e.g. "GIMP")
-#: src/gs-shell.c:1572
-#, c-format
-msgid "Unable to update %s"
-msgstr "無法更新 %s"
-
-#. TRANSLATORS: failure text for the in-app notification
-#: src/gs-shell.c:1575
-#, c-format
-msgid "Unable to install updates"
-msgstr "無法安裝更新"
-
-#. TRANSLATORS: failure text for the in-app notification,
-#. * where the first %s is the distro name (e.g. "Fedora 25") and
-#. * the second %s is the origin, e.g. "Fedora Project [fedoraproject.org]"
-#: src/gs-shell.c:1618
-#, c-format
-msgid "Unable to upgrade to %s from %s"
-msgstr "無法升級成 %s，來源為 %s"
-
-#. TRANSLATORS: failure text for the in-app notification,
-#. * where the %s is the app name (e.g. "GIMP")
-#: src/gs-shell.c:1623
-#, c-format
-msgid "Unable to upgrade to %s as download failed"
-msgstr "無法升級成 %s，因為下載失敗"
-
-#. TRANSLATORS: failure text for the in-app notification,
-#. * where the %s is the distro name (e.g. "Fedora 25")
-#: src/gs-shell.c:1632
-#, c-format
-msgid ""
-"Unable to upgrade to %s: internet access was required but wasn’t available"
-msgstr "無法升級至 %s：必須要有網際網路存取但卻無法使用"
-
-#. TRANSLATORS: failure text for the in-app notification,
-#. * where the %s is the distro name (e.g. "Fedora 25")
-#: src/gs-shell.c:1641
-#, c-format
-msgid "Unable to upgrade to %s: not enough disk space"
-msgstr "無法升級成 %s：磁碟空間不足"
-
-#. TRANSLATORS: failure text for the in-app notification,
-#. * where the %s is the distro name (e.g. "Fedora 25")
-#: src/gs-shell.c:1649
-#, c-format
-msgid "Unable to upgrade to %s: authentication was required"
-msgstr "無法升級成 %s：需要核對身份"
-
-#. TRANSLATORS: failure text for the in-app notification,
-#. * where the %s is the distro name (e.g. "Fedora 25")
-#: src/gs-shell.c:1656
-#, c-format
-msgid "Unable to upgrade to %s: authentication was invalid"
-msgstr "無法升級成 %s：身份核對無效"
-
-#. TRANSLATORS: failure text for the in-app notification,
-#. * where the %s is the distro name (e.g. "Fedora 25")
-#: src/gs-shell.c:1663
-#, c-format
-msgid "Unable to upgrade to %s: you do not have permission to upgrade"
-msgstr "無法升級成 %s：您的權限無法升級"
-
-#. TRANSLATORS: failure text for the in-app notification,
-#. * where the %s is the distro name (e.g. "Fedora 25")
-#: src/gs-shell.c:1670
-#, c-format
-msgid "Unable to upgrade to %s: AC power is required"
-msgstr "無法升級成 %s：需要交流電源"
-
-#. TRANSLATORS: failure text for the in-app notification,
-#. * where the %s is the distro name (e.g. "Fedora 25")
-#: src/gs-shell.c:1677
-#, c-format
-msgid "Unable to upgrade to %s: The battery level is too low"
-msgstr "無法升級成 %s：電池電量過低"
-
-#. TRANSLATORS: failure text for the in-app notification,
-#. * where the %s is the distro name (e.g. "Fedora 25")
-#: src/gs-shell.c:1686
-#, c-format
-msgid "Unable to upgrade to %s"
-msgstr "無法升級至 %s"
-
-#. TRANSLATORS: failure text for the in-app notification,
-#. * where the %s is the application name (e.g. "GIMP")
-#: src/gs-shell.c:1724
-#, c-format
-msgid "Unable to remove %s: authentication was required"
-msgstr "無法移除 %s：需要核對身份"
-
-#. TRANSLATORS: failure text for the in-app notification,
-#. * where the %s is the application name (e.g. "GIMP")
-#: src/gs-shell.c:1730
-#, c-format
-msgid "Unable to remove %s: authentication was invalid"
-msgstr "無法移除 %s：身份核對無效"
-
-#. TRANSLATORS: failure text for the in-app notification,
-#. * where the %s is the application name (e.g. "GIMP")
-#: src/gs-shell.c:1736
-#, c-format
-msgid "Unable to remove %s: you do not have permission to remove software"
-msgstr "無法移除 %s：您的權限無法移除軟體"
-
-#. TRANSLATORS: failure text for the in-app notification,
-#. * where the %s is the application name (e.g. "GIMP")
-#: src/gs-shell.c:1743
-#, c-format
-msgid "Unable to remove %s: AC power is required"
-msgstr "無法移除 %s：需要交流電源"
-
-#. TRANSLATORS: failure text for the in-app notification,
-#. * where the %s is the application name (e.g. "GIMP")
-#: src/gs-shell.c:1750
-#, c-format
-msgid "Unable to remove %s: The battery level is too low"
-msgstr "無法移除 %s：電池電量過低"
-
-#. TRANSLATORS: failure text for the in-app notification,
-#. * where the %s is the application name (e.g. "GIMP")
-#: src/gs-shell.c:1762
-#, c-format
-msgid "Unable to remove %s"
-msgstr "無法移除 %s"
-
-#. TRANSLATORS: failure text for the in-app notification,
-#. * where the first %s is the application name (e.g. "GIMP")
-#. * and the second %s is the name of the runtime, e.g.
-#. * "GNOME SDK [flatpak.gnome.org]"
-#: src/gs-shell.c:1805
-#, c-format
-msgid "Unable to launch %s: %s is not installed"
-msgstr "無法啟動 %s：%s 未安裝"
-
-#. TRANSLATORS: failure text for the in-app notification
-#: src/gs-shell.c:1812 src/gs-shell.c:1863 src/gs-shell.c:1904
-#: src/gs-shell.c:1950
-msgid "Not enough disk space — free up some space and try again"
-msgstr "沒有足夠的磁碟空間 — 請空出部分空間後再試一次"
-
-#. TRANSLATORS: we failed to get a proper error code
-#: src/gs-shell.c:1823 src/gs-shell.c:1874 src/gs-shell.c:1915
-#: src/gs-shell.c:1974
-msgid "Sorry, something went wrong"
-msgstr "很抱歉，有事情出錯了"
-
-#. TRANSLATORS: failure text for the in-app notification
-#: src/gs-shell.c:1855
-msgid "Failed to install file: not supported"
-msgstr "無法安裝檔案：尚未支援"
-
-#. TRANSLATORS: failure text for the in-app notification
-#: src/gs-shell.c:1859
-msgid "Failed to install file: authentication failed"
-msgstr "無法安裝檔案：核對失敗"
-
-#. TRANSLATORS: failure text for the in-app notification
-#: src/gs-shell.c:1896
-msgid "Failed to install: not supported"
-msgstr "無法安裝：尚未支援"
-
-#. TRANSLATORS: failure text for the in-app notification
-#: src/gs-shell.c:1900
-msgid "Failed to install: authentication failed"
-msgstr "無法安裝：認證失敗"
-
-#. TRANSLATORS: failure text for the in-app notification,
-#. * the %s is the origin, e.g. "Fedora" or
-#. * "Fedora Project [fedoraproject.org]"
-#: src/gs-shell.c:1944
-#, c-format
-msgid "Unable to contact %s"
-msgstr "無法聯絡 %s"
-
-#. TRANSLATORS: failure text for the in-app notification, where the 'Software' means this application, aka 'GNOME Software'.
-#: src/gs-shell.c:1956
-msgid "Software needs to be restarted to use new plugins."
-msgstr "《軟體》需要重新啟動才能使用新的外掛程式。"
-
-#. TRANSLATORS: need to be connected to the AC power
-#: src/gs-shell.c:1961
-msgid "AC power is required"
-msgstr "需要交流電源"
-
-#. TRANSLATORS: not enough juice to do this safely
-#: src/gs-shell.c:1965
-msgid "The battery level is too low"
-msgstr "電池電量過低"
-
-#. TRANSLATORS: this refers to where the app came from
-#: src/gs-shell-search-provider.c:267
-#, c-format
-msgid "Source: %s"
-msgstr "來源：%s"
-
-#: src/gs-summary-tile.c:92
-#, c-format
-msgid "%s (Installing)"
-msgstr "%s（安裝中）"
-
-#: src/gs-summary-tile.c:97
-#, c-format
-msgid "%s (Removing)"
-msgstr "%s（移除中）"
-
-#. TRANSLATORS: this is a button in the software repositories
-#. dialog for removing multiple repos
-#: src/gs-third-party-repo-row.c:93
-msgid "_Remove All"
-msgstr "全部移除(_R)"
-
-#. TRANSLATORS: this is where the packager did not write
-#. * a description for the update
-#: src/gs-update-dialog.c:190
-msgid "No update description available."
-msgstr "未提供更新的詳細資訊。"
-
-#. TRANSLATORS: this is the subtitle of the installed updates dialog window.
-#. %s will be replaced by the date when the updates were installed.
-#. The date format is defined by the locale's preferred date representation
-#. ("%x" in strftime.)
-#: src/gs-update-dialog.c:316
-#, c-format
-msgid "Installed on %s"
-msgstr "已安裝於 %s"
-
-#. TRANSLATORS: this is the title of the installed updates dialog window
-#: src/gs-update-dialog.c:336
-msgid "Installed Updates"
-msgstr "已安裝的更新"
-
-#. TRANSLATORS: This is the header for package additions during
-#. * a system update
-#: src/gs-update-dialog.c:558
-msgid "Additions"
-msgstr "新增"
-
-#. TRANSLATORS: This is the header for package removals during
-#. * a system update
-#: src/gs-update-dialog.c:562
-msgid "Removals"
-msgstr "移除"
-
-#. TRANSLATORS: This is the header for package updates during
-#. * a system update
-#: src/gs-update-dialog.c:566
-msgid "Updates"
-msgstr "更新"
-
-#. TRANSLATORS: This is the header for package downgrades during
-#. * a system update
-#: src/gs-update-dialog.c:570
-msgid "Downgrades"
-msgstr "降級"
-
-#: src/gs-update-dialog.ui:100
-msgid "No updates have been installed on this system."
-msgstr "這個系統沒有安裝過更新。"
-
-#: src/gs-update-monitor.c:193
-msgid "Software Updates Are Out of Date"
-msgstr "軟體更新已過期"
-
-#: src/gs-update-monitor.c:194
-msgid "Please check for software updates."
-msgstr "請檢查軟體更新。"
-
-#: src/gs-update-monitor.c:200
-msgid "Critical Software Update Ready to Install"
-msgstr "重大軟體更新已可安裝"
-
-#: src/gs-update-monitor.c:201
-msgid "An important software update is ready to be installed."
-msgstr "已備妥重大的軟體更新可供安裝。"
-
-#: src/gs-update-monitor.c:204
-msgid "Critical Software Updates Available to Download"
-msgstr "有重大軟體更新可供下載"
-
-#: src/gs-update-monitor.c:205
-msgid "Important: critical software updates are waiting."
-msgstr "重要：重大軟體更新正在等待。"
-
-#: src/gs-update-monitor.c:211
-msgid "Software Updates Ready to Install"
-msgstr "軟體更新已可安裝"
-
-#: src/gs-update-monitor.c:212
-msgid "Software updates are waiting and ready to be installed."
-msgstr "已備妥軟體更新可供安裝。"
-
-#: src/gs-update-monitor.c:217
-msgid "Software Updates Available to Download"
-msgstr "有軟體更新可供下載"
-
-#: src/gs-update-monitor.c:218
-msgid "Please download waiting software updates."
-msgstr "請下載等待的軟體更新。"
-
-#. TRANSLATORS: apps were auto-updated and restart is required
-#: src/gs-update-monitor.c:323
-#, c-format
-msgid "%u Application Updated — Restart Required"
-msgid_plural "%u Applications Updated — Restart Required"
-msgstr[0] "%u 個應用程式已更新 — 需要重開機"
-
-#. TRANSLATORS: apps were auto-updated
-#: src/gs-update-monitor.c:329
-#, c-format
-msgid "%u Application Updated"
-msgid_plural "%u Applications Updated"
-msgstr[0] "%u 個應用程式已更新"
-
-#. TRANSLATORS: %1 is an application name, e.g. Firefox
-#: src/gs-update-monitor.c:340
-#, c-format
-msgid "%s has been updated."
-msgstr "%s 已經更新。"
-
-#. TRANSLATORS: the app needs restarting
-#: src/gs-update-monitor.c:343
-msgid "Please restart the application."
-msgstr "請重新啟動應用程式。"
-
-#. TRANSLATORS: %1 and %2 are both application names, e.g. Firefox
-#: src/gs-update-monitor.c:351
-#, c-format
-msgid "%s and %s have been updated."
-msgstr "%s 和 %s 已經更新。"
-
-#. TRANSLATORS: at least one application needs restarting
-#: src/gs-update-monitor.c:357 src/gs-update-monitor.c:376
-#, c-format
-msgid "%u application requires a restart."
-msgid_plural "%u applications require a restart."
-msgstr[0] "有 %u 個應用程式必須重新開機。"
-
-#. TRANSLATORS: %1, %2 and %3 are all application names, e.g. Firefox
-#: src/gs-update-monitor.c:369
-#, c-format
-msgid "Includes %s, %s and %s."
-msgstr "包括 %s、%s、%s 等。"
-
-#. TRANSLATORS: this is when the current OS version goes end-of-life
-#: src/gs-update-monitor.c:580 src/gs-updates-page.ui:43
-msgid "Operating System Updates Unavailable"
-msgstr "沒有作業系統更新"
-
-#. TRANSLATORS: this is the message dialog for the distro EOL notice
-#: src/gs-update-monitor.c:582
-msgid "Upgrade to continue receiving security updates."
-msgstr "升級以繼續接受安全性更新。"
-
-#. TRANSLATORS: this is a distro upgrade, the replacement would be the
-#. * distro name, e.g. 'Fedora'
-#: src/gs-update-monitor.c:637
-#, c-format
-msgid "A new version of %s is available to install"
-msgstr "有新版本的「%s」可安裝"
-
-#. TRANSLATORS: this is a distro upgrade
-#: src/gs-update-monitor.c:641
-msgid "Software Upgrade Available"
-msgstr "有可用的軟體升級"
-
-#. TRANSLATORS: title when we offline updates have failed
-#: src/gs-update-monitor.c:1035
-msgid "Software Updates Failed"
-msgstr "軟體更新失敗"
-
-#. TRANSLATORS: message when we offline updates have failed
-#: src/gs-update-monitor.c:1037
-msgid "An important OS update failed to be installed."
-msgstr "重要的作業系統更新安裝失敗。"
-
-#: src/gs-update-monitor.c:1038
-msgid "Show Details"
-msgstr "顯示細節"
-
-#. TRANSLATORS: Notification title when we've done a distro upgrade
-#: src/gs-update-monitor.c:1061
-msgid "System Upgrade Complete"
-msgstr "系統升級完成"
-
-#. TRANSLATORS: This is the notification body when we've done a
-#. * distro upgrade. First %s is the distro name and the 2nd %s
-#. * is the version, e.g. "Welcome to Fedora 28!"
-#: src/gs-update-monitor.c:1066
-#, c-format
-msgid "Welcome to %s %s!"
-msgstr "歡迎使用 %s %s！"
-
-#. TRANSLATORS: title when we've done offline updates
-#: src/gs-update-monitor.c:1072
-msgid "Software Update Installed"
-msgid_plural "Software Updates Installed"
-msgstr[0] "軟體更新已安裝"
-
-#. TRANSLATORS: message when we've done offline updates
-#: src/gs-update-monitor.c:1076
-msgid "An important OS update has been installed."
-msgid_plural "Important OS updates have been installed."
-msgstr[0] "重要的作業系統更新已安裝。"
-
-#. TRANSLATORS: Button to look at the updates that were installed.
-#. * Note that it has nothing to do with the application reviews, the
-#. * users can't express their opinions here. In some languages
-#. * "Review (evaluate) something" is a different translation than
-#. * "Review (browse) something."
-#: src/gs-update-monitor.c:1087
-msgctxt "updates"
-msgid "Review"
-msgstr "檢閱"
-
-#. TRANSLATORS: this is when the offline update failed
-#: src/gs-update-monitor.c:1136
-msgid "Failed To Update"
-msgstr "無法更新"
-
-#. TRANSLATORS: the user must have updated manually after
-#. * the updates were prepared
-#: src/gs-update-monitor.c:1142
-msgid "The system was already up to date."
-msgstr "該系統已經是最新的。"
-
-#. TRANSLATORS: the user aborted the update manually
-#: src/gs-update-monitor.c:1147
-msgid "The update was cancelled."
-msgstr "更新已取消。"
-
-#. TRANSLATORS: the package manager needed to download
-#. * something with no network available
-#: src/gs-update-monitor.c:1153
-msgid ""
-"Internet access was required but wasn’t available. Please make sure that you "
-"have internet access and try again."
-msgstr "需要存取網際網路但無法使用。請確定您能使用網際網路後再試一次。"
-
-#. TRANSLATORS: if the package is not signed correctly
-#: src/gs-update-monitor.c:1159
-msgid ""
-"There were security issues with the update. Please consult your software "
-"provider for more details."
-msgstr "這次更新中有安全性問題。請詢問您的軟體供應商以瞭解更多資訊。"
-
-#. TRANSLATORS: we ran out of disk space
-#: src/gs-update-monitor.c:1165
-msgid ""
-"There wasn’t enough disk space. Please free up some space and try again."
-msgstr "沒有足夠的磁碟空間。請空出部分空間後再試一次。"
-
-#. TRANSLATORS: We didn't handle the error type
-#: src/gs-update-monitor.c:1170
-msgid ""
-"We’re sorry: the update failed to install. Please wait for another update "
-"and try again. If the problem persists, contact your software provider."
-msgstr ""
-"我們很抱歉：更新無法安裝。請等待下一次更新時再試一次。如果問題持續出現，請連"
-"絡您的軟體供應商。"
-
-#. TRANSLATORS: the update panel is doing *something* vague
-#: src/gs-updates-page.c:187
-msgid "Looking for new updates…"
-msgstr "尋找新的更新中…"
-
-#. TRANSLATORS: the updates panel is starting up
-#: src/gs-updates-page.c:256
-msgid "Setting up updates…"
-msgstr "設置更新中…"
-
-#. TRANSLATORS: the updates panel is starting up
-#: src/gs-updates-page.c:257 src/gs-updates-page.c:264
-msgid "(This could take a while)"
-msgstr "(這可能會花上一段時間)"
-
-#. TRANSLATORS: This is the time when we last checked for updates
-#: src/gs-updates-page.c:371
-#, c-format
-msgid "Last checked: %s"
-msgstr "上次檢查：%s"
-
-#. TRANSLATORS:  the first %s is the distro name, e.g. 'Fedora'
-#. * and the second %s is the distro version, e.g. '25'
-#: src/gs-updates-page.c:535
-#, c-format
-msgid "%s %s is no longer supported."
-msgstr "%s %s 已不再有支援。"
-
-#. TRANSLATORS: OS refers to operating system, e.g. Fedora
-#: src/gs-updates-page.c:540
-msgid "Your OS is no longer supported."
-msgstr "您的作業系統已不再有支援。"
-
-#. TRANSLATORS: EOL distros do not get important updates
-#: src/gs-updates-page.c:545
-msgid "This means that it does not receive security updates."
-msgstr "這代表它無法取得安全性更新。"
-
-#. TRANSLATORS: upgrade refers to a major update, e.g. Fedora 25 to 26
-#: src/gs-updates-page.c:549
-msgid "It is recommended that you upgrade to a more recent version."
-msgstr "建議您升級到較新的版本。"
-
-#. TRANSLATORS: this is to explain that downloading updates may cost money
-#: src/gs-updates-page.c:807
-msgid "Charges May Apply"
-msgstr "可能需要費用"
-
-#. TRANSLATORS: we need network
-#. * to do the updates check
-#: src/gs-updates-page.c:811
-msgid ""
-"Checking for updates while using mobile broadband could cause you to incur "
-"charges."
-msgstr "使用行動寬頻檢查更新，可能讓您負擔額外的數據傳輸費用。"
-
-#. TRANSLATORS: this is a link to the
-#. * control-center network panel
-#: src/gs-updates-page.c:815
-msgid "Check _Anyway"
-msgstr "無論如何都檢查(_A)"
-
-#. TRANSLATORS: can't do updates check
-#: src/gs-updates-page.c:831
-msgid "No Network"
-msgstr "沒有網路"
-
-#. TRANSLATORS: we need network
-#. * to do the updates check
-#: src/gs-updates-page.c:835
-msgid "Internet access is required to check for updates."
-msgstr "需要存取網際網路以檢查更新。"
-
-#. This label indicates that the update check is in progress
-#: src/gs-updates-page.c:1258
-msgid "Checking…"
-msgstr "正在檢查…"
-
-#: src/gs-updates-page.c:1271
-msgid "Check for updates"
-msgstr "檢查軟體更新"
-
-#: src/gs-updates-page.ui:7
-msgid "Updates page"
-msgstr "更新頁"
-
-#. TRANSLATORS: This means all software (plural) installed on this system is up to date.
-#: src/gs-updates-page.ui:177
-msgid "Software is up to date"
-msgstr "軟體處於最新狀態"
-
-#: src/gs-updates-page.ui:225
-msgid ""
-"Checking for updates when using mobile broadband could cause you to incur "
-"charges"
-msgstr "使用行動寬頻檢查更新，可能讓您負擔額外的數據傳輸費用"
-
-#: src/gs-updates-page.ui:237
-msgid "_Check Anyway"
-msgstr "無論如何都檢查(_C)"
-
-#: src/gs-updates-page.ui:273
-msgid "Go online to check for updates"
-msgstr "上線以檢查更新"
-
-#: src/gs-updates-page.ui:284
-msgid "_Network Settings"
-msgstr "網路設定值(_N)"
-
-#: src/gs-updates-page.ui:357
-msgid "Updates are automatically managed"
-msgstr "更新為自動管理"
-
-#. TRANSLATORS: This is the button for installing all
-#. * offline updates
-#: src/gs-updates-section.c:290
-msgid "Restart & Update"
-msgstr "重新啟動並更新"
-
-#. TRANSLATORS: This is the button for upgrading all
-#. * online-updatable applications
-#: src/gs-updates-section.c:296
-msgid "Update All"
-msgstr "全部更新"
-
-#. TRANSLATORS: This is the header for system firmware that
-#. * requires a reboot to apply
-#: src/gs-updates-section.c:427
-msgid "Integrated Firmware"
-msgstr "整合的韌體"
-
-#. TRANSLATORS: This is the header for offline OS and offline
-#. * app updates that require a reboot to apply
-#: src/gs-updates-section.c:431
-msgid "Requires Restart"
-msgstr "必須重新啟動"
-
-#. TRANSLATORS: This is the header for online runtime and
-#. * app updates, typically flatpaks or snaps
-#: src/gs-updates-section.c:435
-msgid "Application Updates"
-msgstr "應用程式更新"
-
-#. TRANSLATORS: This is the header for device firmware that can
-#. * be installed online
-#: src/gs-updates-section.c:439
-msgid "Device Firmware"
-msgstr "裝置韌體"
-
-#: src/gs-updates-section.c:467 src/gs-upgrade-banner.ui:102
-msgid "_Download"
-msgstr "下載(_D)"
-
-#: src/gs-upgrade-banner.c:91
-msgid ""
-"It is recommended that you back up your data and files before upgrading."
-msgstr "建議您在升級前先備份您的資料與檔案。"
-
-#: src/gs-upgrade-banner.c:95
-msgid "_Restart Now"
-msgstr "立刻重新啟動(_R)"
-
-#: src/gs-upgrade-banner.c:97
-msgid "Updates will be applied when the computer is restarted."
-msgstr "更新會在電腦重新啟動時套用。"
-
-#. TRANSLATORS: This is the text displayed when a distro
-#. * upgrade is available. First %s is the distro name and the
-#. * 2nd %s is the version, e.g. "Fedora 23 Now Available"
-#: src/gs-upgrade-banner.c:112
-#, c-format
-msgid "%s %s Now Available"
-msgstr "%s %s 現在可用"
-
-#. TRANSLATORS: This is the text displayed while waiting to
-#. * download a distro upgrade. First %s is the distro name and
-#. * the 2nd %s is the version, e.g. "Waiting to Download Fedora 23"
-#: src/gs-upgrade-banner.c:122
-#, c-format
-msgid "Waiting to Download %s %s"
-msgstr "正在等候下載 %s %s"
-
-#. TRANSLATORS: This is the text displayed while downloading a
-#. * distro upgrade. First %s is the distro name and the 2nd %s
-#. * is the version, e.g. "Downloading Fedora 23"
-#: src/gs-upgrade-banner.c:132
-#, c-format
-msgid "Downloading %s %s"
-msgstr "正在下載 %s %s"
-
-#. TRANSLATORS: This is the text displayed when a distro
-#. * upgrade has been downloaded and is ready to be installed.
-#. * First %s is the distro name and the 2nd %s is the version,
-#. * e.g. "Fedora 23 Ready to be Installed"
-#: src/gs-upgrade-banner.c:143
-#, c-format
-msgid "%s %s Ready to be Installed"
-msgstr "%s %s 已準備好可以安裝"
-
-#: src/gs-upgrade-banner.ui:30
-msgid "A major upgrade, with new features and added polish."
-msgstr "重大升級，包含新功能和加入改進。"
-
-#: src/gs-upgrade-banner.ui:50
-msgid "_Learn More"
-msgstr "深入瞭解(_L)"
-
-#: src/org.gnome.Software.desktop.in:4
-msgid "Add, remove or update software on this computer"
-msgstr "在這臺電腦上加入、移除、或更新軟體"
-
-#. Translators: Search terms to find this application. Do NOT translate or localize the semicolons! The list MUST also end with a semicolon!
-#: src/org.gnome.Software.desktop.in:12
-msgid ""
-"Updates;Upgrade;Sources;Repositories;Preferences;Install;Uninstall;Program;"
-"Software;App;Store;"
-msgstr ""
-"Updates;Upgrade;Sources;Repositories;Preferences;Install;Uninstall;Program;"
-"Software;App;Store;;更新;升級;來源;套件庫;軟體庫;倉庫;偏好設定;安裝;解除安裝;"
-"程式;軟體;應用;商店;"
-=======
 #. TRANSLATORS: failure text for the in-app notification
 #: src/gs-shell.c:1277
 msgid "Unable to get list of updates"
@@ -8386,7 +5302,6 @@
 
 #~ msgid "Graphic depictions of the act of adultery"
 #~ msgstr "圖像式通姦行為描繪"
->>>>>>> 8566498b
 
 #~ msgid "Scantily clad human characters"
 #~ msgstr "衣著覆蓋極少的人類角色"
@@ -8397,21 +5312,6 @@
 #~ msgid "No references to desecration"
 #~ msgstr "沒有涉及褻瀆"
 
-<<<<<<< HEAD
-#. TRANSLATORS: ‘Endless OS’ is a brand name; https://endlessos.com/
-#: plugins/eos-updater/gs-plugin-eos-updater.c:560
-msgid "Endless OS"
-msgstr "Endless OS"
-
-#. TRANSLATORS: ‘Endless OS’ is a brand name; https://endlessos.com/
-#: plugins/eos-updater/gs-plugin-eos-updater.c:563
-msgid "An Endless OS update with new features and fixes."
-msgstr "Endless OS 更新，含新功能和錯誤修正。"
-
-#: plugins/eos-updater/gs-plugin-eos-updater.c:824
-msgid "EOS update service could not fetch and apply the update."
-msgstr "無法取得 EOS 更新服務並套用更新。"
-=======
 #~ msgid "Depictions of or references to historical desecration"
 #~ msgstr "描繪或涉及史實上的褻瀆"
 
@@ -8420,7 +5320,6 @@
 
 #~ msgid "Graphic depictions of modern-day desecration"
 #~ msgstr "圖像式當代褻瀆描繪"
->>>>>>> 8566498b
 
 #~ msgid "No visible dead human remains"
 #~ msgstr "不會看見亡者遺體"
@@ -8440,23 +5339,6 @@
 #~ msgid "Depictions of or references to historical slavery"
 #~ msgstr "描繪或涉及史實上的奴隸行為"
 
-<<<<<<< HEAD
-#. TRANSLATORS: status text when downloading
-#: plugins/external-appstream/gs-plugin-external-appstream.c:236
-msgid "Downloading extra metadata files…"
-msgstr "下載額外的中介資料檔案中…"
-
-#. TRANSLATORS: status text when downloading
-#: plugins/fedora-pkgdb-collections/gs-plugin-fedora-pkgdb-collections.c:194
-msgid "Downloading upgrade information…"
-msgstr "下載升級資訊中…"
-
-#. TRANSLATORS: this is a title for Fedora distro upgrades
-#: plugins/fedora-pkgdb-collections/gs-plugin-fedora-pkgdb-collections.c:284
-msgid ""
-"Upgrade for the latest features, performance and stability improvements."
-msgstr "升級系統以取得最新功能、效能與穩定性改善等。"
-=======
 #~ msgid "Depictions of modern-day slavery"
 #~ msgstr "描繪當代的奴隸行為"
 
@@ -8465,7 +5347,6 @@
 
 #~ msgid "General"
 #~ msgstr "一般"
->>>>>>> 8566498b
 
 #~ msgid "ALL"
 #~ msgstr "所有"
@@ -8473,110 +5354,6 @@
 #~ msgid "Teen"
 #~ msgstr "青少年 (13-19)"
 
-<<<<<<< HEAD
-#. TRANSLATORS: status text when downloading new metadata
-#: plugins/flatpak/gs-flatpak.c:1046
-#, c-format
-msgid "Getting flatpak metadata for %s…"
-msgstr "取得 %s 的 flatpak 中介資料…"
-
-#: plugins/flatpak/gs-flatpak.c:2979
-#, c-format
-msgid "Failed to refine addon ‘%s’: %s"
-msgstr "無法完善附加程式 ‘%s’︰%s"
-
-#: plugins/flatpak/gs-plugin-flatpak.c:804
-#, c-format
-msgid "Failed to add to install for addon ‘%s’: %s"
-msgstr "無法加入安裝附加程式 ‘%s’︰%s"
-
-#: plugins/flatpak/gs-plugin-flatpak.c:818
-#, c-format
-msgid "Failed to add to uninstall for addon ‘%s’: %s"
-msgstr "無法加入解除安裝附加程式 ‘%s’︰%s"
-
-#. TRANSLATORS: a specific part of hardware,
-#. * the first %s is the device name, e.g. 'Unifying Receiver`
-#: plugins/fwupd/gs-fwupd-app.c:135
-#, c-format
-msgid "%s Device Update"
-msgstr "%s 裝置更新"
-
-#. TRANSLATORS: the entire system, e.g. all internal devices,
-#. * the first %s is the device name, e.g. 'ThinkPad P50`
-#: plugins/fwupd/gs-fwupd-app.c:140
-#, c-format
-msgid "%s System Update"
-msgstr "%s 系統更新"
-
-#. TRANSLATORS: the EC is typically the keyboard controller chip,
-#. * the first %s is the device name, e.g. 'ThinkPad P50`
-#: plugins/fwupd/gs-fwupd-app.c:145
-#, c-format
-msgid "%s Embedded Controller Update"
-msgstr "%s 內嵌控制器更新"
-
-#. TRANSLATORS: ME stands for Management Engine, the Intel AMT thing,
-#. * the first %s is the device name, e.g. 'ThinkPad P50`
-#: plugins/fwupd/gs-fwupd-app.c:150
-#, c-format
-msgid "%s ME Update"
-msgstr "%s ME 更新"
-
-#. TRANSLATORS: ME stands for Management Engine (with Intel AMT),
-#. * where the first %s is the device name, e.g. 'ThinkPad P50`
-#: plugins/fwupd/gs-fwupd-app.c:155
-#, c-format
-msgid "%s Corporate ME Update"
-msgstr "%s 企業級 ME 更新"
-
-#. TRANSLATORS: ME stands for Management Engine, where
-#. * the first %s is the device name, e.g. 'ThinkPad P50`
-#: plugins/fwupd/gs-fwupd-app.c:160
-#, c-format
-msgid "%s Consumer ME Update"
-msgstr "%s 消費者級 ME 更新"
-
-#. TRANSLATORS: the controller is a device that has other devices
-#. * plugged into it, for example ThunderBolt, FireWire or USB,
-#. * the first %s is the device name, e.g. 'Intel ThunderBolt`
-#: plugins/fwupd/gs-fwupd-app.c:166
-#, c-format
-msgid "%s Controller Update"
-msgstr "%s 控制器更新"
-
-#. TRANSLATORS: the Thunderbolt controller is a device that
-#. * has other high speed Thunderbolt devices plugged into it;
-#. * the first %s is the system name, e.g. 'ThinkPad P50`
-#: plugins/fwupd/gs-fwupd-app.c:172
-#, c-format
-msgid "%s Thunderbolt Controller Update"
-msgstr "%s Thunderbolt 控制器更新"
-
-#. TRANSLATORS: the CPU microcode is firmware loaded onto the CPU
-#. * at system bootup
-#: plugins/fwupd/gs-fwupd-app.c:177
-#, c-format
-msgid "%s CPU Microcode Update"
-msgstr "%s CPU 微碼更新"
-
-#. TRANSLATORS: configuration refers to hardware state,
-#. * e.g. a security database or a default power value
-#: plugins/fwupd/gs-fwupd-app.c:182
-#, c-format
-msgid "%s Configuration Update"
-msgstr "%s 組態設定更新"
-
-#. TRANSLATORS: status text when downloading
-#: plugins/fwupd/gs-plugin-fwupd.c:715
-msgid "Downloading firmware update signature…"
-msgstr "下載韌體更新簽章中…"
-
-#. TRANSLATORS: status text when downloading
-#: plugins/fwupd/gs-plugin-fwupd.c:757
-msgid "Downloading firmware update metadata…"
-msgstr "下載韌體更新中介資料中…"
-=======
 #~ msgid "Everyone 10+"
 #~ msgstr "十歲以上 (10+)"
 
@@ -8585,410 +5362,6 @@
 
 #~ msgid "Early Childhood"
 #~ msgstr "幼兒 (3+)"
-
-#~ msgctxt "version"
-#~ msgid "Unknown"
-#~ msgstr "不明"
-
-#~ msgid "Released"
-#~ msgstr "發行時間"
-
-#~ msgid "_Let’s Go Shopping"
-#~ msgstr "出發去購物(_L)"
-
-#~ msgctxt "app status"
-#~ msgid "Removed"
-#~ msgstr "已移除"
-
-#~ msgid "Format"
-#~ msgstr "格式"
-
-#~ msgid "Are you sure you want to remove %s?"
-#~ msgstr "您確定要移除 %s？"
-
-#~ msgid "Security Updates Pending"
-#~ msgstr "擱置的安全性更新"
-
-#~ msgid "It is recommended that you install important updates now"
-#~ msgstr "建議您現在安裝重要更新"
-
-#~ msgid "Restart & Install"
-#~ msgstr "重新啟動並安裝更新"
-
-#~ msgid "Important OS and application updates are ready to be installed"
-#~ msgstr "已備妥重要的作業系統與應用程式更新可供安裝"
->>>>>>> 8566498b
-
-#~ msgid "View"
-#~ msgstr "檢視"
-
-#~ msgid "%R"
-#~ msgstr "%R"
-
-<<<<<<< HEAD
-#: plugins/odrs/gs-plugin-odrs.c:159
-msgctxt "Distribution name"
-msgid "Unknown"
-msgstr "不明"
-
-#. TRANSLATORS: status text when downloading
-#: plugins/odrs/gs-plugin-odrs.c:309
-msgid "Downloading application ratings…"
-msgstr "下載應用程式評等中…"
-=======
-#~ msgid "%l:%M %p"
-#~ msgstr "%p %l:%M"
->>>>>>> 8566498b
-
-#~ msgid "Yesterday, %R"
-#~ msgstr "昨日 %R"
-
-#~ msgid "Yesterday, %l:%M %p"
-#~ msgstr "昨日%p %l:%M"
-
-<<<<<<< HEAD
-#. TRANSLATORS: default snap store name
-#: plugins/snap/gs-plugin-snap.c:239
-msgid "Snap Store"
-msgstr "Snap 商店"
-=======
-#~ msgid "Three days ago"
-#~ msgstr "三天前"
->>>>>>> 8566498b
-
-#~ msgid "Four days ago"
-#~ msgstr "四天前"
-
-#~ msgid "Five days ago"
-#~ msgstr "五天前"
-
-#~ msgid "Six days ago"
-#~ msgstr "六天前"
-
-#~ msgid "Two weeks ago"
-#~ msgstr "兩週前"
-
-#~ msgid "No cartoon violence"
-#~ msgstr "沒有漫畫暴力"
-
-#~ msgid "Cartoon characters in unsafe situations"
-#~ msgstr "漫畫角色處在非安全的情況下"
-
-#~ msgid "Cartoon characters in aggressive conflict"
-#~ msgstr "漫畫角色有強勢衝突"
-
-#~ msgid "Graphic violence involving cartoon characters"
-#~ msgstr "涉及漫畫角色的圖像暴力"
-
-#~ msgid "No fantasy violence"
-#~ msgstr "沒有幻想暴力"
-
-#~ msgid "Characters in unsafe situations easily distinguishable from reality"
-#~ msgstr "人物處在非安全的情況下但容易與現實區隔"
-
-#~ msgid ""
-#~ "Characters in aggressive conflict easily distinguishable from reality"
-#~ msgstr "人物有強勢衝突但容易與現實區隔"
-
-#~ msgid "Graphic violence easily distinguishable from reality"
-#~ msgstr "圖像暴力但容易與現實區隔"
-
-#~ msgid "No realistic violence"
-#~ msgstr "沒有現實暴力"
-
-#~ msgid "Mildly realistic characters in unsafe situations"
-#~ msgstr "輕微真實人物處在非安全的情況下"
-
-#~ msgid "Depictions of realistic characters in aggressive conflict"
-#~ msgstr "真實人物有強勢衝突的描繪"
-
-#~ msgid "Graphic violence involving realistic characters"
-#~ msgstr "涉及真實人物的圖像暴力"
-
-#~ msgid "No bloodshed"
-#~ msgstr "沒有殺人"
-
-#~ msgid "Unrealistic bloodshed"
-#~ msgstr "非寫實的殺人"
-
-#~ msgid "Realistic bloodshed"
-#~ msgstr "寫實的殺人"
-
-#~ msgid "Depictions of bloodshed and the mutilation of body parts"
-#~ msgstr "殺人及殘害身體的描繪"
-
-#~ msgid "No sexual violence"
-#~ msgstr "沒有性暴力"
-
-#~ msgid "Rape or other violent sexual behavior"
-#~ msgstr "強暴或其他暴力式性行為"
-
-#~ msgid "No references to alcohol"
-#~ msgstr "沒有涉及酒精"
-
-#~ msgid "References to alcoholic beverages"
-#~ msgstr "涉及酒精性飲料"
-
-#~ msgid "Use of alcoholic beverages"
-#~ msgstr "使用到酒精性飲料"
-
-#~ msgid "No references to illicit drugs"
-#~ msgstr "沒有涉及非法藥物"
-
-#~ msgid "References to illicit drugs"
-#~ msgstr "涉及非法藥物"
-
-#~ msgid "Use of illicit drugs"
-#~ msgstr "使用到非法藥物"
-
-#~ msgid "No references to tobacco products"
-#~ msgstr "沒有涉及菸草產品"
-
-#~ msgid "References to tobacco products"
-#~ msgstr "涉及菸草產品"
-
-#~ msgid "Use of tobacco products"
-#~ msgstr "使用到菸草產品"
-
-#~ msgid "No nudity of any sort"
-#~ msgstr "沒有任何形式之裸體"
-
-#~ msgid "Brief artistic nudity"
-#~ msgstr "短暫藝術性裸體"
-
-#~ msgid "Prolonged nudity"
-#~ msgstr "長時間裸體"
-
-#~ msgid "No references to or depictions of sexual nature"
-#~ msgstr "沒有涉及性事或描繪性事"
-
-#~ msgid "Provocative references or depictions"
-#~ msgstr "涉及刺激或描繪刺激"
-
-#~ msgid "Sexual references or depictions"
-#~ msgstr "涉及性或描繪性"
-
-#~ msgid "Graphic sexual behavior"
-#~ msgstr "圖像式性行為"
-
-#~ msgid "No profanity of any kind"
-#~ msgstr "沒有任何形式之辱駡"
-
-#~ msgid "Mild or infrequent use of profanity"
-#~ msgstr "輕微或少有使用辱駡"
-
-#~ msgid "Moderate use of profanity"
-#~ msgstr "偶爾使用辱駡"
-
-#~ msgid "Strong or frequent use of profanity"
-#~ msgstr "強烈或經常使用辱駡"
-
-#~ msgid "No inappropriate humor"
-#~ msgstr "沒有不適切之幽默"
-
-#~ msgid "Slapstick humor"
-#~ msgstr "低俗鬧劇式幽默"
-
-#~ msgid "Vulgar or bathroom humor"
-#~ msgstr "粗俗或廁所式幽默"
-
-#~ msgid "Mature or sexual humor"
-#~ msgstr "成人或性相關幽默"
-
-#~ msgid "No discriminatory language of any kind"
-#~ msgstr "沒有任何形式之歧視用語"
-
-#~ msgid "Negativity towards a specific group of people"
-#~ msgstr "排斥特定群體"
-
-#~ msgid "Discrimination designed to cause emotional harm"
-#~ msgstr "刻意造成情緒傷害之歧視"
-
-#~ msgid "Explicit discrimination based on gender, sexuality, race or religion"
-#~ msgstr "根據性別、性能力、種族、信仰所作的針對性歧視"
-
-#~ msgid "No advertising of any kind"
-#~ msgstr "沒有任何形式之行銷"
-
-#~ msgid "Product placement"
-#~ msgstr "置入性產品行銷"
-
-#~ msgid "Explicit references to specific brands or trademarked products"
-#~ msgstr "明確指涉特定廠牌或註冊商標之產品"
-
-#~ msgid "Users are encouraged to purchase specific real-world items"
-#~ msgstr "鼓吹使用者購買特定真實世界商品"
-
-#~ msgid "No gambling of any kind"
-#~ msgstr "沒有任何形式之賭博"
-
-#~ msgid "Gambling on random events using tokens or credits"
-#~ msgstr "使用代幣或儲值之隨機活動性賭博"
-
-#~ msgid "Gambling using “play” money"
-#~ msgstr "使用「遊戲」財物之賭博"
-
-#~ msgid "Gambling using real money"
-#~ msgstr "使用實體金錢的賭博"
-
-#~ msgid "No ability to spend money"
-#~ msgstr "沒有金錢花費之功能"
-
-#~ msgid "Users are encouraged to donate real money"
-#~ msgstr "鼓勵使用者捐贈實體金錢"
-
-#~ msgid "Ability to spend real money in-app"
-#~ msgstr "可在程式中花費實體金錢"
-
-#~ msgid "No way to chat with other users"
-#~ msgstr "無法和其他使用者聊天"
-
-#~ msgid "User-to-user interactions without chat functionality"
-#~ msgstr "使用者與使用者間之互動不含聊天功能"
-
-#~ msgid "Moderated chat functionality between users"
-#~ msgstr "受審查的使用者間聊天功能"
-
-#~ msgid "Uncontrolled chat functionality between users"
-#~ msgstr "未受管制的使用者間聊天功能"
-
-#~ msgid "No way to talk with other users"
-#~ msgstr "無法和其他使用者對談"
-
-#~ msgid "Uncontrolled audio or video chat functionality between users"
-#~ msgstr "未受管制的使用者間音訊或視訊聊天功能"
-
-#~ msgid "No sharing of social network usernames or email addresses"
-#~ msgstr "不會分享社交網路使用者名稱或電子郵件爲止"
-
-#~ msgid "Sharing social network usernames or email addresses"
-#~ msgstr "分享社交網路使用者名稱或電子郵件位址"
-
-#~ msgid "No sharing of user information with third parties"
-#~ msgstr "不會與第三方單位分享使用者資訊"
-
-#~ msgid "Checking for the latest application version"
-#~ msgstr "檢查最新的應用程式版本"
-
-#~ msgid "Sharing diagnostic data that does not let others identify the user"
-#~ msgstr "分享無法讓他人辨識出使用者的診斷性數據資料"
-
-#~ msgid "Sharing information that lets others identify the user"
-#~ msgstr "分享可以讓其他人辨識出使用者的資訊"
-
-#~ msgid "No sharing of physical location with other users"
-#~ msgstr "不會與其他使用者分享實際地理位置"
-
-#~ msgid "Sharing physical location with other users"
-#~ msgstr "與其他使用者分享實際地理位置"
-
-#~ msgid "No references to homosexuality"
-#~ msgstr "沒有涉及同性戀議題"
-
-#~ msgid "Indirect references to homosexuality"
-#~ msgstr "間接涉及同性戀議題"
-
-#~ msgid "Kissing between people of the same gender"
-#~ msgstr "人類同性別親吻"
-
-#~ msgid "Graphic sexual behavior between people of the same gender"
-#~ msgstr "圖像式人類同性別性行為"
-
-#~ msgid "No references to prostitution"
-#~ msgstr "沒有涉及賣淫"
-
-#~ msgid "Indirect references to prostitution"
-#~ msgstr "間接涉及賣淫"
-
-#~ msgid "Direct references to prostitution"
-#~ msgstr "直接涉及賣淫"
-
-#~ msgid "Graphic depictions of the act of prostitution"
-#~ msgstr "圖像式賣淫動作描繪"
-
-#~ msgid "No references to adultery"
-#~ msgstr "沒有涉及通姦"
-
-#~ msgid "Indirect references to adultery"
-#~ msgstr "間接涉及通姦"
-
-#~ msgid "Direct references to adultery"
-#~ msgstr "直接涉及通姦"
-
-#~ msgid "Graphic depictions of the act of adultery"
-#~ msgstr "圖像式通姦行為描繪"
-
-#~ msgid "No sexualized characters"
-#~ msgstr "沒有性化角色"
-
-#~ msgid "Scantily clad human characters"
-#~ msgstr "衣著覆蓋極少的人類角色"
-
-#~ msgid "Overtly sexualized human characters"
-#~ msgstr "刻意性化的人類角色"
-
-#~ msgid "No references to desecration"
-#~ msgstr "沒有涉及褻瀆"
-
-#~ msgid "Depictions of or references to historical desecration"
-#~ msgstr "描繪或涉及史實上的褻瀆"
-
-#~ msgid "Depictions of modern-day human desecration"
-#~ msgstr "描繪當代人體褻瀆"
-
-#~ msgid "Graphic depictions of modern-day desecration"
-#~ msgstr "圖像式當代褻瀆描繪"
-
-#~ msgid "No visible dead human remains"
-#~ msgstr "不會看見亡者遺體"
-
-#~ msgid "Visible dead human remains"
-#~ msgstr "會看見亡者遺體"
-
-#~ msgid "Dead human remains that are exposed to the elements"
-#~ msgstr "亡者遺體暴露在相關元素中"
-
-#~ msgid "Graphic depictions of desecration of human bodies"
-#~ msgstr "圖像式褻瀆人體的描繪"
-
-#~ msgid "No references to slavery"
-#~ msgstr "沒有涉及奴隸行為"
-
-#~ msgid "Depictions of or references to historical slavery"
-#~ msgstr "描繪或涉及史實上的奴隸行為"
-
-#~ msgid "Depictions of modern-day slavery"
-#~ msgstr "描繪當代的奴隸行為"
-
-#~ msgid "Graphic depictions of modern-day slavery"
-#~ msgstr "圖像式當代奴隸行為描繪"
-
-#~ msgid "General"
-#~ msgstr "一般"
-
-#~ msgid "ALL"
-#~ msgstr "所有"
-
-#~ msgid "Adults Only"
-#~ msgstr "僅限成人 (18+)"
-
-#~ msgid "Mature"
-#~ msgstr "成熟 (17+)"
-
-#~ msgid "Teen"
-#~ msgstr "青少年 (13-19)"
-
-#~ msgid "Everyone 10+"
-#~ msgstr "十歲以上 (10+)"
-
-#~ msgid "Everyone"
-#~ msgstr "任何人"
-
-#~ msgid "Early Childhood"
-#~ msgstr "幼兒 (3+)"
-
-#~ msgid "_Remove"
-#~ msgstr "移除(_R)"
 
 #~ msgctxt "version"
 #~ msgid "Unknown"
