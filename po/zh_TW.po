# Chinese (Taiwan) translation for gnome-software.
# Copyright (C) 2013 gnome-software's COPYRIGHT HOLDER
# This file is distributed under the same license as the gnome-software package.
# FIRST AUTHOR <EMAIL@ADDRESS>, YEAR.
#
msgid ""
msgstr ""
"Project-Id-Version: gnome-software master\n"
"Report-Msgid-Bugs-To: https://gitlab.gnome.org/GNOME/gnome-software/issues\n"
<<<<<<< HEAD
"POT-Creation-Date: 2018-10-08 07:28+0000\n"
"PO-Revision-Date: 2018-10-08 22:02+0800\n"
=======
"POT-Creation-Date: 2018-08-17 15:23+0000\n"
"PO-Revision-Date: 2018-08-21 22:20+0800\n"
>>>>>>> 6ce4c5d6
"Last-Translator: Cheng-Chia Tseng <pswo10680@gmail.com>\n"
"Language-Team: Chinese (Taiwan) <chinese-l10n@googlegroups.com>\n"
"Language: zh_TW\n"
"MIME-Version: 1.0\n"
"Content-Type: text/plain; charset=UTF-8\n"
"Content-Transfer-Encoding: 8bit\n"
"X-Generator: Poedit 2.1.1\n"
"Plural-Forms: nplurals=1; plural=0;\n"

#: data/appdata/org.gnome.Software.appdata.xml.in:7
msgid "GNOME Software"
msgstr "GNOME 軟體"

#: data/appdata/org.gnome.Software.appdata.xml.in:8
msgid "Application manager for GNOME"
msgstr "為 GNOME 設計的應用程式管理員"

#: data/appdata/org.gnome.Software.appdata.xml.in:10
msgid ""
"Software allows you to find and install new applications and system "
"extensions and remove existing installed applications."
msgstr ""
"《軟體》讓您可以找尋、安裝新程式與系統擴充套件，以及移除所安裝的應用程式。"

#: data/appdata/org.gnome.Software.appdata.xml.in:14
msgid ""
"GNOME Software showcases featured and popular applications with useful "
"descriptions and multiple screenshots per application. Applications can be "
"found either through browsing the list of categories or by searching. It "
"also allows you to update your system using an offline update."
msgstr ""
"GNOME《軟體》陳列各種具有特色，以及廣受歡迎的應用程式，並附上有用的描述與多張"
"螢幕擷圖。除了瀏覽類別清單之外，您還可以透過搜尋的方式來找出想要的應用程式。"
"此外，它也可讓您採用離線更新的方式更新系統。"

#: data/appdata/org.gnome.Software.appdata.xml.in:25
msgid "Overview panel"
msgstr "概覽面板"

#: data/appdata/org.gnome.Software.appdata.xml.in:29
msgid "Details panel"
msgstr "細節面板"

#: data/appdata/org.gnome.Software.appdata.xml.in:33
msgid "Installed panel"
msgstr "已安裝面板"

#: data/appdata/org.gnome.Software.appdata.xml.in:37
msgid "Updates panel"
msgstr "更新面板"

#: data/appdata/org.gnome.Software.appdata.xml.in:41
msgid "The update details"
msgstr "更新的詳細資訊"

#: data/appdata/org.gnome.Software.appdata.xml.in:1175
msgid "The GNOME Project"
msgstr "GNOME 專案"

#: data/org.gnome.software.external-appstream.policy.in:11
msgid "Install an appstream file into a system location"
msgstr "將 appstream 檔案安裝至系統位置"

#: data/org.gnome.software.external-appstream.policy.in:12
msgid "Installing an appstream file into a system location"
msgstr "正在將 appstream 檔案安裝至系統位置"

#: data/org.gnome.software.gschema.xml:5
msgid "A list of compatible projects"
msgstr "相容的專案列表"

#: data/org.gnome.software.gschema.xml:6
msgid ""
"This is a list of compatible projects we should show such as GNOME, KDE and "
"XFCE."
msgstr "這是我們應列出的相容專案列表，如 GNOME、KDE 及 XFCE 等。"

#: data/org.gnome.software.gschema.xml:10
msgid "Whether to manage updates and upgrades in GNOME Software"
msgstr "是否是要以 GNOME《軟體》管理更新與升級"

#: data/org.gnome.software.gschema.xml:11
msgid ""
"If disabled, GNOME Software will hide the updates panel, not perform any "
"automatic updates actions or prompt for upgrades."
msgstr ""
"若停用，則 GNOME《軟體》會隱藏更新面板，且不會執行任何自動更新動作，或提示可"
"以升級。"

#: data/org.gnome.software.gschema.xml:15
msgid "Automatically download and install updates"
msgstr "自動下載與安裝更新"

#: data/org.gnome.software.gschema.xml:16
msgid ""
"If enabled, GNOME Software automatically downloads software updates in the "
"background, also installing ones that do not require a reboot."
msgstr ""
"如果啟用此功能，則《GNOME 軟體》將會在背景下載軟體更新，亦安裝不需要重新開機"
"的更新。"

#: data/org.gnome.software.gschema.xml:20
msgid "Notify the user about software updated in the background"
msgstr "通知使用者關於背景更新程式的資訊"

#: data/org.gnome.software.gschema.xml:21
msgid ""
"If enabled, GNOME Software notifies the user about updates that happened "
"whilst the user was idle."
msgstr "如果啟用此功能，GNOME 軟體將會通知使用者關於使用者閒置時執行的更新。"

#: data/org.gnome.software.gschema.xml:25
msgid "Whether to automatically refresh when on a metered connection"
msgstr "是否要在計價連線時自動重新整理"

#: data/org.gnome.software.gschema.xml:26
msgid ""
"If enabled, GNOME Software automatically refreshes in the background even "
"when using a metered connection (eventually downloading some metadata, "
"checking for updates, etc., which may incur in costs for the user)."
msgstr ""
"若啟用，則 GNOME《軟體》即使在使用計價連線時仍會自動在背景重新整理（甚至下載"
"一些中介資料、檢查是否有更新…等，這代表使用者可能必須負擔更多費用）。"

#: data/org.gnome.software.gschema.xml:30
msgid "Whether it’s the very first run of GNOME Software"
msgstr "是否是第一次執行 GNOME《軟體》"

#: data/org.gnome.software.gschema.xml:34
msgid "Show star ratings next to applications"
msgstr "在應用程式旁顯示星級評等"

#: data/org.gnome.software.gschema.xml:38
msgid "Filter applications based on the default branch set for the remote"
msgstr "根據遠端的預設分支設定過濾應用程式"

#: data/org.gnome.software.gschema.xml:42
msgid "Non-free applications show a warning dialog before install"
msgstr "非自由的應用程式會在安裝前顯示警告對話盒"

#: data/org.gnome.software.gschema.xml:43
msgid ""
"When non-free applications are installed a warning dialog can be shown. This "
"controls if that dialog is suppressed."
msgstr ""
"安裝非自由應用程式之時會顯示警告對話盒。這個選項控制是否要解除該對話盒。"

#: data/org.gnome.software.gschema.xml:47
msgid "A list of popular applications"
msgstr "熱門應用程式列表"

#: data/org.gnome.software.gschema.xml:48
msgid "A list of applications to use, overriding the system defined ones."
msgstr "要使用的應用程式列表，凌駕系統定義的程式列表。"

#: data/org.gnome.software.gschema.xml:52
msgid "The last update check timestamp"
msgstr "最近更新檢查時間戳記"

#: data/org.gnome.software.gschema.xml:56
msgid "The last upgrade notification timestamp"
msgstr "最近升級通知時間戳記"

#: data/org.gnome.software.gschema.xml:60
msgid "The timestamp of the first security update, cleared after update"
msgstr "第一次安全性更新的時間戳記，會在更新之後清除"

#: data/org.gnome.software.gschema.xml:64
msgid "The last update timestamp"
msgstr "最近更新時間戳記"

#: data/org.gnome.software.gschema.xml:68
msgid "The age in seconds to verify the upstream screenshot is still valid"
msgstr "用來驗證上游螢幕快照仍否有效的時間秒數"

#: data/org.gnome.software.gschema.xml:69
msgid ""
"Choosing a larger value will mean less round-trips to the remote server but "
"updates to the screenshots may take longer to show to the user. A value of 0 "
"means to never check the server if the image already exists in the cache."
msgstr ""
"若採取較大的數值則代表較少從遠端伺服器來回，但是螢幕快照的後續更新可能要花上"
"較長時間才會顯示給使用者觀看。數值為 0 表示若快取中已有影像存在，則永不檢查伺"
"服器。"

#: data/org.gnome.software.gschema.xml:78
msgid "The server to use for application reviews"
msgstr "用來顯示應用程式評論的伺服器"

#: data/org.gnome.software.gschema.xml:82
msgid "The minimum karma score for reviews"
msgstr "評論的最低業值"

#: data/org.gnome.software.gschema.xml:83
msgid "Reviews with karma less than this number will not be shown."
msgstr "小於這個數字的業值將不會顯示。"

#: data/org.gnome.software.gschema.xml:87
msgid "A list of official repositories that should not be considered 3rd party"
msgstr "不應視為第三方的官方軟體庫列表"

#: data/org.gnome.software.gschema.xml:91
msgid "A list of official repositories that should be considered free software"
msgstr "應視為自由軟體的官方軟體庫列表"

#: data/org.gnome.software.gschema.xml:95
msgid ""
"The licence URL to use when an application should be considered free software"
msgstr "將應用程式視為自由軟體的授權方式 URL"

#: data/org.gnome.software.gschema.xml:99
msgid "Install bundled applications for all users on the system where possible"
msgstr "只要可以便為系統上的所有使用者安裝應用程式套組"

#: data/org.gnome.software.gschema.xml:103
msgid "Show the folder management UI"
msgstr "顯示資料夾管理之使用者介面"

#: data/org.gnome.software.gschema.xml:107
msgid "Allow access to the Software Repositories dialog"
msgstr "允許存取《軟體庫》對話盒"

#: data/org.gnome.software.gschema.xml:111
msgid "Offer upgrades for pre-releases"
msgstr "提供預先發行版本的升級"

#: data/org.gnome.software.gschema.xml:115
msgid "Show some UI elements informing the user that an app is non-free"
msgstr "顯示一些告知使用者某 App 並非自由軟體的操作介面元素"

#: data/org.gnome.software.gschema.xml:119
msgid "Show the prompt to install nonfree software repositories"
msgstr "安裝非自由軟體庫時顯示提示"

#: data/org.gnome.software.gschema.xml:123
msgid "Show the installed size for apps in the list of installed applications"
msgstr "在已安裝應用程式清單中顯示安裝後程式大小"

#. Translators: Replace the link with a version in your language, e.g. 'https://de.wikipedia.org/wiki/Proprietäre_Software'. Remember to include ''.
#: data/org.gnome.software.gschema.xml:127
msgid "'https://en.wikipedia.org/wiki/Proprietary_software'"
msgstr "'https://zh.wikipedia.org/zh-tw/%E4%B8%93%E6%9C%89%E8%BD%AF%E4%BB%B6'"

#: data/org.gnome.software.gschema.xml:128
msgid "The URI that explains nonfree and proprietary software"
msgstr "闡釋非自由軟體和專有軟體的連結"

#: data/org.gnome.software.gschema.xml:132
msgid ""
"A list of URLs pointing to appstream files that will be downloaded into an "
"app-info folder"
msgstr "一份要下載至 app-info 資料夾中的 appstream 檔案指向 URL 清單"

#: data/org.gnome.software.gschema.xml:136
msgid "Install the AppStream files to a system-wide location for all users"
msgstr "為所有使用者安裝 AppStream 檔案到系統層級位置上"

#: data/org.gnome.software.gschema.xml:140
msgid "Enable GNOME Shell extensions repository"
msgstr "啟用 GNOME Shell 擴充套件庫"

#: src/gnome-software-local-file.desktop.in:3
msgid "Software Install"
msgstr "軟體安裝"

#: src/gnome-software-local-file.desktop.in:4
msgid "Install selected software on the system"
msgstr "安裝選取的軟體到系統中"

#. Translators: Do NOT translate or transliterate this text (this is an icon file name)!
#: src/gnome-software-local-file.desktop.in:10
msgid "system-software-install"
msgstr "system-software-install"

#: src/gnome-software.ui:10
msgid "Select All"
msgstr "全選"

#: src/gnome-software.ui:16
msgid "Select None"
msgstr "全不選"

#: src/gnome-software.ui:37
msgid "_Software Repositories"
msgstr "軟體庫(_S)"

#: src/gnome-software.ui:42
msgid "_Update Preferences"
msgstr "更新偏好設定(_U)"

#: src/gnome-software.ui:48
msgid "_About"
msgstr "關於(_A)"

#: src/gnome-software.ui:57 src/org.gnome.Software.desktop.in:3
msgid "Software"
msgstr "軟體"

#: src/gnome-software.ui:76 src/gs-update-dialog.ui:21
msgid "Go back"
msgstr "返回"

#. Translators: A label for a button to show all available software.
#: src/gnome-software.ui:110
msgid "_All"
msgstr "全部(_A)"

#. Translators: A label for a button to show only software which is already installed.
#: src/gnome-software.ui:137
msgid "_Installed"
msgstr "已安裝(_I)"

#. Translators: A label for a button to show only updates which are available to install.
#: src/gnome-software.ui:188
msgid "_Updates"
msgstr "更新(_U)"

#: src/gnome-software.ui:284
msgid "Search"
msgstr "搜尋"

#. button in the info bar
#: src/gnome-software.ui:422 src/gs-repos-dialog.ui:6 src/gs-repos-dialog.ui:20
msgid "Software Repositories"
msgstr "軟體庫"

#. button in the info bar
#: src/gnome-software.ui:433
msgid "Examine Disk"
msgstr "檢視磁碟"

#. button in the info bar
#. TRANSLATORS: this is a link to the
#. * control-center network panel
<<<<<<< HEAD
#: src/gnome-software.ui:403 src/gs-updates-page.c:931
=======
#: src/gnome-software.ui:444 src/gs-updates-page.c:934
>>>>>>> 6ce4c5d6
msgid "Network Settings"
msgstr "網路設定值"

#. button in the info bar
#: src/gnome-software.ui:455
msgid "Restart Now"
msgstr "立刻重新啟動"

#. button in the info bar
#: src/gnome-software.ui:466
msgid "More Information"
msgstr "更多資訊"

#: src/gs-app-addon-row.c:96 src/gs-app-row.c:424
msgid "Pending"
msgstr "擱置中"

#: src/gs-app-addon-row.c:102 src/gs-app-row.ui:209 src/gs-app-tile.ui:51
#: src/gs-feature-tile.c:87
msgid "Installed"
msgstr "已安裝"

#. TRANSLATORS: this is a button next to the search results that
#. * shows the status of an application being installed
#. TRANSLATORS: this is a button in the software repositories dialog
#. that shows the status of a repo being installed
<<<<<<< HEAD
#: src/gs-app-addon-row.c:106 src/gs-app-row.c:215 src/gs-details-page.c:466
=======
#: src/gs-app-addon-row.c:106 src/gs-app-row.c:215 src/gs-details-page.c:467
>>>>>>> 6ce4c5d6
#: src/gs-third-party-repo-row.c:113
msgid "Installing"
msgstr "安裝中"

#. TRANSLATORS: this is a button next to the search results that
#. * shows the status of an application being erased
#. TRANSLATORS: this is a button in the software repositories dialog
#. that shows the status of a repo being removed
#: src/gs-app-addon-row.c:110 src/gs-app-row.c:221 src/gs-repo-row.c:140
#: src/gs-third-party-repo-row.c:120
msgid "Removing"
msgstr "移除中"

#: src/gs-app-folder-dialog.c:309
msgid "Folder Name"
msgstr "資料夾名稱"

#: src/gs-app-folder-dialog.c:320 src/gs-app-folder-dialog.ui:16
#: src/gs-details-page.ui:329 src/gs-editor.c:623 src/gs-editor.c:655
#: src/gs-installed-page.c:609 src/gs-removal-dialog.ui:33
#: src/gs-review-dialog.ui:23 src/gs-upgrade-banner.ui:131
msgid "_Cancel"
msgstr "取消(_C)"

#: src/gs-app-folder-dialog.c:325 src/gs-app-folder-dialog.ui:24
msgid "_Add"
msgstr "加入(_A)"

#: src/gs-app-folder-dialog.ui:5
msgid "Add to Application Folder"
msgstr "加入到應用程式資料夾中"

#. TRANSLATORS: this is a command line option
#: src/gs-application.c:123
msgid "Start up mode: either ‘updates’, ‘updated’, ‘installed’ or ‘overview’"
msgstr ""
"初始啟動模式：可以是「updates」(更新)、「updated」(已更新)、「installed」(已"
"安裝) 或「overview」(概覽)"

#: src/gs-application.c:123
msgid "MODE"
msgstr "模式"

#: src/gs-application.c:125
msgid "Search for applications"
msgstr "搜尋用程式"

#: src/gs-application.c:125
msgid "SEARCH"
msgstr "搜尋"

#: src/gs-application.c:127
msgid "Show application details (using application ID)"
msgstr "顯示應用程式細節（使用應用程式 ID）"

#: src/gs-application.c:127 src/gs-application.c:131
msgid "ID"
msgstr "ID"

#: src/gs-application.c:129
msgid "Show application details (using package name)"
msgstr "顯示應用程式細節（使用軟體包名稱）"

#: src/gs-application.c:129
msgid "PKGNAME"
msgstr "PKGNAME"

#: src/gs-application.c:131
msgid "Install the application (using application ID)"
msgstr "安裝應用程式（使用應用程式 ID）"

#: src/gs-application.c:133
msgid "Open a local package file"
msgstr "開啟本機軟體包檔案"

#: src/gs-application.c:133
msgid "FILENAME"
msgstr "FILENAME"

#: src/gs-application.c:135
msgid ""
"The kind of interaction expected for this action: either ‘none’, ‘notify’, "
"or ‘full’"
msgstr ""
"這個動作預期的互動種類：可以是「none」(沒有)、「notify」(通知)或「full」(完"
"整)"

#: src/gs-application.c:138
msgid "Show verbose debugging information"
msgstr "詳細顯示除錯用訊息"

#: src/gs-application.c:140
msgid "Installs any pending updates in the background"
msgstr "在背景安裝任何待安裝的更新"

#: src/gs-application.c:142
msgid "Show update preferences"
msgstr "顯示更新偏好設定"

<<<<<<< HEAD
#: src/gs-application.c:144
msgid "Quit the running instance"
msgstr "退出執行中的實體"

#: src/gs-application.c:146
msgid "Prefer local file sources to AppStream"
msgstr "AppStream 偏好使用本地端檔案來源"

#: src/gs-application.c:148
msgid "Show version number"
msgstr "顯示版本號碼"

#: src/gs-application.c:346
=======
#: src/gs-application.c:143
msgid "Installs any pending updates in the background"
msgstr "在背景安裝任何待安裝的更新"

#: src/gs-application.c:145
msgid "Show update preferences"
msgstr "顯示更新偏好設定"

#: src/gs-application.c:147
msgid "Quit the running instance"
msgstr "退出執行中的實體"

#: src/gs-application.c:149
msgid "Prefer local file sources to AppStream"
msgstr "AppStream 偏好使用本地端檔案來源"

#: src/gs-application.c:151
msgid "Show version number"
msgstr "顯示版本號碼"

#: src/gs-application.c:353
>>>>>>> 6ce4c5d6
msgid "translator-credits"
msgstr "Cheng-Chia Tseng <pswo10680@gmail.com>, 2013, 2015, 2018."

#. TRANSLATORS: this is the title of the about window, e.g.
#. * 'About Software' or 'About Application Installer' where the %s is
#. * the application name chosen by the distro
<<<<<<< HEAD
#: src/gs-application.c:353
=======
#: src/gs-application.c:360
>>>>>>> 6ce4c5d6
#, c-format
msgid "About %s"
msgstr "關於 %s"

#. TRANSLATORS: well, we seem to think so, anyway
<<<<<<< HEAD
#: src/gs-application.c:357
=======
#: src/gs-application.c:364
>>>>>>> 6ce4c5d6
msgid "A nice way to manage the software on your system."
msgstr "管理系統中軟體的絕佳方式。"

#. TRANSLATORS: this is a button next to the search results that
#. * allows the application to be easily installed
#: src/gs-app-row.c:170
msgid "Visit website"
msgstr "造訪網站"

#. TRANSLATORS: this is a button next to the search results that
#. * allows the application to be easily installed.
#. * The ellipsis indicates that further steps are required
#: src/gs-app-row.c:175
msgid "Install…"
msgstr "安裝…"

#. TRANSLATORS: this is a button next to the search results that
#. * allows to cancel a queued install of the application
<<<<<<< HEAD
#: src/gs-app-row.c:182 src/gs-updates-section.c:439
=======
#: src/gs-app-row.c:182 src/gs-updates-section.c:410
>>>>>>> 6ce4c5d6
msgid "Cancel"
msgstr "取消"

#. TRANSLATORS: this is a button next to the search results that
#. * allows the application to be easily installed
#. TRANSLATORS: button text
#. TRANSLATORS: update the fw
#: src/gs-app-row.c:189 src/gs-common.c:285 src/gs-page.c:596
msgid "Install"
msgstr "安裝"

#. TRANSLATORS: this is a button in the updates panel
#. * that allows the app to be easily updated live
#: src/gs-app-row.c:196
msgid "Update"
msgstr "更新"

#. TRANSLATORS: this is a button next to the search results that
#. * allows the application to be easily removed
#. TRANSLATORS: this is button text to remove the application
#. TRANSLATORS: this is button text to remove the repo
#: src/gs-app-row.c:200 src/gs-app-row.c:209 src/gs-page.c:754
#: src/gs-repos-dialog.c:336
msgid "Remove"
msgstr "移除"

#. TRANSLATORS: during the update the device
#. * will restart into a special update-only mode
#: src/gs-app-row.c:326
msgid "Device cannot be used during update."
msgstr "更新過程中不能使用裝置。"

#. TRANSLATORS: this refers to where the app came from
#: src/gs-app-row.c:336 src/gs-details-page.ui:997
msgid "Source"
msgstr "來源"

#. TRANSLATORS: this is when the service name is not known
#: src/gs-auth-dialog.c:69
msgid "To continue you need to sign in."
msgstr "若要繼續，需要您登入。"

#. TRANSLATORS: the %s is a service name, e.g. "Ubuntu One"
#: src/gs-auth-dialog.c:73
#, c-format
msgid "To continue you need to sign in to %s."
msgstr "若要繼續，需要您登入 %s。"

#: src/gs-auth-dialog.ui:70
msgid "Email address"
msgstr "電子郵件位址"

#: src/gs-auth-dialog.ui:94
msgid "I have an account already"
msgstr "我已有帳號"

#: src/gs-auth-dialog.ui:113
msgid "Password"
msgstr "密碼"

#: src/gs-auth-dialog.ui:137
msgid "I want to register for an account now"
msgstr "我想要立刻註冊帳號"

#: src/gs-auth-dialog.ui:154
msgid "I have forgotten my password"
msgstr "我竟然忘記密碼"

#: src/gs-auth-dialog.ui:181
msgid "Sign in automatically next time"
msgstr "下次自動登入"

#: src/gs-auth-dialog.ui:210
msgid "Enter your one-time pin for two-factor authentication."
msgstr "請輸入雙因素身份認證的一次性 PIN 碼。"

#: src/gs-auth-dialog.ui:223
msgid "PIN"
msgstr "PIN 碼"

#: src/gs-auth-dialog.ui:325
msgid "Authenticate"
msgstr "核對"

#: src/gs-auth-dialog.ui:337
msgid "Continue"
msgstr "繼續"

#. TRANSLATORS: this is where all applications that don't
#. * fit in other groups are put
#: lib/gs-category.c:194
msgid "Other"
msgstr "其他"

#. TRANSLATORS: this is a subcategory matching all the
#. * different apps in the parent category, e.g. "Games"
#: lib/gs-category.c:199
msgid "All"
msgstr "全部"

#. TRANSLATORS: this is a subcategory of featured apps
#: lib/gs-category.c:203
msgid "Featured"
msgstr "特選"

#. TRANSLATORS: This is a heading on the categories page. %s gets
#. replaced by the category name, e.g. 'Graphics & Photography'
<<<<<<< HEAD
#: src/gs-category-page.c:497
=======
#: src/gs-category-page.c:500
>>>>>>> 6ce4c5d6
#, c-format
msgid "Featured %s"
msgstr "%s特選"

#. Translators: A label for a button to sort apps by their rating.
#: src/gs-category-page.ui:24
msgid "Top Rated"
msgstr "最高評等"

#. Translators: A label for a button to sort apps alphabetically.
#: src/gs-category-page.ui:30 src/gs-editor.ui:296
msgid "Name"
msgstr "名稱"

#. TRANSLATORS: A label for a button to show the settings for
#. the selected shell extension.
<<<<<<< HEAD
#: src/gs-category-page.ui:137 src/gs-details-page.c:363
=======
#: src/gs-category-page.ui:137 src/gs-details-page.c:364
>>>>>>> 6ce4c5d6
msgid "Extension Settings"
msgstr "擴充套件設定值"

#: src/gs-category-page.ui:166
msgid ""
"Extensions are used at your own risk. If you have any system problems, it is "
"recommended to disable them."
msgstr ""
"請自行承擔擴充套件的使用風險。若您遇上任何系統問題，建議將擴充套件停用。"

#. TRANSLATORS: This is a label for the category filter drop down, which all together can read e.g. 'Show Vector Graphics'.
#: src/gs-category-page.ui:197
msgid "Show"
msgstr "顯示"

#: src/gs-category-page.ui:219
msgid "Subcategories filter menu"
msgstr "子類別過濾選單"

#. TRANSLATORS: This is a label for the category sort drop down, which all together can read e.g. 'Sort Top Rated'.
#: src/gs-category-page.ui:267
msgid "Sort"
msgstr "排序"

#: src/gs-category-page.ui:288
msgid "Subcategories sorting menu"
msgstr "子類別排序選單"

#. TRANSLATORS: the user isn't reading the question
#: lib/gs-cmd.c:194
#, c-format
msgid "Please enter a number from 1 to %u: "
msgstr "請從 1 到 %u 輸入個數字："

#. TRANSLATORS: asking the user to choose an app from a list
#: lib/gs-cmd.c:257
msgid "Choose an application:"
msgstr "選擇應用程式："

#. TRANSLATORS: this is the summary of a notification that OS updates
#. * have been successfully installed
#: src/gs-common.c:137
msgid "OS updates are now installed"
msgstr "作業系統更新現在已安裝"

#. TRANSLATORS: this is the body of a notification that OS updates
#. * have been successfully installed
#: src/gs-common.c:140
msgid "Recently installed updates are available to review"
msgstr "最近安裝的更新可供評論"

#. TRANSLATORS: this is the summary of a notification that an application
#. * has been successfully installed
#. TRANSLATORS: this is the summary of a notification that a component
#. * has been successfully installed
#: src/gs-common.c:145 src/gs-common.c:153
#, c-format
msgid "%s is now installed"
msgstr "%s 現在已安裝"

#. TRANSLATORS: this is the body of a notification that an application
#. * has been successfully installed
#: src/gs-common.c:148
msgid "Application is ready to be used."
msgstr "應用程式已經準備好可以使用。"

#. TRANSLATORS: this is button that opens the newly installed application
#: src/gs-common.c:161
msgid "Launch"
msgstr "啟動"

#. TRANSLATORS: window title
#: src/gs-common.c:219
msgid "Install Third-Party Software?"
msgstr "是否安裝第三方軟體？"

#. TRANSLATORS: window title
#: src/gs-common.c:223 src/gs-repos-dialog.c:247
msgid "Enable Third-Party Software Repository?"
msgstr "啟用第三方軟體庫？"

#. TRANSLATORS: the replacements are as follows:
#. * 1. Application name, e.g. "Firefox"
#. * 2. Software repository name, e.g. fedora-optional
#.
#: src/gs-common.c:239
#, c-format
msgid ""
"%s is not <a href=\"https://en.wikipedia.org/wiki/Free_and_open-"
"source_software\">free and open source software</a>, and is provided by “%s”."
msgstr ""
"%s 並不是 <a href=\"https://en.wikipedia.org/wiki/Free_and_open-"
"source_software\">自由與開源軟體</a>，此外它是由「%s」提供。"

#. TRANSLATORS: the replacements are as follows:
#. * 1. Application name, e.g. "Firefox"
#. * 2. Software repository name, e.g. fedora-optional
#: src/gs-common.c:249
#, c-format
msgid "%s is provided by “%s”."
msgstr "%s 是由「%s」提供。"

#: src/gs-common.c:258
msgid "This software repository must be enabled to continue installation."
msgstr "必須啟用這個軟體庫才能繼續安裝。"

#. TRANSLATORS: Laws are geographical, urgh...
#: src/gs-common.c:268
#, c-format
msgid "It may be illegal to install or use %s in some countries."
msgstr "在某些國家安裝或使用 %s 可能是違法的。"

#. TRANSLATORS: Laws are geographical, urgh...
#: src/gs-common.c:274
msgid "It may be illegal to install or use this codec in some countries."
msgstr "在某些國家安裝或使用這個編解碼器可能是違法的。"

#. TRANSLATORS: this is button text to not ask about non-free content again
#: src/gs-common.c:281
msgid "Don’t Warn Again"
msgstr "不要再警告我"

#. TRANSLATORS: button text
#: src/gs-common.c:290
msgid "Enable and Install"
msgstr "啟用並安裝"

#. TRANSLATORS: these are show_detailed_error messages from the
#. * package manager no mortal is supposed to understand,
#. * but google might know what they mean
#: src/gs-common.c:435
msgid "Detailed errors from the package manager follow:"
msgstr "軟體包管理員的詳細錯誤資訊如下："

#: src/gs-common.c:454 src/gs-details-page.ui:604
msgid "Details"
msgstr "細節"

#. TRANSLATORS: content rating description
#: src/gs-content-rating.c:75
msgid "No cartoon violence"
msgstr "沒有漫畫暴力"

#. TRANSLATORS: content rating description
#: src/gs-content-rating.c:78
msgid "Cartoon characters in unsafe situations"
msgstr "漫畫角色處在非安全的情況下"

#. TRANSLATORS: content rating description
#: src/gs-content-rating.c:81
msgid "Cartoon characters in aggressive conflict"
msgstr "漫畫角色有強勢衝突"

#. TRANSLATORS: content rating description
#: src/gs-content-rating.c:84
msgid "Graphic violence involving cartoon characters"
msgstr "涉及漫畫角色的圖像暴力"

#. TRANSLATORS: content rating description
#: src/gs-content-rating.c:87
msgid "No fantasy violence"
msgstr "沒有幻想暴力"

#. TRANSLATORS: content rating description
#: src/gs-content-rating.c:90
msgid "Characters in unsafe situations easily distinguishable from reality"
msgstr "人物處在非安全的情況下但容易與現實區隔"

#. TRANSLATORS: content rating description
#: src/gs-content-rating.c:93
msgid "Characters in aggressive conflict easily distinguishable from reality"
msgstr "人物有強勢衝突但容易與現實區隔"

#. TRANSLATORS: content rating description
#: src/gs-content-rating.c:96
msgid "Graphic violence easily distinguishable from reality"
msgstr "圖像暴力但容易與現實區隔"

#. TRANSLATORS: content rating description
#: src/gs-content-rating.c:99
msgid "No realistic violence"
msgstr "沒有現實暴力"

#. TRANSLATORS: content rating description
#: src/gs-content-rating.c:102
msgid "Mildly realistic characters in unsafe situations"
msgstr "輕微真實人物處在非安全的情況下"

#. TRANSLATORS: content rating description
#: src/gs-content-rating.c:105
msgid "Depictions of realistic characters in aggressive conflict"
msgstr "真實人物有強勢衝突的描繪"

#. TRANSLATORS: content rating description
#: src/gs-content-rating.c:108
msgid "Graphic violence involving realistic characters"
msgstr "涉及真實人物的圖像暴力"

#. TRANSLATORS: content rating description
#: src/gs-content-rating.c:111
msgid "No bloodshed"
msgstr "沒有殺人"

#. TRANSLATORS: content rating description
#: src/gs-content-rating.c:114
msgid "Unrealistic bloodshed"
msgstr "非寫實的殺人"

#. TRANSLATORS: content rating description
#: src/gs-content-rating.c:117
msgid "Realistic bloodshed"
msgstr "寫實的殺人"

#. TRANSLATORS: content rating description
#: src/gs-content-rating.c:120
msgid "Depictions of bloodshed and the mutilation of body parts"
msgstr "殺人及殘害身體的描繪"

#. TRANSLATORS: content rating description
#: src/gs-content-rating.c:123
msgid "No sexual violence"
msgstr "沒有性暴力"

#. TRANSLATORS: content rating description
#: src/gs-content-rating.c:126
msgid "Rape or other violent sexual behavior"
msgstr "強暴或其他暴力式性行為"

#. TRANSLATORS: content rating description
#: src/gs-content-rating.c:129
msgid "No references to alcohol"
msgstr "沒有涉及酒精"

#. TRANSLATORS: content rating description
#: src/gs-content-rating.c:132
msgid "References to alcoholic beverages"
msgstr "涉及酒精性飲料"

#. TRANSLATORS: content rating description
#: src/gs-content-rating.c:135
msgid "Use of alcoholic beverages"
msgstr "使用到酒精性飲料"

#. TRANSLATORS: content rating description
#: src/gs-content-rating.c:138
msgid "No references to illicit drugs"
msgstr "沒有涉及非法藥物"

#. TRANSLATORS: content rating description
#: src/gs-content-rating.c:141
msgid "References to illicit drugs"
msgstr "涉及非法藥物"

#. TRANSLATORS: content rating description
#: src/gs-content-rating.c:144
msgid "Use of illicit drugs"
msgstr "使用到非法藥物"

#. TRANSLATORS: content rating description
#: src/gs-content-rating.c:147
msgid "References to tobacco products"
msgstr "涉及菸草產品"

#. TRANSLATORS: content rating description
#: src/gs-content-rating.c:150
msgid "Use of tobacco products"
msgstr "使用到菸草產品"

#. TRANSLATORS: content rating description
#: src/gs-content-rating.c:153
msgid "No nudity of any sort"
msgstr "沒有任何形式之裸體"

#. TRANSLATORS: content rating description
#: src/gs-content-rating.c:156
msgid "Brief artistic nudity"
msgstr "短暫藝術性裸體"

#. TRANSLATORS: content rating description
#: src/gs-content-rating.c:159
msgid "Prolonged nudity"
msgstr "長時間裸體"

#. TRANSLATORS: content rating description
#: src/gs-content-rating.c:162
msgid "No references or depictions of sexual nature"
msgstr "沒有涉及性或描繪性等相關事件"

#. TRANSLATORS: content rating description
#: src/gs-content-rating.c:165
msgid "Provocative references or depictions"
msgstr "涉及刺激或描繪刺激"

#. TRANSLATORS: content rating description
#: src/gs-content-rating.c:168
msgid "Sexual references or depictions"
msgstr "涉及性或描繪性"

#. TRANSLATORS: content rating description
#: src/gs-content-rating.c:171
msgid "Graphic sexual behavior"
msgstr "圖像式性行為"

#. TRANSLATORS: content rating description
#: src/gs-content-rating.c:174
msgid "No profanity of any kind"
msgstr "沒有任何形式之辱駡"

#. TRANSLATORS: content rating description
#: src/gs-content-rating.c:177
msgid "Mild or infrequent use of profanity"
msgstr "輕微或少有使用辱駡"

#. TRANSLATORS: content rating description
#: src/gs-content-rating.c:180
msgid "Moderate use of profanity"
msgstr "偶爾使用辱駡"

#. TRANSLATORS: content rating description
#: src/gs-content-rating.c:183
msgid "Strong or frequent use of profanity"
msgstr "強烈或經常使用辱駡"

#. TRANSLATORS: content rating description
#: src/gs-content-rating.c:186
msgid "No inappropriate humor"
msgstr "沒有不適切之幽默"

#. TRANSLATORS: content rating description
#: src/gs-content-rating.c:189
msgid "Slapstick humor"
msgstr "低俗鬧劇式幽默"

#. TRANSLATORS: content rating description
#: src/gs-content-rating.c:192
msgid "Vulgar or bathroom humor"
msgstr "粗俗或廁所式幽默"

#. TRANSLATORS: content rating description
#: src/gs-content-rating.c:195
msgid "Mature or sexual humor"
msgstr "成人或性相關幽默"

#. TRANSLATORS: content rating description
#: src/gs-content-rating.c:198
msgid "No discriminatory language of any kind"
msgstr "沒有任何形式之歧視用語"

#. TRANSLATORS: content rating description
#: src/gs-content-rating.c:201
msgid "Negativity towards a specific group of people"
msgstr "排斥特定群體"

#. TRANSLATORS: content rating description
#: src/gs-content-rating.c:204
msgid "Discrimination designed to cause emotional harm"
msgstr "刻意造成情緒傷害之歧視"

#. TRANSLATORS: content rating description
#: src/gs-content-rating.c:207
msgid "Explicit discrimination based on gender, sexuality, race or religion"
msgstr "根據性別、性能力、種族、信仰所作的針對性歧視"

#. TRANSLATORS: content rating description
#: src/gs-content-rating.c:210
msgid "No advertising of any kind"
msgstr "沒有任何形式之行銷"

#. TRANSLATORS: content rating description
#: src/gs-content-rating.c:213
msgid "Product placement"
msgstr "置入性產品行銷"

#. TRANSLATORS: content rating description
#: src/gs-content-rating.c:216
msgid "Explicit references to specific brands or trademarked products"
msgstr "明確指涉特定廠牌或註冊商標之產品"

#. TRANSLATORS: content rating description
#: src/gs-content-rating.c:219
msgid "Users are encouraged to purchase specific real-world items"
msgstr "鼓吹使用者購買特定真實世界商品"

#. TRANSLATORS: content rating description
#: src/gs-content-rating.c:222
msgid "No gambling of any kind"
msgstr "任何形式之賭博"

#. TRANSLATORS: content rating description
#: src/gs-content-rating.c:225
msgid "Gambling on random events using tokens or credits"
msgstr "使用代幣或儲值之隨機活動性賭博"

#. TRANSLATORS: content rating description
#: src/gs-content-rating.c:228
msgid "Gambling using “play” money"
msgstr "使用「遊戲」財物之賭博"

#. TRANSLATORS: content rating description
#: src/gs-content-rating.c:231
msgid "Gambling using real money"
msgstr "使用實體金錢的賭博"

#. TRANSLATORS: content rating description
#: src/gs-content-rating.c:234
msgid "No ability to spend money"
msgstr "沒有金錢花費之功能"

#. v1.1
#. TRANSLATORS: content rating description
#: src/gs-content-rating.c:237
msgid "Users are encouraged to donate real money"
msgstr "鼓勵使用者捐贈實體金錢"

#. TRANSLATORS: content rating description
#: src/gs-content-rating.c:240
msgid "Ability to spend real money in-game"
msgstr "可在遊戲中花費實體金錢"

#. TRANSLATORS: content rating description
#: src/gs-content-rating.c:243
msgid "No way to chat with other users"
msgstr "無法和其他使用者聊天"

#. TRANSLATORS: content rating description
#: src/gs-content-rating.c:246
msgid "User-to-user game interactions without chat functionality"
msgstr "使用者與使用者間遊戲性互動，不含聊天功能"

#. TRANSLATORS: content rating description
#: src/gs-content-rating.c:249
msgid "Moderated chat functionality between users"
msgstr "受審查的使用者間聊天功能"

#. TRANSLATORS: content rating description
#: src/gs-content-rating.c:252
msgid "Uncontrolled chat functionality between users"
msgstr "未受管制的使用者間聊天功能"

#. TRANSLATORS: content rating description
#: src/gs-content-rating.c:255
msgid "No way to talk with other users"
msgstr "無法和其他使用者對談"

#. TRANSLATORS: content rating description
#: src/gs-content-rating.c:258
msgid "Uncontrolled audio or video chat functionality between users"
msgstr "未受管制的使用者間音訊或視訊聊天功能"

#. TRANSLATORS: content rating description
#: src/gs-content-rating.c:261
msgid "No sharing of social network usernames or email addresses"
msgstr "不會分享社交網路使用者名稱或電子郵件爲止"

#. TRANSLATORS: content rating description
#: src/gs-content-rating.c:264
msgid "Sharing social network usernames or email addresses"
msgstr "分享社交網路使用者名稱或電子郵件位址"

#. TRANSLATORS: content rating description
#: src/gs-content-rating.c:267
msgid "No sharing of user information with 3rd parties"
msgstr "不會和第三方團體或單位分享使用者資訊"

#. v1.1
#. TRANSLATORS: content rating description
#: src/gs-content-rating.c:270
msgid "Checking for the latest application version"
msgstr "檢查最新的應用程式版本"

#. v1.1
#. TRANSLATORS: content rating description
#: src/gs-content-rating.c:273
msgid "Sharing diagnostic data that does not let others identify the user"
msgstr "分享無法讓他人辨識出使用者的診斷性數據資料"

#. TRANSLATORS: content rating description
#: src/gs-content-rating.c:276
msgid "Sharing information that lets others identify the user"
msgstr "分享可以讓其他人辨識出使用者的資訊"

#. TRANSLATORS: content rating description
#: src/gs-content-rating.c:279
msgid "No sharing of physical location to other users"
msgstr "不會和其他使用者分享實際地理位置"

#. TRANSLATORS: content rating description
#: src/gs-content-rating.c:282
msgid "Sharing physical location to other users"
msgstr "和其他使用者分享實際地理位置"

#. TRANSLATORS: content rating description
#: src/gs-content-rating.c:287
msgid "No references to homosexuality"
msgstr "沒有涉及同性戀議題"

#. TRANSLATORS: content rating description
#: src/gs-content-rating.c:290
msgid "Indirect references to homosexuality"
msgstr "間接涉及同性戀議題"

#. TRANSLATORS: content rating description
#: src/gs-content-rating.c:293
msgid "Kissing between people of the same gender"
msgstr "人類同性別親吻"

#. TRANSLATORS: content rating description
#: src/gs-content-rating.c:296
msgid "Graphic sexual behavior between people of the same gender"
msgstr "圖像式人類同性別性行為"

#. TRANSLATORS: content rating description
#: src/gs-content-rating.c:299
msgid "No references to prostitution"
msgstr "沒有涉及賣淫"

#. TRANSLATORS: content rating description
#: src/gs-content-rating.c:302
msgid "Indirect references to prostitution"
msgstr "間接涉及賣淫"

#. TRANSLATORS: content rating description
#: src/gs-content-rating.c:305
msgid "Direct references of prostitution"
msgstr "直接涉及賣淫"

#. TRANSLATORS: content rating description
#: src/gs-content-rating.c:308
msgid "Graphic depictions of the act of prostitution"
msgstr "圖像式賣淫動作描繪"

#. TRANSLATORS: content rating description
#: src/gs-content-rating.c:311
msgid "No references to adultery"
msgstr "沒有涉及通姦"

#. TRANSLATORS: content rating description
#: src/gs-content-rating.c:314
msgid "Indirect references to adultery"
msgstr "間接涉及通姦"

#. TRANSLATORS: content rating description
#: src/gs-content-rating.c:317
msgid "Direct references of adultery"
msgstr "直接涉及通姦"

#. TRANSLATORS: content rating description
#: src/gs-content-rating.c:320
msgid "Graphic depictions of the act of adultery"
msgstr "圖像式通姦行為描繪"

#. TRANSLATORS: content rating description
#: src/gs-content-rating.c:323
msgid "No sexualized characters"
msgstr "沒有性化角色"

#. TRANSLATORS: content rating description
#: src/gs-content-rating.c:326
msgid "Scantily clad human characters"
msgstr "衣著覆蓋極少的人類角色"

#. TRANSLATORS: content rating description
#: src/gs-content-rating.c:329
msgid "Overtly sexualized human characters"
msgstr "刻意性化的人類角色"

#. TRANSLATORS: content rating description
#: src/gs-content-rating.c:332
msgid "No references to desecration"
msgstr "沒有涉及褻瀆"

#. TRANSLATORS: content rating description
#: src/gs-content-rating.c:335
msgid "Depictions or references to historical desecration"
msgstr "描繪或涉及史實上的褻瀆"

#. TRANSLATORS: content rating description
#: src/gs-content-rating.c:338
msgid "Depictions of modern-day human desecration"
msgstr "描繪褻瀆當代人體"

#. TRANSLATORS: content rating description
#: src/gs-content-rating.c:341
msgid "Graphic depictions of modern-day desecration"
msgstr "圖像式當代褻瀆描繪"

#. TRANSLATORS: content rating description
#: src/gs-content-rating.c:344
msgid "No visible dead human remains"
msgstr "不會看見亡者遺體"

#. TRANSLATORS: content rating description
#: src/gs-content-rating.c:347
msgid "Visible dead human remains"
msgstr "會看見亡者遺體"

#. TRANSLATORS: content rating description
#: src/gs-content-rating.c:350
msgid "Dead human remains that are exposed to the elements"
msgstr "亡者遺體暴露在相關元素中"

#. TRANSLATORS: content rating description
#: src/gs-content-rating.c:353
msgid "Graphic depictions of desecration of human bodies"
msgstr "圖像式褻瀆人體的描繪"

#. TRANSLATORS: content rating description
#: src/gs-content-rating.c:356
msgid "No references to slavery"
msgstr "沒有涉及奴隸"

#. TRANSLATORS: content rating description
#: src/gs-content-rating.c:359
msgid "Depictions or references to historical slavery"
msgstr "描繪或涉及史實上的奴隸"

#. TRANSLATORS: content rating description
#: src/gs-content-rating.c:362
msgid "Depictions of modern-day slavery"
msgstr "描繪當代的奴隸行為"

#. TRANSLATORS: content rating description
#: src/gs-content-rating.c:365
msgid "Graphic depictions of modern-day slavery"
msgstr "圖像式當代奴隸行為描繪"

#. TRANSLATORS: this is a what we use in notifications if the app's name is unknown
#: src/gs-dbus-helper.c:295
msgid "An application"
msgstr "應用程式"

#. TRANSLATORS: this is a notification displayed when an app needs additional MIME types.
#: src/gs-dbus-helper.c:301
#, c-format
msgid "%s is requesting additional file format support."
msgstr "%s 要求額外的檔案格式支援。"

#. TRANSLATORS: notification title
#: src/gs-dbus-helper.c:303
msgid "Additional MIME Types Required"
msgstr "需要額外的 MIME 類型"

#. TRANSLATORS: this is a notification displayed when an app needs additional fonts.
#: src/gs-dbus-helper.c:307
#, c-format
msgid "%s is requesting additional fonts."
msgstr "%s 正在要求額外的字型。"

#. TRANSLATORS: notification title
#: src/gs-dbus-helper.c:309
msgid "Additional Fonts Required"
msgstr "需要額外的字型"

#. TRANSLATORS: this is a notification displayed when an app needs additional codecs.
#: src/gs-dbus-helper.c:313
#, c-format
msgid "%s is requesting additional multimedia codecs."
msgstr "%s 要求額外的多媒體編解碼器支援。"

#. TRANSLATORS: notification title
#: src/gs-dbus-helper.c:315
msgid "Additional Multimedia Codecs Required"
msgstr "需要額外的多媒體編解碼器"

#. TRANSLATORS: this is a notification displayed when an app needs additional printer drivers.
#: src/gs-dbus-helper.c:319
#, c-format
msgid "%s is requesting additional printer drivers."
msgstr "%s 要求額外的印表機驅動程式支援。"

#. TRANSLATORS: notification title
#: src/gs-dbus-helper.c:321
msgid "Additional Printer Drivers Required"
msgstr "需要額外的印表機驅動程式"

#. TRANSLATORS: this is a notification displayed when an app wants to install additional packages.
#: src/gs-dbus-helper.c:325
#, c-format
msgid "%s is requesting additional packages."
msgstr "%s 要求額外的軟體包。"

#. TRANSLATORS: notification title
#: src/gs-dbus-helper.c:327
msgid "Additional Packages Required"
msgstr "需要額外的軟體包"

#. TRANSLATORS: this is a button that launches gnome-software
#: src/gs-dbus-helper.c:336
msgid "Find in Software"
msgstr "在軟體中尋找"

#. TRANSLATORS: button text in the header when an application
#. * can be installed
#. TRANSLATORS: button text in the header when firmware
#. * can be live-installed
#. TRANSLATORS: this is a button in the software repositories
#. dialog for installing a repo
<<<<<<< HEAD
#: src/gs-details-page.c:288 src/gs-details-page.c:316
=======
#: src/gs-details-page.c:289 src/gs-details-page.c:317
>>>>>>> 6ce4c5d6
#: src/gs-details-page.ui:206 src/gs-third-party-repo-row.c:97
#: src/gs-upgrade-banner.ui:146
msgid "_Install"
msgstr "安裝(_I)"

#. TRANSLATORS: button text in the header when an application
#. * can be live-updated
<<<<<<< HEAD
#: src/gs-details-page.c:321
=======
#: src/gs-details-page.c:322
>>>>>>> 6ce4c5d6
msgid "_Update"
msgstr "更新(_U)"

#. TRANSLATORS: this is a button that allows the apps to
#. * be installed.
#. * The ellipsis indicates that further steps are required,
#. * e.g. enabling software repositories or the like
#. TRANSLATORS: this is a button in the software repositories
#. dialog for installing a repo.
#. The ellipsis indicates that further steps are required
<<<<<<< HEAD
#: src/gs-details-page.c:334 src/gs-third-party-repo-row.c:89
=======
#: src/gs-details-page.c:335 src/gs-third-party-repo-row.c:89
>>>>>>> 6ce4c5d6
msgid "_Install…"
msgstr "安裝(_I)…"

#. TRANSLATORS: A label for a button to execute the selected
#. application.
<<<<<<< HEAD
#: src/gs-details-page.c:368
=======
#: src/gs-details-page.c:369
>>>>>>> 6ce4c5d6
msgid "_Launch"
msgstr "啟動(_L)"

#. TRANSLATORS: button text in the header when an application can be erased
<<<<<<< HEAD
#: src/gs-details-page.c:393 src/gs-details-page.ui:241
msgid "_Remove"
msgstr "移除(_R)"

#: src/gs-details-page.c:461
=======
#: src/gs-details-page.c:394 src/gs-details-page.ui:241
msgid "_Remove"
msgstr "移除(_R)"

#: src/gs-details-page.c:462
>>>>>>> 6ce4c5d6
msgid "Removing…"
msgstr "移除中…"

#. TRANSLATORS: This is a label on top of the app's progress
#. * bar to inform the user that the app should be installed soon
<<<<<<< HEAD
#: src/gs-details-page.c:480
=======
#: src/gs-details-page.c:481
>>>>>>> 6ce4c5d6
msgid "Pending installation…"
msgstr "安裝待決…"

#. TRANSLATORS: This is a label on top of the app's progress
#. * bar to inform the user that the app should be updated soon
<<<<<<< HEAD
#: src/gs-details-page.c:487
=======
#: src/gs-details-page.c:488
>>>>>>> 6ce4c5d6
msgid "Pending update…"
msgstr "更新待決…"

#. TRANSLATORS: this is the warning box
<<<<<<< HEAD
#: src/gs-details-page.c:808
=======
#: src/gs-details-page.c:809
>>>>>>> 6ce4c5d6
msgid ""
"This application can only be used when there is an active internet "
"connection."
msgstr "此類應用程式僅可在有網際網路連線時可以使用。"

#. TRANSLATORS: this is where the version is not known
<<<<<<< HEAD
#: src/gs-details-page.c:977
=======
#: src/gs-details-page.c:979
>>>>>>> 6ce4c5d6
msgctxt "version"
msgid "Unknown"
msgstr "不明"

#. TRANSLATORS: this is where the updated date is not known
<<<<<<< HEAD
#: src/gs-details-page.c:990
=======
#: src/gs-details-page.c:992
>>>>>>> 6ce4c5d6
msgctxt "updated"
msgid "Never"
msgstr "永不"

#. TRANSLATORS: this is where we don't know the origin of the
#. * application
<<<<<<< HEAD
#: src/gs-details-page.c:1038
=======
#: src/gs-details-page.c:1040
>>>>>>> 6ce4c5d6
msgctxt "origin"
msgid "Unknown"
msgstr "不明"

#. TRANSLATORS: we need a remote server to process
<<<<<<< HEAD
#: src/gs-details-page.c:1432
msgid "You need internet access to write a review"
msgstr "您需要網際網路存取才能寫評論"

#: src/gs-details-page.c:1562
=======
#: src/gs-details-page.c:1434
msgid "You need internet access to write a review"
msgstr "您需要網際網路存取才能寫評論"

#: src/gs-details-page.c:1567
>>>>>>> 6ce4c5d6
#, c-format
msgid "Unable to find “%s”"
msgstr "找不到「%s」"

#. TRANSLATORS: see the wikipedia page
<<<<<<< HEAD
#: src/gs-details-page.c:2167
=======
#: src/gs-details-page.c:2166
>>>>>>> 6ce4c5d6
msgid "Public domain"
msgstr "公版著作"

#. TRANSLATORS: Replace the link with a version in your language,
#. * e.g. https://de.wikipedia.org/wiki/Gemeinfreiheit
<<<<<<< HEAD
#: src/gs-details-page.c:2170
=======
#: src/gs-details-page.c:2169
>>>>>>> 6ce4c5d6
msgid "https://en.wikipedia.org/wiki/Public_domain"
msgstr "https://zh.wikipedia.org/zh-tw/%E5%85%AC%E6%9C%89%E9%A2%86%E5%9F%9F"

#. TRANSLATORS: Replace the link with a version in your language,
#. * e.g. https://www.gnu.org/philosophy/free-sw.de
<<<<<<< HEAD
#: src/gs-details-page.c:2177
=======
#: src/gs-details-page.c:2176
>>>>>>> 6ce4c5d6
msgid "https://www.gnu.org/philosophy/free-sw"
msgstr "https://www.gnu.org/philosophy/free-sw.zh-tw.html"

#. TRANSLATORS: see GNU page
<<<<<<< HEAD
#: src/gs-details-page.c:2187 src/gs-details-page.ui:1392
=======
#: src/gs-details-page.c:2186 src/gs-details-page.ui:1407
>>>>>>> 6ce4c5d6
msgid "Free Software"
msgstr "自由軟體"

#. TRANSLATORS: for the free software popover
<<<<<<< HEAD
#: src/gs-details-page.c:2244
=======
#: src/gs-details-page.c:2243
>>>>>>> 6ce4c5d6
msgid "Users are bound by the following license:"
msgid_plural "Users are bound by the following licenses:"
msgstr[0] "使用者受下列授權條款約束："

<<<<<<< HEAD
#: src/gs-details-page.c:2271 src/gs-details-page.ui:1501
=======
#: src/gs-details-page.c:2270 src/gs-details-page.ui:1516
>>>>>>> 6ce4c5d6
msgid "More information"
msgstr "詳細資訊"

#: src/gs-details-page.ui:7
msgid "Details page"
msgstr "細節頁面"

#. Translators: A label for a button to add a shortcut to the selected application.
#: src/gs-details-page.ui:346
msgid "_Add shortcut"
msgstr "加入捷徑(_A)"

#. Translators: A label for a button to remove a shortcut to the selected application.
#: src/gs-details-page.ui:361
msgid "Re_move shortcut"
msgstr "移除捷徑(_M)"

#: src/gs-details-page.ui:465
msgid "No screenshot provided"
msgstr "未提供螢幕擷圖"

#: src/gs-details-page.ui:501
msgid "Software Repository Included"
msgstr "包含軟體庫"

#: src/gs-details-page.ui:502
msgid ""
"This application includes a software repository which provides updates, as "
"well as access to other software."
msgstr "此應用程式內含可提供更新、並存取其他軟體的軟體庫。"

#: src/gs-details-page.ui:515
msgid "No Software Repository Included"
msgstr "未包含軟體庫"

#: src/gs-details-page.ui:516
msgid ""
"This application does not include a software repository. It will not be "
"updated with new versions."
msgstr "此應用程式不含軟體庫。它不會有新版本更新。"

#: src/gs-details-page.ui:530
msgid ""
"This software is already provided by your distribution and should not be "
"replaced."
msgstr "此軟體已經由您的散布版提供，不應替換。"

#. Translators: a repository file used for installing software has been discovered.
#: src/gs-details-page.ui:543
msgid "Software Repository Identified"
msgstr "已識明軟體庫"

#: src/gs-details-page.ui:544
msgid ""
"Adding this software repository will give you access to additional software "
"and upgrades."
msgstr "加入此軟體庫可讓您存取更多軟體與升級。"

#: src/gs-details-page.ui:545
msgid "Only use software repositories that you trust."
msgstr "請務必只使用您信任的軟體庫。"

#: src/gs-details-page.ui:561
msgid "_Website"
msgstr "網站(_W)"

#: src/gs-details-page.ui:576
msgid "_Donate"
msgstr "贊助(_D)"

#: src/gs-details-page.ui:710
msgid "Localized in your Language"
msgstr "支援您的本地語言"

#: src/gs-details-page.ui:722
msgid "Documentation"
msgstr "文件說明"

#: src/gs-details-page.ui:734
msgid "Release Activity"
msgstr "發行活躍"

#: src/gs-details-page.ui:746
msgid "System Integration"
msgstr "系統整合"

#: src/gs-details-page.ui:758
msgid "Sandboxed"
msgstr "沙盒運行"

#: src/gs-details-page.ui:783
msgid "Version"
msgstr "版本"

#: src/gs-details-page.ui:820
msgid "Age Rating"
msgstr "年齡分級"

#: src/gs-details-page.ui:858
msgid "Updated"
msgstr "更新"

#: src/gs-details-page.ui:893
msgid "Category"
msgstr "類別"

#: src/gs-details-page.ui:931
msgid "Installed Size"
msgstr "安裝後大小"

#: src/gs-details-page.ui:964
msgid "Download Size"
msgstr "下載大小"

#: src/gs-details-page.ui:1030
msgid "Developer"
msgstr "開發者"

#: src/gs-details-page.ui:1079
msgid "License"
msgstr "授權"

#. This refers to the license of the application
#: src/gs-details-page.ui:1099
msgid "Free"
msgstr "自由授權"

#. This refers to the license of the application
#: src/gs-details-page.ui:1116
msgid "Proprietary"
msgstr "專有授權"

#. This refers to the license of the application
#. TRANSLATORS: this is when a user doesn't specify a name
#: src/gs-details-page.ui:1133 src/gs-review-row.c:71
msgid "Unknown"
msgstr "不明"

#. TRANSLATORS: This is the header dividing the normal
#. * applications and the addons
#. TRANSLATORS: this is the menu spec main category for Add-ons
<<<<<<< HEAD
#: src/gs-details-page.ui:1172 src/gs-installed-page.c:489
=======
#: src/gs-details-page.ui:1187 src/gs-installed-page.c:489
>>>>>>> 6ce4c5d6
#: plugins/core/gs-desktop-common.c:331
msgid "Add-ons"
msgstr "附加元件"

#: src/gs-details-page.ui:1200
msgid "Selected add-ons will be installed with the application."
msgstr "選取的附加元件會隨該程式一併安裝。"

#. Translators: Header of the section with other users' opinions about the app.
#: src/gs-details-page.ui:1243
msgid "Reviews"
msgstr "評論"

#. Translators: Button opening a dialog where the users can write and publish their opinions about the apps.
#: src/gs-details-page.ui:1259
msgid "_Write a Review"
msgstr "撰寫評論(_W)"

#. Translators: Button to return more application-submitted reviews.
#: src/gs-details-page.ui:1281
msgid "_Show More"
msgstr "顯示更多(_S)"

#: src/gs-details-page.ui:1424
msgid ""
"This means that the software can be freely run, copied, distributed, studied "
"and modified."
msgstr "這代表該軟體著作可以讓您自由運用、複製、散布、研究、和修改。"

#: src/gs-details-page.ui:1483
msgid "Proprietary Software"
msgstr "專有軟體"

#: src/gs-details-page.ui:1500
msgid ""
"This means that the software is owned by an individual or a company. There "
"are often restrictions on its use and its source code cannot usually be "
"accessed."
msgstr ""
"這代表該軟體著作屬於特定人士或公司所有。他們通常會限制您的使用方式，而且一般"
"來說無法存取其軟體源始碼。"

#: src/gs-details-page.ui:1545
msgid "Unknown Software License"
msgstr "不明的軟體授權"

#: src/gs-details-page.ui:1562
msgid "The license terms of this software are unknown."
msgstr "此軟體的授權條款細則尚未可知。"

#: src/gs-details-page.ui:1589
msgid "The application was rated this way because it features:"
msgstr "該應用程式因下列特點而列於此分級："

#: src/gs-details-page.ui:1615
msgid "No details were available for this rating."
msgstr "此分級沒有可用的詳細資訊。"

#: src/gs-editor.c:361
msgid "CSS validated OK!"
msgstr "CSS 驗證 OK！"

#. TRANSLATORS: error dialog title
#: src/gs-editor.c:564
msgid "Failed to load file"
msgstr "無法載入檔案"

#. TRANSLATORS: window title
#: src/gs-editor.c:598 src/gs-editor.c:874
msgid "Unsaved changes"
msgstr "尚未儲存變更"

#: src/gs-editor.c:600
msgid "The application list is already loaded."
msgstr "應用程式清單已經載入。"

#. TRANSLATORS: button text
#: src/gs-editor.c:604
msgid "Merge documents"
msgstr "合併文件"

#. TRANSLATORS: button text
#: src/gs-editor.c:608 src/gs-editor.c:879
msgid "Throw away changes"
msgstr "放棄變更"

#. import the new file
#: src/gs-editor.c:620 src/gs-editor.c:652
msgid "Open AppStream File"
msgstr "開啟 AppStream 檔案"

#: src/gs-editor.c:624
msgid "_Open"
msgstr "開啟(_O)"

#: src/gs-editor.c:656
msgid "_Save"
msgstr "儲存(_S)"

#. TRANSLATORS: error dialog title
#: src/gs-editor.c:676
msgid "Failed to save file"
msgstr "無法儲存檔案"

#. TRANSLATORS, the %s is the app name, e.g. 'Inkscape'
#: src/gs-editor.c:751
#, c-format
msgid "%s banner design deleted."
msgstr "%s 橫幅設計已刪除。"

#. TRANSLATORS, this is a notification
#: src/gs-editor.c:754
msgid "Banner design deleted."
msgstr "橫幅設計已刪除。"

#: src/gs-editor.c:876
msgid "The application list has unsaved changes."
msgstr "尚未儲存應用程式清單的更動。"

#. TRANSLATORS: show the program version
#: src/gs-editor.c:1111
msgid "Use verbose logging"
msgstr "使用詳盡紀錄"

#. TRANSLATORS: program name, an application to add and remove software repositories
#: src/gs-editor.c:1119
msgid "GNOME Software Banner Designer"
msgstr "GNOME 軟體橫幅設計師"

#: src/gs-editor.ui:63 src/gs-editor.ui:77
msgid "No Designs"
msgstr "沒有設計"

#: src/gs-editor.ui:163
msgid "Error message here"
msgstr "這裡是錯誤訊息"

#: src/gs-editor.ui:250
msgid "App ID"
msgstr "App ID"

#: src/gs-editor.ui:341 src/gs-review-dialog.ui:142
msgid "Summary"
msgstr "摘要"

#: src/gs-editor.ui:382
msgid "Editor’s Pick"
msgstr "編輯精選"

#. This check button controls whether the application’s banner appears in the “Featured” category
#: src/gs-editor.ui:397
msgid "Category Featured"
msgstr "類別特選"

#. button in the info bar
#: src/gs-editor.ui:471
msgid "Undo"
msgstr "取消動作"

#: src/gs-editor.ui:524 src/org.gnome.Software.Editor.desktop.in:3
msgid "Banner Designer"
msgstr "橫幅設計師"

#: src/gs-editor.ui:547
msgid "New Banner"
msgstr "新橫幅"

#: src/gs-editor.ui:615
msgid "Import from file"
msgstr "從檔案匯入"

#: src/gs-editor.ui:629
msgid "Export to file"
msgstr "匯出成檔案"

#: src/gs-editor.ui:643
msgid "Delete Design"
msgstr "刪除設計"

#: src/gs-editor.ui:670
msgid "Featured App"
msgstr "特選程式"

#: src/gs-editor.ui:684
msgid "OS Upgrade"
msgstr "作業系統升級"

#. TRANSLATORS: separator for a list of items
#: src/gs-extras-page.c:147
msgid " and "
msgstr " 與 "

#. TRANSLATORS: separator for a list of items
#: src/gs-extras-page.c:150
msgid ", "
msgstr "、"

#. TRANSLATORS: Application window title for fonts installation.
#. %s will be replaced by name of the script we're searching for.
#: src/gs-extras-page.c:176
#, c-format
msgid "Available fonts for the %s script"
msgid_plural "Available fonts for the %s scripts"
msgstr[0] "%s 文書的可用字型"

#. TRANSLATORS: Application window title for codec installation.
#. %s will be replaced by actual codec name(s)
#: src/gs-extras-page.c:184
#, c-format
msgid "Available software for %s"
msgid_plural "Available software for %s"
msgstr[0] "%s 有可用的軟體"

#: src/gs-extras-page.c:226
msgid "Unable to Find Requested Software"
msgstr "無法尋找要求的軟體"

#. TRANSLATORS: This string is used for codecs that weren't found
#: src/gs-extras-page.c:328
#, c-format
msgid "%s not found"
msgstr "找不到 %s"

#. TRANSLATORS: hyperlink title
#: src/gs-extras-page.c:332
msgid "on the website"
msgstr "於網站"

#. TRANSLATORS: this is when we know about an application or
#. * addon, but it can't be listed for some reason
#: src/gs-extras-page.c:339
#, c-format
msgid "No applications are available that provide the file %s."
msgstr "沒有應用程式可開啟檔案 %s。"

#. TRANSLATORS: first %s is the codec name, and second %s is a
#. * hyperlink with the "on the website" text
#: src/gs-extras-page.c:343 src/gs-extras-page.c:354 src/gs-extras-page.c:365
#, c-format
msgid ""
"Information about %s, as well as options for how to get missing applications "
"might be found %s."
msgstr "%s 的相關資訊，以及該如何取得缺少的應用程式的選項可以在 %s 找到。"

#. TRANSLATORS: this is when we know about an application or
#. * addon, but it can't be listed for some reason
#: src/gs-extras-page.c:350 src/gs-extras-page.c:372
#, c-format
msgid "No applications are available for %s support."
msgstr "沒有應用程式可支援 %s。"

#. TRANSLATORS: this is when we know about an application or
#. * addon, but it can't be listed for some reason
#: src/gs-extras-page.c:361
#, c-format
msgid "%s is not available."
msgstr "%s 無法使用。"

#. TRANSLATORS: first %s is the codec name, and second %s is a
#. * hyperlink with the "on the website" text
#: src/gs-extras-page.c:376
#, c-format
msgid ""
"Information about %s, as well as options for how to get an application that "
"can support this format might be found %s."
msgstr "%s 的相關資訊，以及該如何取得支援此格式的程式的選項可在 %s 找到。"

#. TRANSLATORS: this is when we know about an application or
#. * addon, but it can't be listed for some reason
#: src/gs-extras-page.c:383
#, c-format
msgid "No fonts are available for the %s script support."
msgstr "沒有可支援 %s 文書的字型。"

#. TRANSLATORS: first %s is the codec name, and second %s is a
#. * hyperlink with the "on the website" text
#: src/gs-extras-page.c:387
#, c-format
msgid ""
"Information about %s, as well as options for how to get additional fonts "
"might be found %s."
msgstr "%s 的相關資訊，以及該如何取得額外字型的選項可在 %s 找到。"

#. TRANSLATORS: this is when we know about an application or
#. * addon, but it can't be listed for some reason
<<<<<<< HEAD
#: src/gs-extras-page.c:394 lib/gs-plugin-loader.c:1419
=======
#: src/gs-extras-page.c:394 lib/gs-plugin-loader.c:1445
>>>>>>> 6ce4c5d6
#, c-format
msgid "No addon codecs are available for the %s format."
msgstr "沒有可用的 %s 格式附加編解碼器。"

#. TRANSLATORS: first %s is the codec name, and second %s is a
#. * hyperlink with the "on the website" text
#: src/gs-extras-page.c:398
#, c-format
msgid ""
"Information about %s, as well as options for how to get a codec that can "
"play this format might be found %s."
msgstr ""
"%s 的相關資訊，以及該如何取得可播放這個格式的編解碼器的選項可在 %s 找到。"

#. TRANSLATORS: this is when we know about an application or
#. * addon, but it can't be listed for some reason
#: src/gs-extras-page.c:405
#, c-format
msgid "No Plasma resources are available for %s support."
msgstr "支援 %s 的 Plasma 資源無法使用。"

#. TRANSLATORS: first %s is the codec name, and second %s is a
#. * hyperlink with the "on the website" text
#: src/gs-extras-page.c:409
#, c-format
msgid ""
"Information about %s, as well as options for how to get additional Plasma "
"resources might be found %s."
msgstr "%s 的相關資訊，以及該如何取得額外 Plasma 資源的選項可在 %s 找到。"

#. TRANSLATORS: this is when we know about an application or
#. * addon, but it can't be listed for some reason
#: src/gs-extras-page.c:416
#, c-format
msgid "No printer drivers are available for %s."
msgstr "沒有 %s 的印表機驅動程式可用。"

#. TRANSLATORS: first %s is the codec name, and second %s is a
#. * hyperlink with the "on the website" text
#: src/gs-extras-page.c:420
#, c-format
msgid ""
"Information about %s, as well as options for how to get a driver that "
"supports this printer might be found %s."
msgstr ""
"%s 的相關資訊，以及該如何取得支援這個印表機的驅動程式的選項可在 %s 找到。"

#. TRANSLATORS: hyperlink title
#: src/gs-extras-page.c:464
msgid "this website"
msgstr "這個網站"

#. TRANSLATORS: no codecs were found. First %s will be replaced by actual codec name(s), second %s is a link titled "this website"
#: src/gs-extras-page.c:468
#, c-format
msgid ""
"Unfortunately, the %s you were searching for could not be found. Please see "
"%s for more information."
msgid_plural ""
"Unfortunately, the %s you were searching for could not be found. Please see "
"%s for more information."
msgstr[0] "很不幸的，您所搜尋的 %s 沒有任何結果。請參閱 %s 以了解進一步資訊。"

#: src/gs-extras-page.c:536 src/gs-extras-page.c:592 src/gs-extras-page.c:631
msgid "Failed to find any search results"
msgstr "找不到任何結果"

<<<<<<< HEAD
#: src/gs-extras-page.c:822
=======
#: src/gs-extras-page.c:825
>>>>>>> 6ce4c5d6
#, c-format
msgid "%s file format"
msgstr "%s 檔案格式"

#: src/gs-extras-page.ui:7
msgid "Codecs page"
msgstr "編解碼器頁面"

#: src/gs-first-run-dialog.ui:7 src/gs-first-run-dialog.ui:16
msgid "Welcome"
msgstr "歡迎"

#: src/gs-first-run-dialog.ui:50
msgid "Welcome to Software"
msgstr "歡迎使用《軟體》"

#: src/gs-first-run-dialog.ui:66
msgid ""
"Software lets you install all the software you need, all from one place. See "
"our recommendations, browse the categories, or search for the applications "
"you want."
msgstr ""
"《軟體》讓您安裝所有您需要的軟體，在一個地方滿足所有需求。請看看我們的推薦項"
"目，瀏覽各項分類，或是直接搜尋您想要使用的應用程式。"

#: src/gs-first-run-dialog.ui:85
msgid "_Let’s Go Shopping"
msgstr "出發去購物(_L)"

#. TRANSLATORS: Here are 2 strings the same as in gtk/gtkbox.c
#. in GTK+ project. Please use the same translation.
#: src/gs-hiding-box.c:381
msgid "Spacing"
msgstr "間距"

#: src/gs-hiding-box.c:382
msgid "The amount of space between children"
msgstr "子元件之間的間距"

#. TRANSLATORS: this is the status in the history UI,
#. * where we are showing the application was removed
#: src/gs-history-dialog.c:83
msgctxt "app status"
msgid "Removed"
msgstr "已移除"

#. TRANSLATORS: this is the status in the history UI,
#. * where we are showing the application was installed
#: src/gs-history-dialog.c:89
msgctxt "app status"
msgid "Installed"
msgstr "已安裝"

#. TRANSLATORS: this is the status in the history UI,
#. * where we are showing the application was updated
#: src/gs-history-dialog.c:95
msgctxt "app status"
msgid "Updated"
msgstr "已更新"

#. TRANSLATORS: this is the status in the history UI,
#. * where we are showing that something happened to the
#. * application but we don't know what
#: src/gs-history-dialog.c:101
msgctxt "app status"
msgid "Unknown"
msgstr "不明"

#: src/gs-history-dialog.ui:6
msgid "History"
msgstr "歷史"

#. TRANSLATORS: This is the header dividing the normal
#. * applications and the system ones
#: src/gs-installed-page.c:485
msgid "System Applications"
msgstr "系統應用程式"

#: src/gs-installed-page.c:617
msgid "Click on items to select them"
msgstr "點按項目可以選取"

#: src/gs-installed-page.c:819
msgid "Select"
msgstr "選取"

#: src/gs-installed-page.ui:7
msgid "Installed page"
msgstr "已安裝頁"

#: src/gs-installed-page.ui:65
msgid "_Add to Folder…"
msgstr "加入到資料夾中(_A)…"

#: src/gs-installed-page.ui:73
msgid "_Move to Folder…"
msgstr "移動到資料夾中(_M)"

#: src/gs-installed-page.ui:81
msgid "_Remove from Folder"
msgstr "從資料夾中移除(_R)"

#. TRANSLATORS: initial start
#: src/gs-loading-page.c:75
msgid "Software catalog is being downloaded"
msgstr "正在下載軟體目錄"

#. TRANSLATORS: initial start
#: src/gs-loading-page.c:79
msgid "Software catalog is being loaded"
msgstr "正在載入軟體目錄"

#: src/gs-loading-page.ui:7
msgid "Loading page"
msgstr "正載入頁面"

#: src/gs-loading-page.ui:53
msgid "Starting up…"
msgstr "正在初始啟動…"

<<<<<<< HEAD
#: src/gs-menus.ui:7
msgid "_Software Repositories"
msgstr "軟體庫(_S)"

#: src/gs-menus.ui:12
msgid "_Update Preferences"
msgstr "更新偏好設定(_U)"

#: src/gs-menus.ui:18
msgid "_About"
msgstr "關於(_A)"

#: src/gs-menus.ui:22
msgid "_Quit"
msgstr "退出(_Q)"

=======
>>>>>>> 6ce4c5d6
#: src/gs-moderate-page.ui:7
msgid "Moderate page"
msgstr "調解頁面"

#: src/gs-moderate-page.ui:87
msgid "There are no reviews to moderate"
msgstr "沒有評論需要調解"

#. add button
<<<<<<< HEAD
#: src/gs-overview-page.c:332
=======
#: src/gs-overview-page.c:335
>>>>>>> 6ce4c5d6
msgid "More…"
msgstr "更多…"

#. TRANSLATORS: this is a heading for audio applications which
#. * have been featured ('recommended') by the distribution
<<<<<<< HEAD
#: src/gs-overview-page.c:610
=======
#: src/gs-overview-page.c:612
>>>>>>> 6ce4c5d6
msgid "Recommended Audio & Video Applications"
msgstr "推薦的音訊和視訊應用程式"

#. TRANSLATORS: this is a heading for games which have been
#. * featured ('recommended') by the distribution
<<<<<<< HEAD
#: src/gs-overview-page.c:615
=======
#: src/gs-overview-page.c:617
>>>>>>> 6ce4c5d6
msgid "Recommended Games"
msgstr "推薦的遊戲"

#. TRANSLATORS: this is a heading for graphics applications
#. * which have been featured ('recommended') by the distribution
<<<<<<< HEAD
#: src/gs-overview-page.c:620
=======
#: src/gs-overview-page.c:622
>>>>>>> 6ce4c5d6
msgid "Recommended Graphics Applications"
msgstr "推薦的圖形藝術應用程式"

#. TRANSLATORS: this is a heading for office applications which
#. * have been featured ('recommended') by the distribution
<<<<<<< HEAD
#: src/gs-overview-page.c:625
=======
#: src/gs-overview-page.c:627
>>>>>>> 6ce4c5d6
msgid "Recommended Productivity Applications"
msgstr "推薦的生產力應用程式"

#. TRANSLATORS: this is the third party repositories info bar.
<<<<<<< HEAD
#: src/gs-overview-page.c:997 src/gs-repos-dialog.c:838
=======
#: src/gs-overview-page.c:999 src/gs-repos-dialog.c:838
>>>>>>> 6ce4c5d6
msgid "Access additional software from selected third party sources."
msgstr "從選取的第三方來源存取更多軟體。"

#. TRANSLATORS: this is the third party repositories info bar.
<<<<<<< HEAD
#: src/gs-overview-page.c:1001 src/gs-repos-dialog.c:842
=======
#: src/gs-overview-page.c:1003 src/gs-repos-dialog.c:842
>>>>>>> 6ce4c5d6
msgid ""
"Some of this software is proprietary and therefore has restrictions on use, "
"sharing, and access to source code."
msgstr "此軟體有部分是專有授權，因此對於使用、分享、存取軟體源碼等都有所限制。"

#. TRANSLATORS: this is the clickable
#. * link on the third party repositories info bar
<<<<<<< HEAD
#: src/gs-overview-page.c:1006 src/gs-repos-dialog.c:847
=======
#: src/gs-overview-page.c:1008 src/gs-repos-dialog.c:847
>>>>>>> 6ce4c5d6
msgid "Find out more…"
msgstr "深入瞭解…"

#. TRANSLATORS: button to turn on third party software repositories
#. TRANSLATORS: button to accept the agreement
<<<<<<< HEAD
#: src/gs-overview-page.c:1014 src/gs-repos-dialog.c:252
=======
#: src/gs-overview-page.c:1016 src/gs-repos-dialog.c:252
>>>>>>> 6ce4c5d6
msgid "Enable"
msgstr "啟用"

#: src/gs-overview-page.ui:7
msgid "Overview page"
msgstr "概覽頁"

#: src/gs-overview-page.ui:49
msgid "Enable Third Party Software Repositories?"
msgstr "啟用第三方軟體庫？"

#: src/gs-overview-page.ui:117
msgid "Featured Applications"
msgstr "特色應用程式"

#: src/gs-overview-page.ui:166
msgid "Categories"
msgstr "類別"

#. Translators: This is a heading for software which has been featured ('picked') by the distribution.
#: src/gs-overview-page.ui:326
msgid "Editor’s Picks"
msgstr "編輯精選"

#. Translators: This is a heading for software which has been recently released upstream.
#: src/gs-overview-page.ui:364
msgid "Recent Releases"
msgstr "最近發行"

#: src/gs-overview-page.ui:451
msgid "No Application Data Found"
msgstr "找不到應用程式資料"

#. TRANSLATORS: this is a prompt message, and '%s' is an
#. * application summary, e.g. 'GNOME Clocks'
#: src/gs-page.c:496
#, c-format
msgid "Are you sure you want to purchase %s?"
msgstr "您確定要購買 %s？"

#. TRANSLATORS: longer dialog text
#: src/gs-page.c:500
#, c-format
msgid "%s will be installed, and you will be charged %s."
msgstr "即將安裝 %s，並且向您收取 %s。"

#. TRANSLATORS: this is button text to purchase the application
#: src/gs-page.c:513
msgid "Purchase"
msgstr "購買"

#. TRANSLATORS: this is a prompt message, and
#. * '%s' is an application summary, e.g. 'GNOME Clocks'
#: src/gs-page.c:587
#, c-format
msgid "Prepare %s"
msgstr "準備 %s"

#. TRANSLATORS: this is a prompt message, and '%s' is an
#. * source name, e.g. 'GNOME Nightly'
#: src/gs-page.c:723
#, c-format
msgid "Are you sure you want to remove the %s source?"
msgstr "您確定要移除 %s 資源？"

#. TRANSLATORS: longer dialog text
#: src/gs-page.c:727
#, c-format
msgid ""
"All applications from %s will be removed, and you will have to re-install "
"the source to use them again."
msgstr "所有來自 %s 的應用程式都將被移除，若未來您想再次使用時則須重新安裝。"

#. TRANSLATORS: this is a prompt message, and '%s' is an
#. * application summary, e.g. 'GNOME Clocks'
#: src/gs-page.c:735
#, c-format
msgid "Are you sure you want to remove %s?"
msgstr "您確定要移除 %s？"

#. TRANSLATORS: longer dialog text
#: src/gs-page.c:738
#, c-format
msgid "%s will be removed, and you will have to install it to use it again."
msgstr "%s 將被移除，將來若您想使用時則須再次安裝。"

<<<<<<< HEAD
#: lib/gs-plugin-loader.c:1422
=======
#: lib/gs-plugin-loader.c:1448
>>>>>>> 6ce4c5d6
#, c-format
msgid ""
"Information about %s, as well as options for how to get a codec that can "
"play this format can be found on the website."
msgstr ""
"%s 的相關資訊，以及網站上提供的該如何取得可播放此格式的編解碼器之選項。"

#. TRANSLATORS: this refers to an app (by name) that is installed
#: src/gs-popular-tile.c:69 src/gs-summary-tile.c:75
#, c-format
msgid "%s (Installed)"
msgstr "%s（已安裝）"

#. TRANSLATORS: this refers to where the app came from
#: src/gs-popular-tile.c:205 src/gs-shell-search-provider.c:270
#, c-format
msgid "Source: %s"
msgstr "來源：%s"

<<<<<<< HEAD
#: src/gs-prefs-dialog.ui:6 src/gs-prefs-dialog.ui:19
msgid "Update Preferences"
msgstr "更新偏好設定"

#: src/gs-prefs-dialog.ui:48
msgid "Automatic Updates"
msgstr "應用程式更新"

#: src/gs-prefs-dialog.ui:76
msgid "Automatic updates are disabled when on mobile or metered connections."
msgstr "使用行動數據或計費連線時，將停用自動更新。"

#: src/gs-prefs-dialog.ui:95
msgid "Automatic Update Notifications"
msgstr "自動更新通知"

#: src/gs-prefs-dialog.ui:110
=======
#: src/gs-prefs-dialog.ui:6 src/gs-prefs-dialog.ui:18
msgid "Update Preferences"
msgstr "更新偏好設定"

#: src/gs-prefs-dialog.ui:44
msgid "Automatic Updates"
msgstr "應用程式更新"

#: src/gs-prefs-dialog.ui:72
msgid "Automatic updates are disabled when on mobile or metered connections."
msgstr "使用行動數據或計費連線時，將停用自動更新。"

#: src/gs-prefs-dialog.ui:90
msgid "Automatic Update Notifications"
msgstr "自動更新通知"

#: src/gs-prefs-dialog.ui:105
>>>>>>> 6ce4c5d6
msgid "Show notifications when updates have been automatically installed."
msgstr "當更新已經自動安裝完成時顯示通知。"

#: lib/gs-price.c:111
#, c-format
msgid "A$%.2f"
msgstr "A$%.2f"

#: lib/gs-price.c:113
#, c-format
msgid "C$%.2f"
msgstr "C$%.2f"

#: lib/gs-price.c:115
#, c-format
msgid "CN¥%.2f"
msgstr "CN¥%.2f"

#: lib/gs-price.c:117
#, c-format
msgid "€%.2f"
msgstr "€%.2f"

#: lib/gs-price.c:119
#, c-format
msgid "£%.2f"
msgstr "£%.2f"

#: lib/gs-price.c:121
#, c-format
msgid "¥%.2f"
msgstr "¥%.2f"

#: lib/gs-price.c:123
#, c-format
msgid "NZ$%.2f"
msgstr "NZ$%.2f"

#: lib/gs-price.c:125
#, c-format
msgid "₽%.2f"
msgstr "₽%.2f"

#: lib/gs-price.c:127
#, c-format
msgid "US$%.2f"
msgstr "US$%.2f"

#. Translators: %s is the currency, and %f is the amount.
#. * You can switch the order by using “%2$f %1$s” instead.
#: lib/gs-price.c:131
#, c-format
msgid "%s %f"
msgstr "%s %f"

#. TRANSLATORS: This is a text displayed during a distro upgrade. %s
#. will be replaced by the name and version of distro, e.g. 'Fedora 23'.
#: src/gs-removal-dialog.c:127
#, c-format
msgid ""
"Some of the currently installed software is not compatible with %s. If you "
"continue, the following will be automatically removed during the upgrade:"
msgstr ""
"目前安裝的軟體有些和 %s 並不相容。若您希望繼續，則下列軟體在升級過程中會自動"
"移除："

#: src/gs-removal-dialog.ui:27
msgid "Incompatible Software"
msgstr "不相容的軟體"

#: src/gs-removal-dialog.ui:40
msgid "_Continue"
msgstr "繼續(_C)"

#. TRANSLATORS: This string is used to construct the 'X applications
#. installed' sentence, describing a software repository.
#: src/gs-repos-dialog.c:110
#, c-format
msgid "%u application installed"
msgid_plural "%u applications installed"
msgstr[0] "已安裝 %u 項應用程式"

#. TRANSLATORS: This string is used to construct the 'X add-ons
#. installed' sentence, describing a software repository.
#: src/gs-repos-dialog.c:117
#, c-format
msgid "%u add-on installed"
msgid_plural "%u add-ons installed"
msgstr[0] "已安裝 %u 個附加元件"

#. TRANSLATORS: This string is used to construct the 'X applications
#. and y add-ons installed' sentence, describing a software repository.
#. The correct form here depends on the number of applications.
#: src/gs-repos-dialog.c:125
#, c-format
msgid "%u application"
msgid_plural "%u applications"
msgstr[0] "%u 項應用程式"

#. TRANSLATORS: This string is used to construct the 'X applications
#. and y add-ons installed' sentence, describing a software repository.
#. The correct form here depends on the number of add-ons.
#: src/gs-repos-dialog.c:131
#, c-format
msgid "%u add-on"
msgid_plural "%u add-ons"
msgstr[0] "%u 個附加元件"

#. TRANSLATORS: This string is used to construct the 'X applications
#. and y add-ons installed' sentence, describing a software repository.
#. The correct form here depends on the total number of
#. applications and add-ons.
#: src/gs-repos-dialog.c:138
#, c-format
msgid "%s and %s installed"
msgid_plural "%s and %s installed"
msgstr[0] "%s 和 %s 現已安裝"

#. TRANSLATORS: this is a prompt message, and '%s' is a
#. * repository name, e.g. 'GNOME Nightly'
#: src/gs-repos-dialog.c:312
#, c-format
msgid "Remove “%s”?"
msgstr "移除「%s」？"

#. TRANSLATORS: this is a prompt message, and '%s' is a
#. * repository name, e.g. 'GNOME Nightly'
#: src/gs-repos-dialog.c:317
#, c-format
msgid "Disable “%s”?"
msgstr "停用「%s」？"

#. TRANSLATORS: longer dialog text
#: src/gs-repos-dialog.c:321
msgid ""
"Software that has been installed from this repository will no longer receive "
"updates, including security fixes."
msgstr "由此軟體庫安裝的軟體將不再接收更新，包括安全性修正。"

#. TRANSLATORS: this is button text to remove the repo
#: src/gs-repos-dialog.c:339
msgid "Disable"
msgstr "停用"

#. TRANSLATORS: this is the fallback text we use if we can't
#. figure out the name of the operating system
#: src/gs-repos-dialog.c:748
msgid "the operating system"
msgstr "作業系統"

#. TRANSLATORS: This is the description text displayed in the Software Repositories dialog.
#. %s gets replaced by the name of the actual distro, e.g. Fedora.
#: src/gs-repos-dialog.c:817 src/gs-repos-dialog.c:853
#, c-format
msgid "These repositories supplement the default software provided by %s."
msgstr "這些軟體庫可補充 %s 提供的預設軟體。"

#. TRANSLATORS: info bar title in the software repositories dialog
#: src/gs-repos-dialog.c:835
msgid "Third Party Repositories"
msgstr "第三方軟體庫"

#: src/gs-repos-dialog.ui:82
msgid "No Additional Repositories"
msgstr "無額外軟體庫"

#. TRANSLATORS: this is a button in the software repositories
#. dialog for enabling a repo
#: src/gs-repo-row.c:110
msgid "_Enable"
msgstr "啟用(_E)"

#. TRANSLATORS: this is a button in the software repositories dialog
#. for removing a repo. The ellipsis indicates that further
#. steps are required
#: src/gs-repo-row.c:119
msgid "_Remove…"
msgstr "移除(_R)…"

#. TRANSLATORS: this is a button in the software repositories dialog
#. for disabling a repo. The ellipsis indicates that further
#. steps are required
#: src/gs-repo-row.c:124
msgid "_Disable…"
msgstr "停用(_D)…"

#. TRANSLATORS: this is a button in the software repositories dialog
#. that shows the status of a repo being enabled
#: src/gs-repo-row.c:132
msgid "Enabling"
msgstr "啟用中"

#. TRANSLATORS: this is a button in the software repositories dialog
#. that shows the status of a repo being disabled
#: src/gs-repo-row.c:144
msgid "Disabling"
msgstr "停用中"

#. TRANSLATORS: this is a label in the software repositories
#. dialog that indicates that a repo is enabled.
#: src/gs-repo-row.c:158
msgid "Enabled"
msgstr "已啟用"

#. TRANSLATORS: this is a label in the software repositories
#. dialog that indicates that a repo is disabled.
#: src/gs-repo-row.c:164
msgid "Disabled"
msgstr "已停用"

#: src/gs-repo-row.ui:89
msgid "URL"
msgstr "URL"

#. TRANSLATORS: lighthearted star rating description;
#. *		A really bad application
#: src/gs-review-dialog.c:95
msgid "Hate it"
msgstr "厭惡"

#. TRANSLATORS: lighthearted star rating description;
#. *		Not a great application
#: src/gs-review-dialog.c:99
msgid "Don’t like it"
msgstr "不喜歡"

#. TRANSLATORS: lighthearted star rating description;
#. *		A fairly-good application
#: src/gs-review-dialog.c:103
msgid "It’s OK"
msgstr "尚可"

#. TRANSLATORS: lighthearted star rating description;
#. *		A good application
#: src/gs-review-dialog.c:107
msgid "Like it"
msgstr "喜歡"

#. TRANSLATORS: lighthearted star rating description;
#. *		A really awesome application
#: src/gs-review-dialog.c:111
msgid "Love it"
msgstr "超讚"

#. TRANSLATORS: the review can't just be copied and pasted
#: src/gs-review-dialog.c:133
msgid "Please take more time writing the review"
msgstr "請花點時間寫一些評論"

#. TRANSLATORS: the review is not acceptable
#: src/gs-review-dialog.c:137
msgid "Please choose a star rating"
msgstr "請選擇一個星級評等"

#. TRANSLATORS: the review is not acceptable
#: src/gs-review-dialog.c:141
msgid "The summary is too short"
msgstr "摘要太短"

#. TRANSLATORS: the review is not acceptable
#: src/gs-review-dialog.c:145
msgid "The summary is too long"
msgstr "摘要太長"

#. TRANSLATORS: the review is not acceptable
#: src/gs-review-dialog.c:149
msgid "The description is too short"
msgstr "描述太短"

#. TRANSLATORS: the review is not acceptable
#: src/gs-review-dialog.c:153
msgid "The description is too long"
msgstr "描述太長"

#. Translators: Title of the dialog box where the users can write and publish their opinions about the apps.
#: src/gs-review-dialog.ui:11
msgid "Post Review"
msgstr "張貼評論"

#. Translators: A button to publish the user's opinion about the app.
#: src/gs-review-dialog.ui:35
msgid "_Post"
msgstr "張貼(_P)"

#: src/gs-review-dialog.ui:85
msgid "Rating"
msgstr "評等"

#: src/gs-review-dialog.ui:158
msgid ""
"Give a short summary of your review, for example: “Great app, would "
"recommend”."
msgstr "為您的評論下一個簡短的摘要，例如：「很棒的程式，極力推薦」"

#. Translators: This is where the users enter their opinions about the apps.
#: src/gs-review-dialog.ui:199
msgctxt "app review"
msgid "Review"
msgstr "評論"

#: src/gs-review-dialog.ui:215
msgid "What do you think of the app? Try to give reasons for your views."
msgstr "您覺得這個程式如何？請試著以您的觀點提出原因。"

#. Translators: A label for the total number of reviews.
#: src/gs-review-histogram.ui:413
msgid "ratings in total"
msgstr "總評論數"

#. TRANSLATORS: we explain what the action is going to do
#: src/gs-review-row.c:234
msgid "You can report reviews for abusive, rude, or discriminatory behavior."
msgstr "您可以提報侮辱、粗俗、歧視等評論。"

#. TRANSLATORS: we ask the user if they really want to do this
#: src/gs-review-row.c:239
msgid ""
"Once reported, a review will be hidden until it has been checked by an "
"administrator."
msgstr "一旦提報，評論將被隱藏，直到有管理員檢核過為止。"

#. TRANSLATORS: window title when
#. * reporting a user-submitted review
#. * for moderation
#: src/gs-review-row.c:253
msgid "Report Review?"
msgstr "提報評論？"

#. TRANSLATORS: button text when
#. * sending a review for moderation
#: src/gs-review-row.c:257
msgid "Report"
msgstr "提報"

#. Translators: Users can express their opinions about other users' opinions about the apps.
#: src/gs-review-row.ui:112
msgid "Was this review useful to you?"
msgstr "這則評論對您有用嗎?"

#: src/gs-review-row.ui:134
msgid "Yes"
msgstr "是"

#: src/gs-review-row.ui:148
msgid "No"
msgstr "否"

#. Translators: Button text for indifference, only used when moderating
#: src/gs-review-row.ui:162
msgid "Meh"
msgstr "隨便"

#: src/gs-review-row.ui:196
msgid "Report…"
msgstr "提報…"

#: src/gs-review-row.ui:211
msgid "Remove…"
msgstr "移除…"

#. TRANSLATORS: this is when we try to download a screenshot and
#. * we get back 404
#: src/gs-screenshot-image.c:314
msgid "Screenshot not found"
msgstr "找不到螢幕擷圖"

#. TRANSLATORS: possibly image file corrupt or not an image
#: src/gs-screenshot-image.c:329
msgid "Failed to load image"
msgstr "無法載入影像"

#. TRANSLATORS: this is when we request a screenshot size that
#. * the generator did not create or the parser did not add
#: src/gs-screenshot-image.c:462
msgid "Screenshot size not found"
msgstr "找不到螢幕擷圖的大小"

#. TRANSLATORS: this is when we try create the cache directory
#. * but we were out of space or permission was denied
#: src/gs-screenshot-image.c:492
msgid "Could not create cache"
msgstr "無法建立快取"

#. TRANSLATORS: this is when we try to download a screenshot
#. * that was not a valid URL
#: src/gs-screenshot-image.c:553
msgid "Screenshot not valid"
msgstr "螢幕擷圖無效"

#. TRANSLATORS: this is when networking is not available
#: src/gs-screenshot-image.c:568
msgid "Screenshot not available"
msgstr "螢幕擷圖無法使用"

#: src/gs-screenshot-image.c:621
msgid "Screenshot"
msgstr "螢幕擷圖"

#. TRANSLATORS: this is when there are too many search results
#. * to show in in the search page
#: src/gs-search-page.c:158
#, c-format
msgid "%u more match"
msgid_plural "%u more matches"
msgstr[0] "其他 %u 項符合"

#: src/gs-search-page.ui:7
msgid "Search page"
msgstr "搜尋頁"

#: src/gs-search-page.ui:54
msgid "No Application Found"
msgstr "找不到應用程式"

#: src/gs-shell.c:705
#, c-format
msgid "Sign out from %s"
msgstr "從 %s 登出"

#: src/gs-shell.c:708
#, c-format
msgid "Signed in into %s as %s"
msgstr "已經以 %2$s 的身份登入 %1$s"

#: src/gs-shell.c:712
#, c-format
msgid "Sign in to %s…"
msgstr "登入至 %s…"

#. TRANSLATORS: this is part of the in-app notification,
#. * where the %s is the truncated hostname, e.g.
#. * 'alt.fedoraproject.org'
#. TRANSLATORS: this is part of the in-app notification,
#. * where the %s is the origin id, e.g. 'fedora'
#. TRANSLATORS: this is part of the in-app notification,
#. * where the %s is a multi-word localised app name
#. * e.g. 'Getting things GNOME!"
#: src/gs-shell.c:962 src/gs-shell.c:967 src/gs-shell.c:982 src/gs-shell.c:986
#, c-format
msgid "“%s”"
msgstr "「%s」"

#. TRANSLATORS: failure text for the in-app notification,
#. * where the %s is the source (e.g. "alt.fedoraproject.org")
#: src/gs-shell.c:1038
#, c-format
msgid "Unable to download firmware updates from %s"
msgstr "無法從 %s 下載韌體更新"

#. TRANSLATORS: failure text for the in-app notification,
#. * where the %s is the source (e.g. "alt.fedoraproject.org")
#: src/gs-shell.c:1044
#, c-format
msgid "Unable to download updates from %s"
msgstr "無法從 %s 下載更新"

#. TRANSLATORS: failure text for the in-app notification
#: src/gs-shell.c:1051
msgid "Unable to download updates"
msgstr "無法下載更新"

#. TRANSLATORS: failure text for the in-app notification
#: src/gs-shell.c:1056
msgid ""
"Unable to download updates: internet access was required but wasn’t available"
msgstr "無法下載更新：必須要有網際網路存取但卻無法使用"

#. TRANSLATORS: failure text for the in-app notification,
#. * where the %s is the source (e.g. "alt.fedoraproject.org")
#: src/gs-shell.c:1065
#, c-format
msgid "Unable to download updates from %s: not enough disk space"
msgstr "無法從 %s 下載更新：磁碟空間不足"

#. TRANSLATORS: failure text for the in-app notification
#: src/gs-shell.c:1070
msgid "Unable to download updates: not enough disk space"
msgstr "無法下載更新：磁碟空間不足"

#. TRANSLATORS: failure text for the in-app notification
#: src/gs-shell.c:1078
msgid "Unable to download updates: authentication was required"
msgstr "無法下載更新：需要核對身份"

#. TRANSLATORS: failure text for the in-app notification
#: src/gs-shell.c:1083
msgid "Unable to download updates: authentication was invalid"
msgstr "無法下載更新：身份核對無效"

#. TRANSLATORS: failure text for the in-app notification
#: src/gs-shell.c:1088
msgid ""
"Unable to download updates: you do not have permission to install software"
msgstr "無法下載更新：您的權限不足以安裝軟體"

#. TRANSLATORS: failure text for the in-app notification
<<<<<<< HEAD
#: src/gs-shell.c:1098
=======
#: src/gs-shell.c:1109
>>>>>>> 6ce4c5d6
msgid "Unable to get list of updates"
msgstr "無法取得更新清單"

#. TRANSLATORS: failure text for the in-app notification,
#. * where the %s is the application name (e.g. "GIMP")
<<<<<<< HEAD
#: src/gs-shell.c:1137
=======
#: src/gs-shell.c:1148
>>>>>>> 6ce4c5d6
#, c-format
msgid "Unable to purchase %s: authentication was required"
msgstr "無法購買 %s：需要核對身份"

#. TRANSLATORS: failure text for the in-app notification,
#. * where the %s is the application name (e.g. "GIMP")
<<<<<<< HEAD
#: src/gs-shell.c:1144
=======
#: src/gs-shell.c:1155
>>>>>>> 6ce4c5d6
#, c-format
msgid "Unable to purchase %s: authentication was invalid"
msgstr "無法購買 %s：身份核對無效"

#. TRANSLATORS: failure text for the in-app notification,
#. * where the %s is the application name (e.g. "GIMP")
<<<<<<< HEAD
#: src/gs-shell.c:1151
=======
#: src/gs-shell.c:1162
>>>>>>> 6ce4c5d6
#, c-format
msgid "Unable to purchase %s: no payment method setup"
msgstr "無法購買 %s：尚未設置支付方式"

#. TRANSLATORS: failure text for the in-app notification,
#. * where the %s is the application name (e.g. "GIMP")
<<<<<<< HEAD
#: src/gs-shell.c:1158
=======
#: src/gs-shell.c:1169
>>>>>>> 6ce4c5d6
#, c-format
msgid "Unable to purchase %s: payment was declined"
msgstr "無法購買 %s：拒絕支付"

#. TRANSLATORS: failure text for the in-app notification,
#. * where the %s is the application name (e.g. "GIMP")
<<<<<<< HEAD
#: src/gs-shell.c:1165
=======
#: src/gs-shell.c:1176
>>>>>>> 6ce4c5d6
#, c-format
msgid "Unable to purchase %s"
msgstr "無法購買 %s"

#. TRANSLATORS: failure text for the in-app notification,
#. * where the first %s is the application name (e.g. "GIMP") and
#. * the second %s is the origin, e.g. "Fedora Project [fedoraproject.org]"
<<<<<<< HEAD
#: src/gs-shell.c:1201
=======
#: src/gs-shell.c:1212
>>>>>>> 6ce4c5d6
#, c-format
msgid "Unable to install %s as download failed from %s"
msgstr "無法安裝 %s，因為從 %s 下載失敗"

#. TRANSLATORS: failure text for the in-app notification,
#. * where the %s is the application name (e.g. "GIMP")
<<<<<<< HEAD
#: src/gs-shell.c:1207
=======
#: src/gs-shell.c:1218
>>>>>>> 6ce4c5d6
#, c-format
msgid "Unable to install %s as download failed"
msgstr "無法安裝 %s，因為下載失敗"

#. TRANSLATORS: failure text for the in-app notification,
#. * where the first %s is the application name (e.g. "GIMP")
#. * and the second %s is the name of the runtime, e.g.
#. * "GNOME SDK [flatpak.gnome.org]"
<<<<<<< HEAD
#: src/gs-shell.c:1219
=======
#: src/gs-shell.c:1230
>>>>>>> 6ce4c5d6
#, c-format
msgid "Unable to install %s as runtime %s not available"
msgstr "無法安裝 %s，因為無法使用 %s 執行時期環境"

#. TRANSLATORS: failure text for the in-app notification,
#. * where the %s is the application name (e.g. "GIMP")
<<<<<<< HEAD
#: src/gs-shell.c:1225
=======
#: src/gs-shell.c:1236
>>>>>>> 6ce4c5d6
#, c-format
msgid "Unable to install %s as not supported"
msgstr "無法安裝 %s，因為尚未支援"

#. TRANSLATORS: failure text for the in-app notification
<<<<<<< HEAD
#: src/gs-shell.c:1232
=======
#: src/gs-shell.c:1243
>>>>>>> 6ce4c5d6
msgid "Unable to install: internet access was required but wasn’t available"
msgstr "無法安裝：必須要有網際網路存取但卻無法使用"

#. TRANSLATORS: failure text for the in-app notification
<<<<<<< HEAD
#: src/gs-shell.c:1238
=======
#: src/gs-shell.c:1249
>>>>>>> 6ce4c5d6
msgid "Unable to install: the application has an invalid format"
msgstr "無法安裝：應用程式內含無效格式"

#. TRANSLATORS: failure text for the in-app notification,
#. * where the %s is the application name (e.g. "GIMP")
<<<<<<< HEAD
#: src/gs-shell.c:1243
=======
#: src/gs-shell.c:1254
>>>>>>> 6ce4c5d6
#, c-format
msgid "Unable to install %s: not enough disk space"
msgstr "無法安裝 %s：磁碟空間不足"

#. TRANSLATORS: failure text for the in-app notification
<<<<<<< HEAD
#: src/gs-shell.c:1251
=======
#: src/gs-shell.c:1262
>>>>>>> 6ce4c5d6
#, c-format
msgid "Unable to install %s: authentication was required"
msgstr "無法安裝 %s：需要核對身份"

#. TRANSLATORS: failure text for the in-app notification,
#. * where the %s is the application name (e.g. "GIMP")
<<<<<<< HEAD
#: src/gs-shell.c:1258
=======
#: src/gs-shell.c:1269
>>>>>>> 6ce4c5d6
#, c-format
msgid "Unable to install %s: authentication was invalid"
msgstr "無法安裝 %s：身份核對無效"

#. TRANSLATORS: failure text for the in-app notification,
#. * where the %s is the application name (e.g. "GIMP")
<<<<<<< HEAD
#: src/gs-shell.c:1265
=======
#: src/gs-shell.c:1276
>>>>>>> 6ce4c5d6
#, c-format
msgid "Unable to install %s: you do not have permission to install software"
msgstr "無法安裝 %s：您的權限不足以安裝軟體"

#. TRANSLATORS: failure text for the in-app notification,
#. * the %s is the name of the authentication service,
#. * e.g. "Ubuntu One"
<<<<<<< HEAD
#: src/gs-shell.c:1278
=======
#: src/gs-shell.c:1289
>>>>>>> 6ce4c5d6
#, c-format
msgid "Your %s account has been suspended."
msgstr "您的 %s 帳號已經停用。"

#. TRANSLATORS: failure text for the in-app notification
<<<<<<< HEAD
#: src/gs-shell.c:1282
=======
#: src/gs-shell.c:1293
>>>>>>> 6ce4c5d6
msgid "It is not possible to install software until this has been resolved."
msgstr "除非此問題得到解決，否則無法安裝程式。"

#. TRANSLATORS: failure text for the in-app notification,
#. * where the %s is the clickable link (e.g.
#. * "http://example.com/what-did-i-do-wrong/")
<<<<<<< HEAD
#: src/gs-shell.c:1293
=======
#: src/gs-shell.c:1304
>>>>>>> 6ce4c5d6
#, c-format
msgid "For more information, visit %s."
msgstr "若想瞭解詳細資訊，請造訪 %s。"

#. TRANSLATORS: failure text for the in-app notification,
#. * where the %s is the application name (e.g. "Dell XPS 13")
<<<<<<< HEAD
#: src/gs-shell.c:1302
=======
#: src/gs-shell.c:1313
>>>>>>> 6ce4c5d6
#, c-format
msgid "Unable to install %s: AC power is required"
msgstr "無法安裝 %s：需要交流電源"

#. TRANSLATORS: failure text for the in-app notification,
#. * where the %s is the application name (e.g. "GIMP")
<<<<<<< HEAD
#: src/gs-shell.c:1311
=======
#: src/gs-shell.c:1322
>>>>>>> 6ce4c5d6
#, c-format
msgid "Unable to install %s"
msgstr "無法安裝 %s"

#. TRANSLATORS: failure text for the in-app notification,
#. * where the first %s is the app name (e.g. "GIMP") and
#. * the second %s is the origin, e.g. "Fedora" or
#. * "Fedora Project [fedoraproject.org]"
<<<<<<< HEAD
#: src/gs-shell.c:1357
=======
#: src/gs-shell.c:1368
>>>>>>> 6ce4c5d6
#, c-format
msgid "Unable to update %s from %s"
msgstr "無法安裝 %s，來源為 %s"

#. TRANSLATORS: failure text for the in-app notification,
#. * where the %s is the application name (e.g. "GIMP")
<<<<<<< HEAD
#: src/gs-shell.c:1363
=======
#: src/gs-shell.c:1374
>>>>>>> 6ce4c5d6
#, c-format
msgid "Unable to update %s as download failed"
msgstr "無法更新 %s，因為下載失敗"

#. TRANSLATORS: failure text for the in-app notification
<<<<<<< HEAD
#: src/gs-shell.c:1369
=======
#: src/gs-shell.c:1380
>>>>>>> 6ce4c5d6
msgid "Unable to update: internet access was required but wasn’t available"
msgstr "無法更新：必須要有網際網路存取但卻無法使用"

#. TRANSLATORS: failure text for the in-app notification,
#. * where the %s is the application name (e.g. "GIMP")
<<<<<<< HEAD
#: src/gs-shell.c:1377
=======
#: src/gs-shell.c:1388
>>>>>>> 6ce4c5d6
#, c-format
msgid "Unable to update %s: not enough disk space"
msgstr "無法更新 %s：磁碟空間不足"

#. TRANSLATORS: failure text for the in-app notification,
#. * where the %s is the application name (e.g. "GIMP")
<<<<<<< HEAD
#: src/gs-shell.c:1386
=======
#: src/gs-shell.c:1397
>>>>>>> 6ce4c5d6
#, c-format
msgid "Unable to update %s: authentication was required"
msgstr "無法更新 %s：需要核對身份"

#. TRANSLATORS: failure text for the in-app notification,
#. * where the %s is the application name (e.g. "GIMP")
<<<<<<< HEAD
#: src/gs-shell.c:1393
=======
#: src/gs-shell.c:1404
>>>>>>> 6ce4c5d6
#, c-format
msgid "Unable to update %s: authentication was invalid"
msgstr "無法更新 %s：身份核對無效"

#. TRANSLATORS: failure text for the in-app notification,
#. * where the %s is the application name (e.g. "GIMP")
<<<<<<< HEAD
#: src/gs-shell.c:1400
=======
#: src/gs-shell.c:1411
>>>>>>> 6ce4c5d6
#, c-format
msgid "Unable to update %s: you do not have permission to update software"
msgstr "無法更新 %s：您的權限不足以更新軟體"

#. TRANSLATORS: failure text for the in-app notification,
#. * where the %s is the application name (e.g. "Dell XPS 13")
<<<<<<< HEAD
#: src/gs-shell.c:1408
=======
#: src/gs-shell.c:1419
>>>>>>> 6ce4c5d6
#, c-format
msgid "Unable to update %s: AC power is required"
msgstr "無法更新 %s：需要交流電源"

#. TRANSLATORS: failure text for the in-app notification,
#. * where the %s is the application name (e.g. "GIMP")
<<<<<<< HEAD
#: src/gs-shell.c:1417
=======
#: src/gs-shell.c:1428
>>>>>>> 6ce4c5d6
#, c-format
msgid "Unable to update %s"
msgstr "無法更新 %s"

#. TRANSLATORS: failure text for the in-app notification,
#. * where the first %s is the distro name (e.g. "Fedora 25") and
#. * the second %s is the origin, e.g. "Fedora Project [fedoraproject.org]"
<<<<<<< HEAD
#: src/gs-shell.c:1462
=======
#: src/gs-shell.c:1473
>>>>>>> 6ce4c5d6
#, c-format
msgid "Unable to upgrade to %s from %s"
msgstr "無法升級成 %s，來源為 %s"

#. TRANSLATORS: failure text for the in-app notification,
#. * where the %s is the app name (e.g. "GIMP")
<<<<<<< HEAD
#: src/gs-shell.c:1467
=======
#: src/gs-shell.c:1478
>>>>>>> 6ce4c5d6
#, c-format
msgid "Unable to upgrade to %s as download failed"
msgstr "無法升級成 %s，因為下載失敗"

#. TRANSLATORS: failure text for the in-app notification
<<<<<<< HEAD
#: src/gs-shell.c:1474
=======
#: src/gs-shell.c:1485
>>>>>>> 6ce4c5d6
msgid "Unable to upgrade: internet access was required but wasn’t available"
msgstr "無法升級：必須要有網際網路存取但卻無法使用"

#. TRANSLATORS: failure text for the in-app notification,
#. * where the %s is the distro name (e.g. "Fedora 25")
<<<<<<< HEAD
#: src/gs-shell.c:1482
=======
#: src/gs-shell.c:1493
>>>>>>> 6ce4c5d6
#, c-format
msgid "Unable to upgrade to %s: not enough disk space"
msgstr "無法升級成 %s：磁碟空間不足"

#. TRANSLATORS: failure text for the in-app notification,
#. * where the %s is the distro name (e.g. "Fedora 25")
<<<<<<< HEAD
#: src/gs-shell.c:1491
=======
#: src/gs-shell.c:1502
>>>>>>> 6ce4c5d6
#, c-format
msgid "Unable to upgrade to %s: authentication was required"
msgstr "無法升級成 %s：需要核對身份"

#. TRANSLATORS: failure text for the in-app notification,
#. * where the %s is the distro name (e.g. "Fedora 25")
<<<<<<< HEAD
#: src/gs-shell.c:1498
=======
#: src/gs-shell.c:1509
>>>>>>> 6ce4c5d6
#, c-format
msgid "Unable to upgrade to %s: authentication was invalid"
msgstr "無法升級成 %s：身份核對無效"

#. TRANSLATORS: failure text for the in-app notification,
#. * where the %s is the distro name (e.g. "Fedora 25")
<<<<<<< HEAD
#: src/gs-shell.c:1505
=======
#: src/gs-shell.c:1516
>>>>>>> 6ce4c5d6
#, c-format
msgid "Unable to upgrade to %s: you do not have permission to upgrade"
msgstr "無法升級成 %s：您的權限不足以升級"

#. TRANSLATORS: failure text for the in-app notification,
#. * where the %s is the distro name (e.g. "Fedora 25")
<<<<<<< HEAD
#: src/gs-shell.c:1512
=======
#: src/gs-shell.c:1523
>>>>>>> 6ce4c5d6
#, c-format
msgid "Unable to upgrade to %s: AC power is required"
msgstr "無法升級成 %s：需要交流電源"

#. TRANSLATORS: failure text for the in-app notification,
#. * where the %s is the distro name (e.g. "Fedora 25")
<<<<<<< HEAD
#: src/gs-shell.c:1521
=======
#: src/gs-shell.c:1532
>>>>>>> 6ce4c5d6
#, c-format
msgid "Unable to upgrade to %s"
msgstr "無法升級至 %s"

#. TRANSLATORS: failure text for the in-app notification,
#. * where the %s is the application name (e.g. "GIMP")
<<<<<<< HEAD
#: src/gs-shell.c:1563
=======
#: src/gs-shell.c:1574
>>>>>>> 6ce4c5d6
#, c-format
msgid "Unable to remove %s: authentication was required"
msgstr "無法移除 %s：需要核對身份"

#. TRANSLATORS: failure text for the in-app notification,
#. * where the %s is the application name (e.g. "GIMP")
<<<<<<< HEAD
#: src/gs-shell.c:1569
=======
#: src/gs-shell.c:1580
>>>>>>> 6ce4c5d6
#, c-format
msgid "Unable to remove %s: authentication was invalid"
msgstr "無法移除 %s：身份核對無效"

#. TRANSLATORS: failure text for the in-app notification,
#. * where the %s is the application name (e.g. "GIMP")
<<<<<<< HEAD
#: src/gs-shell.c:1575
=======
#: src/gs-shell.c:1586
>>>>>>> 6ce4c5d6
#, c-format
msgid "Unable to remove %s: you do not have permission to remove software"
msgstr "無法移除 %s：您的權限不足以移除軟體"

#. TRANSLATORS: failure text for the in-app notification,
#. * where the %s is the application name (e.g. "GIMP")
<<<<<<< HEAD
#: src/gs-shell.c:1582
=======
#: src/gs-shell.c:1593
>>>>>>> 6ce4c5d6
#, c-format
msgid "Unable to remove %s: AC power is required"
msgstr "無法移除 %s：需要交流電源"

#. TRANSLATORS: failure text for the in-app notification,
#. * where the %s is the application name (e.g. "GIMP")
<<<<<<< HEAD
#: src/gs-shell.c:1594
=======
#: src/gs-shell.c:1605
>>>>>>> 6ce4c5d6
#, c-format
msgid "Unable to remove %s"
msgstr "無法移除 %s"

#. TRANSLATORS: failure text for the in-app notification,
#. * where the first %s is the application name (e.g. "GIMP")
#. * and the second %s is the name of the runtime, e.g.
#. * "GNOME SDK [flatpak.gnome.org]"
<<<<<<< HEAD
#: src/gs-shell.c:1640
=======
#: src/gs-shell.c:1651
>>>>>>> 6ce4c5d6
#, c-format
msgid "Unable to launch %s: %s is not installed"
msgstr "無法啟動 %s：%s 未安裝"

#. TRANSLATORS: failure text for the in-app notification
<<<<<<< HEAD
#: src/gs-shell.c:1647 src/gs-shell.c:1701 src/gs-shell.c:1745
#: src/gs-shell.c:1796
=======
#: src/gs-shell.c:1658 src/gs-shell.c:1712 src/gs-shell.c:1756
#: src/gs-shell.c:1807
>>>>>>> 6ce4c5d6
msgid "Not enough disk space — free up some space and try again"
msgstr "沒有足夠的磁碟空間 — 請空出部分空間後再試一次"

#. TRANSLATORS: we failed to get a proper error code
<<<<<<< HEAD
#: src/gs-shell.c:1658 src/gs-shell.c:1712 src/gs-shell.c:1756
#: src/gs-shell.c:1826
=======
#: src/gs-shell.c:1669 src/gs-shell.c:1723 src/gs-shell.c:1767
#: src/gs-shell.c:1837
>>>>>>> 6ce4c5d6
msgid "Sorry, something went wrong"
msgstr "很抱歉，有事情出錯了"

#. TRANSLATORS: failure text for the in-app notification
<<<<<<< HEAD
#: src/gs-shell.c:1693
=======
#: src/gs-shell.c:1704
>>>>>>> 6ce4c5d6
msgid "Failed to install file: not supported"
msgstr "無法安裝檔案：尚未支援"

#. TRANSLATORS: failure text for the in-app notification
<<<<<<< HEAD
#: src/gs-shell.c:1697
=======
#: src/gs-shell.c:1708
>>>>>>> 6ce4c5d6
msgid "Failed to install file: authentication failed"
msgstr "無法安裝檔案：核對失敗"

#. TRANSLATORS: failure text for the in-app notification
<<<<<<< HEAD
#: src/gs-shell.c:1737
=======
#: src/gs-shell.c:1748
>>>>>>> 6ce4c5d6
msgid "Failed to install: not supported"
msgstr "無法安裝：尚未支援"

#. TRANSLATORS: failure text for the in-app notification
<<<<<<< HEAD
#: src/gs-shell.c:1741
=======
#: src/gs-shell.c:1752
>>>>>>> 6ce4c5d6
msgid "Failed to install: authentication failed"
msgstr "無法安裝：認證失敗"

#. TRANSLATORS: failure text for the in-app notification,
#. * the %s is the origin, e.g. "Fedora" or
#. * "Fedora Project [fedoraproject.org]"
<<<<<<< HEAD
#: src/gs-shell.c:1790
=======
#: src/gs-shell.c:1801
>>>>>>> 6ce4c5d6
#, c-format
msgid "Unable to contact %s"
msgstr "無法聯絡 %s"

#. TRANSLATORS: failure text for the in-app notification,
#. * where the %s is the application name (e.g. "GIMP")
<<<<<<< HEAD
#: src/gs-shell.c:1805
=======
#: src/gs-shell.c:1816
>>>>>>> 6ce4c5d6
#, c-format
msgid "%s needs to be restarted to use new plugins."
msgstr "%s 需要重新開機才能使用新的外掛程式。"

#. TRANSLATORS: failure text for the in-app notification
<<<<<<< HEAD
#: src/gs-shell.c:1810
=======
#: src/gs-shell.c:1821
>>>>>>> 6ce4c5d6
msgid "This application needs to be restarted to use new plugins."
msgstr "這個應用程式需要重新開機才能使用新的外掛程式。"

#. TRANSLATORS: need to be connected to the AC power
<<<<<<< HEAD
#: src/gs-shell.c:1817
=======
#: src/gs-shell.c:1828
>>>>>>> 6ce4c5d6
msgid "AC power is required"
msgstr "需要交流電源"

#: src/gs-summary-tile.c:80
#, c-format
msgid "%s (Installing)"
msgstr "%s（安裝中）"

#: src/gs-summary-tile.c:85
#, c-format
msgid "%s (Removing)"
msgstr "%s（移除中）"

#. TRANSLATORS: this is a button in the software repositories
#. dialog for removing multiple repos
#: src/gs-third-party-repo-row.c:106
msgid "_Remove All"
msgstr "全部移除(_R)"

#. TRANSLATORS: this is where the packager did not write
#. * a description for the update
#: src/gs-update-dialog.c:131
msgid "No update description available."
msgstr "未提供更新的詳細資訊。"

#. TRANSLATORS: this is the subtitle of the installed updates dialog window.
#. %s will be replaced by the date when the updates were installed.
#. The date format is defined by the locale's preferred date representation
#. ("%x" in strftime.)
#: src/gs-update-dialog.c:226
#, c-format
msgid "Installed on %s"
msgstr "已安裝於 %s"

#. TRANSLATORS: this is the title of the installed updates dialog window
#: src/gs-update-dialog.c:246
msgid "Installed Updates"
msgstr "已安裝的更新"

#. TRANSLATORS: This is the header for package additions during
#. * a system update
#: src/gs-update-dialog.c:451
msgid "Additions"
msgstr "新增"

#. TRANSLATORS: This is the header for package removals during
#. * a system update
#: src/gs-update-dialog.c:455
msgid "Removals"
msgstr "移除"

#. TRANSLATORS: This is the header for package updates during
#. * a system update
#: src/gs-update-dialog.c:459
msgid "Updates"
msgstr "更新"

#. TRANSLATORS: This is the header for package downgrades during
#. * a system update
#: src/gs-update-dialog.c:463
msgid "Downgrades"
msgstr "降級"

#: src/gs-update-dialog.ui:111
msgid "No updates have been installed on this system."
msgstr "這個系統沒有安裝過更新。"

#: src/gs-update-monitor.c:113
msgid "Security Updates Pending"
msgstr "擱置的安全性更新"

#: src/gs-update-monitor.c:114
msgid "It is recommended that you install important updates now"
msgstr "建議您現在安裝重要更新"

#: src/gs-update-monitor.c:117
msgid "Restart & Install"
msgstr "重新啟動並安裝更新"

#: src/gs-update-monitor.c:121
msgid "Software Updates Available"
msgstr "有軟體更新可用"

#: src/gs-update-monitor.c:122
msgid "Important OS and application updates are ready to be installed"
msgstr "已備妥重要的作業系統與應用程式更新可供安裝"

#. TRANSLATORS: button text
<<<<<<< HEAD
#: src/gs-update-monitor.c:125 src/gs-updates-section.c:307
=======
#: src/gs-update-monitor.c:105 src/gs-updates-section.c:301
>>>>>>> 6ce4c5d6
msgid "Not Now"
msgstr "現在不是時候"

#: src/gs-update-monitor.c:126
msgid "View"
msgstr "檢視"

<<<<<<< HEAD
#. TRANSLATORS: apps were auto-updated and restart is required
#: src/gs-update-monitor.c:224
#, c-format
msgid "%u Application Updated — Restart Required"
msgid_plural "%u Applications Updated — Restart Required"
msgstr[0] "已更新 %u 個應用程式 — 需重開機"

#. TRANSLATORS: apps were auto-updated
#: src/gs-update-monitor.c:230
=======
#. TRANSLATORS: apps were auto-updated
#: src/gs-update-monitor.c:203
>>>>>>> 6ce4c5d6
#, c-format
msgid "%u Application Updated"
msgid_plural "%u Applications Updated"
msgstr[0] "%u 個應用程式已更新"

<<<<<<< HEAD
#. TRANSLATORS: %1 is an application name, e.g. Firefox
#: src/gs-update-monitor.c:241
=======
#. TRANSLATORS: the app needs restarting
#: src/gs-update-monitor.c:209
msgid "Restart Required"
msgstr "需要重新啟動"

#. TRANSLATORS: %1 is an application name, e.g. Firefox
#: src/gs-update-monitor.c:217
>>>>>>> 6ce4c5d6
#, c-format
msgid "%s has been updated."
msgstr "%s 已經更新。"

#. TRANSLATORS: the app needs restarting
<<<<<<< HEAD
#: src/gs-update-monitor.c:244
=======
#: src/gs-update-monitor.c:220
>>>>>>> 6ce4c5d6
msgid "Please restart the application."
msgstr "請重新啟動應用程式。"

#. TRANSLATORS: %1 and %2 are both application names, e.g. Firefox
<<<<<<< HEAD
#: src/gs-update-monitor.c:252
=======
#: src/gs-update-monitor.c:228
>>>>>>> 6ce4c5d6
#, c-format
msgid "%s and %s have been updated."
msgstr "%s 和 %s 已經更新。"

#. TRANSLATORS: at least one application needs restarting
<<<<<<< HEAD
#: src/gs-update-monitor.c:258 src/gs-update-monitor.c:277
=======
#: src/gs-update-monitor.c:234 src/gs-update-monitor.c:253
>>>>>>> 6ce4c5d6
#, c-format
msgid "%u application requires a restart."
msgid_plural "%u applications require a restart."
msgstr[0] "有 %u 個應用程式必須重新開機。"

<<<<<<< HEAD
#. TRANSLATORS: %1, %2 and %3 are all application names, e.g. Firefox
#: src/gs-update-monitor.c:270
#, c-format
msgid "Includes %s, %s and %s."
msgstr "包含 %s、%s 和 %s。"

#. TRANSLATORS: this is when the current OS version goes end-of-life
#: src/gs-update-monitor.c:486 src/gs-updates-page.ui:46
=======
#. TRANSLATORS: %1 and %2 are both application names, e.g. Firefox
#: src/gs-update-monitor.c:246
#, c-format
msgid "Includes %s, %s and %s."
msgstr "包括 %s、%s、%s 等。"

#. TRANSLATORS: this is when the current OS version goes end-of-life
#: src/gs-update-monitor.c:461 src/gs-updates-page.ui:46
>>>>>>> 6ce4c5d6
msgid "Operating System Updates Unavailable"
msgstr "沒有作業系統更新"

#. TRANSLATORS: this is the message dialog for the distro EOL notice
<<<<<<< HEAD
#: src/gs-update-monitor.c:488
=======
#: src/gs-update-monitor.c:463
>>>>>>> 6ce4c5d6
msgid "Upgrade to continue receiving security updates."
msgstr "升級以繼續接受安全性更新。"

#. TRANSLATORS: this is a distro upgrade, the replacement would be the
#. * distro name, e.g. 'Fedora'
<<<<<<< HEAD
#: src/gs-update-monitor.c:542
=======
#: src/gs-update-monitor.c:517
>>>>>>> 6ce4c5d6
#, c-format
msgid "A new version of %s is available to install"
msgstr "有新版本的「%s」可安裝"

#. TRANSLATORS: this is a distro upgrade
<<<<<<< HEAD
#: src/gs-update-monitor.c:546
=======
#: src/gs-update-monitor.c:521
>>>>>>> 6ce4c5d6
msgid "Software Upgrade Available"
msgstr "有可用的軟體升級"

#. TRANSLATORS: title when we offline updates have failed
<<<<<<< HEAD
#: src/gs-update-monitor.c:857
=======
#: src/gs-update-monitor.c:821
>>>>>>> 6ce4c5d6
msgid "Software Updates Failed"
msgstr "軟體更新失敗"

#. TRANSLATORS: message when we offline updates have failed
<<<<<<< HEAD
#: src/gs-update-monitor.c:859
msgid "An important OS update failed to be installed."
msgstr "重要的作業系統更新安裝失敗。"

#: src/gs-update-monitor.c:860
=======
#: src/gs-update-monitor.c:823
msgid "An important OS update failed to be installed."
msgstr "重要的作業系統更新安裝失敗。"

#: src/gs-update-monitor.c:824
>>>>>>> 6ce4c5d6
msgid "Show Details"
msgstr "顯示細節"

#. TRANSLATORS: Notification title when we've done a distro upgrade
<<<<<<< HEAD
#: src/gs-update-monitor.c:883
=======
#: src/gs-update-monitor.c:847
>>>>>>> 6ce4c5d6
msgid "System Upgrade Complete"
msgstr "系統升級完成"

#. TRANSLATORS: This is the notification body when we've done a
#. * distro upgrade. First %s is the distro name and the 2nd %s
#. * is the version, e.g. "Welcome to Fedora 28!"
<<<<<<< HEAD
#: src/gs-update-monitor.c:888
=======
#: src/gs-update-monitor.c:852
>>>>>>> 6ce4c5d6
#, c-format
msgid "Welcome to %s %s!"
msgstr "歡迎使用 %s %s！"

#. TRANSLATORS: title when we've done offline updates
<<<<<<< HEAD
#: src/gs-update-monitor.c:894
=======
#: src/gs-update-monitor.c:858
>>>>>>> 6ce4c5d6
msgid "Software Update Installed"
msgid_plural "Software Updates Installed"
msgstr[0] "軟體更新已安裝"

#. TRANSLATORS: message when we've done offline updates
<<<<<<< HEAD
#: src/gs-update-monitor.c:898
=======
#: src/gs-update-monitor.c:862
>>>>>>> 6ce4c5d6
msgid "An important OS update has been installed."
msgid_plural "Important OS updates have been installed."
msgstr[0] "重要的作業系統更新已安裝。"

#. TRANSLATORS: Button to look at the updates that were installed.
#. * Note that it has nothing to do with the application reviews, the
#. * users can't express their opinions here. In some languages
#. * "Review (evaluate) something" is a different translation than
#. * "Review (browse) something."
<<<<<<< HEAD
#: src/gs-update-monitor.c:909
=======
#: src/gs-update-monitor.c:873
>>>>>>> 6ce4c5d6
msgctxt "updates"
msgid "Review"
msgstr "檢閱"

#. TRANSLATORS: this is when the offline update failed
<<<<<<< HEAD
#: src/gs-update-monitor.c:957
=======
#: src/gs-update-monitor.c:921
>>>>>>> 6ce4c5d6
msgid "Failed To Update"
msgstr "無法更新"

#. TRANSLATORS: the user must have updated manually after
#. * the updates were prepared
<<<<<<< HEAD
#: src/gs-update-monitor.c:963
=======
#: src/gs-update-monitor.c:927
>>>>>>> 6ce4c5d6
msgid "The system was already up to date."
msgstr "該系統已經是最新的。"

#. TRANSLATORS: the user aborted the update manually
<<<<<<< HEAD
#: src/gs-update-monitor.c:968
=======
#: src/gs-update-monitor.c:932
>>>>>>> 6ce4c5d6
msgid "The update was cancelled."
msgstr "更新已取消。"

#. TRANSLATORS: the package manager needed to download
#. * something with no network available
<<<<<<< HEAD
#: src/gs-update-monitor.c:974
=======
#: src/gs-update-monitor.c:938
>>>>>>> 6ce4c5d6
msgid ""
"Internet access was required but wasn’t available. Please make sure that you "
"have internet access and try again."
msgstr "需要存取網際網路但無法使用。請確定您能使用網際網路後再試一次。"

#. TRANSLATORS: if the package is not signed correctly
<<<<<<< HEAD
#: src/gs-update-monitor.c:980
=======
#: src/gs-update-monitor.c:944
>>>>>>> 6ce4c5d6
msgid ""
"There were security issues with the update. Please consult your software "
"provider for more details."
msgstr "這次更新中有安全性問題。請詢問您的軟體供應商以了解更多資訊。"

#. TRANSLATORS: we ran out of disk space
<<<<<<< HEAD
#: src/gs-update-monitor.c:986
=======
#: src/gs-update-monitor.c:950
>>>>>>> 6ce4c5d6
msgid ""
"There wasn’t enough disk space. Please free up some space and try again."
msgstr "沒有足夠的磁碟空間。請空出部分空間後再試一次。"

#. TRANSLATORS: We didn't handle the error type
<<<<<<< HEAD
#: src/gs-update-monitor.c:991
=======
#: src/gs-update-monitor.c:955
>>>>>>> 6ce4c5d6
msgid ""
"We’re sorry: the update failed to install. Please wait for another update "
"and try again. If the problem persists, contact your software provider."
msgstr ""
"我們很抱歉：更新無法安裝。請等待下一次更新時再試一次。如果問題持續出現，請連"
"絡您的軟體供應商。"

#. TRANSLATORS: Time in 24h format
#: src/gs-updates-page.c:241
msgid "%R"
msgstr "%R"

#. TRANSLATORS: Time in 12h format
#: src/gs-updates-page.c:244
msgid "%l:%M %p"
msgstr "%p%l:%M"

#. TRANSLATORS: This is the word "Yesterday" followed by a
#. time string in 24h format. i.e. "Yesterday, 14:30"
#: src/gs-updates-page.c:250
msgid "Yesterday, %R"
msgstr "昨日 %R"

#. TRANSLATORS: This is the word "Yesterday" followed by a
#. time string in 12h format. i.e. "Yesterday, 2:30 PM"
#: src/gs-updates-page.c:254
msgid "Yesterday, %l:%M %p"
msgstr "昨日 %p%l:%M"

#: src/gs-updates-page.c:257
msgid "Two days ago"
msgstr "兩天前"

#: src/gs-updates-page.c:259
msgid "Three days ago"
msgstr "三天前"

#: src/gs-updates-page.c:261
msgid "Four days ago"
msgstr "四天前"

#: src/gs-updates-page.c:263
msgid "Five days ago"
msgstr "五天前"

#: src/gs-updates-page.c:265
msgid "Six days ago"
msgstr "六天前"

#: src/gs-updates-page.c:267
msgid "One week ago"
msgstr "一週前"

#: src/gs-updates-page.c:269
msgid "Two weeks ago"
msgstr "兩週前"

#. TRANSLATORS: This is the date string with: day number, month name, year.
#. i.e. "25 May 2012"
#: src/gs-updates-page.c:273
msgid "%e %B %Y"
msgstr "%Y年%b%e日"

#. TRANSLATORS: the updates are being downloaded
#: src/gs-updates-page.c:286
msgid "Downloading new updates…"
msgstr "下載新的更新中…"

#. TRANSLATORS: the update panel is doing *something* vague
#: src/gs-updates-page.c:290
msgid "Looking for new updates…"
msgstr "尋找新的更新中…"

#. TRANSLATORS: the updates panel is starting up
#: src/gs-updates-page.c:359
msgid "Setting up updates…"
msgstr "設置更新中…"

#. TRANSLATORS: the updates panel is starting up
#: src/gs-updates-page.c:360 src/gs-updates-page.c:367
msgid "(This could take a while)"
msgstr "(這可能會花上一段時間)"

#. TRANSLATORS: This is the time when we last checked for updates
#: src/gs-updates-page.c:466
#, c-format
msgid "Last checked: %s"
msgstr "上次檢查：%s"

#. TRANSLATORS:  the first %s is the distro name, e.g. 'Fedora'
#. * and the second %s is the distro version, e.g. '25'
<<<<<<< HEAD
#: src/gs-updates-page.c:636
=======
#: src/gs-updates-page.c:639
>>>>>>> 6ce4c5d6
#, c-format
msgid "%s %s is no longer supported."
msgstr "%s %s 已不再有支援。"

#. TRANSLATORS: OS refers to operating system, e.g. Fedora
<<<<<<< HEAD
#: src/gs-updates-page.c:641
=======
#: src/gs-updates-page.c:644
>>>>>>> 6ce4c5d6
msgid "Your OS is no longer supported."
msgstr "您的作業系統已不再有支援。"

#. TRANSLATORS: EOL distros do not get important updates
<<<<<<< HEAD
#: src/gs-updates-page.c:646
=======
#: src/gs-updates-page.c:649
>>>>>>> 6ce4c5d6
msgid "This means that it does not receive security updates."
msgstr "這代表它無法取得安全性更新。"

#. TRANSLATORS: upgrade refers to a major update, e.g. Fedora 25 to 26
<<<<<<< HEAD
#: src/gs-updates-page.c:650
=======
#: src/gs-updates-page.c:653
>>>>>>> 6ce4c5d6
msgid "It is recommended that you upgrade to a more recent version."
msgstr "建議您升級到較新的版本。"

#. TRANSLATORS: this is to explain that downloading updates may cost money
<<<<<<< HEAD
#: src/gs-updates-page.c:899
=======
#: src/gs-updates-page.c:902
>>>>>>> 6ce4c5d6
msgid "Charges may apply"
msgstr "可能需要費用"

#. TRANSLATORS: we need network
#. * to do the updates check
<<<<<<< HEAD
#: src/gs-updates-page.c:903
=======
#: src/gs-updates-page.c:906
>>>>>>> 6ce4c5d6
msgid ""
"Checking for updates while using mobile broadband could cause you to incur "
"charges."
msgstr "使用行動寬頻檢查更新，可能讓您負擔額外的數據傳輸費用。"

#. TRANSLATORS: this is a link to the
#. * control-center network panel
<<<<<<< HEAD
#: src/gs-updates-page.c:907
=======
#: src/gs-updates-page.c:910
>>>>>>> 6ce4c5d6
msgid "Check Anyway"
msgstr "無論如何都檢查"

#. TRANSLATORS: can't do updates check
<<<<<<< HEAD
#: src/gs-updates-page.c:923
=======
#: src/gs-updates-page.c:926
>>>>>>> 6ce4c5d6
msgid "No Network"
msgstr "沒有網路"

#. TRANSLATORS: we need network
#. * to do the updates check
<<<<<<< HEAD
#: src/gs-updates-page.c:927
=======
#: src/gs-updates-page.c:930
>>>>>>> 6ce4c5d6
msgid "Internet access is required to check for updates."
msgstr "需要存取網際網路以檢查更新。"

#. This label indicates that the update check is in progress
<<<<<<< HEAD
#: src/gs-updates-page.c:1351
msgid "Checking…"
msgstr "正在檢查…"

#: src/gs-updates-page.c:1360
=======
#: src/gs-updates-page.c:1354
msgid "Checking…"
msgstr "正在檢查…"

#: src/gs-updates-page.c:1363
>>>>>>> 6ce4c5d6
msgid "Check for updates"
msgstr "檢查軟體更新"

#: src/gs-updates-page.ui:7
msgid "Updates page"
msgstr "更新頁"

#: src/gs-updates-page.ui:194
msgid "Software is up to date"
msgstr "軟體處於最新狀態"

#: src/gs-updates-page.ui:245
msgid ""
"Checking for updates when using mobile broadband could cause you to incur "
"charges"
msgstr "使用行動寬頻檢查更新，可能讓您負擔額外的數據傳輸費用"

#: src/gs-updates-page.ui:257
msgid "_Check Anyway"
msgstr "無論如何都檢查(_C)"

#: src/gs-updates-page.ui:300
msgid "Go online to check for updates"
msgstr "上線以檢查更新"

#: src/gs-updates-page.ui:311
msgid "_Network Settings"
msgstr "網路設定值(_N)"

#: src/gs-updates-page.ui:393
msgid "Updates are automatically managed"
msgstr "更新為自動管理"

#. TRANSLATORS: This is the button for upgrading all
#. * offline updates
<<<<<<< HEAD
#: src/gs-updates-section.c:257
=======
#: src/gs-updates-section.c:249
>>>>>>> 6ce4c5d6
msgid "Restart & Update"
msgstr "重新啟動並更新"

#. TRANSLATORS: This is the button for upgrading all
#. * online-updatable applications
<<<<<<< HEAD
#: src/gs-updates-section.c:263
=======
#: src/gs-updates-section.c:255
>>>>>>> 6ce4c5d6
msgid "Update All"
msgstr "全部更新"

#. TRANSLATORS: we've just live-updated some apps
<<<<<<< HEAD
#: src/gs-updates-section.c:303
msgid "Updates have been installed"
msgstr "已安裝的更新"

#. TRANSLATORS: the new apps will not be run until we restart
#: src/gs-updates-section.c:305
=======
#: src/gs-updates-section.c:297
msgid "Updates have been installed"
msgstr "更新已安裝"

#. TRANSLATORS: the new apps will not be run until we restart
#: src/gs-updates-section.c:299
>>>>>>> 6ce4c5d6
msgid "A restart is required for them to take effect."
msgstr "必須重新啟動才能讓改變生效。"

#. TRANSLATORS: button text
<<<<<<< HEAD
#: src/gs-updates-section.c:309
=======
#: src/gs-updates-section.c:303
>>>>>>> 6ce4c5d6
msgid "Restart"
msgstr "重新啟動"

#. TRANSLATORS: This is the header for system firmware that
#. * requires a reboot to apply
<<<<<<< HEAD
#: src/gs-updates-section.c:389
=======
#: src/gs-updates-section.c:360
>>>>>>> 6ce4c5d6
msgid "Integrated Firmware"
msgstr "整合的韌體"

#. TRANSLATORS: This is the header for offline OS and offline
#. * app updates that require a reboot to apply
<<<<<<< HEAD
#: src/gs-updates-section.c:393
msgid "Requires Restart"
msgstr "需要重新啟動"

#. TRANSLATORS: This is the header for online runtime and
#. * app updates, typically flatpaks or snaps
#: src/gs-updates-section.c:397
=======
#: src/gs-updates-section.c:364
msgid "Requires Restart"
msgstr "必須重新啟動"

#. TRANSLATORS: This is the header for online runtime and
#. * app updates, typically flatpaks or snaps
#: src/gs-updates-section.c:368
>>>>>>> 6ce4c5d6
msgid "Application Updates"
msgstr "應用程式更新"

#. TRANSLATORS: This is the header for device firmware that can
#. * be installed online
<<<<<<< HEAD
#: src/gs-updates-section.c:401
=======
#: src/gs-updates-section.c:372
>>>>>>> 6ce4c5d6
msgid "Device Firmware"
msgstr "裝置韌體"

#. TRANSLATORS: This is the text displayed when a distro
#. * upgrade is available. First %s is the distro name and the
#. * 2nd %s is the version, e.g. "Fedora 23 Now Available"
#: src/gs-upgrade-banner.c:85
#, c-format
msgid "%s %s Now Available"
msgstr "%s %s 現在可用"

#. TRANSLATORS: This is the text displayed while downloading a
#. * distro upgrade. First %s is the distro name and the 2nd %s
#. * is the version, e.g. "Downloading Fedora 23"
#: src/gs-upgrade-banner.c:95
#, c-format
msgid "Downloading %s %s"
msgstr "正在下載 %s %s"

#. TRANSLATORS: This is the text displayed when a distro
#. * upgrade has been downloaded and is ready to be installed.
#. * First %s is the distro name and the 2nd %s is the version,
#. * e.g. "Fedora 23 Ready to be Installed"
#: src/gs-upgrade-banner.c:106
#, c-format
msgid "%s %s Ready to be Installed"
msgstr "%s %s 已準備好可以安裝"

#: src/gs-upgrade-banner.ui:32
msgid "A major upgrade, with new features and added polish."
msgstr "重大升級，包含新功能和加入改進。"

#: src/gs-upgrade-banner.ui:52
msgid "_Learn More"
msgstr "了解更多(_L)"

#: src/gs-upgrade-banner.ui:98
msgid ""
"It is recommended that you back up your data and files before upgrading."
msgstr "建議您在升級前先備份您的資料與檔案。"

#: src/gs-upgrade-banner.ui:116
msgid "_Download"
msgstr "下載(_D)"

#: src/org.gnome.Software.desktop.in:4
msgid "Add, remove or update software on this computer"
msgstr "在這臺電腦上加入、移除、或更新軟體"

#. Translators: Do NOT translate or transliterate this text (this is an icon file name)!
#: src/org.gnome.Software.desktop.in:6
#: src/org.gnome.Software.Editor.desktop.in:6
msgid "org.gnome.Software"
msgstr "org.gnome.Software"

#. Translators: Search terms to find this application. Do NOT translate or localize the semicolons! The list MUST also end with a semicolon!
#: src/org.gnome.Software.desktop.in:12
msgid ""
"Updates;Upgrade;Sources;Repositories;Preferences;Install;Uninstall;Program;"
"Software;App;Store;"
msgstr ""
"Updates;Upgrade;Sources;Repositories;Preferences;Install;Uninstall;Program;"
"Software;App;Store;;更新;升級;來源;套件庫;軟體庫;倉庫;偏好設定;安裝;解除安裝;"
"程式;軟體;應用;商店;"

#: src/org.gnome.Software.Editor.desktop.in:4
msgid "Design the featured banners for GNOME Software"
msgstr "設計 GNOME《軟體》的特選橫幅"

#. Translators: Search terms to find this application. Do NOT translate or localize the semicolons! The list MUST also end with a semicolon!
#: src/org.gnome.Software.Editor.desktop.in:13
msgid "AppStream;Software;App;"
msgstr "AppStream;Software;App;軟體;程式;"

#: plugins/core/gs-desktop-common.c:30
msgctxt "Menu of Audio & Video"
msgid "All"
msgstr "全部"

#: plugins/core/gs-desktop-common.c:33
msgctxt "Menu of Audio & Video"
msgid "Featured"
msgstr "特選"

#: plugins/core/gs-desktop-common.c:36
msgctxt "Menu of Audio & Video"
msgid "Audio Creation & Editing"
msgstr "音訊創作和編輯"

#: plugins/core/gs-desktop-common.c:42
msgctxt "Menu of Audio & Video"
msgid "Music Players"
msgstr "音樂播放器"

#: plugins/core/gs-desktop-common.c:51
msgctxt "Menu of Developer Tools"
msgid "All"
msgstr "全部"

#: plugins/core/gs-desktop-common.c:54
msgctxt "Menu of Developer Tools"
msgid "Featured"
msgstr "特選"

#: plugins/core/gs-desktop-common.c:57
msgctxt "Menu of Developer Tools"
msgid "Debuggers"
msgstr "除錯器"

#: plugins/core/gs-desktop-common.c:60
msgctxt "Menu of Developer Tools"
msgid "IDEs"
msgstr "IDE"

#: plugins/core/gs-desktop-common.c:69
msgctxt "Menu of Education & Science"
msgid "All"
msgstr "全部"

#: plugins/core/gs-desktop-common.c:73
msgctxt "Menu of Education & Science"
msgid "Featured"
msgstr "特選"

#: plugins/core/gs-desktop-common.c:77
msgctxt "Menu of Education & Science"
msgid "Artificial Intelligence"
msgstr "人工智慧"

#: plugins/core/gs-desktop-common.c:80
msgctxt "Menu of Education & Science"
msgid "Astronomy"
msgstr "天文"

#: plugins/core/gs-desktop-common.c:84
msgctxt "Menu of Education & Science"
msgid "Chemistry"
msgstr "化學"

#: plugins/core/gs-desktop-common.c:88
msgctxt "Menu of Education & Science"
msgid "Languages"
msgstr "語言"

#: plugins/core/gs-desktop-common.c:92
msgctxt "Menu of Education & Science"
msgid "Math"
msgstr "數學"

#: plugins/core/gs-desktop-common.c:99
msgctxt "Menu of Education & Science"
msgid "Robotics"
msgstr "機器人"

#: plugins/core/gs-desktop-common.c:108
msgctxt "Menu of Games"
msgid "All"
msgstr "全部"

#: plugins/core/gs-desktop-common.c:111
msgctxt "Menu of Games"
msgid "Featured"
msgstr "特選"

#: plugins/core/gs-desktop-common.c:114
msgctxt "Menu of Games"
msgid "Action"
msgstr "動作"

#: plugins/core/gs-desktop-common.c:117
msgctxt "Menu of Games"
msgid "Adventure"
msgstr "冒險"

#: plugins/core/gs-desktop-common.c:120
msgctxt "Menu of Games"
msgid "Arcade"
msgstr "機臺"

#: plugins/core/gs-desktop-common.c:123
msgctxt "Menu of Games"
msgid "Blocks"
msgstr "方塊"

#: plugins/core/gs-desktop-common.c:126
msgctxt "Menu of Games"
msgid "Board"
msgstr "棋盤"

#: plugins/core/gs-desktop-common.c:129
msgctxt "Menu of Games"
msgid "Card"
msgstr "紙牌"

#: plugins/core/gs-desktop-common.c:132
msgctxt "Menu of Games"
msgid "Emulators"
msgstr "模擬器"

#: plugins/core/gs-desktop-common.c:135
msgctxt "Menu of Games"
msgid "Kids"
msgstr "孩童"

#: plugins/core/gs-desktop-common.c:138
msgctxt "Menu of Games"
msgid "Logic"
msgstr "邏輯"

#: plugins/core/gs-desktop-common.c:141
msgctxt "Menu of Games"
msgid "Role Playing"
msgstr "角色扮演"

#: plugins/core/gs-desktop-common.c:144
msgctxt "Menu of Games"
msgid "Sports"
msgstr "運動"

#: plugins/core/gs-desktop-common.c:148
msgctxt "Menu of Games"
msgid "Strategy"
msgstr "策略"

#: plugins/core/gs-desktop-common.c:156
msgctxt "Menu of Graphics & Photography"
msgid "All"
msgstr "全部"

#: plugins/core/gs-desktop-common.c:159
msgctxt "Menu of Graphics & Photography"
msgid "Featured"
msgstr "特選"

#: plugins/core/gs-desktop-common.c:162
msgctxt "Menu of Graphics & Photography"
msgid "3D Graphics"
msgstr "3D 圖形"

#: plugins/core/gs-desktop-common.c:165
msgctxt "Menu of Graphics & Photography"
msgid "Photography"
msgstr "攝影"

#: plugins/core/gs-desktop-common.c:168
msgctxt "Menu of Graphics & Photography"
msgid "Scanning"
msgstr "掃描"

#: plugins/core/gs-desktop-common.c:171
msgctxt "Menu of Graphics & Photography"
msgid "Vector Graphics"
msgstr "向量圖形"

#: plugins/core/gs-desktop-common.c:174
msgctxt "Menu of Graphics & Photography"
msgid "Viewers"
msgstr "檢視器"

#: plugins/core/gs-desktop-common.c:182
msgctxt "Menu of Productivity"
msgid "All"
msgstr "全部"

#: plugins/core/gs-desktop-common.c:185
msgctxt "Menu of Productivity"
msgid "Featured"
msgstr "特選"

#: plugins/core/gs-desktop-common.c:188
msgctxt "Menu of Productivity"
msgid "Calendar"
msgstr "行事曆"

#: plugins/core/gs-desktop-common.c:192
msgctxt "Menu of Productivity"
msgid "Database"
msgstr "資料庫"

#: plugins/core/gs-desktop-common.c:195
msgctxt "Menu of Productivity"
msgid "Finance"
msgstr "財經"

#: plugins/core/gs-desktop-common.c:199
msgctxt "Menu of Productivity"
msgid "Word Processor"
msgstr "文書處理器"

#: plugins/core/gs-desktop-common.c:208
msgctxt "Menu of Add-ons"
msgid "Fonts"
msgstr "字型"

#: plugins/core/gs-desktop-common.c:211
msgctxt "Menu of Add-ons"
msgid "Codecs"
msgstr "編解碼器"

#: plugins/core/gs-desktop-common.c:214
msgctxt "Menu of Add-ons"
msgid "Input Sources"
msgstr "輸入來源"

#: plugins/core/gs-desktop-common.c:217
msgctxt "Menu of Add-ons"
msgid "Language Packs"
msgstr "語言包"

#: plugins/core/gs-desktop-common.c:220
msgctxt "Menu of Add-ons"
msgid "Shell Extensions"
msgstr "Shell 擴充套件"

#: plugins/core/gs-desktop-common.c:223
msgctxt "Menu of Add-ons"
msgid "Localization"
msgstr "在地化"

#: plugins/core/gs-desktop-common.c:226
msgctxt "Menu of Add-ons"
msgid "Hardware Drivers"
msgstr "硬體驅動程式"

#: plugins/core/gs-desktop-common.c:234
msgctxt "Menu of Communication & News"
msgid "All"
msgstr "全部"

#: plugins/core/gs-desktop-common.c:237
msgctxt "Menu of Communication & News"
msgid "Featured"
msgstr "特選"

#: plugins/core/gs-desktop-common.c:240
msgctxt "Menu of Communication & News"
msgid "Chat"
msgstr "聊天"

#: plugins/core/gs-desktop-common.c:247
msgctxt "Menu of Communication & News"
msgid "News"
msgstr "新聞"

#: plugins/core/gs-desktop-common.c:251
msgctxt "Menu of Communication & News"
msgid "Web Browsers"
msgstr "網頁瀏覽器"

#: plugins/core/gs-desktop-common.c:259
msgctxt "Menu of Utilities"
msgid "All"
msgstr "全部"

#: plugins/core/gs-desktop-common.c:262
msgctxt "Menu of Utilities"
msgid "Featured"
msgstr "特選"

#: plugins/core/gs-desktop-common.c:265
msgctxt "Menu of Utilities"
msgid "Text Editors"
msgstr "文字編輯器"

#: plugins/core/gs-desktop-common.c:273
msgctxt "Menu of Reference"
msgid "All"
msgstr "全部"

#: plugins/core/gs-desktop-common.c:276
msgctxt "Menu of Reference"
msgid "Featured"
msgstr "特選"

#: plugins/core/gs-desktop-common.c:279
msgctxt "Menu of Art"
msgid "Art"
msgstr "藝術"

#: plugins/core/gs-desktop-common.c:282
msgctxt "Menu of Reference"
msgid "Biography"
msgstr "傳記"

#: plugins/core/gs-desktop-common.c:285
msgctxt "Menu of Reference"
msgid "Comics"
msgstr "漫畫"

#: plugins/core/gs-desktop-common.c:288
msgctxt "Menu of Reference"
msgid "Fiction"
msgstr "小說"

#: plugins/core/gs-desktop-common.c:291
msgctxt "Menu of Reference"
msgid "Health"
msgstr "健康"

#: plugins/core/gs-desktop-common.c:294
msgctxt "Menu of Reference"
msgid "History"
msgstr "歷史"

#: plugins/core/gs-desktop-common.c:297
msgctxt "Menu of Reference"
msgid "Lifestyle"
msgstr "生活風格"

#: plugins/core/gs-desktop-common.c:300
msgctxt "Menu of Reference"
msgid "Politics"
msgstr "政治"

#: plugins/core/gs-desktop-common.c:303
msgctxt "Menu of Reference"
msgid "Sports"
msgstr "運動"

#. TRANSLATORS: this is the menu spec main category for Audio & Video
#: plugins/core/gs-desktop-common.c:313
msgid "Audio & Video"
msgstr "音訊和視訊"

#. TRANSLATORS: this is the menu spec main category for Development
#: plugins/core/gs-desktop-common.c:316
msgid "Developer Tools"
msgstr "開發者工具"

#. TRANSLATORS: this is the menu spec main category for Education & Science
#: plugins/core/gs-desktop-common.c:319
msgid "Education & Science"
msgstr "教育和科學"

#. TRANSLATORS: this is the menu spec main category for Game
#: plugins/core/gs-desktop-common.c:322
msgid "Games"
msgstr "遊戲"

#. TRANSLATORS: this is the menu spec main category for Graphics
#: plugins/core/gs-desktop-common.c:325
msgid "Graphics & Photography"
msgstr "圖形和攝影"

#. TRANSLATORS: this is the menu spec main category for Office
#: plugins/core/gs-desktop-common.c:328
msgid "Productivity"
msgstr "生產力"

#. TRANSLATORS: this is the menu spec main category for Communication
#: plugins/core/gs-desktop-common.c:334
msgid "Communication & News"
msgstr "溝通和新聞"

#. TRANSLATORS: this is the menu spec main category for Reference
#: plugins/core/gs-desktop-common.c:337
msgid "Reference"
msgstr "參考"

#. TRANSLATORS: this is the menu spec main category for Utilities
#: plugins/core/gs-desktop-common.c:340
msgid "Utilities"
msgstr "公用程式"

#. TRANSLATORS: this is a group of updates that are not
#. * packages and are not shown in the main list
#: plugins/core/gs-plugin-generic-updates.c:73
msgid "OS Updates"
msgstr "作業系統更新"

#. TRANSLATORS: this is a longer description of the
#. * "OS Updates" string
#: plugins/core/gs-plugin-generic-updates.c:78
msgid "Includes performance, stability and security improvements."
msgstr "包括效能、穩定性、安全性等改善。"

#. TRANSLATORS: status text when downloading
#: plugins/core/gs-plugin-rewrite-resource.c:55
msgid "Downloading featured images…"
msgstr "下載特選影像中…"

#: plugins/epiphany/org.gnome.Software.Plugin.Epiphany.metainfo.xml.in:6
msgid "Web Apps Support"
msgstr "網頁程式支援"

#: plugins/epiphany/org.gnome.Software.Plugin.Epiphany.metainfo.xml.in:7
msgid "Run popular web applications in a browser"
msgstr "在瀏覽器中執行熱門的網頁應用程式"

#. TRANSLATORS: tool that is used when copying profiles system-wide
#: plugins/external-appstream/gs-install-appstream.c:112
msgid "GNOME Software AppStream system-wide installer"
msgstr "GNOME 軟體 AppStrem 系統域安裝程式"

#: plugins/external-appstream/gs-install-appstream.c:114
msgid "Failed to parse command line arguments"
msgstr "無法解析指令列引數"

#. TRANSLATORS: user did not specify a valid filename
#: plugins/external-appstream/gs-install-appstream.c:121
msgid "You need to specify exactly one filename"
msgstr "您需要指定單一個檔名"

#. TRANSLATORS: only able to install files as root
#: plugins/external-appstream/gs-install-appstream.c:128
msgid "This program can only be used by the root user"
msgstr "此程式僅能由 root 使用者使用"

#. TRANSLATORS: error details
#: plugins/external-appstream/gs-install-appstream.c:136
msgid "Failed to validate content type"
msgstr "無法驗證內容類型"

#. TRANSLATORS: error details
#: plugins/external-appstream/gs-install-appstream.c:143
msgid "Failed to copy"
msgstr "無法複製"

#. TRANSLATORS: status text when downloading
#: plugins/external-appstream/gs-plugin-external-appstream.c:243
msgid "Downloading extra metadata files…"
msgstr "下載額外的中介資料檔案中…"

#. TRANSLATORS: status text when downloading
#: plugins/fedora-pkgdb-collections/gs-plugin-fedora-pkgdb-collections.c:217
msgid "Downloading upgrade information…"
msgstr "下載升級資訊中…"

#. TRANSLATORS: this is a title for Fedora distro upgrades
#: plugins/fedora-pkgdb-collections/gs-plugin-fedora-pkgdb-collections.c:306
msgid "Upgrade your Fedora system to the latest features and improvements."
msgstr "升級您的 Fedora 系統以取得最新功能與改善。"

#: plugins/flatpak/org.gnome.Software.Plugin.Flatpak.metainfo.xml.in:6
msgid "Flatpak Support"
msgstr "Flatpak 支援"

#: plugins/flatpak/org.gnome.Software.Plugin.Flatpak.metainfo.xml.in:7
msgid "Flatpak is a framework for desktop applications on Linux"
msgstr "Flatpak 是一個用於 Linux 桌面應用程式框架"

#. TRANSLATORS: status text when downloading new metadata
<<<<<<< HEAD
#: plugins/flatpak/gs-flatpak.c:571
=======
#: plugins/flatpak/gs-flatpak.c:600
>>>>>>> 6ce4c5d6
#, c-format
msgid "Getting flatpak metadata for %s…"
msgstr "取得 %s 的 flatpak 中介資料…"

#. TRANSLATORS: status text when downloading
#: plugins/fwupd/gs-plugin-fwupd.c:672
msgid "Downloading firmware update signature…"
msgstr "下載韌體更新簽章中…"

#. TRANSLATORS: status text when downloading
#: plugins/fwupd/gs-plugin-fwupd.c:713
msgid "Downloading firmware update metadata…"
msgstr "下載韌體更新中介資料中…"

#: plugins/fwupd/org.gnome.Software.Plugin.Fwupd.metainfo.xml.in:6
msgid "Firmware Upgrade Support"
msgstr "韌體升級支援"

#: plugins/fwupd/org.gnome.Software.Plugin.Fwupd.metainfo.xml.in:7
msgid "Provides support for firmware upgrades"
msgstr "提供韌體升級的支援"

#. TRANSLATORS: status text when downloading
#: plugins/odrs/gs-plugin-odrs.c:205
msgid "Downloading application ratings…"
msgstr "下載應用程式評等中…"

#: plugins/odrs/org.gnome.Software.Plugin.Odrs.metainfo.xml.in:6
msgid "Open Desktop Ratings Support"
msgstr "開放桌面評等支援"

#: plugins/odrs/org.gnome.Software.Plugin.Odrs.metainfo.xml.in:7
msgid "ODRS is a service providing user reviews of applications"
msgstr "ODRS 是個提供應用程式使用者發表評論的服務"

#: plugins/shell-extensions/gs-plugin-shell-extensions.c:392
msgid "GNOME Shell Extensions Repository"
msgstr "GNOME Shell 擴充套件庫"

#. TRANSLATORS: status text when downloading
#: plugins/shell-extensions/gs-plugin-shell-extensions.c:704
msgid "Downloading shell extension metadata…"
msgstr "下載擴充套件中介資料中…"

#. TRANSLATORS: default snap store name
#: plugins/snap/gs-plugin-snap.c:206
msgid "Snap Store"
msgstr "Snap 商店"

#: plugins/snap/org.gnome.Software.Plugin.Snap.metainfo.xml.in:6
msgid "Snappy Support"
msgstr "Snappy 支援"

#: plugins/snap/org.gnome.Software.Plugin.Snap.metainfo.xml.in:7
msgid "A snap is a universal Linux package"
msgstr "Snap 是一種通用的 Linux 軟體包"

#. TRANSLATORS: status text when downloading
#: plugins/steam/gs-plugin-steam.c:600
msgid "Downloading application page…"
msgstr "下載應用程式頁面中…"

#: plugins/steam/org.gnome.Software.Plugin.Steam.metainfo.xml.in:6
msgid "Steam Support"
msgstr "Steam 支援"

#: plugins/steam/org.gnome.Software.Plugin.Steam.metainfo.xml.in:7
msgid "The ultimate entertainment platform from Valve"
msgstr "Valve 提供的終極娛樂平臺"

<<<<<<< HEAD
#~ msgid "Show profiling information for the service"
#~ msgstr "顯示該服務的評測資訊"
=======
#~ msgid "_Quit"
#~ msgstr "退出(_Q)"
>>>>>>> 6ce4c5d6

#~ msgid "Applications Updated"
#~ msgstr "已更新應用程式"

#~ msgid "Includes: ."
#~ msgstr "包含：."

<<<<<<< HEAD
#~ msgid "Restart Required"
#~ msgstr "需要重新啟動"

=======
>>>>>>> 6ce4c5d6
#~ msgid "_Restart & Update"
#~ msgstr "重新啟動並更新(_R)"

#~ msgid "U_pdate All"
#~ msgstr "全部更新(_P)"

#~ msgid "Restart & _Install"
#~ msgstr "重新啟動並安裝(_I)"

#~ msgid "Getting runtime source…"
#~ msgstr "取得執行時期來源中…"

#~ msgid "Downloading firmware update…"
#~ msgstr "下載韌體更新中…"

#~ msgid "Limba Support"
#~ msgstr "Limba 支援"

#~ msgid "Limba provides developers a way to easily create software bundles"
#~ msgstr "Limba 為開發人員提供了一個輕鬆建立軟體捆綁的方法"

#~ msgid "The list of extra sources that have been previously enabled"
#~ msgstr "之前已啟用過的額外來源列表"

#~ msgid ""
#~ "The list of sources that have been previously enabled when installing "
#~ "third-party applications."
#~ msgstr "之前在安裝第三方應用程式時啟用過的來源列表。"

#~ msgid "Show non-free software in search results"
#~ msgstr "在搜尋結果中顯示非自由軟體"

#~ msgid "A list of non-free sources that can be optionally enabled"
#~ msgstr "可選擇性啟用的非自由軟體來源清單"

#~ msgid "Sorted by Name"
#~ msgstr "依名稱排序"

#~ msgid "Sorted by Rating"
#~ msgstr "依評等排序"

#~ msgid ""
#~ "Provides access to additional software, including web browsers and games."
#~ msgstr "提供額外軟體，包含一些網頁瀏覽器和遊戲。"

#~ msgid "Enable Proprietary Software Sources?"
#~ msgstr "啟用專有軟體來源？"

#~ msgid "No applications or addons installed; other software might still be"
#~ msgstr "沒有安裝應用程式或附加程式；可能還有其他軟體"

#~ msgid "Typically has restrictions on use and access to source code."
#~ msgstr "一般會限制軟體的使用用途、並限制其源始碼的存取。"

#~ msgid "Proprietary Software Sources"
#~ msgstr "專有軟體來源"

#~ msgid ""
#~ "Software sources can be downloaded from the internet. They give you "
#~ "access to additional software that is not provided by %s."
#~ msgstr "軟體來源可以從網際網路下載。它們讓您存取更多 %s 沒有提供的軟體。"

#~ msgid ""
#~ "Removing a source will also remove any software you have installed from "
#~ "it."
#~ msgstr "移除來源也會移除您先前從該來源安裝過的任何軟體。"

#~ msgid "No software installed from this source"
#~ msgstr "沒有從此來源安裝的軟體"

#~ msgid "Installed from this Source"
#~ msgstr "從此來源安裝的軟體"

#~ msgid "Source Details"
#~ msgstr "來源細節"

#~ msgid "Last Checked"
#~ msgstr "上次檢查"

#~ msgid "Added"
#~ msgstr "加入時間"

#~ msgid "Website"
#~ msgstr "網站"

#~ msgid "Player-to-player preset interactions without chat functionality"
#~ msgstr "玩家與玩家間預先設置性互動，不含聊天功能"

#~ msgid "Sharing user information with 3rd parties"
#~ msgstr "和第三方團體或單位分享使用者資訊"

#~ msgid "Remove Source"
#~ msgstr "移除來源"

#~ msgid "page1"
#~ msgstr "page1"

#~ msgid "page2"
#~ msgstr "page2"

#~ msgid "“%s” [%s]"
#~ msgstr "「%s」[%s]"

#~ msgctxt "Menu of AudioVideo"
#~ msgid "All"
#~ msgstr "全部"

#~ msgctxt "Menu of AudioVideo"
#~ msgid "Featured"
#~ msgstr "特選"

#~ msgctxt "Menu of Development"
#~ msgid "All"
#~ msgstr "全部"

#~ msgctxt "Menu of Development"
#~ msgid "Featured"
#~ msgstr "特選"

#~ msgctxt "Menu of Education and Science"
#~ msgid "All"
#~ msgstr "全部"

#~ msgctxt "Menu of Education and Science"
#~ msgid "Featured"
#~ msgstr "特選"

#~ msgctxt "Menu of Graphics"
#~ msgid "All"
#~ msgstr "全部"

#~ msgctxt "Menu of Graphics"
#~ msgid "Featured"
#~ msgstr "特選"

#~ msgctxt "Menu of Office"
#~ msgid "All"
#~ msgstr "全部"

#~ msgctxt "Menu of Office"
#~ msgid "Featured"
#~ msgstr "特選"

#~ msgctxt "Menu of Communication"
#~ msgid "All"
#~ msgstr "全部"

#~ msgctxt "Menu of Communication"
#~ msgid "Featured"
#~ msgstr "特選"

#~ msgctxt "Menu of Utility"
#~ msgid "All"
#~ msgstr "全部"

#~ msgctxt "Menu of Utility"
#~ msgid "Featured"
#~ msgstr "特選"

#~ msgid "About Software"
#~ msgstr "關於《軟體》"

#~ msgid "Other Updates"
#~ msgstr "其他更新"

#~ msgid "Total"
#~ msgstr "合計"

#~ msgid "_Install All"
#~ msgstr "全部安裝(_I)"

#~ msgid "Installation of %s failed."
#~ msgstr "%s 安裝失敗。"

#~ msgid "Removal of %s failed."
#~ msgstr "%s 移除失敗。"

#~ msgid "Please make sure that you have internet access and try again."
#~ msgstr "請確定您能使用網際網路後再試一次。"

#~ msgid "Please free up some space and try again."
#~ msgstr "請挪出部分空間後再試一次。"

#~ msgid "If the problem persists, contact your software provider."
#~ msgstr "如果問題持續發生，請聯絡您的軟體供應商。"

#~ msgctxt "content rating violence-cartoon"
#~ msgid "None"
#~ msgstr "無"

#~ msgctxt "content rating violence-fantasy"
#~ msgid "None"
#~ msgstr "無"

#~ msgctxt "content rating violence-realistic"
#~ msgid "None"
#~ msgstr "無"

#~ msgctxt "content rating violence-bloodshed"
#~ msgid "None"
#~ msgstr "無"

#~ msgctxt "content rating violence-sexual"
#~ msgid "None"
#~ msgstr "無"

#~ msgctxt "content rating drugs-alcohol"
#~ msgid "None"
#~ msgstr "無"

#~ msgctxt "content rating drugs-narcotics"
#~ msgid "None"
#~ msgstr "無"

#~ msgctxt "content rating sex-nudity"
#~ msgid "None"
#~ msgstr "無"

#~ msgctxt "content rating sex-themes"
#~ msgid "None"
#~ msgstr "無"

#~ msgctxt "content rating language-profanity"
#~ msgid "None"
#~ msgstr "無"

#~ msgctxt "content rating language-humor"
#~ msgid "None"
#~ msgstr "無"

#~ msgctxt "content rating language-discrimination"
#~ msgid "None"
#~ msgstr "無"

#~ msgctxt "content rating money-advertising"
#~ msgid "None"
#~ msgstr "無"

#~ msgctxt "content rating money-gambling"
#~ msgid "None"
#~ msgstr "無"

#~ msgctxt "content rating money-purchasing"
#~ msgid "None"
#~ msgstr "無"

#~ msgctxt "content rating social-chat"
#~ msgid "None"
#~ msgstr "無"

#~ msgctxt "content rating social-audio"
#~ msgid "None"
#~ msgstr "無"

#~ msgctxt "content rating social-contacts"
#~ msgid "None"
#~ msgstr "無"

#~ msgctxt "content rating social-info"
#~ msgid "None"
#~ msgstr "無"

#~ msgctxt "content rating social-location"
#~ msgid "None"
#~ msgstr "無"

#~ msgctxt "Menu of Education"
#~ msgid "All"
#~ msgstr "全部"

#~ msgctxt "Menu of Education"
#~ msgid "Featured"
#~ msgstr "特選"

#~ msgctxt "Menu of Science"
#~ msgid "All"
#~ msgstr "全部"

#~ msgctxt "Menu of Science"
#~ msgid "Featured"
#~ msgstr "特選"

#~ msgctxt "Menu of Science"
#~ msgid "Astronomy"
#~ msgstr "天文"

#~ msgctxt "Menu of Science"
#~ msgid "Chemistry"
#~ msgstr "化學"

#~ msgctxt "Menu of Science"
#~ msgid "Math"
#~ msgstr "數學"

#~ msgid "Science"
#~ msgstr "科學"

#~ msgid "Software sources give you access to additional software."
#~ msgstr "軟體來源讓您存取更多軟體。"

#~ msgid " or "
#~ msgstr " or "

#~ msgid "3rd party"
#~ msgstr "第三方協力廠商"

#~ msgid "web app"
#~ msgstr "網頁應用程式"

#~ msgid "nonfree"
#~ msgstr "非自由"

#~ msgid "shell extension"
#~ msgstr "shell 擴充套件"

#~ msgid "_Installing"
#~ msgstr "安裝中(_I)"

#~ msgid "_Removing"
#~ msgstr "移除中(_R)"

#~ msgctxt "license"
#~ msgid "Unknown"
#~ msgstr "不明"

#~ msgctxt "menu category"
#~ msgid "None"
#~ msgstr "無"

#~ msgid "This software comes from a 3rd party."
#~ msgstr "這個軟體是來自第三方協力廠商。"

#~ msgid ""
#~ "This software comes from a 3rd party and may contain non-free components."
#~ msgstr "這個軟體來自第三方協力廠商，並可能包含非自由的元件。"

#~ msgid "This software may contain non-free components."
#~ msgstr "這個軟體可能包含非自由的元件。"

#~ msgid "non-free"
#~ msgstr "非自由"

#~ msgid "Recommended Office Applications"
#~ msgstr "推薦的辦公應用程式"

#~ msgid "One Star"
#~ msgstr "一顆星"

#~ msgid "Two Stars"
#~ msgstr "兩顆星"

#~ msgid "Three Stars"
#~ msgstr "三顆星"

#~ msgid "Four Stars"
#~ msgstr "四顆星"

#~ msgid "Five Stars"
#~ msgstr "五顆星"

#~ msgid "Audio"
#~ msgstr "音訊"

#~ msgctxt "Menu subcategory of Audio"
#~ msgid "Editing"
#~ msgstr "編輯"

#~ msgctxt "Menu subcategory of Audio"
#~ msgid "Databases"
#~ msgstr "資料庫"

#~ msgctxt "Menu subcategory of Audio"
#~ msgid "Disc Burning"
#~ msgstr "碟片燒錄"

#~ msgctxt "Menu subcategory of Audio"
#~ msgid "Ham Radio"
#~ msgstr "自製無線電"

#~ msgctxt "Menu subcategory of Audio"
#~ msgid "MIDI"
#~ msgstr "MIDI"

#~ msgctxt "Menu subcategory of Audio"
#~ msgid "Mixer"
#~ msgstr "混音器"

#~ msgctxt "Menu subcategory of Audio"
#~ msgid "Music"
#~ msgstr "音樂"

#~ msgctxt "Menu subcategory of Audio"
#~ msgid "Recorders"
#~ msgstr "錄製器"

#~ msgctxt "Menu subcategory of Audio"
#~ msgid "Sequencers"
#~ msgstr "序段編輯器"

#~ msgctxt "Menu subcategory of Audio"
#~ msgid "Tuners"
#~ msgstr "調諧器"

#~ msgctxt "Menu subcategory of Development Tools"
#~ msgid "Building"
#~ msgstr "建置"

#~ msgctxt "Menu subcategory of Development Tools"
#~ msgid "Databases"
#~ msgstr "資料庫"

#~ msgctxt "Menu subcategory of Development Tools"
#~ msgid "IDE"
#~ msgstr "IDE"

#~ msgctxt "Menu subcategory of Development Tools"
#~ msgid "Profiling"
#~ msgstr "效能評測"

#~ msgctxt "Menu subcategory of Development Tools"
#~ msgid "Project Management"
#~ msgstr "專案管理"

#~ msgctxt "Menu subcategory of Development Tools"
#~ msgid "Revision Control"
#~ msgstr "修訂版控制"

#~ msgctxt "Menu subcategory of Development Tools"
#~ msgid "Translation"
#~ msgstr "翻譯"

#~ msgctxt "Menu subcategory of Development Tools"
#~ msgid "Web Development"
#~ msgstr "網頁開發"

#~ msgctxt "Menu subcategory of Education"
#~ msgid "Biology"
#~ msgstr "生物"

#~ msgctxt "Menu subcategory of Education"
#~ msgid "Computer Science"
#~ msgstr "電腦科學"

#~ msgctxt "Menu subcategory of Education"
#~ msgid "Construction"
#~ msgstr "建築"

#~ msgctxt "Menu subcategory of Education"
#~ msgid "Data Visualization"
#~ msgstr "資料示現"

#~ msgctxt "Menu subcategory of Education"
#~ msgid "Economy"
#~ msgstr "經濟"

#~ msgctxt "Menu subcategory of Education"
#~ msgid "Electricity"
#~ msgstr "電學"

#~ msgctxt "Menu subcategory of Education"
#~ msgid "Electronics"
#~ msgstr "電子學"

#~ msgctxt "Menu subcategory of Education"
#~ msgid "Engineering"
#~ msgstr "工程"

#~ msgctxt "Menu subcategory of Education"
#~ msgid "Geology"
#~ msgstr "地質"

#~ msgctxt "Menu subcategory of Education"
#~ msgid "Geoscience"
#~ msgstr "地球科學"

#~ msgctxt "Menu subcategory of Education"
#~ msgid "History"
#~ msgstr "歷史"

#~ msgctxt "Menu subcategory of Education"
#~ msgid "Humanities"
#~ msgstr "人文"

#~ msgctxt "Menu subcategory of Education"
#~ msgid "Image Processing"
#~ msgstr "影像處理"

#~ msgctxt "Menu subcategory of Education"
#~ msgid "Literature"
#~ msgstr "文學"

#~ msgctxt "Menu subcategory of Education"
#~ msgid "Maps"
#~ msgstr "地圖"

#~ msgctxt "Menu subcategory of Education"
#~ msgid "Medical"
#~ msgstr "醫學"

#~ msgctxt "Menu subcategory of Education"
#~ msgid "Music"
#~ msgstr "音樂"

#~ msgctxt "Menu subcategory of Education"
#~ msgid "Numerical Analysis"
#~ msgstr "數值分析"

#~ msgctxt "Menu subcategory of Education"
#~ msgid "Parallel Computing"
#~ msgstr "平行計算"

#~ msgctxt "Menu subcategory of Education"
#~ msgid "Physics"
#~ msgstr "物理"

#~ msgctxt "Menu subcategory of Education"
#~ msgid "Spirituality"
#~ msgstr "靈性"

#~ msgctxt "Menu subcategory of Games"
#~ msgid "Shooter"
#~ msgstr "射擊"

#~ msgctxt "Menu subcategory of Games"
#~ msgid "Simulation"
#~ msgstr "模擬"

#~ msgctxt "Menu subcategory of Games"
#~ msgid "Sports"
#~ msgstr "運動"

#~ msgid "Graphics"
#~ msgstr "美工繪圖"

#~ msgctxt "Menu subcategory of Graphics"
#~ msgid "2D Graphics"
#~ msgstr "2D 圖形"

#~ msgctxt "Menu subcategory of Graphics"
#~ msgid "OCR"
#~ msgstr "OCR"

#~ msgctxt "Menu subcategory of Graphics"
#~ msgid "Publishing"
#~ msgstr "出版"

#~ msgctxt "Menu subcategory of Graphics"
#~ msgid "Raster Graphics"
#~ msgstr "光柵圖形"

#~ msgid "Internet"
#~ msgstr "網際網路"

#~ msgctxt "Menu subcategory of Internet"
#~ msgid "Dialup"
#~ msgstr "撥接"

#~ msgctxt "Menu subcategory of Internet"
#~ msgid "Email"
#~ msgstr "電子郵件"

#~ msgctxt "Menu subcategory of Internet"
#~ msgid "Feed"
#~ msgstr "消息來源"

#~ msgctxt "Menu subcategory of Internet"
#~ msgid "File Transfer"
#~ msgstr "檔案傳輸"

#~ msgctxt "Menu subcategory of Internet"
#~ msgid "Ham Radio"
#~ msgstr "自製無線電"

#~ msgctxt "Menu subcategory of Internet"
#~ msgid "Instant Messaging"
#~ msgstr "即時通訊"

#~ msgctxt "Menu subcategory of Internet"
#~ msgid "IRC Clients"
#~ msgstr "IRC 客戶端"

#~ msgctxt "Menu subcategory of Internet"
#~ msgid "Monitor"
#~ msgstr "顯示器"

#~ msgctxt "Menu subcategory of Internet"
#~ msgid "P2P"
#~ msgstr "P2P"

#~ msgctxt "Menu subcategory of Internet"
#~ msgid "Remote Access"
#~ msgstr "遠端存取"

#~ msgctxt "Menu subcategory of Internet"
#~ msgid "Telephony"
#~ msgstr "電話學"

#~ msgctxt "Menu subcategory of Internet"
#~ msgid "Web Development"
#~ msgstr "網頁開發"

#~ msgid "Office"
#~ msgstr "辦公"

#~ msgctxt "Menu subcategory of Office"
#~ msgid "Chart"
#~ msgstr "圖表"

#~ msgctxt "Menu subcategory of Office"
#~ msgid "Contact Management"
#~ msgstr "聯絡人管理"

#~ msgctxt "Menu subcategory of Office"
#~ msgid "Dictionary"
#~ msgstr "字典"

#~ msgctxt "Menu subcategory of Office"
#~ msgid "Email"
#~ msgstr "電子郵件"

#~ msgctxt "Menu subcategory of Office"
#~ msgid "Flow Chart"
#~ msgstr "流程圖"

#~ msgctxt "Menu subcategory of Office"
#~ msgid "PDA"
#~ msgstr "PDA"

#~ msgctxt "Menu subcategory of Office"
#~ msgid "Photography"
#~ msgstr "攝影"

#~ msgctxt "Menu subcategory of Office"
#~ msgid "Presentation"
#~ msgstr "簡報"

#~ msgctxt "Menu subcategory of Office"
#~ msgid "Project Management"
#~ msgstr "專案管理"

#~ msgctxt "Menu subcategory of Office"
#~ msgid "Publishing"
#~ msgstr "出版"

#~ msgctxt "Menu subcategory of Office"
#~ msgid "Spreadsheet"
#~ msgstr "試算表"

#~ msgctxt "Menu subcategory of Office"
#~ msgid "Viewer"
#~ msgstr "檢視器"

#~ msgctxt "Menu subcategory of Science"
#~ msgid "Art"
#~ msgstr "藝術"

#~ msgctxt "Menu subcategory of Science"
#~ msgid "Artificial Intelligence"
#~ msgstr "人工智慧"

#~ msgctxt "Menu subcategory of Science"
#~ msgid "Astronomy"
#~ msgstr "天文"

#~ msgctxt "Menu subcategory of Science"
#~ msgid "Biology"
#~ msgstr "生物"

#~ msgctxt "Menu subcategory of Science"
#~ msgid "Chemistry"
#~ msgstr "化學"

#~ msgctxt "Menu subcategory of Science"
#~ msgid "Computer Science"
#~ msgstr "電腦科學"

#~ msgctxt "Menu subcategory of Science"
#~ msgid "Construction"
#~ msgstr "建築"

#~ msgctxt "Menu subcategory of Science"
#~ msgid "Data Visualization"
#~ msgstr "資料示現"

#~ msgctxt "Menu subcategory of Science"
#~ msgid "Economy"
#~ msgstr "經濟"

#~ msgctxt "Menu subcategory of Science"
#~ msgid "Electricity"
#~ msgstr "電學"

#~ msgctxt "Menu subcategory of Science"
#~ msgid "Electronics"
#~ msgstr "電子學"

#~ msgctxt "Menu subcategory of Science"
#~ msgid "Engineering"
#~ msgstr "工程"

#~ msgctxt "Menu subcategory of Science"
#~ msgid "Geography"
#~ msgstr "地理"

#~ msgctxt "Menu subcategory of Science"
#~ msgid "Geology"
#~ msgstr "地質學"

#~ msgctxt "Menu subcategory of Science"
#~ msgid "Geoscience"
#~ msgstr "地球科學"

#~ msgctxt "Menu subcategory of Science"
#~ msgid "History"
#~ msgstr "歷史"

#~ msgctxt "Menu subcategory of Science"
#~ msgid "Humanities"
#~ msgstr "人文"

#~ msgctxt "Menu subcategory of Science"
#~ msgid "Image Processing"
#~ msgstr "影像處理"

#~ msgctxt "Menu subcategory of Science"
#~ msgid "Languages"
#~ msgstr "語言"

#~ msgctxt "Menu subcategory of Science"
#~ msgid "Literature"
#~ msgstr "文學"

#~ msgctxt "Menu subcategory of Science"
#~ msgid "Maps"
#~ msgstr "地圖"

#~ msgctxt "Menu subcategory of Science"
#~ msgid "Math"
#~ msgstr "數學"

#~ msgctxt "Menu subcategory of Science"
#~ msgid "Medical"
#~ msgstr "醫學"

#~ msgctxt "Menu subcategory of Science"
#~ msgid "Numerical Analysis"
#~ msgstr "數值分析"

#~ msgctxt "Menu subcategory of Science"
#~ msgid "Parallel Computing"
#~ msgstr "平行計算"

#~ msgctxt "Menu subcategory of Science"
#~ msgid "Physics"
#~ msgstr "物理"

#~ msgctxt "Menu subcategory of Science"
#~ msgid "Robotics"
#~ msgstr "機器人學"

#~ msgctxt "Menu subcategory of Science"
#~ msgid "Spirituality"
#~ msgstr "靈性"

#~ msgctxt "Menu subcategory of Science"
#~ msgid "Sports"
#~ msgstr "運動"

#~ msgid "System"
#~ msgstr "系統"

#~ msgctxt "Menu subcategory of System"
#~ msgid "Emulator"
#~ msgstr "模擬器"

#~ msgctxt "Menu subcategory of System"
#~ msgid "File Manager"
#~ msgstr "檔案管理器"

#~ msgctxt "Menu subcategory of System"
#~ msgid "File System"
#~ msgstr "檔案系統"

#~ msgctxt "Menu subcategory of System"
#~ msgid "File Tools"
#~ msgstr "檔案工具"

#~ msgctxt "Menu subcategory of System"
#~ msgid "Monitor"
#~ msgstr "監控"

#~ msgctxt "Menu subcategory of System"
#~ msgid "Security"
#~ msgstr "安全"

#~ msgctxt "Menu subcategory of System"
#~ msgid "Terminal Emulator"
#~ msgstr "終端機模擬器"

#~ msgctxt "Menu subcategory of Utilities"
#~ msgid "Accessibility"
#~ msgstr "無障礙環境"

#~ msgctxt "Menu subcategory of Utilities"
#~ msgid "Archiving"
#~ msgstr "檔案封存"

#~ msgctxt "Menu subcategory of Utilities"
#~ msgid "Calculator"
#~ msgstr "計算機"

#~ msgctxt "Menu subcategory of Utilities"
#~ msgid "Clock"
#~ msgstr "時鐘"

#~ msgctxt "Menu subcategory of Utilities"
#~ msgid "Compression"
#~ msgstr "壓縮"

#~ msgctxt "Menu subcategory of Utilities"
#~ msgid "File Tools"
#~ msgstr "檔案工具"

#~ msgctxt "Menu subcategory of Utilities"
#~ msgid "Maps"
#~ msgstr "地圖"

#~ msgctxt "Menu subcategory of Utilities"
#~ msgid "Spirituality"
#~ msgstr "靈性"

#~ msgctxt "Menu subcategory of Utilities"
#~ msgid "Telephony Tools"
#~ msgstr "電話工具"

#~ msgid "Video"
#~ msgstr "視訊"

#~ msgctxt "Menu subcategory of Video"
#~ msgid "Editing"
#~ msgstr "編輯"

#~ msgctxt "Menu subcategory of Video"
#~ msgid "Database"
#~ msgstr "資料庫"

#~ msgctxt "Menu subcategory of Video"
#~ msgid "Disc Burning"
#~ msgstr "碟片燒錄"

#~ msgctxt "Menu subcategory of Video"
#~ msgid "Players"
#~ msgstr "播放器"

#~ msgctxt "Menu subcategory of Video"
#~ msgid "Recorders"
#~ msgstr "錄製器"

#~ msgctxt "Menu subcategory of Video"
#~ msgid "TV"
#~ msgstr "電視"

#~ msgctxt "size"
#~ msgid "Calculating…"
#~ msgstr "計算中…"

#~ msgctxt "size"
#~ msgid "Unknown"
#~ msgstr "不明"

#~ msgid "_History"
#~ msgstr "歷史(_H)"

#~ msgid "Size"
#~ msgstr "大小"

#~ msgid "No AppStream data found"
#~ msgstr "找不到 AppStream 資料"

#~ msgid "Enter GApplication service mode"
#~ msgstr "請輸入 GApplication 服務模式"

#~ msgid "A previous update was unfinished."
#~ msgstr "上個更新尚未完成。"

#~ msgid ""
#~ "The update couldn’t be installed; this is often a problem with the update "
#~ "itself. Please wait for another update and try again."
#~ msgstr ""
#~ "這個更新無法安裝；這通常是更新檔本身的問題。請等待下一次更新時再試一次。"

#~ msgid "Internet Only Application"
#~ msgstr "唯網際網路應用程式"

#~ msgid "An update was not signed in the correct way."
#~ msgstr "有項更新的簽署方式不正確。"

#~ msgid "The update could not be completed."
#~ msgstr "無法完成更新。"

#~ msgid "An offline update was requested but no packages required updating."
#~ msgstr "已請求離線更新，但沒有軟體包需要更新。"

#~ msgid "No space was left on the drive."
#~ msgstr "裝置剩餘空間不足。"

#~ msgid "An update failed to install correctly."
#~ msgstr "無法正確安裝更新。"

#~ msgid "The offline update failed in an unexpected way."
#~ msgstr "離線更新以不如預期的方式失敗。"

#~ msgid "No sources found."
#~ msgstr "找不到來源。"

#~ msgid "OK"
#~ msgstr "確定"

#~ msgid "Set the specified debugging level"
#~ msgstr "設定指定的除錯等級"

#~ msgid "Picks"
#~ msgstr "精選"

#~ msgid "January 30, 2014"
#~ msgstr "2014年1月30日"

#~ msgid "_Pending"
#~ msgstr "擱置中(_P)"

#~ msgid "Complicated!"
#~ msgstr "超複雜！"

#~ msgid "Recent Software Updates"
#~ msgstr "最近軟體更新"

#~ msgctxt "Menu subcategory of Development"
#~ msgid "Databases"
#~ msgstr "資料庫"

#~ msgctxt "Menu subcategory of Network"
#~ msgid "Ham Radio"
#~ msgstr "自製無線電"

#~ msgctxt "Menu subcategory of Network"
#~ msgid "Web Development"
#~ msgstr "網頁開發"

#~ msgctxt "Menu subcategory of Utility"
#~ msgid "File Tools"
#~ msgstr "檔案工具"

#~ msgctxt "Menu subcategory of Utility"
#~ msgid "Maps"
#~ msgstr "地圖"

#~ msgctxt "Menu subcategory of Utility"
#~ msgid "Spirituality"
#~ msgstr "心靈"

#~ msgctxt "Menu subcategory of Addons"
#~ msgid "Fonts"
#~ msgstr "字型"

#~ msgctxt "Menu subcategory of Addons"
#~ msgid "Codecs"
#~ msgstr "編解碼器"

#~ msgctxt "Menu subcategory of Addons"
#~ msgid "Input Sources"
#~ msgstr "輸入來源"

#~ msgctxt "Menu subcategory of Addons"
#~ msgid "Language Packs"
#~ msgstr "語言包"

#~ msgid "Done"
#~ msgstr "完成"

#~ msgid ""
#~ "Add or remove folders. Your application folders can be found in the "
#~ "Activities Overview."
#~ msgstr "新增或移除資料夾。您可以在「概覽」畫面中找到應用程式資料夾。"

#~ msgid ""
#~ "Choose a folder for %s. Your application folders can be found in the "
#~ "Activities Overview."
#~ msgstr "為 %s 選個資料夾。您可以在「概覽」畫面中找到應用程式資料夾。"

#~ msgid ""
#~ "Choose a folder for %s and %s. Your application folders can be found in "
#~ "the Activities Overview."
#~ msgstr "為 %s 與 %s 選個資料夾。您可以在「概覽」畫面中找到應用程式資料夾。"

#~ msgid ""
#~ "Choose a folder for %s, %s and %s. Your application folders can be found "
#~ "in the Activities Overview."
#~ msgstr ""
#~ "為 %s、%s 與 %s 選個資料夾。您可以在「概覽」畫面中找到應用程式資料夾。"

#~ msgid ""
#~ "Choose a folder for the selected applications. Your application folders "
#~ "can be found in the Activities Overview."
#~ msgstr ""
#~ "為選取的應用程式選個資料夾。您可以在「概覽」畫面中找到應用程式資料夾。"

#~ msgid "Software has the following goals:"
#~ msgstr "軟體有下列目標："

#~ msgid "View installed applications"
#~ msgstr "檢視安裝的應用程式"

#~ msgid "View available application updates"
#~ msgstr "檢視可用的應用程式更新"

#~ msgid "Install available updates"
#~ msgstr "安裝可用的更新"

#~ msgid "Find an application to handle a specific type of file"
#~ msgstr "尋找應用程式以處理特定類型的檔案"

#~ msgid "Installed apps and updates should be available when offline"
#~ msgstr "已安裝的程式與更新應該可在離線時使用"

#~ msgid "_Installed (%d)"
#~ msgstr "已安裝 (%d)(_I)"

#~ msgid "_Updates (%d)"
#~ msgstr "更新 (%d)(_U)"<|MERGE_RESOLUTION|>--- conflicted
+++ resolved
@@ -7,13 +7,8 @@
 msgstr ""
 "Project-Id-Version: gnome-software master\n"
 "Report-Msgid-Bugs-To: https://gitlab.gnome.org/GNOME/gnome-software/issues\n"
-<<<<<<< HEAD
-"POT-Creation-Date: 2018-10-08 07:28+0000\n"
-"PO-Revision-Date: 2018-10-08 22:02+0800\n"
-=======
 "POT-Creation-Date: 2018-08-17 15:23+0000\n"
 "PO-Revision-Date: 2018-08-21 22:20+0800\n"
->>>>>>> 6ce4c5d6
 "Last-Translator: Cheng-Chia Tseng <pswo10680@gmail.com>\n"
 "Language-Team: Chinese (Taiwan) <chinese-l10n@googlegroups.com>\n"
 "Language: zh_TW\n"
@@ -69,7 +64,7 @@
 msgid "The update details"
 msgstr "更新的詳細資訊"
 
-#: data/appdata/org.gnome.Software.appdata.xml.in:1175
+#: data/appdata/org.gnome.Software.appdata.xml.in:1103
 msgid "The GNOME Project"
 msgstr "GNOME 專案"
 
@@ -348,11 +343,7 @@
 #. button in the info bar
 #. TRANSLATORS: this is a link to the
 #. * control-center network panel
-<<<<<<< HEAD
-#: src/gnome-software.ui:403 src/gs-updates-page.c:931
-=======
 #: src/gnome-software.ui:444 src/gs-updates-page.c:934
->>>>>>> 6ce4c5d6
 msgid "Network Settings"
 msgstr "網路設定值"
 
@@ -379,11 +370,7 @@
 #. * shows the status of an application being installed
 #. TRANSLATORS: this is a button in the software repositories dialog
 #. that shows the status of a repo being installed
-<<<<<<< HEAD
-#: src/gs-app-addon-row.c:106 src/gs-app-row.c:215 src/gs-details-page.c:466
-=======
 #: src/gs-app-addon-row.c:106 src/gs-app-row.c:215 src/gs-details-page.c:467
->>>>>>> 6ce4c5d6
 #: src/gs-third-party-repo-row.c:113
 msgid "Installing"
 msgstr "安裝中"
@@ -417,53 +404,53 @@
 msgstr "加入到應用程式資料夾中"
 
 #. TRANSLATORS: this is a command line option
-#: src/gs-application.c:123
+#: src/gs-application.c:124
 msgid "Start up mode: either ‘updates’, ‘updated’, ‘installed’ or ‘overview’"
 msgstr ""
 "初始啟動模式：可以是「updates」(更新)、「updated」(已更新)、「installed」(已"
 "安裝) 或「overview」(概覽)"
 
-#: src/gs-application.c:123
+#: src/gs-application.c:124
 msgid "MODE"
 msgstr "模式"
 
-#: src/gs-application.c:125
+#: src/gs-application.c:126
 msgid "Search for applications"
 msgstr "搜尋用程式"
 
-#: src/gs-application.c:125
+#: src/gs-application.c:126
 msgid "SEARCH"
 msgstr "搜尋"
 
-#: src/gs-application.c:127
+#: src/gs-application.c:128
 msgid "Show application details (using application ID)"
 msgstr "顯示應用程式細節（使用應用程式 ID）"
 
-#: src/gs-application.c:127 src/gs-application.c:131
+#: src/gs-application.c:128 src/gs-application.c:132
 msgid "ID"
 msgstr "ID"
 
-#: src/gs-application.c:129
+#: src/gs-application.c:130
 msgid "Show application details (using package name)"
 msgstr "顯示應用程式細節（使用軟體包名稱）"
 
-#: src/gs-application.c:129
+#: src/gs-application.c:130
 msgid "PKGNAME"
 msgstr "PKGNAME"
 
-#: src/gs-application.c:131
+#: src/gs-application.c:132
 msgid "Install the application (using application ID)"
 msgstr "安裝應用程式（使用應用程式 ID）"
 
-#: src/gs-application.c:133
+#: src/gs-application.c:134
 msgid "Open a local package file"
 msgstr "開啟本機軟體包檔案"
 
-#: src/gs-application.c:133
+#: src/gs-application.c:134
 msgid "FILENAME"
 msgstr "FILENAME"
 
-#: src/gs-application.c:135
+#: src/gs-application.c:136
 msgid ""
 "The kind of interaction expected for this action: either ‘none’, ‘notify’, "
 "or ‘full’"
@@ -471,33 +458,14 @@
 "這個動作預期的互動種類：可以是「none」(沒有)、「notify」(通知)或「full」(完"
 "整)"
 
-#: src/gs-application.c:138
+#: src/gs-application.c:139
 msgid "Show verbose debugging information"
 msgstr "詳細顯示除錯用訊息"
 
-#: src/gs-application.c:140
-msgid "Installs any pending updates in the background"
-msgstr "在背景安裝任何待安裝的更新"
-
-#: src/gs-application.c:142
-msgid "Show update preferences"
-msgstr "顯示更新偏好設定"
-
-<<<<<<< HEAD
-#: src/gs-application.c:144
-msgid "Quit the running instance"
-msgstr "退出執行中的實體"
-
-#: src/gs-application.c:146
-msgid "Prefer local file sources to AppStream"
-msgstr "AppStream 偏好使用本地端檔案來源"
-
-#: src/gs-application.c:148
-msgid "Show version number"
-msgstr "顯示版本號碼"
-
-#: src/gs-application.c:346
-=======
+#: src/gs-application.c:141
+msgid "Show profiling information for the service"
+msgstr "顯示該服務的評測資訊"
+
 #: src/gs-application.c:143
 msgid "Installs any pending updates in the background"
 msgstr "在背景安裝任何待安裝的更新"
@@ -519,28 +487,19 @@
 msgstr "顯示版本號碼"
 
 #: src/gs-application.c:353
->>>>>>> 6ce4c5d6
 msgid "translator-credits"
 msgstr "Cheng-Chia Tseng <pswo10680@gmail.com>, 2013, 2015, 2018."
 
 #. TRANSLATORS: this is the title of the about window, e.g.
 #. * 'About Software' or 'About Application Installer' where the %s is
 #. * the application name chosen by the distro
-<<<<<<< HEAD
-#: src/gs-application.c:353
-=======
 #: src/gs-application.c:360
->>>>>>> 6ce4c5d6
 #, c-format
 msgid "About %s"
 msgstr "關於 %s"
 
 #. TRANSLATORS: well, we seem to think so, anyway
-<<<<<<< HEAD
-#: src/gs-application.c:357
-=======
 #: src/gs-application.c:364
->>>>>>> 6ce4c5d6
 msgid "A nice way to manage the software on your system."
 msgstr "管理系統中軟體的絕佳方式。"
 
@@ -559,11 +518,7 @@
 
 #. TRANSLATORS: this is a button next to the search results that
 #. * allows to cancel a queued install of the application
-<<<<<<< HEAD
-#: src/gs-app-row.c:182 src/gs-updates-section.c:439
-=======
 #: src/gs-app-row.c:182 src/gs-updates-section.c:410
->>>>>>> 6ce4c5d6
 msgid "Cancel"
 msgstr "取消"
 
@@ -671,11 +626,7 @@
 
 #. TRANSLATORS: This is a heading on the categories page. %s gets
 #. replaced by the category name, e.g. 'Graphics & Photography'
-<<<<<<< HEAD
-#: src/gs-category-page.c:497
-=======
 #: src/gs-category-page.c:500
->>>>>>> 6ce4c5d6
 #, c-format
 msgid "Featured %s"
 msgstr "%s特選"
@@ -692,11 +643,7 @@
 
 #. TRANSLATORS: A label for a button to show the settings for
 #. the selected shell extension.
-<<<<<<< HEAD
-#: src/gs-category-page.ui:137 src/gs-details-page.c:363
-=======
 #: src/gs-category-page.ui:137 src/gs-details-page.c:364
->>>>>>> 6ce4c5d6
 msgid "Extension Settings"
 msgstr "擴充套件設定值"
 
@@ -1394,11 +1341,7 @@
 #. * can be live-installed
 #. TRANSLATORS: this is a button in the software repositories
 #. dialog for installing a repo
-<<<<<<< HEAD
-#: src/gs-details-page.c:288 src/gs-details-page.c:316
-=======
 #: src/gs-details-page.c:289 src/gs-details-page.c:317
->>>>>>> 6ce4c5d6
 #: src/gs-details-page.ui:206 src/gs-third-party-repo-row.c:97
 #: src/gs-upgrade-banner.ui:146
 msgid "_Install"
@@ -1406,11 +1349,7 @@
 
 #. TRANSLATORS: button text in the header when an application
 #. * can be live-updated
-<<<<<<< HEAD
-#: src/gs-details-page.c:321
-=======
 #: src/gs-details-page.c:322
->>>>>>> 6ce4c5d6
 msgid "_Update"
 msgstr "更新(_U)"
 
@@ -1421,174 +1360,102 @@
 #. TRANSLATORS: this is a button in the software repositories
 #. dialog for installing a repo.
 #. The ellipsis indicates that further steps are required
-<<<<<<< HEAD
-#: src/gs-details-page.c:334 src/gs-third-party-repo-row.c:89
-=======
 #: src/gs-details-page.c:335 src/gs-third-party-repo-row.c:89
->>>>>>> 6ce4c5d6
 msgid "_Install…"
 msgstr "安裝(_I)…"
 
 #. TRANSLATORS: A label for a button to execute the selected
 #. application.
-<<<<<<< HEAD
-#: src/gs-details-page.c:368
-=======
 #: src/gs-details-page.c:369
->>>>>>> 6ce4c5d6
 msgid "_Launch"
 msgstr "啟動(_L)"
 
 #. TRANSLATORS: button text in the header when an application can be erased
-<<<<<<< HEAD
-#: src/gs-details-page.c:393 src/gs-details-page.ui:241
-msgid "_Remove"
-msgstr "移除(_R)"
-
-#: src/gs-details-page.c:461
-=======
 #: src/gs-details-page.c:394 src/gs-details-page.ui:241
 msgid "_Remove"
 msgstr "移除(_R)"
 
 #: src/gs-details-page.c:462
->>>>>>> 6ce4c5d6
 msgid "Removing…"
 msgstr "移除中…"
 
 #. TRANSLATORS: This is a label on top of the app's progress
 #. * bar to inform the user that the app should be installed soon
-<<<<<<< HEAD
-#: src/gs-details-page.c:480
-=======
 #: src/gs-details-page.c:481
->>>>>>> 6ce4c5d6
 msgid "Pending installation…"
 msgstr "安裝待決…"
 
 #. TRANSLATORS: This is a label on top of the app's progress
 #. * bar to inform the user that the app should be updated soon
-<<<<<<< HEAD
-#: src/gs-details-page.c:487
-=======
 #: src/gs-details-page.c:488
->>>>>>> 6ce4c5d6
 msgid "Pending update…"
 msgstr "更新待決…"
 
 #. TRANSLATORS: this is the warning box
-<<<<<<< HEAD
-#: src/gs-details-page.c:808
-=======
 #: src/gs-details-page.c:809
->>>>>>> 6ce4c5d6
 msgid ""
 "This application can only be used when there is an active internet "
 "connection."
 msgstr "此類應用程式僅可在有網際網路連線時可以使用。"
 
 #. TRANSLATORS: this is where the version is not known
-<<<<<<< HEAD
-#: src/gs-details-page.c:977
-=======
 #: src/gs-details-page.c:979
->>>>>>> 6ce4c5d6
 msgctxt "version"
 msgid "Unknown"
 msgstr "不明"
 
 #. TRANSLATORS: this is where the updated date is not known
-<<<<<<< HEAD
-#: src/gs-details-page.c:990
-=======
 #: src/gs-details-page.c:992
->>>>>>> 6ce4c5d6
 msgctxt "updated"
 msgid "Never"
 msgstr "永不"
 
 #. TRANSLATORS: this is where we don't know the origin of the
 #. * application
-<<<<<<< HEAD
-#: src/gs-details-page.c:1038
-=======
 #: src/gs-details-page.c:1040
->>>>>>> 6ce4c5d6
 msgctxt "origin"
 msgid "Unknown"
 msgstr "不明"
 
 #. TRANSLATORS: we need a remote server to process
-<<<<<<< HEAD
-#: src/gs-details-page.c:1432
-msgid "You need internet access to write a review"
-msgstr "您需要網際網路存取才能寫評論"
-
-#: src/gs-details-page.c:1562
-=======
 #: src/gs-details-page.c:1434
 msgid "You need internet access to write a review"
 msgstr "您需要網際網路存取才能寫評論"
 
 #: src/gs-details-page.c:1567
->>>>>>> 6ce4c5d6
 #, c-format
 msgid "Unable to find “%s”"
 msgstr "找不到「%s」"
 
 #. TRANSLATORS: see the wikipedia page
-<<<<<<< HEAD
-#: src/gs-details-page.c:2167
-=======
 #: src/gs-details-page.c:2166
->>>>>>> 6ce4c5d6
 msgid "Public domain"
 msgstr "公版著作"
 
 #. TRANSLATORS: Replace the link with a version in your language,
 #. * e.g. https://de.wikipedia.org/wiki/Gemeinfreiheit
-<<<<<<< HEAD
-#: src/gs-details-page.c:2170
-=======
 #: src/gs-details-page.c:2169
->>>>>>> 6ce4c5d6
 msgid "https://en.wikipedia.org/wiki/Public_domain"
 msgstr "https://zh.wikipedia.org/zh-tw/%E5%85%AC%E6%9C%89%E9%A2%86%E5%9F%9F"
 
 #. TRANSLATORS: Replace the link with a version in your language,
 #. * e.g. https://www.gnu.org/philosophy/free-sw.de
-<<<<<<< HEAD
-#: src/gs-details-page.c:2177
-=======
 #: src/gs-details-page.c:2176
->>>>>>> 6ce4c5d6
 msgid "https://www.gnu.org/philosophy/free-sw"
 msgstr "https://www.gnu.org/philosophy/free-sw.zh-tw.html"
 
 #. TRANSLATORS: see GNU page
-<<<<<<< HEAD
-#: src/gs-details-page.c:2187 src/gs-details-page.ui:1392
-=======
 #: src/gs-details-page.c:2186 src/gs-details-page.ui:1407
->>>>>>> 6ce4c5d6
 msgid "Free Software"
 msgstr "自由軟體"
 
 #. TRANSLATORS: for the free software popover
-<<<<<<< HEAD
-#: src/gs-details-page.c:2244
-=======
 #: src/gs-details-page.c:2243
->>>>>>> 6ce4c5d6
 msgid "Users are bound by the following license:"
 msgid_plural "Users are bound by the following licenses:"
 msgstr[0] "使用者受下列授權條款約束："
 
-<<<<<<< HEAD
-#: src/gs-details-page.c:2271 src/gs-details-page.ui:1501
-=======
 #: src/gs-details-page.c:2270 src/gs-details-page.ui:1516
->>>>>>> 6ce4c5d6
 msgid "More information"
 msgstr "詳細資訊"
 
@@ -1730,11 +1597,7 @@
 #. TRANSLATORS: This is the header dividing the normal
 #. * applications and the addons
 #. TRANSLATORS: this is the menu spec main category for Add-ons
-<<<<<<< HEAD
-#: src/gs-details-page.ui:1172 src/gs-installed-page.c:489
-=======
 #: src/gs-details-page.ui:1187 src/gs-installed-page.c:489
->>>>>>> 6ce4c5d6
 #: plugins/core/gs-desktop-common.c:331
 msgid "Add-ons"
 msgstr "附加元件"
@@ -2020,11 +1883,7 @@
 
 #. TRANSLATORS: this is when we know about an application or
 #. * addon, but it can't be listed for some reason
-<<<<<<< HEAD
-#: src/gs-extras-page.c:394 lib/gs-plugin-loader.c:1419
-=======
 #: src/gs-extras-page.c:394 lib/gs-plugin-loader.c:1445
->>>>>>> 6ce4c5d6
 #, c-format
 msgid "No addon codecs are available for the %s format."
 msgstr "沒有可用的 %s 格式附加編解碼器。"
@@ -2088,15 +1947,11 @@
 "%s for more information."
 msgstr[0] "很不幸的，您所搜尋的 %s 沒有任何結果。請參閱 %s 以了解進一步資訊。"
 
-#: src/gs-extras-page.c:536 src/gs-extras-page.c:592 src/gs-extras-page.c:631
+#: src/gs-extras-page.c:539 src/gs-extras-page.c:595 src/gs-extras-page.c:634
 msgid "Failed to find any search results"
 msgstr "找不到任何結果"
 
-<<<<<<< HEAD
-#: src/gs-extras-page.c:822
-=======
 #: src/gs-extras-page.c:825
->>>>>>> 6ce4c5d6
 #, c-format
 msgid "%s file format"
 msgstr "%s 檔案格式"
@@ -2217,25 +2072,6 @@
 msgid "Starting up…"
 msgstr "正在初始啟動…"
 
-<<<<<<< HEAD
-#: src/gs-menus.ui:7
-msgid "_Software Repositories"
-msgstr "軟體庫(_S)"
-
-#: src/gs-menus.ui:12
-msgid "_Update Preferences"
-msgstr "更新偏好設定(_U)"
-
-#: src/gs-menus.ui:18
-msgid "_About"
-msgstr "關於(_A)"
-
-#: src/gs-menus.ui:22
-msgid "_Quit"
-msgstr "退出(_Q)"
-
-=======
->>>>>>> 6ce4c5d6
 #: src/gs-moderate-page.ui:7
 msgid "Moderate page"
 msgstr "調解頁面"
@@ -2245,69 +2081,41 @@
 msgstr "沒有評論需要調解"
 
 #. add button
-<<<<<<< HEAD
-#: src/gs-overview-page.c:332
-=======
 #: src/gs-overview-page.c:335
->>>>>>> 6ce4c5d6
 msgid "More…"
 msgstr "更多…"
 
 #. TRANSLATORS: this is a heading for audio applications which
 #. * have been featured ('recommended') by the distribution
-<<<<<<< HEAD
-#: src/gs-overview-page.c:610
-=======
 #: src/gs-overview-page.c:612
->>>>>>> 6ce4c5d6
 msgid "Recommended Audio & Video Applications"
 msgstr "推薦的音訊和視訊應用程式"
 
 #. TRANSLATORS: this is a heading for games which have been
 #. * featured ('recommended') by the distribution
-<<<<<<< HEAD
-#: src/gs-overview-page.c:615
-=======
 #: src/gs-overview-page.c:617
->>>>>>> 6ce4c5d6
 msgid "Recommended Games"
 msgstr "推薦的遊戲"
 
 #. TRANSLATORS: this is a heading for graphics applications
 #. * which have been featured ('recommended') by the distribution
-<<<<<<< HEAD
-#: src/gs-overview-page.c:620
-=======
 #: src/gs-overview-page.c:622
->>>>>>> 6ce4c5d6
 msgid "Recommended Graphics Applications"
 msgstr "推薦的圖形藝術應用程式"
 
 #. TRANSLATORS: this is a heading for office applications which
 #. * have been featured ('recommended') by the distribution
-<<<<<<< HEAD
-#: src/gs-overview-page.c:625
-=======
 #: src/gs-overview-page.c:627
->>>>>>> 6ce4c5d6
 msgid "Recommended Productivity Applications"
 msgstr "推薦的生產力應用程式"
 
 #. TRANSLATORS: this is the third party repositories info bar.
-<<<<<<< HEAD
-#: src/gs-overview-page.c:997 src/gs-repos-dialog.c:838
-=======
 #: src/gs-overview-page.c:999 src/gs-repos-dialog.c:838
->>>>>>> 6ce4c5d6
 msgid "Access additional software from selected third party sources."
 msgstr "從選取的第三方來源存取更多軟體。"
 
 #. TRANSLATORS: this is the third party repositories info bar.
-<<<<<<< HEAD
-#: src/gs-overview-page.c:1001 src/gs-repos-dialog.c:842
-=======
 #: src/gs-overview-page.c:1003 src/gs-repos-dialog.c:842
->>>>>>> 6ce4c5d6
 msgid ""
 "Some of this software is proprietary and therefore has restrictions on use, "
 "sharing, and access to source code."
@@ -2315,21 +2123,13 @@
 
 #. TRANSLATORS: this is the clickable
 #. * link on the third party repositories info bar
-<<<<<<< HEAD
-#: src/gs-overview-page.c:1006 src/gs-repos-dialog.c:847
-=======
 #: src/gs-overview-page.c:1008 src/gs-repos-dialog.c:847
->>>>>>> 6ce4c5d6
 msgid "Find out more…"
 msgstr "深入瞭解…"
 
 #. TRANSLATORS: button to turn on third party software repositories
 #. TRANSLATORS: button to accept the agreement
-<<<<<<< HEAD
-#: src/gs-overview-page.c:1014 src/gs-repos-dialog.c:252
-=======
 #: src/gs-overview-page.c:1016 src/gs-repos-dialog.c:252
->>>>>>> 6ce4c5d6
 msgid "Enable"
 msgstr "啟用"
 
@@ -2416,11 +2216,7 @@
 msgid "%s will be removed, and you will have to install it to use it again."
 msgstr "%s 將被移除，將來若您想使用時則須再次安裝。"
 
-<<<<<<< HEAD
-#: lib/gs-plugin-loader.c:1422
-=======
 #: lib/gs-plugin-loader.c:1448
->>>>>>> 6ce4c5d6
 #, c-format
 msgid ""
 "Information about %s, as well as options for how to get a codec that can "
@@ -2440,25 +2236,6 @@
 msgid "Source: %s"
 msgstr "來源：%s"
 
-<<<<<<< HEAD
-#: src/gs-prefs-dialog.ui:6 src/gs-prefs-dialog.ui:19
-msgid "Update Preferences"
-msgstr "更新偏好設定"
-
-#: src/gs-prefs-dialog.ui:48
-msgid "Automatic Updates"
-msgstr "應用程式更新"
-
-#: src/gs-prefs-dialog.ui:76
-msgid "Automatic updates are disabled when on mobile or metered connections."
-msgstr "使用行動數據或計費連線時，將停用自動更新。"
-
-#: src/gs-prefs-dialog.ui:95
-msgid "Automatic Update Notifications"
-msgstr "自動更新通知"
-
-#: src/gs-prefs-dialog.ui:110
-=======
 #: src/gs-prefs-dialog.ui:6 src/gs-prefs-dialog.ui:18
 msgid "Update Preferences"
 msgstr "更新偏好設定"
@@ -2476,7 +2253,6 @@
 msgstr "自動更新通知"
 
 #: src/gs-prefs-dialog.ui:105
->>>>>>> 6ce4c5d6
 msgid "Show notifications when updates have been automatically installed."
 msgstr "當更新已經自動安裝完成時顯示通知。"
 
@@ -2891,17 +2667,17 @@
 msgid "No Application Found"
 msgstr "找不到應用程式"
 
-#: src/gs-shell.c:705
+#: src/gs-shell.c:724
 #, c-format
 msgid "Sign out from %s"
 msgstr "從 %s 登出"
 
-#: src/gs-shell.c:708
+#: src/gs-shell.c:727
 #, c-format
 msgid "Signed in into %s as %s"
 msgstr "已經以 %2$s 的身份登入 %1$s"
 
-#: src/gs-shell.c:712
+#: src/gs-shell.c:731
 #, c-format
 msgid "Sign in to %s…"
 msgstr "登入至 %s…"
@@ -2914,124 +2690,100 @@
 #. TRANSLATORS: this is part of the in-app notification,
 #. * where the %s is a multi-word localised app name
 #. * e.g. 'Getting things GNOME!"
-#: src/gs-shell.c:962 src/gs-shell.c:967 src/gs-shell.c:982 src/gs-shell.c:986
+#: src/gs-shell.c:973 src/gs-shell.c:978 src/gs-shell.c:993 src/gs-shell.c:997
 #, c-format
 msgid "“%s”"
 msgstr "「%s」"
 
 #. TRANSLATORS: failure text for the in-app notification,
 #. * where the %s is the source (e.g. "alt.fedoraproject.org")
-#: src/gs-shell.c:1038
+#: src/gs-shell.c:1049
 #, c-format
 msgid "Unable to download firmware updates from %s"
 msgstr "無法從 %s 下載韌體更新"
 
 #. TRANSLATORS: failure text for the in-app notification,
 #. * where the %s is the source (e.g. "alt.fedoraproject.org")
-#: src/gs-shell.c:1044
+#: src/gs-shell.c:1055
 #, c-format
 msgid "Unable to download updates from %s"
 msgstr "無法從 %s 下載更新"
 
 #. TRANSLATORS: failure text for the in-app notification
-#: src/gs-shell.c:1051
+#: src/gs-shell.c:1062
 msgid "Unable to download updates"
 msgstr "無法下載更新"
 
 #. TRANSLATORS: failure text for the in-app notification
-#: src/gs-shell.c:1056
+#: src/gs-shell.c:1067
 msgid ""
 "Unable to download updates: internet access was required but wasn’t available"
 msgstr "無法下載更新：必須要有網際網路存取但卻無法使用"
 
 #. TRANSLATORS: failure text for the in-app notification,
 #. * where the %s is the source (e.g. "alt.fedoraproject.org")
-#: src/gs-shell.c:1065
+#: src/gs-shell.c:1076
 #, c-format
 msgid "Unable to download updates from %s: not enough disk space"
 msgstr "無法從 %s 下載更新：磁碟空間不足"
 
 #. TRANSLATORS: failure text for the in-app notification
-#: src/gs-shell.c:1070
+#: src/gs-shell.c:1081
 msgid "Unable to download updates: not enough disk space"
 msgstr "無法下載更新：磁碟空間不足"
 
 #. TRANSLATORS: failure text for the in-app notification
-#: src/gs-shell.c:1078
+#: src/gs-shell.c:1089
 msgid "Unable to download updates: authentication was required"
 msgstr "無法下載更新：需要核對身份"
 
 #. TRANSLATORS: failure text for the in-app notification
-#: src/gs-shell.c:1083
+#: src/gs-shell.c:1094
 msgid "Unable to download updates: authentication was invalid"
 msgstr "無法下載更新：身份核對無效"
 
 #. TRANSLATORS: failure text for the in-app notification
-#: src/gs-shell.c:1088
+#: src/gs-shell.c:1099
 msgid ""
 "Unable to download updates: you do not have permission to install software"
 msgstr "無法下載更新：您的權限不足以安裝軟體"
 
 #. TRANSLATORS: failure text for the in-app notification
-<<<<<<< HEAD
-#: src/gs-shell.c:1098
-=======
 #: src/gs-shell.c:1109
->>>>>>> 6ce4c5d6
 msgid "Unable to get list of updates"
 msgstr "無法取得更新清單"
 
 #. TRANSLATORS: failure text for the in-app notification,
 #. * where the %s is the application name (e.g. "GIMP")
-<<<<<<< HEAD
-#: src/gs-shell.c:1137
-=======
 #: src/gs-shell.c:1148
->>>>>>> 6ce4c5d6
 #, c-format
 msgid "Unable to purchase %s: authentication was required"
 msgstr "無法購買 %s：需要核對身份"
 
 #. TRANSLATORS: failure text for the in-app notification,
 #. * where the %s is the application name (e.g. "GIMP")
-<<<<<<< HEAD
-#: src/gs-shell.c:1144
-=======
 #: src/gs-shell.c:1155
->>>>>>> 6ce4c5d6
 #, c-format
 msgid "Unable to purchase %s: authentication was invalid"
 msgstr "無法購買 %s：身份核對無效"
 
 #. TRANSLATORS: failure text for the in-app notification,
 #. * where the %s is the application name (e.g. "GIMP")
-<<<<<<< HEAD
-#: src/gs-shell.c:1151
-=======
 #: src/gs-shell.c:1162
->>>>>>> 6ce4c5d6
 #, c-format
 msgid "Unable to purchase %s: no payment method setup"
 msgstr "無法購買 %s：尚未設置支付方式"
 
 #. TRANSLATORS: failure text for the in-app notification,
 #. * where the %s is the application name (e.g. "GIMP")
-<<<<<<< HEAD
-#: src/gs-shell.c:1158
-=======
 #: src/gs-shell.c:1169
->>>>>>> 6ce4c5d6
 #, c-format
 msgid "Unable to purchase %s: payment was declined"
 msgstr "無法購買 %s：拒絕支付"
 
 #. TRANSLATORS: failure text for the in-app notification,
 #. * where the %s is the application name (e.g. "GIMP")
-<<<<<<< HEAD
-#: src/gs-shell.c:1165
-=======
 #: src/gs-shell.c:1176
->>>>>>> 6ce4c5d6
 #, c-format
 msgid "Unable to purchase %s"
 msgstr "無法購買 %s"
@@ -3039,22 +2791,14 @@
 #. TRANSLATORS: failure text for the in-app notification,
 #. * where the first %s is the application name (e.g. "GIMP") and
 #. * the second %s is the origin, e.g. "Fedora Project [fedoraproject.org]"
-<<<<<<< HEAD
-#: src/gs-shell.c:1201
-=======
 #: src/gs-shell.c:1212
->>>>>>> 6ce4c5d6
 #, c-format
 msgid "Unable to install %s as download failed from %s"
 msgstr "無法安裝 %s，因為從 %s 下載失敗"
 
 #. TRANSLATORS: failure text for the in-app notification,
 #. * where the %s is the application name (e.g. "GIMP")
-<<<<<<< HEAD
-#: src/gs-shell.c:1207
-=======
 #: src/gs-shell.c:1218
->>>>>>> 6ce4c5d6
 #, c-format
 msgid "Unable to install %s as download failed"
 msgstr "無法安裝 %s，因為下載失敗"
@@ -3063,83 +2807,51 @@
 #. * where the first %s is the application name (e.g. "GIMP")
 #. * and the second %s is the name of the runtime, e.g.
 #. * "GNOME SDK [flatpak.gnome.org]"
-<<<<<<< HEAD
-#: src/gs-shell.c:1219
-=======
 #: src/gs-shell.c:1230
->>>>>>> 6ce4c5d6
 #, c-format
 msgid "Unable to install %s as runtime %s not available"
 msgstr "無法安裝 %s，因為無法使用 %s 執行時期環境"
 
 #. TRANSLATORS: failure text for the in-app notification,
 #. * where the %s is the application name (e.g. "GIMP")
-<<<<<<< HEAD
-#: src/gs-shell.c:1225
-=======
 #: src/gs-shell.c:1236
->>>>>>> 6ce4c5d6
 #, c-format
 msgid "Unable to install %s as not supported"
 msgstr "無法安裝 %s，因為尚未支援"
 
 #. TRANSLATORS: failure text for the in-app notification
-<<<<<<< HEAD
-#: src/gs-shell.c:1232
-=======
 #: src/gs-shell.c:1243
->>>>>>> 6ce4c5d6
 msgid "Unable to install: internet access was required but wasn’t available"
 msgstr "無法安裝：必須要有網際網路存取但卻無法使用"
 
 #. TRANSLATORS: failure text for the in-app notification
-<<<<<<< HEAD
-#: src/gs-shell.c:1238
-=======
 #: src/gs-shell.c:1249
->>>>>>> 6ce4c5d6
 msgid "Unable to install: the application has an invalid format"
 msgstr "無法安裝：應用程式內含無效格式"
 
 #. TRANSLATORS: failure text for the in-app notification,
 #. * where the %s is the application name (e.g. "GIMP")
-<<<<<<< HEAD
-#: src/gs-shell.c:1243
-=======
 #: src/gs-shell.c:1254
->>>>>>> 6ce4c5d6
 #, c-format
 msgid "Unable to install %s: not enough disk space"
 msgstr "無法安裝 %s：磁碟空間不足"
 
 #. TRANSLATORS: failure text for the in-app notification
-<<<<<<< HEAD
-#: src/gs-shell.c:1251
-=======
 #: src/gs-shell.c:1262
->>>>>>> 6ce4c5d6
 #, c-format
 msgid "Unable to install %s: authentication was required"
 msgstr "無法安裝 %s：需要核對身份"
 
 #. TRANSLATORS: failure text for the in-app notification,
 #. * where the %s is the application name (e.g. "GIMP")
-<<<<<<< HEAD
-#: src/gs-shell.c:1258
-=======
 #: src/gs-shell.c:1269
->>>>>>> 6ce4c5d6
 #, c-format
 msgid "Unable to install %s: authentication was invalid"
 msgstr "無法安裝 %s：身份核對無效"
 
 #. TRANSLATORS: failure text for the in-app notification,
 #. * where the %s is the application name (e.g. "GIMP")
-<<<<<<< HEAD
-#: src/gs-shell.c:1265
-=======
 #: src/gs-shell.c:1276
->>>>>>> 6ce4c5d6
 #, c-format
 msgid "Unable to install %s: you do not have permission to install software"
 msgstr "無法安裝 %s：您的權限不足以安裝軟體"
@@ -3147,54 +2859,34 @@
 #. TRANSLATORS: failure text for the in-app notification,
 #. * the %s is the name of the authentication service,
 #. * e.g. "Ubuntu One"
-<<<<<<< HEAD
-#: src/gs-shell.c:1278
-=======
 #: src/gs-shell.c:1289
->>>>>>> 6ce4c5d6
 #, c-format
 msgid "Your %s account has been suspended."
 msgstr "您的 %s 帳號已經停用。"
 
 #. TRANSLATORS: failure text for the in-app notification
-<<<<<<< HEAD
-#: src/gs-shell.c:1282
-=======
 #: src/gs-shell.c:1293
->>>>>>> 6ce4c5d6
 msgid "It is not possible to install software until this has been resolved."
 msgstr "除非此問題得到解決，否則無法安裝程式。"
 
 #. TRANSLATORS: failure text for the in-app notification,
 #. * where the %s is the clickable link (e.g.
 #. * "http://example.com/what-did-i-do-wrong/")
-<<<<<<< HEAD
-#: src/gs-shell.c:1293
-=======
 #: src/gs-shell.c:1304
->>>>>>> 6ce4c5d6
 #, c-format
 msgid "For more information, visit %s."
 msgstr "若想瞭解詳細資訊，請造訪 %s。"
 
 #. TRANSLATORS: failure text for the in-app notification,
 #. * where the %s is the application name (e.g. "Dell XPS 13")
-<<<<<<< HEAD
-#: src/gs-shell.c:1302
-=======
 #: src/gs-shell.c:1313
->>>>>>> 6ce4c5d6
 #, c-format
 msgid "Unable to install %s: AC power is required"
 msgstr "無法安裝 %s：需要交流電源"
 
 #. TRANSLATORS: failure text for the in-app notification,
 #. * where the %s is the application name (e.g. "GIMP")
-<<<<<<< HEAD
-#: src/gs-shell.c:1311
-=======
 #: src/gs-shell.c:1322
->>>>>>> 6ce4c5d6
 #, c-format
 msgid "Unable to install %s"
 msgstr "無法安裝 %s"
@@ -3203,97 +2895,61 @@
 #. * where the first %s is the app name (e.g. "GIMP") and
 #. * the second %s is the origin, e.g. "Fedora" or
 #. * "Fedora Project [fedoraproject.org]"
-<<<<<<< HEAD
-#: src/gs-shell.c:1357
-=======
 #: src/gs-shell.c:1368
->>>>>>> 6ce4c5d6
 #, c-format
 msgid "Unable to update %s from %s"
 msgstr "無法安裝 %s，來源為 %s"
 
 #. TRANSLATORS: failure text for the in-app notification,
 #. * where the %s is the application name (e.g. "GIMP")
-<<<<<<< HEAD
-#: src/gs-shell.c:1363
-=======
 #: src/gs-shell.c:1374
->>>>>>> 6ce4c5d6
 #, c-format
 msgid "Unable to update %s as download failed"
 msgstr "無法更新 %s，因為下載失敗"
 
 #. TRANSLATORS: failure text for the in-app notification
-<<<<<<< HEAD
-#: src/gs-shell.c:1369
-=======
 #: src/gs-shell.c:1380
->>>>>>> 6ce4c5d6
 msgid "Unable to update: internet access was required but wasn’t available"
 msgstr "無法更新：必須要有網際網路存取但卻無法使用"
 
 #. TRANSLATORS: failure text for the in-app notification,
 #. * where the %s is the application name (e.g. "GIMP")
-<<<<<<< HEAD
-#: src/gs-shell.c:1377
-=======
 #: src/gs-shell.c:1388
->>>>>>> 6ce4c5d6
 #, c-format
 msgid "Unable to update %s: not enough disk space"
 msgstr "無法更新 %s：磁碟空間不足"
 
 #. TRANSLATORS: failure text for the in-app notification,
 #. * where the %s is the application name (e.g. "GIMP")
-<<<<<<< HEAD
-#: src/gs-shell.c:1386
-=======
 #: src/gs-shell.c:1397
->>>>>>> 6ce4c5d6
 #, c-format
 msgid "Unable to update %s: authentication was required"
 msgstr "無法更新 %s：需要核對身份"
 
 #. TRANSLATORS: failure text for the in-app notification,
 #. * where the %s is the application name (e.g. "GIMP")
-<<<<<<< HEAD
-#: src/gs-shell.c:1393
-=======
 #: src/gs-shell.c:1404
->>>>>>> 6ce4c5d6
 #, c-format
 msgid "Unable to update %s: authentication was invalid"
 msgstr "無法更新 %s：身份核對無效"
 
 #. TRANSLATORS: failure text for the in-app notification,
 #. * where the %s is the application name (e.g. "GIMP")
-<<<<<<< HEAD
-#: src/gs-shell.c:1400
-=======
 #: src/gs-shell.c:1411
->>>>>>> 6ce4c5d6
 #, c-format
 msgid "Unable to update %s: you do not have permission to update software"
 msgstr "無法更新 %s：您的權限不足以更新軟體"
 
 #. TRANSLATORS: failure text for the in-app notification,
 #. * where the %s is the application name (e.g. "Dell XPS 13")
-<<<<<<< HEAD
-#: src/gs-shell.c:1408
-=======
 #: src/gs-shell.c:1419
->>>>>>> 6ce4c5d6
 #, c-format
 msgid "Unable to update %s: AC power is required"
 msgstr "無法更新 %s：需要交流電源"
 
 #. TRANSLATORS: failure text for the in-app notification,
 #. * where the %s is the application name (e.g. "GIMP")
-<<<<<<< HEAD
-#: src/gs-shell.c:1417
-=======
 #: src/gs-shell.c:1428
->>>>>>> 6ce4c5d6
 #, c-format
 msgid "Unable to update %s"
 msgstr "無法更新 %s"
@@ -3301,152 +2957,96 @@
 #. TRANSLATORS: failure text for the in-app notification,
 #. * where the first %s is the distro name (e.g. "Fedora 25") and
 #. * the second %s is the origin, e.g. "Fedora Project [fedoraproject.org]"
-<<<<<<< HEAD
-#: src/gs-shell.c:1462
-=======
 #: src/gs-shell.c:1473
->>>>>>> 6ce4c5d6
 #, c-format
 msgid "Unable to upgrade to %s from %s"
 msgstr "無法升級成 %s，來源為 %s"
 
 #. TRANSLATORS: failure text for the in-app notification,
 #. * where the %s is the app name (e.g. "GIMP")
-<<<<<<< HEAD
-#: src/gs-shell.c:1467
-=======
 #: src/gs-shell.c:1478
->>>>>>> 6ce4c5d6
 #, c-format
 msgid "Unable to upgrade to %s as download failed"
 msgstr "無法升級成 %s，因為下載失敗"
 
 #. TRANSLATORS: failure text for the in-app notification
-<<<<<<< HEAD
-#: src/gs-shell.c:1474
-=======
 #: src/gs-shell.c:1485
->>>>>>> 6ce4c5d6
 msgid "Unable to upgrade: internet access was required but wasn’t available"
 msgstr "無法升級：必須要有網際網路存取但卻無法使用"
 
 #. TRANSLATORS: failure text for the in-app notification,
 #. * where the %s is the distro name (e.g. "Fedora 25")
-<<<<<<< HEAD
-#: src/gs-shell.c:1482
-=======
 #: src/gs-shell.c:1493
->>>>>>> 6ce4c5d6
 #, c-format
 msgid "Unable to upgrade to %s: not enough disk space"
 msgstr "無法升級成 %s：磁碟空間不足"
 
 #. TRANSLATORS: failure text for the in-app notification,
 #. * where the %s is the distro name (e.g. "Fedora 25")
-<<<<<<< HEAD
-#: src/gs-shell.c:1491
-=======
 #: src/gs-shell.c:1502
->>>>>>> 6ce4c5d6
 #, c-format
 msgid "Unable to upgrade to %s: authentication was required"
 msgstr "無法升級成 %s：需要核對身份"
 
 #. TRANSLATORS: failure text for the in-app notification,
 #. * where the %s is the distro name (e.g. "Fedora 25")
-<<<<<<< HEAD
-#: src/gs-shell.c:1498
-=======
 #: src/gs-shell.c:1509
->>>>>>> 6ce4c5d6
 #, c-format
 msgid "Unable to upgrade to %s: authentication was invalid"
 msgstr "無法升級成 %s：身份核對無效"
 
 #. TRANSLATORS: failure text for the in-app notification,
 #. * where the %s is the distro name (e.g. "Fedora 25")
-<<<<<<< HEAD
-#: src/gs-shell.c:1505
-=======
 #: src/gs-shell.c:1516
->>>>>>> 6ce4c5d6
 #, c-format
 msgid "Unable to upgrade to %s: you do not have permission to upgrade"
 msgstr "無法升級成 %s：您的權限不足以升級"
 
 #. TRANSLATORS: failure text for the in-app notification,
 #. * where the %s is the distro name (e.g. "Fedora 25")
-<<<<<<< HEAD
-#: src/gs-shell.c:1512
-=======
 #: src/gs-shell.c:1523
->>>>>>> 6ce4c5d6
 #, c-format
 msgid "Unable to upgrade to %s: AC power is required"
 msgstr "無法升級成 %s：需要交流電源"
 
 #. TRANSLATORS: failure text for the in-app notification,
 #. * where the %s is the distro name (e.g. "Fedora 25")
-<<<<<<< HEAD
-#: src/gs-shell.c:1521
-=======
 #: src/gs-shell.c:1532
->>>>>>> 6ce4c5d6
 #, c-format
 msgid "Unable to upgrade to %s"
 msgstr "無法升級至 %s"
 
 #. TRANSLATORS: failure text for the in-app notification,
 #. * where the %s is the application name (e.g. "GIMP")
-<<<<<<< HEAD
-#: src/gs-shell.c:1563
-=======
 #: src/gs-shell.c:1574
->>>>>>> 6ce4c5d6
 #, c-format
 msgid "Unable to remove %s: authentication was required"
 msgstr "無法移除 %s：需要核對身份"
 
 #. TRANSLATORS: failure text for the in-app notification,
 #. * where the %s is the application name (e.g. "GIMP")
-<<<<<<< HEAD
-#: src/gs-shell.c:1569
-=======
 #: src/gs-shell.c:1580
->>>>>>> 6ce4c5d6
 #, c-format
 msgid "Unable to remove %s: authentication was invalid"
 msgstr "無法移除 %s：身份核對無效"
 
 #. TRANSLATORS: failure text for the in-app notification,
 #. * where the %s is the application name (e.g. "GIMP")
-<<<<<<< HEAD
-#: src/gs-shell.c:1575
-=======
 #: src/gs-shell.c:1586
->>>>>>> 6ce4c5d6
 #, c-format
 msgid "Unable to remove %s: you do not have permission to remove software"
 msgstr "無法移除 %s：您的權限不足以移除軟體"
 
 #. TRANSLATORS: failure text for the in-app notification,
 #. * where the %s is the application name (e.g. "GIMP")
-<<<<<<< HEAD
-#: src/gs-shell.c:1582
-=======
 #: src/gs-shell.c:1593
->>>>>>> 6ce4c5d6
 #, c-format
 msgid "Unable to remove %s: AC power is required"
 msgstr "無法移除 %s：需要交流電源"
 
 #. TRANSLATORS: failure text for the in-app notification,
 #. * where the %s is the application name (e.g. "GIMP")
-<<<<<<< HEAD
-#: src/gs-shell.c:1594
-=======
 #: src/gs-shell.c:1605
->>>>>>> 6ce4c5d6
 #, c-format
 msgid "Unable to remove %s"
 msgstr "無法移除 %s"
@@ -3455,111 +3055,65 @@
 #. * where the first %s is the application name (e.g. "GIMP")
 #. * and the second %s is the name of the runtime, e.g.
 #. * "GNOME SDK [flatpak.gnome.org]"
-<<<<<<< HEAD
-#: src/gs-shell.c:1640
-=======
 #: src/gs-shell.c:1651
->>>>>>> 6ce4c5d6
 #, c-format
 msgid "Unable to launch %s: %s is not installed"
 msgstr "無法啟動 %s：%s 未安裝"
 
 #. TRANSLATORS: failure text for the in-app notification
-<<<<<<< HEAD
-#: src/gs-shell.c:1647 src/gs-shell.c:1701 src/gs-shell.c:1745
-#: src/gs-shell.c:1796
-=======
 #: src/gs-shell.c:1658 src/gs-shell.c:1712 src/gs-shell.c:1756
 #: src/gs-shell.c:1807
->>>>>>> 6ce4c5d6
 msgid "Not enough disk space — free up some space and try again"
 msgstr "沒有足夠的磁碟空間 — 請空出部分空間後再試一次"
 
 #. TRANSLATORS: we failed to get a proper error code
-<<<<<<< HEAD
-#: src/gs-shell.c:1658 src/gs-shell.c:1712 src/gs-shell.c:1756
-#: src/gs-shell.c:1826
-=======
 #: src/gs-shell.c:1669 src/gs-shell.c:1723 src/gs-shell.c:1767
 #: src/gs-shell.c:1837
->>>>>>> 6ce4c5d6
 msgid "Sorry, something went wrong"
 msgstr "很抱歉，有事情出錯了"
 
 #. TRANSLATORS: failure text for the in-app notification
-<<<<<<< HEAD
-#: src/gs-shell.c:1693
-=======
 #: src/gs-shell.c:1704
->>>>>>> 6ce4c5d6
 msgid "Failed to install file: not supported"
 msgstr "無法安裝檔案：尚未支援"
 
 #. TRANSLATORS: failure text for the in-app notification
-<<<<<<< HEAD
-#: src/gs-shell.c:1697
-=======
 #: src/gs-shell.c:1708
->>>>>>> 6ce4c5d6
 msgid "Failed to install file: authentication failed"
 msgstr "無法安裝檔案：核對失敗"
 
 #. TRANSLATORS: failure text for the in-app notification
-<<<<<<< HEAD
-#: src/gs-shell.c:1737
-=======
 #: src/gs-shell.c:1748
->>>>>>> 6ce4c5d6
 msgid "Failed to install: not supported"
 msgstr "無法安裝：尚未支援"
 
 #. TRANSLATORS: failure text for the in-app notification
-<<<<<<< HEAD
-#: src/gs-shell.c:1741
-=======
 #: src/gs-shell.c:1752
->>>>>>> 6ce4c5d6
 msgid "Failed to install: authentication failed"
 msgstr "無法安裝：認證失敗"
 
 #. TRANSLATORS: failure text for the in-app notification,
 #. * the %s is the origin, e.g. "Fedora" or
 #. * "Fedora Project [fedoraproject.org]"
-<<<<<<< HEAD
-#: src/gs-shell.c:1790
-=======
 #: src/gs-shell.c:1801
->>>>>>> 6ce4c5d6
 #, c-format
 msgid "Unable to contact %s"
 msgstr "無法聯絡 %s"
 
 #. TRANSLATORS: failure text for the in-app notification,
 #. * where the %s is the application name (e.g. "GIMP")
-<<<<<<< HEAD
-#: src/gs-shell.c:1805
-=======
 #: src/gs-shell.c:1816
->>>>>>> 6ce4c5d6
 #, c-format
 msgid "%s needs to be restarted to use new plugins."
 msgstr "%s 需要重新開機才能使用新的外掛程式。"
 
 #. TRANSLATORS: failure text for the in-app notification
-<<<<<<< HEAD
-#: src/gs-shell.c:1810
-=======
 #: src/gs-shell.c:1821
->>>>>>> 6ce4c5d6
 msgid "This application needs to be restarted to use new plugins."
 msgstr "這個應用程式需要重新開機才能使用新的外掛程式。"
 
 #. TRANSLATORS: need to be connected to the AC power
-<<<<<<< HEAD
-#: src/gs-shell.c:1817
-=======
 #: src/gs-shell.c:1828
->>>>>>> 6ce4c5d6
 msgid "AC power is required"
 msgstr "需要交流電源"
 
@@ -3627,62 +3181,42 @@
 msgid "No updates have been installed on this system."
 msgstr "這個系統沒有安裝過更新。"
 
-#: src/gs-update-monitor.c:113
+#: src/gs-update-monitor.c:93
 msgid "Security Updates Pending"
 msgstr "擱置的安全性更新"
 
-#: src/gs-update-monitor.c:114
+#: src/gs-update-monitor.c:94
 msgid "It is recommended that you install important updates now"
 msgstr "建議您現在安裝重要更新"
 
-#: src/gs-update-monitor.c:117
+#: src/gs-update-monitor.c:97
 msgid "Restart & Install"
 msgstr "重新啟動並安裝更新"
 
-#: src/gs-update-monitor.c:121
+#: src/gs-update-monitor.c:101
 msgid "Software Updates Available"
 msgstr "有軟體更新可用"
 
-#: src/gs-update-monitor.c:122
+#: src/gs-update-monitor.c:102
 msgid "Important OS and application updates are ready to be installed"
 msgstr "已備妥重要的作業系統與應用程式更新可供安裝"
 
 #. TRANSLATORS: button text
-<<<<<<< HEAD
-#: src/gs-update-monitor.c:125 src/gs-updates-section.c:307
-=======
 #: src/gs-update-monitor.c:105 src/gs-updates-section.c:301
->>>>>>> 6ce4c5d6
 msgid "Not Now"
 msgstr "現在不是時候"
 
-#: src/gs-update-monitor.c:126
+#: src/gs-update-monitor.c:106
 msgid "View"
 msgstr "檢視"
 
-<<<<<<< HEAD
-#. TRANSLATORS: apps were auto-updated and restart is required
-#: src/gs-update-monitor.c:224
-#, c-format
-msgid "%u Application Updated — Restart Required"
-msgid_plural "%u Applications Updated — Restart Required"
-msgstr[0] "已更新 %u 個應用程式 — 需重開機"
-
-#. TRANSLATORS: apps were auto-updated
-#: src/gs-update-monitor.c:230
-=======
 #. TRANSLATORS: apps were auto-updated
 #: src/gs-update-monitor.c:203
->>>>>>> 6ce4c5d6
 #, c-format
 msgid "%u Application Updated"
 msgid_plural "%u Applications Updated"
 msgstr[0] "%u 個應用程式已更新"
 
-<<<<<<< HEAD
-#. TRANSLATORS: %1 is an application name, e.g. Firefox
-#: src/gs-update-monitor.c:241
-=======
 #. TRANSLATORS: the app needs restarting
 #: src/gs-update-monitor.c:209
 msgid "Restart Required"
@@ -3690,51 +3224,28 @@
 
 #. TRANSLATORS: %1 is an application name, e.g. Firefox
 #: src/gs-update-monitor.c:217
->>>>>>> 6ce4c5d6
 #, c-format
 msgid "%s has been updated."
 msgstr "%s 已經更新。"
 
 #. TRANSLATORS: the app needs restarting
-<<<<<<< HEAD
-#: src/gs-update-monitor.c:244
-=======
 #: src/gs-update-monitor.c:220
->>>>>>> 6ce4c5d6
 msgid "Please restart the application."
 msgstr "請重新啟動應用程式。"
 
 #. TRANSLATORS: %1 and %2 are both application names, e.g. Firefox
-<<<<<<< HEAD
-#: src/gs-update-monitor.c:252
-=======
 #: src/gs-update-monitor.c:228
->>>>>>> 6ce4c5d6
 #, c-format
 msgid "%s and %s have been updated."
 msgstr "%s 和 %s 已經更新。"
 
 #. TRANSLATORS: at least one application needs restarting
-<<<<<<< HEAD
-#: src/gs-update-monitor.c:258 src/gs-update-monitor.c:277
-=======
 #: src/gs-update-monitor.c:234 src/gs-update-monitor.c:253
->>>>>>> 6ce4c5d6
 #, c-format
 msgid "%u application requires a restart."
 msgid_plural "%u applications require a restart."
 msgstr[0] "有 %u 個應用程式必須重新開機。"
 
-<<<<<<< HEAD
-#. TRANSLATORS: %1, %2 and %3 are all application names, e.g. Firefox
-#: src/gs-update-monitor.c:270
-#, c-format
-msgid "Includes %s, %s and %s."
-msgstr "包含 %s、%s 和 %s。"
-
-#. TRANSLATORS: this is when the current OS version goes end-of-life
-#: src/gs-update-monitor.c:486 src/gs-updates-page.ui:46
-=======
 #. TRANSLATORS: %1 and %2 are both application names, e.g. Firefox
 #: src/gs-update-monitor.c:246
 #, c-format
@@ -3743,102 +3254,61 @@
 
 #. TRANSLATORS: this is when the current OS version goes end-of-life
 #: src/gs-update-monitor.c:461 src/gs-updates-page.ui:46
->>>>>>> 6ce4c5d6
 msgid "Operating System Updates Unavailable"
 msgstr "沒有作業系統更新"
 
 #. TRANSLATORS: this is the message dialog for the distro EOL notice
-<<<<<<< HEAD
-#: src/gs-update-monitor.c:488
-=======
 #: src/gs-update-monitor.c:463
->>>>>>> 6ce4c5d6
 msgid "Upgrade to continue receiving security updates."
 msgstr "升級以繼續接受安全性更新。"
 
 #. TRANSLATORS: this is a distro upgrade, the replacement would be the
 #. * distro name, e.g. 'Fedora'
-<<<<<<< HEAD
-#: src/gs-update-monitor.c:542
-=======
 #: src/gs-update-monitor.c:517
->>>>>>> 6ce4c5d6
 #, c-format
 msgid "A new version of %s is available to install"
 msgstr "有新版本的「%s」可安裝"
 
 #. TRANSLATORS: this is a distro upgrade
-<<<<<<< HEAD
-#: src/gs-update-monitor.c:546
-=======
 #: src/gs-update-monitor.c:521
->>>>>>> 6ce4c5d6
 msgid "Software Upgrade Available"
 msgstr "有可用的軟體升級"
 
 #. TRANSLATORS: title when we offline updates have failed
-<<<<<<< HEAD
-#: src/gs-update-monitor.c:857
-=======
 #: src/gs-update-monitor.c:821
->>>>>>> 6ce4c5d6
 msgid "Software Updates Failed"
 msgstr "軟體更新失敗"
 
 #. TRANSLATORS: message when we offline updates have failed
-<<<<<<< HEAD
-#: src/gs-update-monitor.c:859
-msgid "An important OS update failed to be installed."
-msgstr "重要的作業系統更新安裝失敗。"
-
-#: src/gs-update-monitor.c:860
-=======
 #: src/gs-update-monitor.c:823
 msgid "An important OS update failed to be installed."
 msgstr "重要的作業系統更新安裝失敗。"
 
 #: src/gs-update-monitor.c:824
->>>>>>> 6ce4c5d6
 msgid "Show Details"
 msgstr "顯示細節"
 
 #. TRANSLATORS: Notification title when we've done a distro upgrade
-<<<<<<< HEAD
-#: src/gs-update-monitor.c:883
-=======
 #: src/gs-update-monitor.c:847
->>>>>>> 6ce4c5d6
 msgid "System Upgrade Complete"
 msgstr "系統升級完成"
 
 #. TRANSLATORS: This is the notification body when we've done a
 #. * distro upgrade. First %s is the distro name and the 2nd %s
 #. * is the version, e.g. "Welcome to Fedora 28!"
-<<<<<<< HEAD
-#: src/gs-update-monitor.c:888
-=======
 #: src/gs-update-monitor.c:852
->>>>>>> 6ce4c5d6
 #, c-format
 msgid "Welcome to %s %s!"
 msgstr "歡迎使用 %s %s！"
 
 #. TRANSLATORS: title when we've done offline updates
-<<<<<<< HEAD
-#: src/gs-update-monitor.c:894
-=======
 #: src/gs-update-monitor.c:858
->>>>>>> 6ce4c5d6
 msgid "Software Update Installed"
 msgid_plural "Software Updates Installed"
 msgstr[0] "軟體更新已安裝"
 
 #. TRANSLATORS: message when we've done offline updates
-<<<<<<< HEAD
-#: src/gs-update-monitor.c:898
-=======
 #: src/gs-update-monitor.c:862
->>>>>>> 6ce4c5d6
 msgid "An important OS update has been installed."
 msgid_plural "Important OS updates have been installed."
 msgstr[0] "重要的作業系統更新已安裝。"
@@ -3848,82 +3318,50 @@
 #. * users can't express their opinions here. In some languages
 #. * "Review (evaluate) something" is a different translation than
 #. * "Review (browse) something."
-<<<<<<< HEAD
-#: src/gs-update-monitor.c:909
-=======
 #: src/gs-update-monitor.c:873
->>>>>>> 6ce4c5d6
 msgctxt "updates"
 msgid "Review"
 msgstr "檢閱"
 
 #. TRANSLATORS: this is when the offline update failed
-<<<<<<< HEAD
-#: src/gs-update-monitor.c:957
-=======
 #: src/gs-update-monitor.c:921
->>>>>>> 6ce4c5d6
 msgid "Failed To Update"
 msgstr "無法更新"
 
 #. TRANSLATORS: the user must have updated manually after
 #. * the updates were prepared
-<<<<<<< HEAD
-#: src/gs-update-monitor.c:963
-=======
 #: src/gs-update-monitor.c:927
->>>>>>> 6ce4c5d6
 msgid "The system was already up to date."
 msgstr "該系統已經是最新的。"
 
 #. TRANSLATORS: the user aborted the update manually
-<<<<<<< HEAD
-#: src/gs-update-monitor.c:968
-=======
 #: src/gs-update-monitor.c:932
->>>>>>> 6ce4c5d6
 msgid "The update was cancelled."
 msgstr "更新已取消。"
 
 #. TRANSLATORS: the package manager needed to download
 #. * something with no network available
-<<<<<<< HEAD
-#: src/gs-update-monitor.c:974
-=======
 #: src/gs-update-monitor.c:938
->>>>>>> 6ce4c5d6
 msgid ""
 "Internet access was required but wasn’t available. Please make sure that you "
 "have internet access and try again."
 msgstr "需要存取網際網路但無法使用。請確定您能使用網際網路後再試一次。"
 
 #. TRANSLATORS: if the package is not signed correctly
-<<<<<<< HEAD
-#: src/gs-update-monitor.c:980
-=======
 #: src/gs-update-monitor.c:944
->>>>>>> 6ce4c5d6
 msgid ""
 "There were security issues with the update. Please consult your software "
 "provider for more details."
 msgstr "這次更新中有安全性問題。請詢問您的軟體供應商以了解更多資訊。"
 
 #. TRANSLATORS: we ran out of disk space
-<<<<<<< HEAD
-#: src/gs-update-monitor.c:986
-=======
 #: src/gs-update-monitor.c:950
->>>>>>> 6ce4c5d6
 msgid ""
 "There wasn’t enough disk space. Please free up some space and try again."
 msgstr "沒有足夠的磁碟空間。請空出部分空間後再試一次。"
 
 #. TRANSLATORS: We didn't handle the error type
-<<<<<<< HEAD
-#: src/gs-update-monitor.c:991
-=======
 #: src/gs-update-monitor.c:955
->>>>>>> 6ce4c5d6
 msgid ""
 "We’re sorry: the update failed to install. Please wait for another update "
 "and try again. If the problem persists, contact your software provider."
@@ -3939,7 +3377,7 @@
 #. TRANSLATORS: Time in 12h format
 #: src/gs-updates-page.c:244
 msgid "%l:%M %p"
-msgstr "%p%l:%M"
+msgstr "%p %l:%M"
 
 #. TRANSLATORS: This is the word "Yesterday" followed by a
 #. time string in 24h format. i.e. "Yesterday, 14:30"
@@ -3951,7 +3389,7 @@
 #. time string in 12h format. i.e. "Yesterday, 2:30 PM"
 #: src/gs-updates-page.c:254
 msgid "Yesterday, %l:%M %p"
-msgstr "昨日 %p%l:%M"
+msgstr "昨日%p %l:%M"
 
 #: src/gs-updates-page.c:257
 msgid "Two days ago"
@@ -3985,7 +3423,7 @@
 #. i.e. "25 May 2012"
 #: src/gs-updates-page.c:273
 msgid "%e %B %Y"
-msgstr "%Y年%b%e日"
+msgstr "%Y年%m月%e日"
 
 #. TRANSLATORS: the updates are being downloaded
 #: src/gs-updates-page.c:286
@@ -4015,58 +3453,34 @@
 
 #. TRANSLATORS:  the first %s is the distro name, e.g. 'Fedora'
 #. * and the second %s is the distro version, e.g. '25'
-<<<<<<< HEAD
-#: src/gs-updates-page.c:636
-=======
 #: src/gs-updates-page.c:639
->>>>>>> 6ce4c5d6
 #, c-format
 msgid "%s %s is no longer supported."
 msgstr "%s %s 已不再有支援。"
 
 #. TRANSLATORS: OS refers to operating system, e.g. Fedora
-<<<<<<< HEAD
-#: src/gs-updates-page.c:641
-=======
 #: src/gs-updates-page.c:644
->>>>>>> 6ce4c5d6
 msgid "Your OS is no longer supported."
 msgstr "您的作業系統已不再有支援。"
 
 #. TRANSLATORS: EOL distros do not get important updates
-<<<<<<< HEAD
-#: src/gs-updates-page.c:646
-=======
 #: src/gs-updates-page.c:649
->>>>>>> 6ce4c5d6
 msgid "This means that it does not receive security updates."
 msgstr "這代表它無法取得安全性更新。"
 
 #. TRANSLATORS: upgrade refers to a major update, e.g. Fedora 25 to 26
-<<<<<<< HEAD
-#: src/gs-updates-page.c:650
-=======
 #: src/gs-updates-page.c:653
->>>>>>> 6ce4c5d6
 msgid "It is recommended that you upgrade to a more recent version."
 msgstr "建議您升級到較新的版本。"
 
 #. TRANSLATORS: this is to explain that downloading updates may cost money
-<<<<<<< HEAD
-#: src/gs-updates-page.c:899
-=======
 #: src/gs-updates-page.c:902
->>>>>>> 6ce4c5d6
 msgid "Charges may apply"
 msgstr "可能需要費用"
 
 #. TRANSLATORS: we need network
 #. * to do the updates check
-<<<<<<< HEAD
-#: src/gs-updates-page.c:903
-=======
 #: src/gs-updates-page.c:906
->>>>>>> 6ce4c5d6
 msgid ""
 "Checking for updates while using mobile broadband could cause you to incur "
 "charges."
@@ -4074,47 +3488,27 @@
 
 #. TRANSLATORS: this is a link to the
 #. * control-center network panel
-<<<<<<< HEAD
-#: src/gs-updates-page.c:907
-=======
 #: src/gs-updates-page.c:910
->>>>>>> 6ce4c5d6
 msgid "Check Anyway"
 msgstr "無論如何都檢查"
 
 #. TRANSLATORS: can't do updates check
-<<<<<<< HEAD
-#: src/gs-updates-page.c:923
-=======
 #: src/gs-updates-page.c:926
->>>>>>> 6ce4c5d6
 msgid "No Network"
 msgstr "沒有網路"
 
 #. TRANSLATORS: we need network
 #. * to do the updates check
-<<<<<<< HEAD
-#: src/gs-updates-page.c:927
-=======
 #: src/gs-updates-page.c:930
->>>>>>> 6ce4c5d6
 msgid "Internet access is required to check for updates."
 msgstr "需要存取網際網路以檢查更新。"
 
 #. This label indicates that the update check is in progress
-<<<<<<< HEAD
-#: src/gs-updates-page.c:1351
-msgid "Checking…"
-msgstr "正在檢查…"
-
-#: src/gs-updates-page.c:1360
-=======
 #: src/gs-updates-page.c:1354
 msgid "Checking…"
 msgstr "正在檢查…"
 
 #: src/gs-updates-page.c:1363
->>>>>>> 6ce4c5d6
 msgid "Check for updates"
 msgstr "檢查軟體更新"
 
@@ -4150,73 +3544,39 @@
 
 #. TRANSLATORS: This is the button for upgrading all
 #. * offline updates
-<<<<<<< HEAD
-#: src/gs-updates-section.c:257
-=======
 #: src/gs-updates-section.c:249
->>>>>>> 6ce4c5d6
 msgid "Restart & Update"
 msgstr "重新啟動並更新"
 
 #. TRANSLATORS: This is the button for upgrading all
 #. * online-updatable applications
-<<<<<<< HEAD
-#: src/gs-updates-section.c:263
-=======
 #: src/gs-updates-section.c:255
->>>>>>> 6ce4c5d6
 msgid "Update All"
 msgstr "全部更新"
 
 #. TRANSLATORS: we've just live-updated some apps
-<<<<<<< HEAD
-#: src/gs-updates-section.c:303
-msgid "Updates have been installed"
-msgstr "已安裝的更新"
-
-#. TRANSLATORS: the new apps will not be run until we restart
-#: src/gs-updates-section.c:305
-=======
 #: src/gs-updates-section.c:297
 msgid "Updates have been installed"
 msgstr "更新已安裝"
 
 #. TRANSLATORS: the new apps will not be run until we restart
 #: src/gs-updates-section.c:299
->>>>>>> 6ce4c5d6
 msgid "A restart is required for them to take effect."
 msgstr "必須重新啟動才能讓改變生效。"
 
 #. TRANSLATORS: button text
-<<<<<<< HEAD
-#: src/gs-updates-section.c:309
-=======
 #: src/gs-updates-section.c:303
->>>>>>> 6ce4c5d6
 msgid "Restart"
 msgstr "重新啟動"
 
 #. TRANSLATORS: This is the header for system firmware that
 #. * requires a reboot to apply
-<<<<<<< HEAD
-#: src/gs-updates-section.c:389
-=======
 #: src/gs-updates-section.c:360
->>>>>>> 6ce4c5d6
 msgid "Integrated Firmware"
 msgstr "整合的韌體"
 
 #. TRANSLATORS: This is the header for offline OS and offline
 #. * app updates that require a reboot to apply
-<<<<<<< HEAD
-#: src/gs-updates-section.c:393
-msgid "Requires Restart"
-msgstr "需要重新啟動"
-
-#. TRANSLATORS: This is the header for online runtime and
-#. * app updates, typically flatpaks or snaps
-#: src/gs-updates-section.c:397
-=======
 #: src/gs-updates-section.c:364
 msgid "Requires Restart"
 msgstr "必須重新啟動"
@@ -4224,17 +3584,12 @@
 #. TRANSLATORS: This is the header for online runtime and
 #. * app updates, typically flatpaks or snaps
 #: src/gs-updates-section.c:368
->>>>>>> 6ce4c5d6
 msgid "Application Updates"
 msgstr "應用程式更新"
 
 #. TRANSLATORS: This is the header for device firmware that can
 #. * be installed online
-<<<<<<< HEAD
-#: src/gs-updates-section.c:401
-=======
 #: src/gs-updates-section.c:372
->>>>>>> 6ce4c5d6
 msgid "Device Firmware"
 msgstr "裝置韌體"
 
@@ -4777,11 +4132,7 @@
 msgstr "Flatpak 是一個用於 Linux 桌面應用程式框架"
 
 #. TRANSLATORS: status text when downloading new metadata
-<<<<<<< HEAD
-#: plugins/flatpak/gs-flatpak.c:571
-=======
 #: plugins/flatpak/gs-flatpak.c:600
->>>>>>> 6ce4c5d6
 #, c-format
 msgid "Getting flatpak metadata for %s…"
 msgstr "取得 %s 的 flatpak 中介資料…"
@@ -4852,13 +4203,8 @@
 msgid "The ultimate entertainment platform from Valve"
 msgstr "Valve 提供的終極娛樂平臺"
 
-<<<<<<< HEAD
-#~ msgid "Show profiling information for the service"
-#~ msgstr "顯示該服務的評測資訊"
-=======
 #~ msgid "_Quit"
 #~ msgstr "退出(_Q)"
->>>>>>> 6ce4c5d6
 
 #~ msgid "Applications Updated"
 #~ msgstr "已更新應用程式"
@@ -4866,12 +4212,6 @@
 #~ msgid "Includes: ."
 #~ msgstr "包含：."
 
-<<<<<<< HEAD
-#~ msgid "Restart Required"
-#~ msgstr "需要重新啟動"
-
-=======
->>>>>>> 6ce4c5d6
 #~ msgid "_Restart & Update"
 #~ msgstr "重新啟動並更新(_R)"
 
