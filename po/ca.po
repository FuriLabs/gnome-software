# Catalan translation for gnome-software.
# Copyright (C) 2012 gnome-software's COPYRIGHT HOLDER
# This file is distributed under the same license as the gnome-calendar package.
#
# Jordi Mas i Hernandez <jmas@softcatala.org>, 2013-2023
# Gil Forcada <gilforcada@guifi.net>, 2014-2020.
#
msgid ""
msgstr ""
"Project-Id-Version: gnome-software\n"
"Report-Msgid-Bugs-To: https://gitlab.gnome.org/GNOME/gnome-software/issues\n"
<<<<<<< HEAD
"POT-Creation-Date: 2023-06-23 15:50+0000\n"
"PO-Revision-Date: 2023-06-23 22:23+0100\n"
=======
"POT-Creation-Date: 2023-05-26 23:07+0000\n"
"PO-Revision-Date: 2023-05-28 15:55+0200\n"
>>>>>>> 7b70662a
"Last-Translator: Jordi Mas i Hernandez <jmas@softcatala.org>\n"
"Language-Team: Catalan <tradgnome@softcatala.org>\n"
"Language: ca\n"
"MIME-Version: 1.0\n"
"Content-Type: text/plain; charset=UTF-8\n"
"Content-Transfer-Encoding: 8bit\n"
"Plural-Forms: nplurals=2; plural=(n != 1);\n"
"Id-Version: gnome-software master\n"
"X-DamnedLies-Scope: partial\n"
"X-Generator: Poedit 2.4.2\n"

#: data/metainfo/org.gnome.Software.metainfo.xml.in:7 src/gs-shell.ui:21
#: src/org.gnome.Software.desktop.in:3
msgid "Software"
msgstr "Programari"

#: data/metainfo/org.gnome.Software.metainfo.xml.in:8
msgid "Install and update apps"
msgstr "Instal·la i actualitza aplicacions"

#: data/metainfo/org.gnome.Software.metainfo.xml.in:10
msgid ""
"Software allows you to find and install new apps and system extensions and "
"remove existing installed apps."
msgstr ""
"El Programari us permet cercar i instal·lar aplicacions noves i extensions "
"del sistema així com eliminar aplicacions ja instal·lades."

#: data/metainfo/org.gnome.Software.metainfo.xml.in:14
msgid ""
"Software showcases featured and popular apps with useful descriptions and "
"multiple screenshots per app. Apps can be found either through browsing the "
"list of categories or by searching. It also allows you to update your system "
"using an offline update."
msgstr ""
"El Programari mostra aplicacions destacades i populars amb descripcions "
"útils i diverses captures de pantalla per aplicació. Les aplicacions es "
"poden trobar navegant per la llista de categories o fent una cerca. També us "
"permet actualitzar el vostre sistema mitjançant una actualització fora de "
"línia."

#: data/metainfo/org.gnome.Software.metainfo.xml.in:25
msgid "Overview panel"
msgstr "Quadre de resum"

#: data/metainfo/org.gnome.Software.metainfo.xml.in:29
#: data/metainfo/org.gnome.Software.metainfo.xml.in:33
msgid "Details panel"
msgstr "Quadre de detalls"

#: data/metainfo/org.gnome.Software.metainfo.xml.in:37
msgid "Installed panel"
msgstr "S'ha instal·lat el quadre"

#: data/metainfo/org.gnome.Software.metainfo.xml.in:41
#: data/metainfo/org.gnome.Software.metainfo.xml.in:45
msgid "Updates panel"
msgstr "Quadre d'actualitzacions"

#: data/metainfo/org.gnome.Software.metainfo.xml.in:49
msgid "The update details"
msgstr "Detalls de l'actualització"

<<<<<<< HEAD
#: data/metainfo/org.gnome.Software.metainfo.xml.in:2266
=======
#: data/metainfo/org.gnome.Software.metainfo.xml.in:2247
>>>>>>> 7b70662a
#: src/gs-application.c:264
msgid "The GNOME Project"
msgstr "El projecte GNOME"

#: data/org.gnome.software.external-appstream.policy.in.in:11
msgid "Install an appstream file into a system location"
msgstr "Instal·la un fitxer Appstream en una ubicació de sistema"

#: data/org.gnome.software.external-appstream.policy.in.in:12
msgid "Installing an appstream file into a system location"
msgstr "S'està instal·lant un fitxer Appstream en una ubicació de sistema"

#: data/org.gnome.software.gschema.xml:5
msgid "A list of compatible projects"
msgstr "Una llista de projectes compatibles"

#: data/org.gnome.software.gschema.xml:6
msgid ""
"This is a list of compatible projects we should show such as GNOME, KDE and "
"XFCE."
msgstr ""
"Aquesta és una llista de projectes compatibles que hem de mostrar com ara el "
"GNOME, el KDE i l'XFCE."

#: data/org.gnome.software.gschema.xml:10
msgid "Whether to manage updates and upgrades in GNOME Software"
msgstr "Si es gestionen les actualitzacions amb el Programari del GNOME"

#: data/org.gnome.software.gschema.xml:11
msgid ""
"If disabled, GNOME Software will hide the updates panel, not perform any "
"automatic updates actions or prompt for upgrades."
msgstr ""
"Si s'inhabilita, el Programari del GNOME ocultarà el quadre "
"d'actualitzacions i no realitzarà cap acció automàtica d'actualització o "
"notificarà quan hi hagi actualitzacions."

#: data/org.gnome.software.gschema.xml:15
msgid "Automatically download and install updates"
msgstr "Baixa i instal·la les actualitzacions automàticament"

#: data/org.gnome.software.gschema.xml:16
msgid ""
"If enabled, GNOME Software automatically downloads software updates in the "
"background, also installing ones that do not require a reboot."
msgstr ""
"Si s'habilita, el Programari del GNOME baixa actualitzacions automàticament "
"en segon pla, i també instal·la les que no requereixen un reinici."

#: data/org.gnome.software.gschema.xml:20
msgid "Notify the user about software updated in the background"
msgstr ""
"Notifica a l'usuari que hi ha una actualització de programari en segon pla"

#: data/org.gnome.software.gschema.xml:21
msgid ""
"If enabled, GNOME Software notifies the user about updates that happened "
"whilst the user was idle."
msgstr ""
"Si s'habilita, el Programari del GNOME notifica a l'usuari de les "
"actualitzacions que s'han produït mentre l'usuari no era present."

#: data/org.gnome.software.gschema.xml:25
msgid "Whether to automatically refresh when on a metered connection"
msgstr "Si s'ha de refrescar automàticament en una connexió limitada"

#: data/org.gnome.software.gschema.xml:26
msgid ""
"If enabled, GNOME Software automatically refreshes in the background even "
"when using a metered connection (eventually downloading some metadata, "
"checking for updates, etc., which may incur in costs for the user)."
msgstr ""
"Si s'habilita, el Programari del GNOME refresca automàticament en rerefons "
"inclús quan s'utilitza una connexió limitada (finalment baixant metadades, "
"comprovant actualitzacions, etc., el que pot representar una despesa per "
"l'usuari)."

#: data/org.gnome.software.gschema.xml:30
msgid "Whether it’s the very first run of GNOME Software"
msgstr "Si és la primera execució del Programari del GNOME"

#: data/org.gnome.software.gschema.xml:34
msgid "Show star ratings next to applications"
msgstr "Mostra les valoracions en estrelles al costat de les aplicacions"

#: data/org.gnome.software.gschema.xml:38
msgid "Filter applications based on the default branch set for the remote"
msgstr ""
"Filtra les aplicacions basant-se en la branca per defecte configurada pel "
"remot"

#: data/org.gnome.software.gschema.xml:42
msgid "Non-free applications show a warning dialog before install"
msgstr ""
"Les aplicacions no lliures mostren un diàleg d'avís abans d'instal·lar-se"

#: data/org.gnome.software.gschema.xml:43
msgid ""
"When non-free applications are installed a warning dialog can be shown. This "
"controls if that dialog is suppressed."
msgstr ""
"Quan s'instal·lin aplicacions no lliures es pot mostrar un diàleg d'avís. "
"Això controla si el diàleg se suprimeix."

#: data/org.gnome.software.gschema.xml:47
msgid "The last update check timestamp"
msgstr "La marca horària de l'última comprovació d'actualització"

#: data/org.gnome.software.gschema.xml:51
msgid "The last upgrade notification timestamp"
msgstr "La marca horària de l'última comprovació d'actualització"

#: data/org.gnome.software.gschema.xml:55
msgid "The last update notification timestamp"
msgstr "La marca horària de l'última notificació d'actualització"

#: data/org.gnome.software.gschema.xml:59
msgid "The timestamp of the first security update, cleared after update"
msgstr ""
"La marca horària de la primera actualització de seguretat, netejada després "
"de l'actualització"

#: data/org.gnome.software.gschema.xml:63
msgid "The last update timestamp"
msgstr "La marca horària de l'última actualització"

#: data/org.gnome.software.gschema.xml:67
msgid "The age in seconds to verify the upstream screenshot is still valid"
msgstr ""
"El temps en segons per a verificar si la captura de pantalla font és encara "
"vàlida"

#: data/org.gnome.software.gschema.xml:68
msgid ""
"Choosing a larger value will mean less round-trips to the remote server but "
"updates to the screenshots may take longer to show to the user. A value of 0 "
"means to never check the server if the image already exists in the cache."
msgstr ""
"Si escolliu un valor gran hi hauran menys connexions al servidor remot però "
"les captures de pantalla poden trigar més temps a mostrar-se actualitzades a "
"l'usuari. Un valor de 0 significa que no es comprovi mai el servidor si "
"existeix una imatge en la memòria cau."

#: data/org.gnome.software.gschema.xml:77
msgid "The server to use for application reviews"
msgstr "El servidor a utilitzar per a les ressenyes d'aplicacions"

#: data/org.gnome.software.gschema.xml:81
msgid "The minimum karma score for reviews"
msgstr "La puntuació de karma mínima per a les ressenyes"

#: data/org.gnome.software.gschema.xml:82
msgid "Reviews with karma less than this number will not be shown."
msgstr "Ressenyes amb karma inferior a aquest nombre no es mostraran."

#: data/org.gnome.software.gschema.xml:86
msgid "A list of official repositories that should not be considered 3rd party"
msgstr ""
"Una llista de repositoris oficials que no han de ser considerats de terceres "
"parts"

#: data/org.gnome.software.gschema.xml:90
msgid "A list of required repositories that cannot be disabled or removed"
msgstr ""
"Una llista de repositoris obligatoris que no es poden deshabilitar ni "
"eliminar"

#: data/org.gnome.software.gschema.xml:94
msgid "A list of official repositories that should be considered free software"
msgstr ""
"Una llista de repositoris oficials que han de ser considerats de programari "
"lliure"

#: data/org.gnome.software.gschema.xml:98
msgid ""
"The licence URL to use when an application should be considered free software"
msgstr ""
"L'URL de la llicència a usar quan l'aplicació ha de ser considerada "
"programari lliure"

#: data/org.gnome.software.gschema.xml:102
msgid "Install bundled applications for all users on the system where possible"
msgstr ""
"Instal·la paquets d'aplicacions per a tots els usuaris del sistema quan "
"sigui possible"

#: data/org.gnome.software.gschema.xml:106
msgid "Allow access to the Software Repositories dialog"
msgstr "Permet l'accés al diàleg repositoris de programari"

#: data/org.gnome.software.gschema.xml:110
msgid "Offer upgrades for pre-releases"
msgstr "Ofereix actualitzacions per a versions preliminars"

#: data/org.gnome.software.gschema.xml:114
msgid "Show some UI elements informing the user that an app is non-free"
msgstr ""
"Mostra alguns elements d'interfície d'usuari indicant que l'aplicació no és "
"lliure"

#: data/org.gnome.software.gschema.xml:118
msgid "Show the installed size for apps in the list of installed applications"
msgstr ""
"Mostra la mida de les aplicacions instal·lades a la llista d'aplicacions "
"instal·lades"

#. Translators: Replace the link with a version in your language, e.g. 'https://de.wikipedia.org/wiki/Proprietäre_Software'. Remember to include ''.
#: data/org.gnome.software.gschema.xml:122
msgid "'https://en.wikipedia.org/wiki/Proprietary_software'"
msgstr "«https://ca.wikipedia.org/wiki/Programari_de_propietat»"

#: data/org.gnome.software.gschema.xml:123
msgid "The URI that explains nonfree and proprietary software"
msgstr "L'URI que explica programari no lliure i de propietat"

#: data/org.gnome.software.gschema.xml:127
msgid ""
"A list of URLs pointing to appstream files that will be downloaded into an "
"swcatalog folder"
msgstr ""
"Una llista dels URL que apunten als fitxers Appstream que es baixaran a la "
"carpeta swcatalog"

#: data/org.gnome.software.gschema.xml:131
msgid ""
"Install the AppStream files to a system-wide location for all users. If "
"false, files are installed in non-standard $XDG_DATA_HOME/swcatalog/xml "
"directory"
msgstr ""
"Instal·la els fitxers AppStream en una ubicació de tot el sistema per a tots "
"els usuaris. Si no, els fitxers s'instal·len al directori no estàndard "
"$XDG_DATA_HOME/swcatalog/xml"

#: data/org.gnome.software.gschema.xml:135
msgid ""
"Priority order of packaging formats to prefer, with more important formats "
"listed first. An empty array means the default order. Omitted formats are "
"assumed to be listed last. Example packaging formats are: deb, flatpak, rpm, "
"snap. The formats can be optionally specified with an origin name, divided "
"by a colon, for example 'flatpak:flathub'."
msgstr ""
"Ordre de prioritat dels formats d'empaquetat a preferir, amb els formats més "
"importants llistats primer. Una matriu buida significa l'ordre "
"predeterminat. S'assumeix que els formats omesos són els últims. Exemples de "
"formats d'empaquetat són: deb, flatpak, rpm, snap."

#: data/org.gnome.software.gschema.xml:139
msgid "The timestamp of the last attempt to remove unused Flatpak runtimes"
msgstr ""
"La marca horària de l'últim intent d'eliminar els entorns d'execució de "
"Flatpak no utilitzats"

#: data/org.gnome.software.gschema.xml:143
msgid ""
"Set to 'true' to show only freely licensed apps and hide any proprietary "
"apps."
msgstr ""
"Establiu-ho a «true» per a mostrar només les aplicacions amb llicència "
"lliure i ocultar qualsevol aplicació propietària."

#: data/org.gnome.software.gschema.xml:147
msgid "The timestamp of the last received historical updates."
msgstr "La marca horària de l'última actualització històrica rebuda."

#: data/org.gnome.software.gschema.xml:154
msgid "A string storing the gnome-online-account id used to login"
msgstr ""
"Una cadena utilitzada per a emmagatzemar l'identificador de gnome-online-"
"account usat per a iniciar la sessió"

#. TRANSLATORS: tool that is used when moving profiles system-wide
#: gs-install-appstream/gs-install-appstream.c:185
msgid "GNOME Software AppStream system-wide installer"
msgstr "L'instal·lador d'AppStream del Programari del GNOME"

#: gs-install-appstream/gs-install-appstream.c:187
msgid "Failed to parse command line arguments"
msgstr "Ha fallat l'anàlisi dels arguments de la línia d'ordres"

#. TRANSLATORS: user did not specify a valid filename
#: gs-install-appstream/gs-install-appstream.c:194
msgid "You need to specify exactly one filename"
msgstr "Heu d'especificar un nom de fitxer exactament"

#. TRANSLATORS: only able to install files as root
#: gs-install-appstream/gs-install-appstream.c:201
msgid "This program can only be used by the root user"
msgstr "Aquest programa només pot ser utilitzat per l'usuari root"

#. TRANSLATORS: error details
#: gs-install-appstream/gs-install-appstream.c:209
#, c-format
msgid "Failed to validate content type: %s"
msgstr "No s'ha pogut validar el tipus de contingut: %s"

#. TRANSLATORS: error details
#: gs-install-appstream/gs-install-appstream.c:220
#, c-format
msgid "Failed to move: %s"
msgstr "S'ha produït un error en moure: %s"

#: src/gnome-software-local-file-flatpak.desktop.in:3
#: src/gnome-software-local-file-fwupd.desktop.in:3
#: src/gnome-software-local-file-packagekit.desktop.in:3
#: src/gnome-software-local-file-snap.desktop.in:3
msgid "Software Install"
msgstr "Instal·lació de programari"

#: src/gnome-software-local-file-flatpak.desktop.in:4
#: src/gnome-software-local-file-fwupd.desktop.in:4
#: src/gnome-software-local-file-packagekit.desktop.in:4
#: src/gnome-software-local-file-snap.desktop.in:4
msgid "Install selected software on the system"
msgstr "Instal·la el programari seleccionat al sistema"

#. TRANSLATORS: content rating title, see https://hughsie.github.io/oars/
#: src/gs-age-rating-context-dialog.c:134
msgid "Cartoon Violence"
msgstr "Violència en còmics"

#. TRANSLATORS: content rating description, see https://hughsie.github.io/oars/
#: src/gs-age-rating-context-dialog.c:136
msgid "No information regarding cartoon violence"
msgstr "No hi ha informació sobre violència de dibuixos animats"

#. TRANSLATORS: content rating title, see https://hughsie.github.io/oars/
#: src/gs-age-rating-context-dialog.c:144
msgid "Fantasy Violence"
msgstr "Violència de fantasia"

#. TRANSLATORS: content rating description, see https://hughsie.github.io/oars/
#: src/gs-age-rating-context-dialog.c:146
msgid "No information regarding fantasy violence"
msgstr "No hi ha informació sobre violència de fantasia"

#. TRANSLATORS: content rating title, see https://hughsie.github.io/oars/
#: src/gs-age-rating-context-dialog.c:154
msgid "Realistic Violence"
msgstr "Violència realista"

#. TRANSLATORS: content rating description, see https://hughsie.github.io/oars/
#: src/gs-age-rating-context-dialog.c:156
msgid "No information regarding realistic violence"
msgstr "No hi ha informació sobre violència realista"

#. TRANSLATORS: content rating title, see https://hughsie.github.io/oars/
#: src/gs-age-rating-context-dialog.c:164
msgid "Violence Depicting Bloodshed"
msgstr "Violència que descriu matances"

#. TRANSLATORS: content rating description, see https://hughsie.github.io/oars/
#: src/gs-age-rating-context-dialog.c:166
msgid "No information regarding bloodshed"
msgstr "No hi ha informació sobre vessament de sang"

#. TRANSLATORS: content rating title, see https://hughsie.github.io/oars/
#: src/gs-age-rating-context-dialog.c:174
msgid "Sexual Violence"
msgstr "Violència sexual"

#. TRANSLATORS: content rating description, see https://hughsie.github.io/oars/
#: src/gs-age-rating-context-dialog.c:176
msgid "No information regarding sexual violence"
msgstr "No hi ha informació sobre violència sexual"

#. TRANSLATORS: content rating title, see https://hughsie.github.io/oars/
#: src/gs-age-rating-context-dialog.c:184
msgid "Alcohol"
msgstr "Alcohol"

#. TRANSLATORS: content rating description, see https://hughsie.github.io/oars/
#: src/gs-age-rating-context-dialog.c:186
msgid "No information regarding references to alcohol"
msgstr "No hi ha informació sobre referències a l'alcohol"

#. TRANSLATORS: content rating title, see https://hughsie.github.io/oars/
#: src/gs-age-rating-context-dialog.c:194
msgid "Narcotics"
msgstr "Drogues"

#. TRANSLATORS: content rating description, see https://hughsie.github.io/oars/
#: src/gs-age-rating-context-dialog.c:196
msgid "No information regarding references to illicit drugs"
msgstr "No hi ha informació sobre referències a drogues il·legals"

#. TRANSLATORS: content rating title, see https://hughsie.github.io/oars/
#: src/gs-age-rating-context-dialog.c:204
msgid "Tobacco"
msgstr "Tabac"

#. TRANSLATORS: content rating description, see https://hughsie.github.io/oars/
#: src/gs-age-rating-context-dialog.c:206
msgid "No information regarding references to tobacco products"
msgstr "No hi ha informació sobre referències a productes del tabac"

#. TRANSLATORS: content rating title, see https://hughsie.github.io/oars/
#: src/gs-age-rating-context-dialog.c:214
#: src/gs-age-rating-context-dialog.c:543
msgid "Nudity"
msgstr "Nuesa"

#. TRANSLATORS: content rating description, see https://hughsie.github.io/oars/
#: src/gs-age-rating-context-dialog.c:216
msgid "No information regarding nudity of any sort"
msgstr "No hi ha informació sobre nuesa de cap tipus"

#. TRANSLATORS: content rating title, see https://hughsie.github.io/oars/
#: src/gs-age-rating-context-dialog.c:224
msgid "Sexual Themes"
msgstr "Temes sexuals"

#. TRANSLATORS: content rating description, see https://hughsie.github.io/oars/
#: src/gs-age-rating-context-dialog.c:226
msgid "No information regarding references to or depictions of sexual nature"
msgstr ""
"No hi ha informació sobre referències o representacions de caràcter sexual"

#. TRANSLATORS: content rating title, see https://hughsie.github.io/oars/
#: src/gs-age-rating-context-dialog.c:234
msgid "Profanity"
msgstr "Blasfèmia"

#. TRANSLATORS: content rating description, see https://hughsie.github.io/oars/
#: src/gs-age-rating-context-dialog.c:236
msgid "No information regarding profanity of any kind"
msgstr "No hi ha informació sobre llenguatge obscè de cap tipus"

#. TRANSLATORS: content rating title, see https://hughsie.github.io/oars/
#: src/gs-age-rating-context-dialog.c:244
msgid "Inappropriate Humor"
msgstr "Humor inapropiat"

#. TRANSLATORS: content rating description, see https://hughsie.github.io/oars/
#: src/gs-age-rating-context-dialog.c:246
msgid "No information regarding inappropriate humor"
msgstr "No hi ha informació sobre humor inadequat"

#. TRANSLATORS: content rating title, see https://hughsie.github.io/oars/
#: src/gs-age-rating-context-dialog.c:254
msgid "Discrimination"
msgstr "Discriminació"

#. TRANSLATORS: content rating description, see https://hughsie.github.io/oars/
#: src/gs-age-rating-context-dialog.c:256
msgid "No information regarding discriminatory language of any kind"
msgstr "No hi ha informació sobre llenguatge discriminatori de cap tipus"

#. TRANSLATORS: content rating title, see https://hughsie.github.io/oars/
#: src/gs-age-rating-context-dialog.c:264
msgid "Advertising"
msgstr "Publicitat"

#. TRANSLATORS: content rating description, see https://hughsie.github.io/oars/
#: src/gs-age-rating-context-dialog.c:266
msgid "No information regarding advertising of any kind"
msgstr "No hi ha informació relativa a publicitat de cap tipus"

#. TRANSLATORS: content rating title, see https://hughsie.github.io/oars/
#: src/gs-age-rating-context-dialog.c:274
msgid "Gambling"
msgstr "Apostes"

#. TRANSLATORS: content rating description, see https://hughsie.github.io/oars/
#: src/gs-age-rating-context-dialog.c:276
msgid "No information regarding gambling of any kind"
msgstr "No hi ha informació sobre joc de cap tipus"

#. TRANSLATORS: content rating title, see https://hughsie.github.io/oars/
#: src/gs-age-rating-context-dialog.c:284
msgid "Purchasing"
msgstr "Compres"

#. TRANSLATORS: content rating description, see https://hughsie.github.io/oars/
#: src/gs-age-rating-context-dialog.c:286
msgid "No information regarding the ability to spend money"
msgstr "No hi ha informació sobre capacitat de gastar diners"

#. TRANSLATORS: content rating title, see https://hughsie.github.io/oars/
#: src/gs-age-rating-context-dialog.c:294
msgid "Chat Between Users"
msgstr "Xat entre usuaris"

#. TRANSLATORS: content rating description, see https://hughsie.github.io/oars/
#: src/gs-age-rating-context-dialog.c:296
msgid "No information regarding ways to chat with other users"
msgstr "No hi ha informació sobre com xatejar amb altres usuaris"

#. TRANSLATORS: content rating title, see https://hughsie.github.io/oars/
#: src/gs-age-rating-context-dialog.c:304
msgid "Audio Chat Between Users"
msgstr "Xat d'àudio entre usuaris"

#. TRANSLATORS: content rating description, see https://hughsie.github.io/oars/
#: src/gs-age-rating-context-dialog.c:306
msgid "No information regarding ways to talk with other users"
msgstr "No hi ha informació sobre com parlar amb altres usuaris"

#. TRANSLATORS: content rating title, see https://hughsie.github.io/oars/
#: src/gs-age-rating-context-dialog.c:314
msgid "Contact Details"
msgstr "Detalls de contacte"

#. TRANSLATORS: content rating description, see https://hughsie.github.io/oars/
#: src/gs-age-rating-context-dialog.c:316
msgid ""
"No information regarding sharing of social network usernames or email "
"addresses"
msgstr ""
"No hi ha informació sobre intercanvi de noms d'usuari de xarxes socials o "
"adreces de correu electrònic"

#. TRANSLATORS: content rating title, see https://hughsie.github.io/oars/
#: src/gs-age-rating-context-dialog.c:324
msgid "Identifying Information"
msgstr "Informació d'identificació"

#. TRANSLATORS: content rating description, see https://hughsie.github.io/oars/
#: src/gs-age-rating-context-dialog.c:326
msgid "No information regarding sharing of user information with third parties"
msgstr ""
"No hi ha informació sobre intercanvi d'informació de l'usuari amb tercers"

#. TRANSLATORS: content rating title, see https://hughsie.github.io/oars/
#: src/gs-age-rating-context-dialog.c:334
msgid "Location Sharing"
msgstr "Compartició de la ubicació"

#. TRANSLATORS: content rating description, see https://hughsie.github.io/oars/
#: src/gs-age-rating-context-dialog.c:336
msgid "No information regarding sharing of physical location with other users"
msgstr ""
"No hi ha informació sobre ús compartit d'ubicació física amb altres usuaris"

#. TRANSLATORS: content rating title, see https://hughsie.github.io/oars/
#: src/gs-age-rating-context-dialog.c:360
msgid "Homosexuality"
msgstr "Homosexualitat"

#. TRANSLATORS: content rating description, see https://hughsie.github.io/oars/
#: src/gs-age-rating-context-dialog.c:362
msgid "No information regarding references to homosexuality"
msgstr "No hi ha informació sobre referències a l'homosexualitat"

#. TRANSLATORS: content rating title, see https://hughsie.github.io/oars/
#: src/gs-age-rating-context-dialog.c:370
msgid "Prostitution"
msgstr "Prostitució"

#. TRANSLATORS: content rating description, see https://hughsie.github.io/oars/
#: src/gs-age-rating-context-dialog.c:372
msgid "No information regarding references to prostitution"
msgstr "No hi ha informació sobre referències a la prostitució"

#. TRANSLATORS: content rating title, see https://hughsie.github.io/oars/
#: src/gs-age-rating-context-dialog.c:380
msgid "Adultery"
msgstr "Adulteri"

#. TRANSLATORS: content rating description, see https://hughsie.github.io/oars/
#: src/gs-age-rating-context-dialog.c:382
msgid "No information regarding references to adultery"
msgstr "No hi ha informació sobre referències a l'adulteri"

#. TRANSLATORS: content rating title, see https://hughsie.github.io/oars/
#: src/gs-age-rating-context-dialog.c:390
msgid "Sexualized Characters"
msgstr "Personatges sexualitzats"

#. TRANSLATORS: content rating description, see https://hughsie.github.io/oars/
#: src/gs-age-rating-context-dialog.c:392
msgid "No information regarding sexualized characters"
msgstr "No hi ha informació sobre personatges sexualitzats"

#. TRANSLATORS: content rating title, see https://hughsie.github.io/oars/
#: src/gs-age-rating-context-dialog.c:400
msgid "Desecration"
msgstr "Profanació"

#. TRANSLATORS: content rating description, see https://hughsie.github.io/oars/
#: src/gs-age-rating-context-dialog.c:402
msgid "No information regarding references to desecration"
msgstr "No hi ha informació sobre referències a la profanació"

#. TRANSLATORS: content rating title, see https://hughsie.github.io/oars/
#: src/gs-age-rating-context-dialog.c:410
msgid "Human Remains"
msgstr "Restes humanes"

#. TRANSLATORS: content rating description, see https://hughsie.github.io/oars/
#: src/gs-age-rating-context-dialog.c:412
msgid "No information regarding visible dead human remains"
msgstr "No hi ha informació sobre les restes humanes mortes visibles"

#. TRANSLATORS: content rating title, see https://hughsie.github.io/oars/
#: src/gs-age-rating-context-dialog.c:420
msgid "Slavery"
msgstr "Esclavitud"

#. TRANSLATORS: content rating description, see https://hughsie.github.io/oars/
#: src/gs-age-rating-context-dialog.c:422
msgid "No information regarding references to slavery"
msgstr "No hi ha informació sobre referències a l'esclavitud"

#: src/gs-age-rating-context-dialog.c:494
msgid "Does not include references to drugs"
msgstr "No inclou referències a drogues"

#: src/gs-age-rating-context-dialog.c:496
msgid ""
"Does not include swearing, profanity, and other kinds of strong language"
msgstr "No inclou paraulotes, blasfèmies i altres tipus de llenguatge fort"

#: src/gs-age-rating-context-dialog.c:498
msgid "Does not include ads or monetary transactions"
msgstr "No inclou anuncis ni transaccions monetàries"

#: src/gs-age-rating-context-dialog.c:500
msgid "Does not include sex or nudity"
msgstr "No inclou sexe ni nuesa"

#: src/gs-age-rating-context-dialog.c:502
msgid "Does not include uncontrolled chat functionality"
msgstr "No inclou funcionalitat de xat no controlada"

#: src/gs-age-rating-context-dialog.c:504
msgid "Does not include violence"
msgstr "No inclou violència realista"

#: src/gs-age-rating-context-dialog.c:537
msgid "Drugs"
msgstr "Drogues"

#: src/gs-age-rating-context-dialog.c:539
msgid "Strong Language"
msgstr "Llenguatge groller"

#: src/gs-age-rating-context-dialog.c:541
msgid "Money"
msgstr "Diners"

#: src/gs-age-rating-context-dialog.c:545
msgid "Social"
msgstr "Social"

#: src/gs-age-rating-context-dialog.c:547
msgid "Violence"
msgstr "Violència"

#. Translators: This is used to join two list items together in
#. * a compressed way of displaying a list of descriptions of age
#. * ratings for apps. The order of the items does not matter.
#: src/gs-age-rating-context-dialog.c:658
#, c-format
msgid "%s • %s"
msgstr "%s • %s"

#. Translators: The app is considered suitable to be run by all ages of people.
#. * This is displayed in a context tile, so the string should be short.
#: src/gs-age-rating-context-dialog.c:935
msgctxt "Age rating"
msgid "All"
msgstr "Tothom"

#. Translators: This is displayed for the download size in an
#. * app’s context tile if the size is unknown. It should be short
#. * (at most a couple of characters wide).
#. Translators: This is shown in a bubble if the storage
#. * size of an app is not known. The bubble is small,
#. * so the string should be as short as possible.
#: src/gs-age-rating-context-dialog.c:948 src/gs-app-context-bar.c:206
#: src/gs-storage-context-dialog.c:89
msgid "?"
msgstr "?"

<<<<<<< HEAD
#. Translators: It’s unknown what age rating this app has. The
#. * placeholder is the app name.
#: src/gs-age-rating-context-dialog.c:1009
#, c-format
msgid "%s has an unknown age rating"
msgstr "%s té una qualificació d'edat desconeguda"

#. Translators: This is a dialogue title which indicates that an app is
#. suitable
=======
#. Translators: This is a dialogue title which indicates that an app is suitable
>>>>>>> 7b70662a
#. * for all ages. The placeholder is the app name.
#: src/gs-age-rating-context-dialog.c:1020
#, c-format
msgid "%s is suitable for everyone"
msgstr "%s és adequat per a tothom"

#. Translators: This is a dialogue title which indicates that an app is suitable
#. * for children up to around age 3. The placeholder is the app name.
#: src/gs-age-rating-context-dialog.c:1024
#, c-format
msgid "%s is suitable for toddlers"
msgstr "%s és adequat per als infants fins als 3 anys"

#. Translators: This is a dialogue title which indicates that an app is suitable
#. * for children up to around age 5. The placeholder is the app name.
#: src/gs-age-rating-context-dialog.c:1028
#, c-format
msgid "%s is suitable for young children"
msgstr "%s és adequat per a infants fins als 5 anys"

<<<<<<< HEAD
#. Translators: This is a dialogue title which indicates that an app is
#. suitable
#. * for children up to around age 12. The placeholder is the app name.
#: src/gs-age-rating-context-dialog.c:1032
#, c-format
msgid "%s is suitable for children"
msgstr "%s és adequat per a infants"

#. Translators: This is a dialogue title which indicates that an app is
#. suitable
=======
#. Translators: This is a dialogue title which indicates that an app is suitable
>>>>>>> 7b70662a
#. * for people up to around age 18. The placeholder is the app name.
#: src/gs-age-rating-context-dialog.c:1036
#, c-format
msgid "%s is suitable for teenagers"
msgstr "%s és adequat per a adolescents"

#. Translators: This is a dialogue title which indicates that an app is suitable
#. * for people aged up to and over 18. The placeholder is the app name.
#: src/gs-age-rating-context-dialog.c:1040
#, c-format
msgid "%s is suitable for adults"
msgstr "%s és adequat per a adults"

#. Translators: This is a dialogue title which indicates that an app is suitable
#. * for a specified age group. The first placeholder is the app name, the second
#. * is the age group.
#: src/gs-age-rating-context-dialog.c:1045
#, c-format
msgid "%s is suitable for %s"
msgstr "%s és adequat per a %s"

#. Translators: This is the title of the dialog which contains information about the suitability of an app for different ages.
#. this one’s not a placeholder
#: src/gs-age-rating-context-dialog.ui:5 src/gs-app-context-bar.ui:217
msgid "Age Rating"
msgstr "Valoració per edat"

#: src/gs-age-rating-context-dialog.ui:68
#: src/gs-hardware-support-context-dialog.ui:71
#: src/gs-safety-context-dialog.ui:221
msgid "How to contribute missing information"
msgstr "Com afegir-hi la informació que falta"

#: lib/gs-app.c:6327
msgid "Local file"
msgstr "Fitxer local"

#. TRANSLATORS: the first %s is replaced with an origin name;
#. the second %s is replaced with the packaging format.
#. Example string: "Local file (RPM)"
#. Translators: The first placeholder is an app runtime
#. * name, the second is its version number.
#: lib/gs-app.c:6346 src/gs-safety-context-dialog.c:443
#, c-format
msgid "%s (%s)"
msgstr "%s (%s)"

#: lib/gs-app.c:6423
msgid "Package"
msgstr "Paquet"

#: src/gs-app-addon-row.c:95 src/gs-app-row.c:455
msgid "Pending"
msgstr "Pendent"

#: src/gs-app-addon-row.c:99 src/gs-app-row.c:459 src/gs-details-page.c:384
msgid "Pending install"
msgstr "Instal·lació pendent"

#: src/gs-app-addon-row.c:103 src/gs-app-row.c:463 src/gs-details-page.c:391
msgid "Pending remove"
msgstr "Eliminació pendent"

#. TRANSLATORS: this is a button next to the search results that
#. * shows the status of an app being installed
#: src/gs-app-addon-row.c:107 src/gs-app-row.c:208 src/gs-details-page.c:377
msgid "Installing"
msgstr "S'està instal·lant"

#: src/gs-app-addon-row.c:111
msgid "Removing"
msgstr "S'està suprimint"

#. TRANSLATORS: button text
#. TRANSLATORS: button text in the header when an app
#. * can be installed
#. TRANSLATORS: button text in the header when firmware
#. * can be live-installed
#. TRANSLATORS: update the fw
<<<<<<< HEAD
#: src/gs-app-addon-row.ui:66 src/gs-common.c:303 src/gs-details-page.c:929
#: src/gs-details-page.c:955 src/gs-details-page.ui:209 src/gs-page.c:418
=======
#: src/gs-app-addon-row.ui:66 src/gs-common.c:303 src/gs-details-page.c:990
#: src/gs-details-page.c:1016 src/gs-details-page.ui:209 src/gs-page.c:437
>>>>>>> 7b70662a
#: plugins/packagekit/gs-packagekit-task.c:149
msgid "_Install"
msgstr "_Instal·la"

#. TRANSLATORS: this is button text to remove the app
<<<<<<< HEAD
#: src/gs-app-addon-row.ui:73 src/gs-page.c:559
=======
#: src/gs-app-addon-row.ui:73 src/gs-page.c:660
>>>>>>> 7b70662a
msgid "_Uninstall"
msgstr "_Desinstal·la"

#: src/gs-app-details-page.c:68
msgid "Network"
msgstr "Xarxa"

#: src/gs-app-details-page.c:68
msgid "Can communicate over the network"
msgstr "Es pot comunicar per la xarxa"

#: src/gs-app-details-page.c:69
msgid "System Services"
msgstr "Serveis del sistema"

#: src/gs-app-details-page.c:69
msgid "Can access D-Bus services on the system bus"
msgstr "Pot accedir als serveis D-Bus al bus del sistema"

#: src/gs-app-details-page.c:70
msgid "Session Services"
msgstr "Serveis de sessió"

#: src/gs-app-details-page.c:70
msgid "Can access D-Bus services on the session bus"
msgstr "Pot accedir als serveis D-Bus al bus de la sessió"

#: src/gs-app-details-page.c:71 src/gs-app-details-page.c:72
msgid "Devices"
msgstr "Dispositius"

#: src/gs-app-details-page.c:71
msgid "Can access arbitrary devices such as webcams"
msgstr "Pot accedir a dispositius arbitraris com ara càmeres web"

#: src/gs-app-details-page.c:72
msgid "Can access system device files"
msgstr "Pot accedir a fitxers de dispositiu del sistema"

#: src/gs-app-details-page.c:73 src/gs-app-details-page.c:74
msgid "Home folder"
msgstr "Carpeta d'usuari"

#: src/gs-app-details-page.c:73 src/gs-app-details-page.c:75
#: src/gs-app-details-page.c:78 src/gs-app-details-page.c:151
msgid "Can view, edit and create files"
msgstr "Pot veure, editar i crear fitxers"

#: src/gs-app-details-page.c:74 src/gs-app-details-page.c:76
#: src/gs-app-details-page.c:79 src/gs-app-details-page.c:146
msgid "Can view files"
msgstr "Pot veure fitxers"

#: src/gs-app-details-page.c:75 src/gs-app-details-page.c:76
msgid "File system"
msgstr "Sistema de fitxers"

#. The GS_APP_PERMISSIONS_FLAGS_FILESYSTEM_OTHER is used only as a flag, with actual files being part of the read/full lists
#: src/gs-app-details-page.c:78 src/gs-app-details-page.c:79
msgid "Downloads folder"
msgstr "Carpeta de baixada"

#: src/gs-app-details-page.c:80
msgid "Settings"
msgstr "Paràmetres"

#: src/gs-app-details-page.c:80
msgid "Can view and change any settings"
msgstr "Pot veure i canviar qualsevol paràmetre"

#: src/gs-app-details-page.c:81
msgid "Legacy display system"
msgstr "Sistema de visualització antic"

#: src/gs-app-details-page.c:81
msgid "Uses an old, insecure display system"
msgstr "Usa un sistema antic i insegur de visualització"

#: src/gs-app-details-page.c:82
msgid "Sandbox escape"
msgstr "Escapa de l'espai aïllat"

#: src/gs-app-details-page.c:82
msgid "Can escape the sandbox and circumvent any other restrictions"
msgstr "Pot escapar-se de l'espai aïllat i eludir qualsevol altra restricció"

#. FIXME support app == NULL
#. set window title
#: src/gs-app-details-page.c:167
msgid "Update Details"
msgstr "Detalls de l'actualització"

#. TRANSLATORS: this is where the packager did not write
#. * a description for the update
#: src/gs-app-details-page.c:175
msgid "No update description available."
msgstr "No hi ha cap descripció sobre l'actualització disponible."

#: src/gs-app-details-page.ui:25 src/gs-os-update-page.ui:25
#: src/gs-shell.ui:349 src/gs-shell.ui:440
msgid "Go back"
msgstr "Ves enrere"

#: src/gs-app-details-page.ui:48 src/gs-app-row.c:518
msgid "Requires additional permissions"
msgstr "Requereix permisos addicionals"

#. Translators: Header of the section with other users' opinions about the app.
#: src/gs-app-reviews-dialog.ui:6 src/gs-details-page.ui:1077
msgid "Reviews"
msgstr "Ressenyes"

#: src/gs-app-reviews-dialog.ui:25
msgid "No reviews were found for this app."
msgstr "No s'han trobat ressenyes per a aquesta aplicació."

#: src/gs-app-reviews-dialog.ui:27
msgid "No Reviews"
msgstr "Cap ressenya"

#: src/gs-app-version-history-dialog.ui:6 src/gs-details-page.ui:529
msgid "Version History"
msgstr "Historial de versions"

#: src/gs-app-version-history-row.c:135
#, c-format
msgid "New in Version %s"
msgstr "Novetats de la versió %s"

#: src/gs-app-version-history-row.c:142
#, c-format
msgid "Version %s"
msgstr "Versió %s"

#: src/gs-app-version-history-row.c:144
msgid "No details for this release"
msgstr "No hi ha detalls per a aquesta versió"

#. TRANSLATORS: This is the date string with: day number, month name, year.
#. i.e. "25 May 2012"
#: src/gs-app-version-history-row.c:158 src/gs-review-row.c:67
msgid "%e %B %Y"
msgstr "%e %B de %Y"

#. TRANSLATORS: this is a command line option
#: src/gs-application.c:124
msgid "Start up mode: either ‘updates’, ‘updated’, ‘installed’ or ‘overview’"
msgstr ""
"Mode d'inici: sigui «updates» (actualitzacions), «updated» (actualitzat), "
"«installed» (instal·lat) o «overview» (resum)"

#: src/gs-application.c:124
msgid "MODE"
msgstr "MODE"

#: src/gs-application.c:126
msgid "Search for applications"
msgstr "Cerca aplicacions"

#: src/gs-application.c:126
msgid "SEARCH"
msgstr "CERCA"

#: src/gs-application.c:128
msgid "Show application details (using application ID)"
msgstr "Mostra els detalls de l'aplicació (utilitzant l'ID d'aplicació)"

#: src/gs-application.c:128 src/gs-application.c:132 src/gs-application.c:134
msgid "ID"
msgstr "ID"

#: src/gs-application.c:130
msgid "Show application details (using package name)"
msgstr "Mostra els detalls de l'aplicació (utilitzant el nom de paquet)"

#: src/gs-application.c:130
msgid "PKGNAME"
msgstr "PKGNAME"

#: src/gs-application.c:132
msgid "Install the application (using application ID)"
msgstr "Instal·la l'aplicació (utilitzant l'ID d'aplicació)"

#: src/gs-application.c:134
msgid "Uninstall the application (using application ID)"
msgstr "Desinstal·la l'aplicació (utilitzant l'ID d'aplicació)"

#: src/gs-application.c:136
msgid "Open a local package file"
msgstr "Obre un fitxer de paquet local"

#: src/gs-application.c:136 src/gs-application.c:141
msgid "FILENAME"
msgstr "NOM DE FITXER"

#: src/gs-application.c:138
msgid ""
"The kind of interaction expected for this action: either ‘none’, ‘notify’, "
"or ‘full’"
msgstr ""
"El tipus d'interacció que s'espera per a aquesta acció: ‘none’, ‘notify’, o "
"‘full’"

#: src/gs-application.c:141
msgid "Show a local metainfo or appdata file"
msgstr "Mostra un fitxer local de metainfo o appdata"

#: src/gs-application.c:143
msgid "Show verbose debugging information"
msgstr "Mostra informació de depuració detallada"

#: src/gs-application.c:145
msgid "Installs any pending updates in the background"
msgstr "Instal·la les actualitzacions pendents en segon pla"

#: src/gs-application.c:147
msgid "Show preferences"
msgstr "Mostra les preferències"

#: src/gs-application.c:149
msgid "Quit the running instance"
msgstr "Surt de la instància en execució"

#: src/gs-application.c:151
msgid "Prefer local file sources to AppStream"
msgstr "Prefereix fonts de fitxer locals abans que de l'AppStream"

#: src/gs-application.c:153
msgid "Show version number"
msgstr "Mostra el número de versió"

#: src/gs-application.c:271 src/gs-application.c:279
msgid "Copyright © 2016–2023 GNOME Software contributors"
msgstr "Copyright © 2016-2023 Contribuïdors de Programari del GNOME"

#: src/gs-application.c:273 src/gs-application.c:282
msgid "translator-credits"
msgstr ""
"equip de traducció:\n"
"Jordi Mas i Hernàndez <jmas@softcatala.org>, 2013-2021\n"
"Miquel-Àngel Burgos i Fradeja <miquel.angel.burgos@gmail.com>, 2020"

#. TRANSLATORS: this is the title of the about window
#. TRANSLATORS: this is the menu item that opens the about window
#: src/gs-application.c:287 src/gs-shell.c:2155
msgid "About Software"
msgstr "Quant al Programari"

#. TRANSLATORS: well, we seem to think so, anyway
#: src/gs-application.c:290
msgid "A nice way to manage the software on your system."
msgstr "Una forma engrescadora de gestionar el programari del sistema."

#. TRANSLATORS: we tried to show an app that did not exist
#: src/gs-application.c:507
msgid "Sorry! There are no details for that application."
msgstr "No hi ha detalls per a aquesta aplicació."

#. Translators: The disk usage of an app when installed.
#. * This is displayed in a context tile, so the string should be short.
#: src/gs-app-context-bar.c:162 src/gs-storage-context-dialog.c:133
msgid "Installed Size"
msgstr "Mida un cop instal·lada"

#: src/gs-app-context-bar.c:165
#, c-format
msgid "Includes %s of data and %s of cache"
msgstr "Inclou %s de dades i %s de memòria cau"

#: src/gs-app-context-bar.c:168
#, c-format
msgid "Includes %s of data"
msgstr "Inclou %s de dades"

#: src/gs-app-context-bar.c:171
#, c-format
msgid "Includes %s of cache"
msgstr "Inclou %s de memòria cau"

#: src/gs-app-context-bar.c:174
msgid "Cache and data usage unknown"
msgstr "Es desconeix l'ús de la memòria cau i de les dades"

#. Translators: The download size of an app.
#. * This is displayed in a context tile, so the string should be short.
#: src/gs-app-context-bar.c:187 src/gs-storage-context-dialog.c:165
msgid "Download Size"
msgstr "Mida de la baixada"

#: src/gs-app-context-bar.c:191
msgid "Needs no additional system downloads"
msgstr "No cal cap baixada addicional del sistema"

#: src/gs-app-context-bar.c:193
msgid "Needs an unknown size of additional system downloads"
msgstr "Necessita baixades del sistema addicionals de mida desconeguda"

#. Translators: The placeholder is for a size string,
#. * such as ‘150 MB’ or ‘1.5 GB’.
#: src/gs-app-context-bar.c:198
#, c-format
msgid "Needs %s of additional system downloads"
msgstr "Necessita %s de baixades addicionals del sistema"

#. Translators: Displayed if the download or installed size of
#. * an app could not be determined.
#. * This is displayed in a context tile, so the string should be short.
#: src/gs-app-context-bar.c:212
msgid "Size is unknown"
msgstr "La mida és desconeguda"

#. Translators: This indicates an app requires no permissions to run.
#. * It’s used in a context tile, so should be short.
#: src/gs-app-context-bar.c:277
msgid "No permissions"
msgstr "Sense permisos"

#. Translators: This indicates an app uses the network.
#. * It’s used in a context tile, so should be short.
#: src/gs-app-context-bar.c:294
msgid "Has network access"
msgstr "Té accés a xarxa"

#. Translators: This indicates an app uses D-Bus system services.
#. * It’s used in a context tile, so should be short.
#: src/gs-app-context-bar.c:301
msgid "Uses system services"
msgstr "Usa serveis del sistema"

#. Translators: This indicates an app uses D-Bus session services.
#. * It’s used in a context tile, so should be short.
#: src/gs-app-context-bar.c:308
msgid "Uses session services"
msgstr "Usa serveis de sessió"

#. Translators: This indicates an app can access arbitrary hardware devices.
#. * It’s used in a context tile, so should be short.
#: src/gs-app-context-bar.c:315
msgid "Can access hardware devices"
msgstr "Pot accedir a dispositius de maquinari"

#. Translators: This indicates an app can access system devices such as /dev/shm.
#. * It’s used in a context tile, so should be short.
#: src/gs-app-context-bar.c:322
msgid "Can access system devices"
msgstr "Pot accedir a dispositius del sistema"

#. Translators: This indicates an app can read/write to the user’s home or the entire filesystem.
#. * It’s used in a context tile, so should be short.
#: src/gs-app-context-bar.c:334
msgid "Can read/write all your data"
msgstr "Pot llegir/escriure totes les vostres dades"

#. Translators: This indicates an app can read (but not write) from the user’s home or the entire filesystem.
#. * It’s used in a context tile, so should be short.
#: src/gs-app-context-bar.c:346
msgid "Can read all your data"
msgstr "Pot llegir totes les vostres dades"

#. Translators: This indicates an app can read/write to the user’s Downloads directory.
#. * It’s used in a context tile, so should be short.
#: src/gs-app-context-bar.c:353
msgid "Can read/write your downloads"
msgstr "Podeu llegir/escriure les vostres baixades"

#. Translators: This indicates an app can read (but not write) from the user’s Downloads directory.
#. * It’s used in a context tile, so should be short.
#: src/gs-app-context-bar.c:360
msgid "Can read your downloads"
msgstr "Podeu llegir les vostres baixades"

#. Translators: This indicates an app can access data in the system unknown to the Software.
#. * It’s used in a context tile, so should be short.
#: src/gs-app-context-bar.c:367
msgid "Can access arbitrary files"
msgstr "Pot accedir a fitxers arbitraris"

#. Translators: This indicates an app can access or change user settings.
#. * It’s used in a context tile, so should be short.
#: src/gs-app-context-bar.c:374 src/gs-safety-context-dialog.c:234
msgid "Can access and change user settings"
msgstr "Pot accedir i canviar la configuració de l'usuari"

#. Translators: This indicates an app uses the X11 windowing system.
#. * It’s used in a context tile, so should be short.
#: src/gs-app-context-bar.c:381 src/gs-safety-context-dialog.c:218
msgid "Uses a legacy windowing system"
msgstr "Usa un sistema antic de finestres"

#. Translators: This indicates an app can escape its sandbox.
#. * It’s used in a context tile, so should be short.
#: src/gs-app-context-bar.c:388 src/gs-safety-context-dialog.c:226
msgid "Can acquire arbitrary permissions"
msgstr "Pot adquirir permisos de forma arbitrària"

#. Translators: This indicates that an app has been packaged
#. * by the user’s distribution and is safe.
#. * It’s used in a context tile, so should be short.
#: src/gs-app-context-bar.c:414 src/gs-safety-context-dialog.c:145
msgid "Reviewed by your distribution"
msgstr "Revisat per la vostra distribució"

#. Translators: This indicates that an app has been packaged
#. * by someone other than the user’s distribution, so might not be safe.
#. * It’s used in a context tile, so should be short.
#: src/gs-app-context-bar.c:421 src/gs-safety-context-dialog.c:142
msgid "Provided by a third party"
msgstr "Proporcionada per un tercer"

#. Translators: This indicates an app is not licensed under a free software license.
#. * It’s used in a context tile, so should be short.
#: src/gs-app-context-bar.c:433
msgid "Proprietary code"
msgstr "Codi propietari"

#. Translators: This indicates an app’s source code is freely available, so can be audited for security.
#. * It’s used in a context tile, so should be short.
#: src/gs-app-context-bar.c:439
msgid "Auditable code"
msgstr "Codi auditable"

#. Translators: This indicates an app was written and released by a developer who has been verified.
#. * It’s used in a context tile, so should be short.
#: src/gs-app-context-bar.c:446
msgid "Software developer is verified"
msgstr "El desenvolupador de l'aplicació està verificat"

#. Translators: This indicates an app or its runtime reached its end of life.
#. * It’s used in a context tile, so should be short.
#: src/gs-app-context-bar.c:455
msgid "Software no longer supported"
msgstr "El vostre sistema operatiu no és compatible"

#. Translators: This string is used to join various other translated
#. * strings into an inline list of reasons why an app has been marked as
#. * ‘safe’, ‘potentially safe’ or ‘unsafe’. For example:
#. * “App comes from a trusted source; Auditable code; No permissions”
#. * If concatenating strings as a list using a separator like this is not
#. * possible in your language, please file an issue against gnome-software:
#. * https://gitlab.gnome.org/GNOME/gnome-software/-/issues/new
#. Translators: This string is used to join various other translated
#. * strings into an inline list of reasons why an app has been given a
#. * certain content rating. For example:
#. * “References to alcoholic beverages; Moderated chat functionality between users”
#. * If concatenating strings as a list using a separator like this is not
#. * possible in your language, please file an issue against gnome-software:
#. * https://gitlab.gnome.org/GNOME/gnome-software/-/issues/new
#: src/gs-app-context-bar.c:467 src/gs-app-context-bar.c:733
msgid "; "
msgstr "; "

#. Translators: The app is considered safe to install and run.
#. * This is displayed in a context tile, so the string should be short.
#: src/gs-app-context-bar.c:475
msgid "Safe"
msgstr "Segur"

#. Translators: The app is considered potentially unsafe to install and run.
#. * This is displayed in a context tile, so the string should be short.
#: src/gs-app-context-bar.c:482
msgid "Potentially Unsafe"
msgstr "Potencialment insegur"

#. Translators: The app is considered unsafe to install and run.
#. * This is displayed in a context tile, so the string should be short.
#: src/gs-app-context-bar.c:489
msgid "Unsafe"
msgstr "Insegur"

#: src/gs-app-context-bar.c:565 src/gs-app-context-bar.c:597
#: src/gs-hardware-support-context-dialog.c:602
msgid "Mobile Only"
msgstr "Només mòbil"

#: src/gs-app-context-bar.c:566
msgid "Only works on a small screen"
msgstr "Només funciona en una pantalla petita"

#: src/gs-app-context-bar.c:571 src/gs-app-context-bar.c:604
#: src/gs-app-context-bar.c:611 src/gs-app-context-bar.c:661
#: src/gs-app-context-bar.c:666 src/gs-hardware-support-context-dialog.c:582
msgid "Desktop Only"
msgstr "Només en escriptori"

#: src/gs-app-context-bar.c:572
msgid "Only works on a large screen"
msgstr "Només funciona en una pantalla gran"

#: src/gs-app-context-bar.c:576 src/gs-hardware-support-context-dialog.c:620
msgid "Screen Size Mismatch"
msgstr "La mida de la pantalla no coincideix"

#: src/gs-app-context-bar.c:577 src/gs-hardware-support-context-dialog.c:621
msgid "Doesn’t support your current screen size"
msgstr "No és compatible amb la mida de la pantalla actual"

#: src/gs-app-context-bar.c:598 src/gs-hardware-support-context-dialog.c:673
#: src/gs-hardware-support-context-dialog.c:679
msgid "Requires a touchscreen"
msgstr "Requereix una pantalla tàctil"

#: src/gs-app-context-bar.c:605 src/gs-hardware-support-context-dialog.c:633
#: src/gs-hardware-support-context-dialog.c:639
msgid "Requires a keyboard"
msgstr "Requereix un teclat"

#: src/gs-app-context-bar.c:612
msgid "Requires a mouse"
msgstr "Requereix un ratolí"

#: src/gs-app-context-bar.c:623
msgid "Gamepad Needed"
msgstr "Cal un comandament de joc"

#: src/gs-app-context-bar.c:624
msgid "Requires a gamepad to play"
msgstr "Requereix un comandament de joc per a jugar"

#. Translators: This is used in a context tile to indicate that
#. * an app works on phones, tablets *and* desktops. It should be
#. * short and in title case.
#: src/gs-app-context-bar.c:648
msgid "Adaptive"
msgstr "Adaptativa"

#: src/gs-app-context-bar.c:649
msgid "Works on phones, tablets and desktops"
msgstr "Funciona en telèfons, tauletes i escriptoris"

#: src/gs-app-context-bar.c:662
msgid "Probably requires a keyboard or mouse"
msgstr "Probablement requereix un teclat o un ratolí"

#: src/gs-app-context-bar.c:667
msgid "Works on desktops and laptops"
msgstr "Funciona en escriptoris i portàtils"

#. Translators: This indicates that the content rating for an
#. * app says it can be used by all ages of people, as it contains
#. * no objectionable content.
#: src/gs-app-context-bar.c:708
msgid "Contains no age-inappropriate content"
msgstr "No conté cap contingut inapropiat per a menors"

#: src/gs-app-context-bar.c:756
msgid "No age rating information available"
msgstr "No hi ha informació de puntuació d'edat disponible"

#. TRANSLATORS: this is a button next to the search results that
#. * allows the app to be easily installed
#: src/gs-app-row.c:155
msgid "Visit Website"
msgstr "Visiteu el lloc web"

#. TRANSLATORS: this is a button next to the search results that
#. * allows the app to be easily installed.
#. * The ellipsis indicates that further steps are required
#: src/gs-app-row.c:161
msgid "Install…"
msgstr "Instal·la…"

#. TRANSLATORS: this is a button next to the search results that
#. * allows to cancel a queued install of the app
#: src/gs-app-row.c:169 src/gs-updates-section.ui:63
msgid "Cancel"
msgstr "Cancel·la"

#. TRANSLATORS: this is a button next to the search results that
#. * allows the app to be easily installed
#: src/gs-app-row.c:177
msgid "Install"
msgstr "Instal·la"

#. TRANSLATORS: this is a button in the updates panel
#. * that allows the app to be easily updated live
#: src/gs-app-row.c:185
msgid "Update"
msgstr "Actualitza"

#. TRANSLATORS: this is a button next to the search results that
#. * allows the app to be easily removed
#: src/gs-app-row.c:191 src/gs-app-row.c:201
msgid "Uninstall…"
msgstr "Desinstal·la…"

#. TRANSLATORS: this is a button next to the search results that
#. * shows the status of an app being erased
#: src/gs-app-row.c:215
msgid "Uninstalling"
msgstr "Desinstal·lació"

#. TRANSLATORS: during the update the device
#. * will restart into a special update-only mode
#: src/gs-app-row.c:328
msgid "Device cannot be used during update."
msgstr "El dispositiu no pot utilitzar-se durant l'actualització."

#. TRANSLATORS: this refers to where the app came from
#: src/gs-app-row.c:338 src/gs-shell-search-provider.c:268
#, c-format
msgid "Source: %s"
msgstr "Font: %s"

#. Translators: A message to indicate that an app has been renamed. The placeholder is the old human-readable name.
#: src/gs-app-row.c:525
#, c-format
msgid "Renamed from %s"
msgstr "S'ha canviat el nom de %s"

<<<<<<< HEAD
#: src/gs-app-row.ui:197 src/gs-feature-tile.c:543
=======
#. Replace user-provided non-localized string with a localized text
#: src/gs-app-row.c:562 src/gs-details-page.ui:561
msgid "Stopped Receiving Updates"
msgstr "S'ha parat de rebre actualitzacions"

#: src/gs-app-row.ui:202 src/gs-feature-tile.c:543
>>>>>>> 7b70662a
msgctxt "Single app"
msgid "Installed"
msgstr "Instal·lat"

#: src/gs-app-row.ui:265 src/gs-app-row.ui:267 src/gs-os-update-page.c:159
#: src/gs-os-update-page.c:160
msgid "Critical update"
msgstr "Actualització crítica"

#. Translators: The placeholder is an app name
#: src/gs-app-translation-dialog.c:68
#, c-format
msgid "Help Translate %s"
msgstr "Ajudeu a traduir %s"

#. Translators: The placeholder is an app name
#: src/gs-app-translation-dialog.c:71
#, c-format
msgid ""
"%s is designed, developed, and translated by an international community of "
"volunteers.\n"
"\n"
"This means that while it’s not yet available in your language, you can get "
"involved and help translate it yourself."
msgstr ""
"%s està dissenyat, desenvolupat i traduït per una comunitat internacional de "
"voluntaris.\n"
"\n"
"Això vol dir que encara que no estigui disponible en la vostra llengua, "
"podeu implicar-vos i ajudar a traduir-lo vosaltres mateixos."

#: src/gs-app-translation-dialog.ui:5
msgid "Translations"
msgstr "Traduccions"

#: src/gs-app-translation-dialog.ui:92
msgid "_Translation Website"
msgstr "_Lloc web de la traducció"

#. TRANSLATORS: This is a description for entering user/password
#: src/gs-basic-auth-dialog.c:82
#, c-format
msgid "Login required remote %s (realm %s)"
msgstr "Cal autenticació pel remot %s (regne %s)"

#: src/gs-basic-auth-dialog.ui:6
msgid "Login Required"
msgstr "Cal autenticació"

#. TRANSLATORS: button text
#: src/gs-basic-auth-dialog.ui:12 src/gs-common.c:296 src/gs-common.c:697
<<<<<<< HEAD
#: src/gs-details-page.ui:297 src/gs-page.c:416 src/gs-page.c:557
=======
#: src/gs-details-page.ui:297 src/gs-page.c:435 src/gs-page.c:658
>>>>>>> 7b70662a
#: src/gs-removal-dialog.ui:28 src/gs-repos-dialog.c:171
#: src/gs-repos-dialog.c:249 src/gs-review-dialog.ui:26 src/gs-review-row.c:241
#: src/gs-updates-page.c:853 src/gs-updates-page.c:870
#: src/gs-upgrade-banner.ui:201
msgid "_Cancel"
msgstr "_Cancel·la"

#: src/gs-basic-auth-dialog.ui:24
msgid "_Login"
msgstr "_Entra"

#. Translators: Placeholder text for a login entry.
#. Translators: It's an origin scope, 'User' or 'System' installation
#: src/gs-basic-auth-dialog.ui:60 src/gs-origin-popover-row.ui:138
msgid "User"
msgstr "Usuari"

#. Translators: Placeholder text for a login entry.
#: src/gs-basic-auth-dialog.ui:73
msgid "Password"
msgstr "Contrasen_ya"

#. TRANSLATORS: this is where all apps that don't
#. * fit in other groups are put
#: lib/gs-category.c:209
msgid "Other"
msgstr "Altres"

#. TRANSLATORS: this is a subcategory matching all the
#. * different apps in the parent category, e.g. "Games"
#: lib/gs-category.c:214
msgctxt "Category"
msgid "All"
msgstr "Tot"

#. TRANSLATORS: this is a subcategory of featured apps
#: lib/gs-category.c:218
msgid "Featured"
msgstr "Destacat"

#. Heading for featured apps on a category page
#. Translators: This is a heading for software which has been featured ('picked') by the distribution.
#: src/gs-category-page.ui:41 src/gs-overview-page.ui:69
msgid "Editor’s Choice"
msgstr "Selecció de l'editor"

#. Heading for recently updated apps on a category page
#. Translators: This is a heading for software which has been recently released upstream.
#: src/gs-category-page.ui:69 src/gs-overview-page.ui:92
msgid "New & Updated"
msgstr "Nou i actualitzat"

#. Heading for web apps on a category page
#: src/gs-category-page.ui:97
msgid "Picks from the Web"
msgstr "Selecció d'aplicacions web"

#. Heading for the rest of the apps on a category page
#: src/gs-category-page.ui:125
msgid "Other Software"
msgstr "Altre programari"

#. TRANSLATORS: the user isn't reading the question
#: lib/gs-cmd.c:195
#, c-format
msgid "Please enter a number from 1 to %u: "
msgstr "Introduïu un nombre de l'1 al %u: "

#. TRANSLATORS: asking the user to choose an app from a list
#: lib/gs-cmd.c:283
msgid "Choose an app:"
msgstr "Escolliu una aplicació:"

#: lib/gs-desktop-data.c:16
msgctxt "Menu of Graphics & Photography"
msgid "All"
msgstr "Tots"

#: lib/gs-desktop-data.c:20
msgctxt "Menu of Graphics & Photography"
msgid "Featured"
msgstr "Destacat"

#: lib/gs-desktop-data.c:24
msgctxt "Menu of Graphics & Photography"
msgid "3D Graphics"
msgstr "Gràfics 3D"

#: lib/gs-desktop-data.c:27
msgctxt "Menu of Graphics & Photography"
msgid "Photography"
msgstr "Fotografia"

#: lib/gs-desktop-data.c:30
msgctxt "Menu of Graphics & Photography"
msgid "Scanning"
msgstr "Escaneig"

#: lib/gs-desktop-data.c:33
msgctxt "Menu of Graphics & Photography"
msgid "Vector Graphics"
msgstr "Gràfics vectorials"

#: lib/gs-desktop-data.c:36
msgctxt "Menu of Graphics & Photography"
msgid "Viewers"
msgstr "Visualitzador"

#: lib/gs-desktop-data.c:39
msgctxt "Menu of Audio & Video"
msgid "Audio Creation & Editing"
msgstr "Edició i creació d'àudio"

#: lib/gs-desktop-data.c:45
msgctxt "Menu of Audio & Video"
msgid "Music Players"
msgstr "Reproductors de música"

#: lib/gs-desktop-data.c:53
msgctxt "Menu of Productivity"
msgid "All"
msgstr "Tots"

#: lib/gs-desktop-data.c:58
msgctxt "Menu of Productivity"
msgid "Featured"
msgstr "Destacat"

#: lib/gs-desktop-data.c:62
msgctxt "Menu of Productivity"
msgid "Calendar"
msgstr "Calendari"

#: lib/gs-desktop-data.c:66
msgctxt "Menu of Productivity"
msgid "Database"
msgstr "Base de dades"

#: lib/gs-desktop-data.c:69
msgctxt "Menu of Productivity"
msgid "Finance"
msgstr "Finances"

#: lib/gs-desktop-data.c:73
msgctxt "Menu of Productivity"
msgid "Word Processor"
msgstr "Processador de textos"

#: lib/gs-desktop-data.c:77
msgctxt "Menu of Utilities"
msgid "Text Editors"
msgstr "Editors de text"

#: lib/gs-desktop-data.c:80
msgctxt "Menu of Communication & News"
msgid "Web Browsers"
msgstr "Navegador web"

#: lib/gs-desktop-data.c:87
msgctxt "Menu of Audio & Video"
msgid "All"
msgstr "Tots"

#: lib/gs-desktop-data.c:90
msgctxt "Menu of Audio & Video"
msgid "Featured"
msgstr "Destacat"

#: lib/gs-desktop-data.c:93
msgctxt "Menu of Games"
msgid "Action"
msgstr "Acció"

#: lib/gs-desktop-data.c:96
msgctxt "Menu of Games"
msgid "Adventure"
msgstr "Aventura"

#: lib/gs-desktop-data.c:99
msgctxt "Menu of Games"
msgid "Arcade"
msgstr "Arcade"

#: lib/gs-desktop-data.c:102
msgctxt "Menu of Games"
msgid "Blocks"
msgstr "Blocs"

#: lib/gs-desktop-data.c:105
msgctxt "Menu of Games"
msgid "Board"
msgstr "Taula"

#: lib/gs-desktop-data.c:108
msgctxt "Menu of Games"
msgid "Card"
msgstr "Cartes"

#: lib/gs-desktop-data.c:111
msgctxt "Menu of Games"
msgid "Emulators"
msgstr "Emuladors"

#: lib/gs-desktop-data.c:114
msgctxt "Menu of Games"
msgid "Kids"
msgstr "Mainada"

#: lib/gs-desktop-data.c:117
msgctxt "Menu of Games"
msgid "Logic"
msgstr "Lògica"

#: lib/gs-desktop-data.c:121
msgctxt "Menu of Games"
msgid "Role Playing"
msgstr "Jocs de rol"

#: lib/gs-desktop-data.c:124
msgctxt "Menu of Games"
msgid "Sports"
msgstr "Esports"

#: lib/gs-desktop-data.c:127
msgctxt "Menu of Games"
msgid "Strategy"
msgstr "Estratègia"

#: lib/gs-desktop-data.c:134
msgctxt "Menu of Communication & News"
msgid "All"
msgstr "Tots"

#: lib/gs-desktop-data.c:137
msgctxt "Menu of Communication & News"
msgid "Featured"
msgstr "Destacat"

#: lib/gs-desktop-data.c:140
msgctxt "Menu of Communication & News"
msgid "Chat"
msgstr "Xat"

#: lib/gs-desktop-data.c:151
msgctxt "Menu of Education & Science"
msgid "All"
msgstr "Tots"

#: lib/gs-desktop-data.c:158
msgctxt "Menu of Education & Science"
msgid "Featured"
msgstr "Destacat"

#: lib/gs-desktop-data.c:163
msgctxt "Menu of Education & Science"
msgid "Artificial Intelligence"
msgstr "Intel·ligència artificial"

#: lib/gs-desktop-data.c:166
msgctxt "Menu of Education & Science"
msgid "Astronomy"
msgstr "Astronomia"

#: lib/gs-desktop-data.c:170
msgctxt "Menu of Education & Science"
msgid "Chemistry"
msgstr "Química"

#: lib/gs-desktop-data.c:174
msgctxt "Menu of Education & Science"
msgid "Languages"
msgstr "Llengües"

#: lib/gs-desktop-data.c:178
msgctxt "Menu of Education & Science"
msgid "Math"
msgstr "Matemàtiques"

#: lib/gs-desktop-data.c:185
msgctxt "Menu of Communication & News"
msgid "News"
msgstr "Notícies"

#: lib/gs-desktop-data.c:189
msgctxt "Menu of Education & Science"
msgid "Robotics"
msgstr "Robòtica"

#: lib/gs-desktop-data.c:192
msgctxt "Menu of Art"
msgid "Art"
msgstr "Art"

#: lib/gs-desktop-data.c:195
msgctxt "Menu of Reference"
msgid "Biography"
msgstr "Biografia"

#: lib/gs-desktop-data.c:198
msgctxt "Menu of Reference"
msgid "Comics"
msgstr "Còmics"

#: lib/gs-desktop-data.c:201
msgctxt "Menu of Reference"
msgid "Fiction"
msgstr "Ficció"

#: lib/gs-desktop-data.c:204
msgctxt "Menu of Reference"
msgid "Health"
msgstr "Salut"

#: lib/gs-desktop-data.c:207
msgctxt "Menu of Reference"
msgid "History"
msgstr "Història"

#: lib/gs-desktop-data.c:210
msgctxt "Menu of Reference"
msgid "Lifestyle"
msgstr "Estil de vida"

#: lib/gs-desktop-data.c:213
msgctxt "Menu of Reference"
msgid "Politics"
msgstr "Política"

#: lib/gs-desktop-data.c:216
msgctxt "Menu of Reference"
msgid "Sports"
msgstr "Esports"

#: lib/gs-desktop-data.c:223
msgctxt "Menu of Developer Tools"
msgid "All"
msgstr "Tots"

#: lib/gs-desktop-data.c:226
msgctxt "Menu of Developer Tools"
msgid "Featured"
msgstr "Destacat"

#: lib/gs-desktop-data.c:229
msgctxt "Menu of Developer Tools"
msgid "Debuggers"
msgstr "Depuradors"

#: lib/gs-desktop-data.c:232
msgctxt "Menu of Developer Tools"
msgid "IDEs"
msgstr "Entorns integrats de desenvolupament"

#: lib/gs-desktop-data.c:240
msgctxt "Menu of Add-ons"
msgid "Codecs"
msgstr "Còdecs"

#: lib/gs-desktop-data.c:247
msgctxt "Menu of Add-ons"
msgid "Hardware Drivers"
msgstr "Controladors de maquinari"

#: lib/gs-desktop-data.c:254
msgctxt "Menu of Add-ons"
msgid "Fonts"
msgstr "Tipus de lletra"

#: lib/gs-desktop-data.c:261
msgctxt "Menu of Add-ons"
msgid "Input Sources"
msgstr "Fonts d'entrada"

#: lib/gs-desktop-data.c:268
msgctxt "Menu of Add-ons"
msgid "Language Packs"
msgstr "Paquets d'idioma"

#: lib/gs-desktop-data.c:275
msgctxt "Menu of Add-ons"
msgid "Localization"
msgstr "Localització"

#. Translators: this is a menu category
#: lib/gs-desktop-data.c:285
msgid "Create"
msgstr "Creació"

#. Translators: this is a menu category
#: lib/gs-desktop-data.c:287
msgid "Work"
msgstr "Treball"

#. Translators: this is a menu category
#: lib/gs-desktop-data.c:289
msgid "Play"
msgstr "Jocs"

#. Translators: this is a menu category
#: lib/gs-desktop-data.c:291
msgid "Socialize"
msgstr "Socialització"

#. Translators: this is a menu category
#: lib/gs-desktop-data.c:293
msgid "Learn"
msgstr "Aprendre"

#. Translators: this is a menu category
#: lib/gs-desktop-data.c:295
msgid "Develop"
msgstr "Desenvolupament"

#. Translators: this is a menu category
#: lib/gs-desktop-data.c:298
msgid "Codecs"
msgstr "Còdecs"

#. Translators: this is a menu category
#: lib/gs-desktop-data.c:300
msgid "Hardware Drivers"
msgstr "Controladors de maquinari"

#. Translators: this is a menu category
#: lib/gs-desktop-data.c:302
msgid "Fonts"
msgstr "Tipus de lletra"

#. Translators: this is a menu category
#: lib/gs-desktop-data.c:304
msgid "Input Sources"
msgstr "Fonts d'entrada"

#. Translators: this is a menu category
#: lib/gs-desktop-data.c:306
msgid "Language Packs"
msgstr "Paquets d'idioma"

#. Translators: this is a menu category
#: lib/gs-desktop-data.c:308
msgid "Localization"
msgstr "Localització"

#. TRANSLATORS: this is the summary of a notification that an app
#. * has been successfully installed
#. TRANSLATORS: this is the summary of a notification that a component
#. * has been successfully installed
#: src/gs-common.c:69 src/gs-common.c:92
#, c-format
msgid "%s is now installed"
msgstr "S'ha instal·lat %s"

#. TRANSLATORS: an app has been installed, but
#. * needs a reboot to complete the installation
#: src/gs-common.c:73 src/gs-common.c:96
msgid "A restart is required for the changes to take effect."
msgstr "És necessari un reinici perquè els canvis tinguin efecte."

#. TRANSLATORS: this is the body of a notification that an app
#. * has been successfully installed
#: src/gs-common.c:77
msgid "App is ready to be used."
msgstr "L'aplicació ja està a punt per a fer-se servir."

#. TRANSLATORS: this is the summary of a notification that OS updates
#. * have been successfully installed
#: src/gs-common.c:85
msgid "System updates are now installed"
msgstr "Les actualitzacions del sistema ja estan instal·lades"

#. TRANSLATORS: this is the body of a notification that OS updates
#. * have been successfully installed
#: src/gs-common.c:88
msgid "Recently installed updates are available to review"
msgstr ""
"Les actualitzacions instal·lades recentment estan disponibles per a ser "
"revisades"

#. TRANSLATORS: button text
#: src/gs-common.c:107 src/gs-common.c:860
msgid "Restart"
msgstr "Reinicia"

#: src/gs-common.c:113
msgid "Launch"
msgstr "Executa"

#. TRANSLATORS: window title
#: src/gs-common.c:230
msgid "Install Software?"
msgstr "Voleu instal·lar programari de tercers?"

#. TRANSLATORS: window title
#: src/gs-common.c:232
msgid "Install Third-Party Software?"
msgstr "Voleu instal·lar programari de tercers?"

#. TRANSLATORS: window title
#: src/gs-common.c:236
msgid "Enable Software Repository?"
msgstr "Voleu habilitar els repositoris de programari de tercers?"

#. TRANSLATORS: window title
#: src/gs-common.c:238 src/gs-repos-dialog.c:168
msgid "Enable Third-Party Software Repository?"
msgstr "Voleu habilitar els repositoris de programari de tercers?"

#. TRANSLATORS: the replacements are as follows:
#. * 1. App name, e.g. "Firefox"
#. * 2. Software repository name, e.g. fedora-optional
#.
#: src/gs-common.c:250
#, c-format
msgid ""
"%s is not <a href=\"https://en.wikipedia.org/wiki/Free_and_open-"
"source_software\">free and open source software</a>, and is provided by “%s”."
msgstr ""
"%s no és <a href=\"https://en.wikipedia.org/wiki/Free_and_open-"
"source_software\">programari lliure o de codi obert</a>, i es proporciona "
"amb «%s»."

#. TRANSLATORS: the replacements are as follows:
#. * 1. App name, e.g. "Firefox"
#. * 2. Software repository name, e.g. fedora-optional
#: src/gs-common.c:260
#, c-format
msgid "%s is provided by “%s”."
msgstr "%s es proporciona amb «%s»."

#: src/gs-common.c:269
msgid "This software repository must be enabled to continue installation."
msgstr ""
"Cal habilitar aquest repositori de programari per a poder continuar amb la "
"instal·lació."

#. TRANSLATORS: Laws are geographical, urgh...
#: src/gs-common.c:279
#, c-format
msgid "It may be illegal to install or use %s in some countries."
msgstr "Pot ser il·legal instal·lar o utilitzar %s en alguns països."

#. TRANSLATORS: Laws are geographical, urgh...
#: src/gs-common.c:285
msgid "It may be illegal to install or use this codec in some countries."
msgstr "Pot ser il·legal instal·lar o utilitzar aquest còdec en alguns països."

#. TRANSLATORS: this is button text to not ask about non-free content again
#: src/gs-common.c:299
msgid "Don’t _Warn Again"
msgstr "_No tornis a avisar-me"

#. TRANSLATORS: button text
#: src/gs-common.c:308
msgid "Enable and _Install"
msgstr "H_abilita i instal·la"

#. TRANSLATORS: these are show_detailed_error messages from the
#. * package manager no mortal is supposed to understand,
#. * but google might know what they mean
#: src/gs-common.c:511
msgid "Detailed errors from the package manager follow:"
msgstr "Els errors detallats del gestor de paquets es mostren a continuació:"

#: src/gs-common.c:518 src/gs-safety-context-dialog.ui:72
msgid "Details"
msgstr "Detalls"

#. TRANSLATORS: button text
#: src/gs-common.c:567
msgid "_Close"
msgstr "_Tanca"

#. Translators: an accept button label, in a Cancel/Accept dialog
#: src/gs-common.c:689
msgid "_Accept"
msgstr "Acce_pta"

#. TRANSLATORS: we've just live-updated some apps
#: src/gs-common.c:835
msgid "An update has been installed"
msgid_plural "Updates have been installed"
msgstr[0] "S'ha instal·lat una actualització"
msgstr[1] "S'han instal·lat actualitzacions"

#. TRANSLATORS: we've just removed some apps
#: src/gs-common.c:845
msgid "An app has been removed"
msgid_plural "Apps have been removed"
msgstr[0] "S'ha eliminat una aplicació"
msgstr[1] "S'han eliminat les aplicacions"

#. TRANSLATORS: the new apps will not be run until we restart
#: src/gs-common.c:851
msgid "A restart is required for it to take effect."
msgid_plural "A restart is required for them to take effect."
msgstr[0] "És necessari un reinici perquè el canvi tingui efecte."
msgstr[1] "És necessari un reinici perquè els canvis tinguin efecte."

#. TRANSLATORS: button text
#: src/gs-common.c:858
msgid "Not Now"
msgstr "Ara no"

#. TRANSLATORS: something happened less than 5 minutes ago
#: src/gs-common.c:954
msgid "Just now"
msgstr "Ara mateix"

#: src/gs-common.c:956
#, c-format
msgid "%d minute ago"
msgid_plural "%d minutes ago"
msgstr[0] "Fa %d minut"
msgstr[1] "Fa %d minuts"

#: src/gs-common.c:960
#, c-format
msgid "%d hour ago"
msgid_plural "%d hours ago"
msgstr[0] "Fa %d hora"
msgstr[1] "Fa %d hores"

#: src/gs-common.c:964
#, c-format
msgid "%d day ago"
msgid_plural "%d days ago"
msgstr[0] "Fa %d dia"
msgstr[1] "Fa %d dies"

#: src/gs-common.c:968
#, c-format
msgid "%d week ago"
msgid_plural "%d weeks ago"
msgstr[0] "Fa %d setmana"
msgstr[1] "Fa %d setmanes"

#: src/gs-common.c:972
#, c-format
msgid "%d month ago"
msgid_plural "%d months ago"
msgstr[0] "Fa %d mes"
msgstr[1] "Fa %d mesos"

#: src/gs-common.c:976
#, c-format
msgid "%d year ago"
msgid_plural "%d years ago"
msgstr[0] "Fa %d any"
msgstr[1] "Fa %d anys"

#. Translators: This is to construct a disk size string consisting of the value and its unit, while
#. * the unit is drawn with a smaller font. If you need to flip the order, then you can use "%2$s %1$s".
#. * Make sure you'll preserve the no break space between the values.
#. * Example result: "13.0 MB"
#: src/gs-common.c:1340
#, c-format
msgctxt "format-size"
msgid "%s %s"
msgstr "%s %s"

#. TRANSLATORS: this is a what we use in notifications if the app's name is unknown
#: src/gs-dbus-helper.c:291
msgid "An app"
msgstr "Una aplicació"

#. TRANSLATORS: this is a notification displayed when an app needs additional MIME types.
#: src/gs-dbus-helper.c:297
#, c-format
msgid "%s is requesting additional file format support."
msgstr "%s està demanant compatibilitat addicional de formats de fitxers."

#. TRANSLATORS: notification title
#: src/gs-dbus-helper.c:299
msgid "Additional MIME Types Required"
msgstr "Calen tipus MIME addicionals"

#. TRANSLATORS: this is a notification displayed when an app needs additional fonts.
#: src/gs-dbus-helper.c:303
#, c-format
msgid "%s is requesting additional fonts."
msgstr "%s està demanant tipus de lletra addicionals."

#. TRANSLATORS: notification title
#: src/gs-dbus-helper.c:305
msgid "Additional Fonts Required"
msgstr "Calen tipus de lletra addicionals"

#. TRANSLATORS: this is a notification displayed when an app needs additional codecs.
#: src/gs-dbus-helper.c:309
#, c-format
msgid "%s is requesting additional multimedia codecs."
msgstr "%s està demanant còdecs multimèdia addicionals."

#. TRANSLATORS: notification title
#: src/gs-dbus-helper.c:311
msgid "Additional Multimedia Codecs Required"
msgstr "Calen còdecs multimèdia addicionals"

#. TRANSLATORS: this is a notification displayed when an app needs additional printer drivers.
#: src/gs-dbus-helper.c:315
#, c-format
msgid "%s is requesting additional printer drivers."
msgstr "%s està demanant controladors d'impressora addicionals."

#. TRANSLATORS: notification title
#: src/gs-dbus-helper.c:317
msgid "Additional Printer Drivers Required"
msgstr "Calen controladors d'impressora addicionals"

#. TRANSLATORS: this is a notification displayed when an app wants to install additional packages.
#: src/gs-dbus-helper.c:321
#, c-format
msgid "%s is requesting additional packages."
msgstr "%s està demanant paquets addicionals."

#. TRANSLATORS: notification title
#: src/gs-dbus-helper.c:323
msgid "Additional Packages Required"
msgstr "Calen paquets addicionals"

#. TRANSLATORS: this is a button that launches gnome-software
#: src/gs-dbus-helper.c:338
msgid "Find in Software"
msgstr "Cerca al programari"

#: src/gs-description-box.c:92 src/gs-description-box.c:341
msgid "_Show More"
msgstr "_Mostra'n més"

#: src/gs-description-box.c:92
msgid "_Show Less"
msgstr "_Mostra'n més"

#: src/gs-details-page.c:372
msgid "Removing…"
msgstr "S'està suprimint…"

#: src/gs-details-page.c:382
msgid "Requires restart to finish install"
msgstr "Requereix reiniciar per a acabar la instal·lació"

#: src/gs-details-page.c:389
msgid "Requires restart to finish remove"
msgstr "Requereix reiniciar per a finalitzar la supressió"

#. TRANSLATORS: This is a label on top of the app's progress
#. * bar to inform the user that the app should be installed soon
#: src/gs-details-page.c:406
msgid "Pending installation…"
msgstr "Pendent d'instal·lació…"

#. TRANSLATORS: This is a label on top of the app's progress
#. * bar to inform the user that the app should be updated soon
#: src/gs-details-page.c:412
msgid "Pending update…"
msgstr "Pendent de les actualitzacions…"

#. Translators: This string is shown when preparing to download and install an app.
#: src/gs-details-page.c:426
msgid "Preparing…"
msgstr "S'està preparant…"

#. Translators: This string is shown when uninstalling an app.
#: src/gs-details-page.c:429
msgid "Uninstalling…"
msgstr "S'està desinstal·lant…"

<<<<<<< HEAD
#: src/gs-details-page.c:945
=======
#. Translators: the "%s" is replaced with an app name
#: src/gs-details-page.c:556
#, c-format
msgid "%s is not installed, but it still has data present."
msgstr "%s no està instal·lat, però encara en queden dades."

#: src/gs-details-page.c:1006
>>>>>>> 7b70662a
msgid "_Restart"
msgstr "_Reinicia"

#. TRANSLATORS: this is a button that allows the apps to
#. * be installed.
#. * The ellipsis indicates that further steps are required,
#. * e.g. enabling software repositories or the like
<<<<<<< HEAD
#: src/gs-details-page.c:969
msgid "_Install…"
msgstr "_Instal·la…"

#: src/gs-details-page.c:1036
=======
#: src/gs-details-page.c:1030
msgid "_Install…"
msgstr "_Instal·la…"

#: src/gs-details-page.c:1097
>>>>>>> 7b70662a
msgid "_Uninstall…"
msgstr "_Desinstal·la…"

#. Translators: %s is the user-visible app name
<<<<<<< HEAD
#: src/gs-details-page.c:1209
=======
#: src/gs-details-page.c:1271
>>>>>>> 7b70662a
#, c-format
msgid "%s will appear in US English"
msgstr "%s apareixerà en anglès americà"

<<<<<<< HEAD
#: src/gs-details-page.c:1215
msgid "This app will appear in US English"
msgstr "Aquesta aplicació apareixerà en anglès americà"

#: src/gs-details-page.c:1230 src/gs-details-page.ui:59
=======
#: src/gs-details-page.c:1278
msgid "This app will appear in US English"
msgstr "Aquesta aplicació apareixerà en anglès americà"

#: src/gs-details-page.c:1313 src/gs-details-page.ui:59
>>>>>>> 7b70662a
msgid "Help _Translate"
msgstr "_Ajudeu a traduir-lo"

#. Translators: the '%s' is replaced with a developer name or a project group
<<<<<<< HEAD
#: src/gs-details-page.c:1294
=======
#: src/gs-details-page.c:1378
>>>>>>> 7b70662a
#, c-format
msgid "Other Apps by %s"
msgstr "Altres aplicacions de %s"

#. TRANSLATORS: we need a remote server to process
<<<<<<< HEAD
#: src/gs-details-page.c:1671
msgid "You need internet access to write a review"
msgstr "Cal accés a Internet perquè pugueu escriure una ressenya"

#: src/gs-details-page.c:1856 src/gs-details-page.c:1872
=======
#: src/gs-details-page.c:1768
msgid "You need internet access to write a review"
msgstr "Cal accés a Internet perquè pugueu escriure una ressenya"

#: src/gs-details-page.c:1956 src/gs-details-page.c:1972
>>>>>>> 7b70662a
#, c-format
msgid "Unable to find “%s”"
msgstr "No s'ha trobat «%s»"

#: src/gs-details-page.c:2319
#, c-format
msgid "Failed to submit review for “%s”: %s"
msgstr "No s'ha pogut enviar la ressenya de «%s»: %s"

#: src/gs-details-page.ui:7
msgid "Details page"
msgstr "Pàgina de detalls"

#: src/gs-details-page.ui:39
msgid "Loading app details…"
msgstr "S'estan carregant els detalls de l'aplicació…"

#. TRANSLATORS: A label for a button to execute the selected app.
#: src/gs-details-page.ui:226
msgid "_Open"
msgstr "_Obre"

#: src/gs-details-page.ui:242 plugins/packagekit/gs-packagekit-task.c:159
msgid "_Update"
msgstr "_Actualitza"

#. TRANSLATORS: button text in the header when an app can be erased
#: src/gs-details-page.ui:260 src/gs-details-page.ui:270
msgid "Uninstall"
msgstr "Desinstal·la"

#: src/gs-details-page.ui:322
msgid "Downloading"
msgstr "S'està baixant"

#: src/gs-details-page.ui:459 src/gs-installed-page.ui:135
msgid "Add-ons"
msgstr "Complements"

#: src/gs-details-page.ui:571
msgid "This software is no longer receiving updates, including security fixes"
msgstr ""
"Aquest programari ja no rep actualitzacions, ni tampoc correccions de "
"seguretat"

#: src/gs-details-page.ui:632
msgid "This app can only be used when there is an active internet connection."
msgstr ""
"Aquesta aplicació només es pot fer servir si hi ha una connexió activa a "
"Internet."

#: src/gs-details-page.ui:655
msgid "Software Repository Included"
msgstr "S'inclou repositori de programari"

#: src/gs-details-page.ui:665
msgid ""
"This app includes a software repository which provides updates, as well as "
"access to other software."
msgstr ""
"L'aplicació inclou un repositori de programari que proporciona "
"actualitzacions així com accés a altre programari."

#: src/gs-details-page.ui:693
msgid "No Software Repository Included"
msgstr "No s'inclouen repositoris de programari"

#: src/gs-details-page.ui:703
msgid ""
"This app does not include a software repository. It will not be updated with "
"new versions."
msgstr ""
"L'aplicació no inclou cap repositori de programari. No s'actualitzarà a "
"versions més noves."

#: src/gs-details-page.ui:731
msgid ""
"This software is already provided by your distribution and should not be "
"replaced."
msgstr ""
"Aquest programari ja es proporciona amb la vostra distribució i no heu de "
"substituir-ho."

#. Translators: a repository file used for installing software has been discovered.
#: src/gs-details-page.ui:762
msgid "Software Repository Identified"
msgstr "S'ha identificat un repositori de programari"

#: src/gs-details-page.ui:772
msgid ""
"Adding this software repository will give you access to additional software "
"and upgrades."
msgstr ""
"En afegir aquest repositori de programari tindreu accés a programari i "
"actualitzacions addicionals."

#: src/gs-details-page.ui:779
msgid "Only use software repositories that you trust."
msgstr "Utilitzeu només fonts de programari de confiança."

#: src/gs-details-page.ui:820
msgid "Clear app data"
msgstr "Elimina les dades de l'aplicació"

#: src/gs-details-page.ui:837
msgid "D_elete Data"
msgstr "_Esborra les dades"

#: src/gs-details-page.ui:913
msgid "No Metadata"
msgstr "Sense metadades"

#: src/gs-details-page.ui:922
msgid ""
"This software doesn’t provide any links to a website, code repository or "
"issue tracker."
msgstr ""
"Aquest programari no proporciona cap enllaç a un lloc web, repositori de "
"codi o sistema de gestió d'incidents."

#: src/gs-details-page.ui:950
msgid "Project _Website"
msgstr "Lloc _web del projecte"

#: src/gs-details-page.ui:967
msgid "_Donate"
msgstr "_Feu un donatiu"

#: src/gs-details-page.ui:984
msgid "Contribute _Translations"
msgstr "_Col·laboreu a la traducció"

#: src/gs-details-page.ui:1001
msgid "_Report an Issue"
msgstr "_Informeu d'un problema"

#: src/gs-details-page.ui:1018
msgid "_Help"
msgstr "_Ajuda"

#. Translators: This is a verb, used on a button to ‘contact the developer’
#: src/gs-details-page.ui:1035
msgctxt "verb"
msgid "_Contact"
msgstr "_Contacteu"

#. Translators: Button opening a dialog where the users can write and publish their opinions about the apps.
#: src/gs-details-page.ui:1129
msgid "Write R_eview"
msgstr "_Escriviu una ressenya"

#. Translators: Button opening a dialog showing all reviews for an app.
#: src/gs-details-page.ui:1166
msgid "All Reviews"
msgstr "Totes les ressenyes"

#. TRANSLATORS: status text when downloading
#: lib/gs-external-appstream-utils.c:272
msgid "Downloading extra metadata files…"
msgstr "S'estan baixant fitxers de metadades extres…"

#. TRANSLATORS: separator for a list of items
#: src/gs-extras-page.c:143
msgid " and "
msgstr " i "

#. TRANSLATORS: separator for a list of items
#: src/gs-extras-page.c:146
msgid ", "
msgstr ", "

#. TRANSLATORS: App window title for fonts installation.
#. %s will be replaced by name of the script we're searching for.
#: src/gs-extras-page.c:172
#, c-format
msgid "Available fonts for the %s script"
msgid_plural "Available fonts for the %s scripts"
msgstr[0] "Tipus de lletres disponibles per a l'script %s"
msgstr[1] "Tipus de lletres disponibles per als scripts %s"

#. TRANSLATORS: App window title for codec installation.
#. %s will be replaced by actual codec name(s)
#: src/gs-extras-page.c:180
#, c-format
msgid "Available software for %s"
msgid_plural "Available software for %s"
msgstr[0] "Programari disponible per %s"
msgstr[1] "Programari disponible per %s"

#: src/gs-extras-page.c:243
msgid "Requested software not found"
msgstr "No s'ha trobat el programari sol·licitat"

#: src/gs-extras-page.c:245
msgid "Failed to find requested software"
msgstr "No s'ha pogut trobar el programari demanat"

#. TRANSLATORS: This string is used for codecs that weren't found
#: src/gs-extras-page.c:419
#, c-format
msgid "%s not found"
msgstr "No s'ha trobat %s"

#. TRANSLATORS: hyperlink title
#: src/gs-extras-page.c:423
msgid "on the website"
msgstr "al lloc web"

#. TRANSLATORS: this is when we know about an app or
#. * addon, but it can't be listed for some reason
#: src/gs-extras-page.c:430
#, c-format
msgid "No apps are available that provide the file %s."
msgstr "No s'ha trobat cap aplicació disponible que proporcioni el fitxer %s."

#. TRANSLATORS: first %s is the codec name, and second %s is a
#. * hyperlink with the "on the website" text
#: src/gs-extras-page.c:434 src/gs-extras-page.c:445 src/gs-extras-page.c:456
#, c-format
msgid ""
"Information about %s, as well as options for how to get missing apps might "
"be found %s."
msgstr ""
"Informació sobre %s, així com opcions per a saber com obtenir aplicacions "
"que falten poden trobar-se %s."

#. TRANSLATORS: this is when we know about an app or
#. * addon, but it can't be listed for some reason
#: src/gs-extras-page.c:441 src/gs-extras-page.c:463
#, c-format
msgid "No apps are available for %s support."
msgstr ""
"No s'ha trobat cap aplicació disponible per a la compatibilitat amb %s."

#. TRANSLATORS: this is when we know about an app or
#. * addon, but it can't be listed for some reason
#: src/gs-extras-page.c:452
#, c-format
msgid "%s is not available."
msgstr "%s no està disponible."

#. TRANSLATORS: first %s is the codec name, and second %s is a
#. * hyperlink with the "on the website" text
#: src/gs-extras-page.c:467
#, c-format
msgid ""
"Information about %s, as well as options for how to get an app that can "
"support this format might be found %s."
msgstr ""
"Informació sobre %s, així com opcions per a saber com obtenir una aplicació "
"que pugui reproduir aquest format poden trobar-se %s."

#. TRANSLATORS: this is when we know about an app or
#. * addon, but it can't be listed for some reason
#: src/gs-extras-page.c:474
#, c-format
msgid "No fonts are available for the %s script support."
msgstr ""
"No s'ha trobat cap tipus de lletra disponible per a la compatibilitat amb "
"l'script %s."

#. TRANSLATORS: first %s is the codec name, and second %s is a
#. * hyperlink with the "on the website" text
#: src/gs-extras-page.c:478
#, c-format
msgid ""
"Information about %s, as well as options for how to get additional fonts "
"might be found %s."
msgstr ""
"Informació sobre %s, així com opcions per a saber com obtenir tipus de "
"lletra addicionals poden trobar-se %s."

#. TRANSLATORS: this is when we know about an app or
#. * addon, but it can't be listed for some reason
#: src/gs-extras-page.c:485
#, c-format
msgid "No addon codecs are available for the %s format."
msgstr "No s'ha trobat cap còdec disponible per al format %s."

#. TRANSLATORS: first %s is the codec name, and second %s is a
#. * hyperlink with the "on the website" text
#: src/gs-extras-page.c:489
#, c-format
msgid ""
"Information about %s, as well as options for how to get a codec that can "
"play this format might be found %s."
msgstr ""
"Informació sobre %s, així com opcions per a saber com obtenir un còdec que "
"pugui reproduir aquest format poden trobar-se %s."

#. TRANSLATORS: this is when we know about an app or
#. * addon, but it can't be listed for some reason
#: src/gs-extras-page.c:496
#, c-format
msgid "No Plasma resources are available for %s support."
msgstr "No s'ha trobat cap recurs Plasma per a la compatibilitat amb %s."

#. TRANSLATORS: first %s is the codec name, and second %s is a
#. * hyperlink with the "on the website" text
#: src/gs-extras-page.c:500
#, c-format
msgid ""
"Information about %s, as well as options for how to get additional Plasma "
"resources might be found %s."
msgstr ""
"Informació sobre %s, així com opcions per a saber com obtenir recursos "
"Plasma addicionals poden trobar-se %s."

#. TRANSLATORS: this is when we know about an app or
#. * addon, but it can't be listed for some reason
#: src/gs-extras-page.c:507
#, c-format
msgid "No printer drivers are available for %s."
msgstr "No s'ha trobat cap controlador d'impressora per a %s."

#. TRANSLATORS: first %s is the codec name, and second %s is a
#. * hyperlink with the "on the website" text
#: src/gs-extras-page.c:511
#, c-format
msgid ""
"Information about %s, as well as options for how to get a driver that "
"supports this printer might be found %s."
msgstr ""
"Informació sobre %s, així com opcions per a saber com obtenir un controlador "
"per a aquesta impressora poden trobar-se %s."

#. TRANSLATORS: hyperlink title
#: src/gs-extras-page.c:557
msgid "the documentation"
msgstr "la documentació"

#. TRANSLATORS: no codecs were found. The first %s will be replaced by actual codec name(s),
#. the second %s is the app name, which requested the codecs, the third %s is a link titled "the documentation"
#: src/gs-extras-page.c:563
#, c-format
msgid ""
"Unable to find the %s requested by %s. Please see %s for more information."
msgid_plural ""
"Unable to find the %s requested by %s. Please see %s for more information."
msgstr[0] ""
"No s'ha pogut trobar %s sol·licitat per %s. Per a més informació consulteu "
"%s."
msgstr[1] ""
"No s'han pogut trobar %s sol·licitades per %s. Per a més informació "
"consulteu %s."

#. TRANSLATORS: no codecs were found. First %s will be replaced by actual codec name(s), second %s is a link titled "the documentation"
#: src/gs-extras-page.c:572
#, c-format
msgid ""
"Unable to find the %s you were searching for. Please see %s for more "
"information."
msgid_plural ""
"Unable to find the %s you were searching for. Please see %s for more "
"information."
msgstr[0] ""
"No s'han pogut trobar %s que cercàveu. Per a més informació consulteu %s."
msgstr[1] ""
"No s'han pogut trobar %s que cercàveu. Per a més informació consulteu %s."

#: src/gs-extras-page.c:650 src/gs-extras-page.c:707 src/gs-extras-page.c:747
#, c-format
msgid "Failed to find any search results: %s"
msgstr "No s'ha pogut trobar cap resultat de cerca: %s"

#: src/gs-extras-page.c:964
#, c-format
msgid "%s file format"
msgstr "Format de fitxer %s"

#: src/gs-extras-page.c:1325
msgid "Install _All"
msgstr "Instal·la-ho _Tot"

#: src/gs-extras-page.c:1355
msgid "Unable to Find Requested Software"
msgstr "No s'ha pogut trobar el programari demanat"

#: src/gs-extras-page.ui:6
msgid "Codecs page"
msgstr "Pàgina de còdecs"

#: src/gs-featured-carousel.ui:43
msgid "Previous"
msgstr "Previ"

#: src/gs-featured-carousel.ui:66
msgid "Next"
msgstr "Següent"

#: src/gs-featured-carousel.ui:83
msgid "Featured Apps List"
msgstr "Llista d'aplicacions destacades"

#: src/gs-hardware-support-context-dialog.c:576
#: src/gs-hardware-support-context-dialog.c:585
msgid "Desktop Support"
msgstr "Compatibilitat amb escriptori"

#: src/gs-hardware-support-context-dialog.c:577
#: src/gs-hardware-support-context-dialog.c:586
msgid "Supports being used on a large screen"
msgstr "Es pot utilitzar en una pantalla gran"

#: src/gs-hardware-support-context-dialog.c:579
msgid "Desktop Support Unknown"
msgstr "Compatibilitat amb escriptori desconeguda"

#: src/gs-hardware-support-context-dialog.c:580
msgid "Not enough information to know if large screens are supported"
msgstr ""
"No hi ha prou informació per a saber si és compatible amb pantalles grans"

#: src/gs-hardware-support-context-dialog.c:583
msgid "Requires a large screen"
msgstr "Requereix una pantalla gran"

#: src/gs-hardware-support-context-dialog.c:588
msgid "Desktop Not Supported"
msgstr "No és compatible amb escriptori"

#: src/gs-hardware-support-context-dialog.c:589
msgid "Cannot be used on a large screen"
msgstr "No pot ser usat en una pantalla gran"

#: src/gs-hardware-support-context-dialog.c:596
#: src/gs-hardware-support-context-dialog.c:605
msgid "Mobile Support"
msgstr "Compatibilitat amb mòbil"

#: src/gs-hardware-support-context-dialog.c:597
#: src/gs-hardware-support-context-dialog.c:606
msgid "Supports being used on a small screen"
msgstr "Es pot utilitzar en una pantalla petita"

#: src/gs-hardware-support-context-dialog.c:599
msgid "Mobile Support Unknown"
msgstr "Compatibilitat amb mòbil desconeguda"

#: src/gs-hardware-support-context-dialog.c:600
msgid "Not enough information to know if small screens are supported"
msgstr ""
"No hi ha prou informació per a saber si és compatible amb pantalles petites"

#: src/gs-hardware-support-context-dialog.c:603
msgid "Requires a small screen"
msgstr "Requereix una pantalla petita"

#: src/gs-hardware-support-context-dialog.c:608
msgid "Mobile Not Supported"
msgstr "No és compatible amb mòbil"

#: src/gs-hardware-support-context-dialog.c:609
msgid "Cannot be used on a small screen"
msgstr "No es pot utilitzar amb una pantalla petita"

#: src/gs-hardware-support-context-dialog.c:632
#: src/gs-hardware-support-context-dialog.c:641
msgid "Keyboard Support"
msgstr "Compatibilitat de teclat"

#: src/gs-hardware-support-context-dialog.c:635
msgid "Keyboard Support Unknown"
msgstr "Compatibilitat de teclat desconeguda"

#: src/gs-hardware-support-context-dialog.c:636
msgid "Not enough information to know if keyboards are supported"
msgstr "No hi ha prou informació per a saber si és compatible amb teclats"

#: src/gs-hardware-support-context-dialog.c:638
msgid "Keyboard Required"
msgstr "Requereix teclat"

#: src/gs-hardware-support-context-dialog.c:642
msgid "Supports keyboards"
msgstr "Compatible amb teclats"

#: src/gs-hardware-support-context-dialog.c:644
msgid "Keyboard Not Supported"
msgstr "No és compatible amb teclat"

#: src/gs-hardware-support-context-dialog.c:645
msgid "Cannot be used with a keyboard"
msgstr "No es pot usar amb un teclat"

#: src/gs-hardware-support-context-dialog.c:652
#: src/gs-hardware-support-context-dialog.c:661
msgid "Mouse Support"
msgstr "Compatibilitat amb ratolí"

#: src/gs-hardware-support-context-dialog.c:653
#: src/gs-hardware-support-context-dialog.c:659
msgid "Requires a mouse or pointing device"
msgstr "Requereix un ratolí o un dispositiu assenyalador"

#: src/gs-hardware-support-context-dialog.c:655
msgid "Mouse Support Unknown"
msgstr "Compatibilitat amb ratolí desconeguda"

#: src/gs-hardware-support-context-dialog.c:656
msgid ""
"Not enough information to know if mice or pointing devices are supported"
msgstr ""
"No hi ha prou informació per a saber si és compatible amb ratolins o "
"dispositius assenyaladors"

#: src/gs-hardware-support-context-dialog.c:658
msgid "Mouse Required"
msgstr "Requereix un ratolí"

#: src/gs-hardware-support-context-dialog.c:662
msgid "Supports mice and pointing devices"
msgstr "És compatible amb ratolins i dispositius assenyaladors"

#: src/gs-hardware-support-context-dialog.c:664
msgid "Mouse Not Supported"
msgstr "No és compatible amb ratolí"

#: src/gs-hardware-support-context-dialog.c:665
msgid "Cannot be used with a mouse or pointing device"
msgstr "No es pot usar amb un ratolí o un dispositiu assenyalador"

#: src/gs-hardware-support-context-dialog.c:672
#: src/gs-hardware-support-context-dialog.c:681
msgid "Touchscreen Support"
msgstr "Compatibilitat amb pantalla tàctil"

#: src/gs-hardware-support-context-dialog.c:675
msgid "Touchscreen Support Unknown"
msgstr "Compatibilitat amb pantalla tàctil desconeguda"

#: src/gs-hardware-support-context-dialog.c:676
msgid "Not enough information to know if touchscreens are supported"
msgstr ""
"No hi ha prou informació per a saber si és compatible amb pantalles tàctils"

#: src/gs-hardware-support-context-dialog.c:678
msgid "Touchscreen Required"
msgstr "Requereix pantalla tàctil"

#: src/gs-hardware-support-context-dialog.c:682
msgid "Supports touchscreens"
msgstr "Compatible amb pantalla tàctil"

#: src/gs-hardware-support-context-dialog.c:684
msgid "Touchscreen Not Supported"
msgstr "No és compatible amb pantalla tàctil"

#: src/gs-hardware-support-context-dialog.c:685
msgid "Cannot be used with a touchscreen"
msgstr "No pot ser usat en una pantalla tàctil"

#: src/gs-hardware-support-context-dialog.c:698
msgid "Gamepad Required"
msgstr "Requereix un comandament de joc"

#: src/gs-hardware-support-context-dialog.c:699
msgid "Requires a gamepad"
msgstr "Requereix un comandament de joc"

#: src/gs-hardware-support-context-dialog.c:701
msgid "Gamepad Support"
msgstr "Compatibilitat amb comandament de joc"

#: src/gs-hardware-support-context-dialog.c:702
msgid "Supports gamepads"
msgstr "Compatible amb comandaments de joc"

#. Translators: It’s unknown whether this app is supported on
#. * the current hardware. The placeholder is the app name.
#: src/gs-hardware-support-context-dialog.c:711
#, c-format
msgid "%s probably works on this device"
msgstr "%s probablement funciona en aquest dispositiu"

#. Translators: The app will work on the current hardware.
#. * The placeholder is the app name.
#: src/gs-hardware-support-context-dialog.c:718
#, c-format
msgid "%s works on this device"
msgstr "%s funciona en aquest dispositiu"

#. Translators: The app may not work fully on the current hardware.
#. * The placeholder is the app name.
#: src/gs-hardware-support-context-dialog.c:725
#, c-format
msgid "%s will not work properly on this device"
msgstr "%s no funcionarà correctament en aquest dispositiu"

#. Translators: The app will not work properly on the current hardware.
#. * The placeholder is the app name.
#: src/gs-hardware-support-context-dialog.c:732
#, c-format
msgid "%s will not work on this device"
msgstr "%s no funcionarà en aquest dispositiu"

#. Translators: This is the title of the dialog which contains information about the hardware support/requirements of an app
#: src/gs-hardware-support-context-dialog.ui:5
msgid "Hardware Support"
msgstr "Compatibilitat amb maquinari"

#. Translators: This is in the context of a list of apps which are installed on the system.
#: src/gs-installed-page.c:813
msgctxt "List of installed apps"
msgid "Installed"
msgstr "Instal·lat"

#: src/gs-installed-page.ui:6
msgid "Installed page"
msgstr "Pàgina d'instal·lació"

#: src/gs-installed-page.ui:55
msgid "In Progress"
msgstr "En curs"

#. origin_ui on a remote is the repo dialogue section name,
#. * not the remote title
#: src/gs-installed-page.ui:75 plugins/flatpak/gs-flatpak-utils.c:107
msgid "Apps"
msgstr "Aplicacions"

#: src/gs-installed-page.ui:95
msgid "Web Apps"
msgstr "Aplicacions web"

#: src/gs-installed-page.ui:115
msgid "System Apps"
msgstr "Aplicacions del sistema"

#: src/gs-license-tile.c:99
msgid "Community Built"
msgstr "Creat per la comunitat"

#: src/gs-license-tile.c:110 src/gs-license-tile.ui:98
msgid "_Get Involved"
msgstr "_Involucreu-vos-hi"

#. Translators: The first placeholder here is a link to information about the license, and the second placeholder here is the name of a software license.
#: src/gs-license-tile.c:117
#, c-format
msgid ""
"This software is developed in the open by a community of volunteers, and "
"released under the <a href=\"%s\">%s license</a>.\n"
"\n"
"You can contribute and help make it even better."
msgstr ""
"Aquest programari es desenvolupa en obert per una comunitat de voluntaris, i "
"es publica sota la <a href=\"%s\">llicència %s</a>.\n"
"\n"
"Podeu contribuir i ajudar a millorar-lo encara més."

#. Translators: The placeholder here is the name of a software license.
#: src/gs-license-tile.c:124
#, c-format
msgid ""
"This software is developed in the open by a community of volunteers, and "
"released under the %s license.\n"
"\n"
"You can contribute and help make it even better."
msgstr ""
"Aquest programari es desenvolupa en obert per una comunitat de voluntaris, i "
"es publica sota la llicència %s.\n"
"\n"
"Podeu contribuir i ajudar a millorar-lo encara més."

#: src/gs-license-tile.c:130
msgid "Proprietary"
msgstr "Propietària"

#: src/gs-license-tile.c:136
msgid "_Learn More"
msgstr "_Més informació"

#: src/gs-license-tile.c:138
msgid ""
"This software is not developed in the open, so only its developers know how "
"it works. It may be insecure in ways that are hard to detect, and it may "
"change without oversight.\n"
"\n"
"You may not be able to contribute to this software."
msgstr ""
"Aquest programari no es desenvolupa en obert, de manera que només els seus "
"desenvolupadors saben com funciona. Podria ser insegur, o fer activament "
"coses inadequades que són difícils de detectar o prevenir.\n"
"\n"
"Potser no podeu contribuir a aquest programari."

#. TRANSLATORS: initial start
#: src/gs-loading-page.c:56
msgid "Downloading software catalog"
msgstr "S'està baixant el catàleg de programari"

#: src/gs-loading-page.ui:6
msgid "Loading page"
msgstr "S'està carregant la pàgina"

#: src/gs-loading-page.ui:11
msgid "Starting up…"
msgstr "S'està iniciant…"

#: src/gs-metered-data-dialog.ui:5
msgid "Automatic Updates Paused"
msgstr "Actualitzacions automàtiques en pausa"

#: src/gs-metered-data-dialog.ui:9
msgid ""
"The current network is metered. Metered connections have data limits or "
"charges associated with them. To save data, automatic updates have therefore "
"been paused.\n"
"\n"
"Automatic updates will be resumed when an un­metered network becomes "
"available. Until then, it is still possible to manually install updates.\n"
"\n"
"Alternatively, if the current network has been in­correctly identified as "
"being metered, this setting can be changed."
msgstr ""
"La xarxa actual està limitada. Les connexions limitades tenen límits de "
"dades o càrrecs associats amb ells. Per a estalviar dades, les "
"actualitzacions automàtiques s'han posat en pausa.\n"
"\n"
"Les actualitzacions automàtiques es reprendran quan una xarxa no limitada "
"estigui disponible. Fins llavors, podeu instal·lar actualitzacions "
"manualment.\n"
"\n"
"Alternativament, si la xarxa actual ha estat identificada incorrectament com "
"a limitada, es pot canviar aquesta configuració."

#: src/gs-metered-data-dialog.ui:17
msgid "Open Network _Settings"
msgstr "Obre els _paràmetres de xarxa"

#: src/gs-moderate-page.ui:6
msgid "Moderate page"
msgstr "Pàgina de moderació"

#: src/gs-moderate-page.ui:71
msgid "There are no reviews to moderate"
msgstr "No hi ha ressenyes per a moderar"

#: src/gs-origin-popover-row.c:105
msgid "Unknown source"
msgstr "Font desconeguda"

#. Translators: It's like a beta version of the software, a test version
#: src/gs-origin-popover-row.ui:108
msgid "Beta"
msgstr "Beta"

#. TRANSLATORS: This is the header for package additions during
#. * a system update
#: src/gs-os-update-page.c:262
msgid "Additions"
msgstr "Afegits"

#. TRANSLATORS: This is the header for package removals during
#. * a system update
#: src/gs-os-update-page.c:266
msgid "Removals"
msgstr "Suprimits"

#. TRANSLATORS: This is the header for package updates during
#. * a system update
#: src/gs-os-update-page.c:270
msgctxt "Packages to be updated during a system upgrade"
msgid "Updates"
msgstr "Actualitzacions"

#. TRANSLATORS: This is the header for package downgrades during
#. * a system update
#: src/gs-os-update-page.c:274
msgid "Downgrades"
msgstr "Desactualitzacions"

#. Translators: This is a clickable link on the third party repositories message dialog. It's
#. part of a constructed sentence: "Provides access to additional software from [selected external sources].
#. Some proprietary software is included."
#: src/gs-overview-page.c:493
msgid "selected external sources"
msgstr "fonts externes seleccionades"

#. Translators: This is the third party repositories message dialog.
#. The %s is replaced with "selected external sources" link.
#. Repositories Preferences is an item from Software's main menu.
#: src/gs-overview-page.c:497
#, c-format
msgid ""
"Provides access to additional software from %s. Some proprietary software is "
"included.\n"
"\n"
"You can enable those repositories later in Software Repositories preferences."
msgstr ""
"Proporciona accés a programari addicional de %s. S'inclou algun programari "
"propietari."

<<<<<<< HEAD
#. TRANSLATORS: Heading asking whether to turn third party software
#. repositories on of off.
=======
#. TRANSLATORS: Heading asking whether to turn third party software repositories on of off.
>>>>>>> 7b70662a
#: src/gs-overview-page.c:503
msgid "Enable Third Party Software Repositories?"
msgstr "Voleu habilitar la font de programari de tercers?"

#. TRANSLATORS: button to keep the third party software repositories off
#: src/gs-overview-page.c:508
msgid "_Ignore"
msgstr "_Ignora"

#. TRANSLATORS: button to turn on third party software repositories
#. TRANSLATORS: button to accept the agreement
#: src/gs-overview-page.c:510 src/gs-repos-dialog.c:173
msgid "_Enable"
msgstr "_Habilita"

#: src/gs-overview-page.c:713
msgid "Available for your operating system"
msgstr "Disponible per al vostre sistema operatiu"

#. Translators: the '%s' is replaced with the distribution name, constructing
#. for example: "Available for Fedora Linux"
#: src/gs-overview-page.c:717
#, c-format
msgid "Available for %s"
msgstr "Disponible a %s"

#. Translators: This is the title of the main page of the UI.
<<<<<<< HEAD
#: src/gs-overview-page.c:1003
=======
#: src/gs-overview-page.c:1010
>>>>>>> 7b70662a
msgid "Explore"
msgstr "Explora"

#: src/gs-overview-page.ui:7
msgid "Overview page"
msgstr "Pàgina de resum"

#. Translators: This is a heading for a list of categories.
#: src/gs-overview-page.ui:143
msgid "Other Categories"
msgstr "Altres categories"

#: src/gs-overview-page.ui:184
msgid "No App Data Found"
msgstr "No s'ha trobat cap descripció detallada de l'aplicació"

<<<<<<< HEAD
#: lib/gs-plugin-loader.c:2789
=======
#: lib/gs-plugin-loader.c:2793
>>>>>>> 7b70662a
msgctxt "Distribution name"
msgid "Unknown"
msgstr "Desconeguda"

#. TRANSLATORS: button text
#: src/gs-page.c:93
msgid "_OK"
msgstr "_D'acord"

#: src/gs-page.c:290
msgid "User declined installation"
msgstr "L'usuari ha refusat la instal·lació"

#. TRANSLATORS: this is a prompt message, and
#. * '%s' is an app summary, e.g. 'GNOME Clocks'
<<<<<<< HEAD
#: src/gs-page.c:410
=======
#: src/gs-page.c:429
>>>>>>> 7b70662a
#, c-format
msgid "Prepare %s"
msgstr "Prepara %s"

#. TRANSLATORS: this is a prompt message, and '%s' is an
#. * repository name, e.g. 'GNOME Nightly'
<<<<<<< HEAD
#: src/gs-page.c:531
=======
#: src/gs-page.c:568
>>>>>>> 7b70662a
#, c-format
msgid "Are you sure you want to remove the %s repository?"
msgstr "Esteu segur de voler suprimir el repositori %s?"

#. TRANSLATORS: longer dialog text
<<<<<<< HEAD
#: src/gs-page.c:535
=======
#: src/gs-page.c:572
>>>>>>> 7b70662a
#, c-format
msgid ""
"All apps from %s will be uninstalled, and you will have to re-install the "
"repository to use them again."
msgstr ""
"Es desinstal·laran totes les aplicacions de %s, i haureu de tornar a "
"instal·lar el repositori per a tornar-les a utilitzar."

#. TRANSLATORS: this is a prompt message, and '%s' is an
#. * app summary, e.g. 'GNOME Clocks'
<<<<<<< HEAD
#: src/gs-page.c:543
=======
#: src/gs-page.c:582
#, c-format
msgid "Uninstall %s?"
msgstr "Desinstal·la %s?"

#: src/gs-page.c:591
msgid "App Settings & Data"
msgstr "Configuració i dades d'aplicació"

#. Translators: the '%s' is replaced with the app name
#: src/gs-page.c:594
>>>>>>> 7b70662a
#, c-format
msgid "It will not be possible to use %s after removal."
msgstr "No es podrà usar %s després d'eliminar-lo."

#. Translators: this is part of section about deleting app's data, where the 'keep' means 'keep the data'
#: src/gs-page.c:617
msgid "_Keep"
msgstr "_Mantingues"

#: src/gs-page.c:623
msgid "Allows restoring app settings and content"
msgstr "Permet restaurar la configuració i el contingut de l'aplicació"

#. Translators: this is part of section about deleting app's data
#: src/gs-page.c:632
msgid "_Delete"
msgstr "_Esborra"

#: src/gs-page.c:638
msgid "Permanently deletes data to save disk space"
msgstr "Esborra permanentment les dades per guanyar espai de disc"

#. TRANSLATORS: longer dialog text
<<<<<<< HEAD
#: src/gs-page.c:546
=======
#: src/gs-page.c:645
>>>>>>> 7b70662a
#, c-format
msgid ""
"It will not be possible to use %s after removal. App data and settings will "
"be kept on disk, to allow restoring the app in the future."
msgstr ""
"No es podrà usar %s després d'eliminar-lo. Les dades i configuració de "
"l'aplicació romandran al disc per tal de permetre restaurar l'aplicació en "
"el futur."

#: src/gs-prefs-dialog.ui:5
msgid "Preferences"
msgstr "Preferències"

#: src/gs-prefs-dialog.ui:16
msgid ""
"To avoid charges and network caps, software updates are not automatically "
"downloaded on mobile or metered connections."
msgstr ""
"Per a evitar costos no desitjats, les actualitzacions automàtiques estan "
"inhabilitades quan s'està amb una connexió mòbil o limitada."

#: src/gs-prefs-dialog.ui:19
msgid "Automatic _Updates"
msgstr "_Actualitzacions automàtiques"

#: src/gs-prefs-dialog.ui:20
msgid ""
"Downloads and installs software updates in the background, when possible"
msgstr ""
"Baixa i instal·la les actualitzacions pendents en segon pla, quan sigui "
"possible"

#: src/gs-prefs-dialog.ui:33
msgid "Automatic Update _Notifications"
msgstr "_Notificacions de les actualitzacions automàtiques"

#: src/gs-prefs-dialog.ui:34
msgid "Show notifications when updates have been automatically installed"
msgstr ""
"Mostra notificacions quan les actualitzacions s'han instal·lat automàticament"

#: src/gs-prefs-dialog.ui:47
msgid "Show Only _Free Apps"
msgstr "_Mostra només les aplicacions lliures"

#: src/gs-prefs-dialog.ui:48
msgid "Show only freely licensed apps and hide any proprietary apps"
msgstr ""
"Mostra només les aplicacions amb llicència lliure i oculta qualsevol "
"aplicació propietària"

#. TRANSLATORS: This is a text displayed during a distro upgrade. %s
#. will be replaced by the name and version of distro, e.g. 'Fedora 23'.
#: src/gs-removal-dialog.c:96
#, c-format
msgid ""
"Installed software is incompatible with %s, and will be automatically "
"removed during upgrade."
msgstr ""
"El programari instal·lat no és compatible amb %s, i s'eliminarà "
"automàticament durant l'actualització."

#: src/gs-removal-dialog.ui:7
msgid "Incompatible Software"
msgstr "Programari incompatible"

#: src/gs-removal-dialog.ui:37
msgid "_Upgrade"
msgstr "_Actualitza"

#. TRANSLATORS: The '%s' is replaced with a repository name, like "Fedora Modular - x86_64"
#: src/gs-repos-dialog.c:241
#, c-format
msgid ""
"Software that has been installed from “%s” will cease to receive updates."
msgstr ""
"El programari que s'ha instal·lat des de «%s» deixarà de rebre "
"actualitzacions."

#: src/gs-repos-dialog.c:246
msgid "Disable Repository?"
msgstr "Voleu inhabilitar el repositori?"

#: src/gs-repos-dialog.c:246
msgid "Remove Repository?"
msgstr "Voleu suprimir el repositori?"

#. TRANSLATORS: this is button text to disable a repo
#: src/gs-repos-dialog.c:253
msgid "_Disable"
msgstr "_Inhabilita"

#. TRANSLATORS: this is button text to remove a repo
#: src/gs-repos-dialog.c:257
msgid "_Remove"
msgstr "_Suprimeix"

#: src/gs-repos-dialog.c:613
msgid "Enable New Repositories"
msgstr "Habilita els dipòsits nous"

#: src/gs-repos-dialog.c:614
msgid "Turn on new repositories when they are added."
msgstr "Activa els repositoris nous quan s'afegeixin."

#. TRANSLATORS: this is the clickable
#. * link on the third party repositories info bar
#: src/gs-repos-dialog.c:623
msgid "more information"
msgstr "més informació"

#. TRANSLATORS: this is the third party repositories info bar. The '%s' is replaced
#. with a link consisting a text "more information", which constructs a sentence:
#. "Additional repositories from selected third parties - more information."
#: src/gs-repos-dialog.c:628
#, c-format
msgid "Additional repositories from selected third parties — %s."
msgstr ""
"Accediu a programari addicional des de fonts de programari de tercers "
"seleccionades — %s."

#: src/gs-repos-dialog.c:633
msgid "Fedora Third Party Repositories"
msgstr "Repositoris de tercers parts de Fedora"

#. TRANSLATORS: this is the fallback text we use if we can't
#. figure out the name of the operating system
#: src/gs-repos-dialog.c:785
msgid "the operating system"
msgstr "el sistema operatiu"

#. TRANSLATORS: This is the description text displayed in the Software Repositories dialog.
#. %s gets replaced by the name of the actual distro, e.g. Fedora.
#: src/gs-repos-dialog.c:843
#, c-format
msgid "These repositories supplement the default software provided by %s."
msgstr ""
"Aquests repositoris complementen el programari per defecte proveït per %s."

#. button in the info bar
#: src/gs-repos-dialog.ui:8 src/gs-shell.ui:99
msgid "Software Repositories"
msgstr "Repositoris de programari"

#: src/gs-repos-dialog.ui:53
msgid "No Repositories"
msgstr "Cap repositori"

#. TRANSLATORS: This string states how many apps have been
#. * installed from a particular repo, and is displayed on a row
#. * describing that repo. The placeholder is the number of apps.
<<<<<<< HEAD
#: src/gs-repo-row.c:175
=======
#: src/gs-repo-row.c:181
>>>>>>> 7b70662a
#, c-format
msgid "%u app installed"
msgid_plural "%u apps installed"
msgstr[0] "S'ha instal·lat %u aplicació"
msgstr[1] "S'han instal·lat %u aplicacions"

#. TRANSLATORS: This string states how many add-ons have been
#. * installed from a particular repo, and is displayed on a row
#. * describing that repo. The placeholder is the number of add-ons.
<<<<<<< HEAD
#: src/gs-repo-row.c:183
=======
#: src/gs-repo-row.c:189
>>>>>>> 7b70662a
#, c-format
msgid "%u add-on installed"
msgid_plural "%u add-ons installed"
msgstr[0] "S'ha instal·lat %u connector"
msgstr[1] "S'han instal·lat %u connectors"

#. TRANSLATORS: This string is used to construct the 'X apps
#. and Y add-ons installed' sentence, stating how many things have been
#. * installed from a particular repo. It’s displayed on a row describing
#. * that repo. The placeholder is the number of apps, and the translated
#. * string will be substituted in for the first placeholder in the
#. * string “%s and %s installed”.
<<<<<<< HEAD
#: src/gs-repo-row.c:194
=======
#: src/gs-repo-row.c:200
>>>>>>> 7b70662a
#, c-format
msgid "%u app"
msgid_plural "%u apps"
msgstr[0] "%u aplicació"
msgstr[1] "%u aplicacions"

#. TRANSLATORS: This string is used to construct the 'X apps
#. and Y add-ons installed' sentence, stating how many things have been
#. * installed from a particular repo. It’s displayed on a row describing
#. * that repo. The placeholder is the number of add-ons, and the translated
#. * string will be substituted in for the second placeholder in the
#. * string “%s and %s installed”.
<<<<<<< HEAD
#: src/gs-repo-row.c:203
=======
#: src/gs-repo-row.c:209
>>>>>>> 7b70662a
#, c-format
msgid "%u add-on"
msgid_plural "%u add-ons"
msgstr[0] "%u connector"
msgstr[1] "%u connectors"

#. TRANSLATORS: This string is used to construct the 'X apps
#. and Y add-ons installed' sentence, stating how many things have been
#. * installed from a particular repo. It’s displayed on a row describing
#. * that repo. The first placeholder is the translated string “%u app” or
#. * “%u apps”. The second placeholder is the translated string “%u add-on”
#. * or “%u add-ons”.
#. *
#. * The choice of plural form for this string is determined by the total
#. * number of apps plus add-ons. For example,
#. *  - “1 app and 2 add-ons installed” - uses count 3
#. *  - “2 apps and 1 add-on installed” - uses count 3
#. *  - “4 apps and 5 add-ons installed” - uses count 9
<<<<<<< HEAD
#: src/gs-repo-row.c:219
=======
#.
#: src/gs-repo-row.c:225
>>>>>>> 7b70662a
#, c-format
msgid "%s and %s installed"
msgid_plural "%s and %s installed"
msgstr[0] "S'ha instal·lat %s i %s"
msgstr[1] "S'han instal·lat %s i %s"

<<<<<<< HEAD
#. Translators: The first '%s' is replaced with a text like '10 apps
#. installed',
#. the second '%s' is replaced with installation kind, like in case of Flatpak
#. 'User Installation'.
#: src/gs-repo-row.c:274
=======
#: src/gs-repo-row.c:241
msgid "Checking installed software…"
msgstr "Comprovant el programari instal·lat…"

#. Translators: The first '%s' is replaced with installation kind, like in case of Flatpak 'User Installation',
#. the second '%s' is replaced with a text like '10 apps installed'.
#: src/gs-repo-row.c:249
>>>>>>> 7b70662a
#, c-format
msgctxt "repo-row"
msgid "%s • %s"
msgstr "%s • %s"

<<<<<<< HEAD
#: src/gs-repo-row.c:345
=======
#: src/gs-repo-row.c:399
>>>>>>> 7b70662a
msgid "Remove"
msgstr "_Suprimeix"

#. TRANSLATORS: lighthearted star rating description;
#. *		A really bad app
#: src/gs-review-dialog.c:89
msgid "Hate it"
msgstr "L'odio"

#. TRANSLATORS: lighthearted star rating description;
#. *		Not a great app
#: src/gs-review-dialog.c:93
msgid "Don’t like it"
msgstr "No m'agrada"

#. TRANSLATORS: lighthearted star rating description;
#. *		A fairly-good app
#: src/gs-review-dialog.c:97
msgid "It’s OK"
msgstr "Està bé"

#. TRANSLATORS: lighthearted star rating description;
#. *		A good app
#: src/gs-review-dialog.c:101
msgid "Like it"
msgstr "M'agrada"

#. TRANSLATORS: lighthearted star rating description;
#. *		A really awesome app
#: src/gs-review-dialog.c:105
msgid "Love it"
msgstr "N'estic enamorat"

#. TRANSLATORS: lighthearted star rating description;
#. *		No star has been clicked yet
#: src/gs-review-dialog.c:109
msgid "Select a Star to Leave a Rating"
msgstr "Seleccioneu una estrella per a deixar una valoració"

#. TRANSLATORS: the review can't just be copied and pasted
#: src/gs-review-dialog.c:127
msgid "Please take more time writing the review"
msgstr "Preneu-vos més temps per a escriure la ressenya"

#. TRANSLATORS: the review is not acceptable
#: src/gs-review-dialog.c:130
msgid "Please choose a star rating"
msgstr "Seleccioneu la valoració en estrelles"

#. TRANSLATORS: the review is not acceptable
#: src/gs-review-dialog.c:133
msgid "The summary is too short"
msgstr "El resum és massa curt"

#. TRANSLATORS: the review is not acceptable
#: src/gs-review-dialog.c:136
msgid "The summary is too long"
msgstr "El resum és massa llarg"

#. TRANSLATORS: the review is not acceptable
#: src/gs-review-dialog.c:139
msgid "The description is too short"
msgstr "La descripció és massa curta"

#. TRANSLATORS: the review is not acceptable
#: src/gs-review-dialog.c:142
msgid "The description is too long"
msgstr "La descripció és massa llarga"

#. Translators: Title of the dialog box where the users can write and publish their opinions about the apps.
#: src/gs-review-dialog.ui:6
msgid "Write a Review"
msgstr "Escriviu una ressenya"

#. Translators: A button to publish the user's opinion about the app.
#: src/gs-review-dialog.ui:34
msgid "_Send"
msgstr "_Enviar"

#: src/gs-review-dialog.ui:120
msgid ""
"What did you like about this app? Leaving your feedback along with your "
"reasons for leaving a review is helpful for others."
msgstr ""
"Què t'ha agradat d'aquesta aplicació? Deixar els vostres comentaris "
"juntament amb els vostres motius per a deixar una ressenya és útil per a "
"altres."

#: src/gs-review-dialog.ui:133
msgid "Review Summary"
msgstr "Resum de la ressenya"

#. Translators: This is where the users enter their opinions about the apps.
#: src/gs-review-dialog.ui:165
msgctxt "app review"
msgid "Write a short review"
msgstr "Escriviu una ressenya"

#: src/gs-review-dialog.ui:209
msgid ""
"Find what data is sent in our <a href=\"https://odrs.gnome.org/privacy"
"\">privacy policy</a>. The full name attached to your account will be shown "
"publicly."
msgstr ""
"Conegueu quines dades s'envien en la nostra <a href=\"https://odrs.gnome.org/"
"privacy\">política de privadesa</a>. El vostre nom complet relacionat amb el "
"vostre compte es mostrarà públicament."

#: src/gs-review-histogram.c:72
#, c-format
msgid "%u review total"
msgid_plural "%u reviews total"
msgstr[0] "%u ressenya en total"
msgstr[1] "%u ressenyes en total"

#: src/gs-review-histogram.ui:88
msgid "out of 5 stars"
msgstr "de 5 estrelles"

#. TRANSLATORS: this is when a user doesn't specify a name
#: src/gs-review-row.c:60
msgctxt "Reviewer name"
msgid "Unknown"
msgstr "Desconegut"

#. TRANSLATORS: we explain what the action is going to do
#: src/gs-review-row.c:226
msgid "You can report reviews for abusive, rude, or discriminatory behavior."
msgstr "Podeu informar de contingut abusiu, groller o discriminatori."

#. TRANSLATORS: we ask the user if they really want to do this
#: src/gs-review-row.c:231
msgid ""
"Once reported, a review will be hidden until it has been checked by an "
"administrator."
msgstr ""
"Un cop heu informat, la ressenya s'ocultarà fins que un administrador la "
"revisi."

#. TRANSLATORS: window title when
#. * reporting a user-submitted review
#. * for moderation
#: src/gs-review-row.c:239
msgid "Report Review?"
msgstr "Voleu informar d'una ressenya?"

#. TRANSLATORS: button text when
#. * sending a review for moderation
#: src/gs-review-row.c:244
msgid "_Report"
msgstr "_Informe"

#. Translators: Users can express their opinions about other users' opinions about the apps.
#: src/gs-review-row.ui:84
msgid "Was this review useful to you?"
msgstr "Li ha estat útil aquesta ressenya?"

#: src/gs-review-row.ui:100
msgid "Yes"
msgstr "Sí"

#: src/gs-review-row.ui:108
msgid "No"
msgstr "No"

#. Translators: Button text for indifference, only used when moderating
#: src/gs-review-row.ui:116
msgid "Meh"
msgstr "Pse"

#: src/gs-review-row.ui:128
msgid "Report…"
msgstr "Informeu…"

#: src/gs-review-row.ui:137
msgid "Remove…"
msgstr "Suprimeix…"

#: src/gs-safety-context-dialog.c:143
msgid "Check that you trust the vendor, as the app isn’t sandboxed"
msgstr ""
"Comproveu que confieu en el proveïdor, ja que l'aplicació no està en un "
"espai aïllat"

#: src/gs-safety-context-dialog.c:146
msgid ""
"App isn’t sandboxed but the distribution has checked that it is not malicious"
msgstr ""
"L'aplicació no està en un espai aïllat, però la distribució ha comprovat que "
"no és maliciosa"

#. Translators: This refers to permissions (for example, from flatpak) which an app requests from the user.
#: src/gs-safety-context-dialog.c:159
msgid "No Permissions"
msgstr "Cap permís"

#: src/gs-safety-context-dialog.c:160
msgid "App is fully sandboxed"
msgstr "Aquesta aplicació està completament en un espai aïllat"

#. Translators: This refers to permissions (for example, from flatpak) which an app requests from the user.
#: src/gs-safety-context-dialog.c:171
msgid "Network Access"
msgstr "Accés a xarxa"

#: src/gs-safety-context-dialog.c:172
msgid "Can access the internet"
msgstr "Pot accedir a Internet"

#. Translators: This refers to permissions (for example, from flatpak) which an app requests from the user.
#: src/gs-safety-context-dialog.c:175
msgid "No Network Access"
msgstr "Sense accés a xarxa"

#: src/gs-safety-context-dialog.c:176
msgid "Cannot access the internet"
msgstr "No pot accedir a Internet"

#. Translators: This refers to permissions (for example, from flatpak) which an app requests from the user.
#: src/gs-safety-context-dialog.c:182
msgid "Uses System Services"
msgstr "Usa serveis del sistema"

#: src/gs-safety-context-dialog.c:183
msgid "Can request data from system services"
msgstr "Pot demanar dades als serveis del sistema"

#. Translators: This refers to permissions (for example, from flatpak) which an app requests from the user.
#: src/gs-safety-context-dialog.c:190
msgid "Uses Session Services"
msgstr "Usa serveis de sessió"

#: src/gs-safety-context-dialog.c:191
msgid "Can request data from session services"
msgstr "Pot demanar dades dels serveis de sessió"

#. Translators: This refers to permissions (for example, from flatpak) which an app requests from the user.
#: src/gs-safety-context-dialog.c:198
msgid "User Device Access"
msgstr "Accés al dispositiu d'usuari"

#: src/gs-safety-context-dialog.c:199
msgid "Can access devices such as webcams or gaming controllers"
msgstr "Pot accedir a dispositius com ara càmeres web o controladors de joc"

#. Translators: This refers to permissions (for example, from flatpak) which an app requests from the user.
#: src/gs-safety-context-dialog.c:202
msgid "No User Device Access"
msgstr "Sense accés a dispositius de l'usuari"

#: src/gs-safety-context-dialog.c:203
msgid "Cannot access devices such as webcams or gaming controllers"
msgstr ""
"No pot accedir als dispositius com ara càmeres web o controladors de jocs"

#. Translators: This refers to permissions (for example, from flatpak) which an app requests from the user.
#: src/gs-safety-context-dialog.c:209
msgid "System Device Access"
msgstr "Accés a dispositius del sistema"

#: src/gs-safety-context-dialog.c:210
msgid "Can access system devices which require elevated permissions"
msgstr "Pot accedir a dispositius del sistema que requereixen permisos elevats"

#. Translators: This refers to permissions (for example, from flatpak) which an app requests from the user.
#: src/gs-safety-context-dialog.c:217
msgid "Legacy Windowing System"
msgstr "Sistema antic de finestres"

#. Translators: This refers to permissions (for example, from flatpak) which an app requests from the user.
#: src/gs-safety-context-dialog.c:225
msgid "Arbitrary Permissions"
msgstr "Permisos arbitraris"

#. Translators: This refers to permissions (for example, from flatpak) which an app requests from the user.
#: src/gs-safety-context-dialog.c:233
msgid "User Settings"
msgstr "Paràmetres de l'usuari"

#. Translators: This refers to permissions (for example, from flatpak) which an app requests from the user.
#: src/gs-safety-context-dialog.c:245
msgid "Full File System Read/Write Access"
msgstr "Accés complet de lectura/escriptura al sistema de fitxers"

#: src/gs-safety-context-dialog.c:246
msgid "Can read and write all data on the file system"
msgstr "Pot llegir i escriure totes les dades al sistema de fitxers"

#. Translators: This refers to permissions (for example, from flatpak) which an app requests from the user.
#: src/gs-safety-context-dialog.c:254
msgid "Home Folder Read/Write Access"
msgstr "Accés de lectura/escriptura a la carpeta de l'usuari"

#: src/gs-safety-context-dialog.c:255
msgid "Can read and write all data in your home directory"
msgstr "Pot llegir/escriure totes les dades de la carpeta de l'usuari"

#. Translators: This refers to permissions (for example, from flatpak) which an app requests from the user.
#: src/gs-safety-context-dialog.c:263
msgid "Full File System Read Access"
msgstr "Accés complet de lectura del sistema de fitxers"

#: src/gs-safety-context-dialog.c:264
msgid "Can read all data on the file system"
msgstr "Pot llegir totes les dades del sistema de fitxers"

#. Translators: This refers to permissions (for example, from flatpak) which an app requests from the user.
#: src/gs-safety-context-dialog.c:273
msgid "Home Folder Read Access"
msgstr "Pot llegir la carpeta de l'usuari"

#: src/gs-safety-context-dialog.c:274
msgid "Can read all data in your home directory"
msgstr "Pot llegir totes les dades del directori de l'usuari"

#. Translators: This refers to permissions (for example, from flatpak) which an app requests from the user.
#: src/gs-safety-context-dialog.c:283
msgid "Download Folder Read/Write Access"
msgstr "Accés de lectura/escriptura al directori de baixades"

#: src/gs-safety-context-dialog.c:284
msgid "Can read and write all data in your downloads directory"
msgstr "Pot llegir i escriure totes les dades del directori de baixades"

#. Translators: This refers to permissions (for example, from flatpak) which an app requests from the user.
#: src/gs-safety-context-dialog.c:295
msgid "Download Folder Read Access"
msgstr "Accés de lectura al directori de baixades"

#: src/gs-safety-context-dialog.c:296
msgid "Can read all data in your downloads directory"
msgstr "Pot llegir totes les dades del directori de baixades"

#: src/gs-safety-context-dialog.c:306
msgid "Can read and write all data in the directory"
msgstr "Pot llegir/escriure totes les dades del directori"

#: src/gs-safety-context-dialog.c:317
msgid "Can read all data in the directory"
msgstr "Pot llegir totes les dades del directori"

#. Translators: This refers to permissions (for example, from flatpak) which an app requests from the user.
#: src/gs-safety-context-dialog.c:333
msgid "No File System Access"
msgstr "Sense accés al sistema de fitxers"

#: src/gs-safety-context-dialog.c:334
msgid "Cannot access the file system at all"
msgstr "No pot accedir de cap manera al sistema de fitxers"

#. Translators: This refers to permissions (for example, from flatpak) which an app requests from the user.
#: src/gs-safety-context-dialog.c:348
msgid "Proprietary Code"
msgstr "Codi propietari"

#: src/gs-safety-context-dialog.c:349
msgid ""
"The source code is not public, so it cannot be independently audited and "
"might be unsafe"
msgstr ""
"El codi font no és públic, per això no es pot auditar de manera independent "
"i podria ser insegur"

#. Translators: This refers to permissions (for example, from flatpak) which an app requests from the user.
#: src/gs-safety-context-dialog.c:352
msgid "Auditable Code"
msgstr "Codi auditable"

#: src/gs-safety-context-dialog.c:353
msgid ""
"The source code is public and can be independently audited, which makes the "
"app more likely to be safe"
msgstr ""
"El codi font és públic i es pot auditar de forma independent, cosa que fa "
"que l'aplicació sigui més segura"

#. Translators: This indicates an app was written and released by a developer who has been verified.
#. * It’s used in a context tile, so should be short.
#: src/gs-safety-context-dialog.c:361
msgid "App developer is verified"
msgstr "El desenvolupador de l'aplicació està verificat"

#: src/gs-safety-context-dialog.c:362
msgid "The developer of this app has been verified to be who they say they are"
msgstr ""
"S'ha verificat que el desenvolupador d'aquesta aplicació és qui diu que és"

#. Translators: This indicates an app uses an outdated SDK.
#. * It’s used in a context tile, so should be short.
#: src/gs-safety-context-dialog.c:373
msgid "Insecure Dependencies"
msgstr "Dependències insegures"

#: src/gs-safety-context-dialog.c:374
msgid ""
"Software or its dependencies are no longer supported and may be insecure"
msgstr ""
"El programari o les seves dependències ja no són compatibles i poden ser "
"insegurs"

#. Translators: The app is considered safe to install and run.
#. * The placeholder is the app name.
#: src/gs-safety-context-dialog.c:383
#, c-format
msgid "%s is safe"
msgstr "%s és segur"

#. Translators: The app is considered potentially unsafe to install and run.
#. * The placeholder is the app name.
#: src/gs-safety-context-dialog.c:390
#, c-format
msgid "%s is potentially unsafe"
msgstr "%s és potencialment insegur"

#. Translators: The app is considered unsafe to install and run.
#. * The placeholder is the app name.
#: src/gs-safety-context-dialog.c:397
#, c-format
msgid "%s is unsafe"
msgstr "%s és insegur"

#. Translators: This is the title of the dialog which contains information about the permissions of an app
#: src/gs-safety-context-dialog.ui:5
msgid "Safety"
msgstr "Seguretat"

#: src/gs-safety-context-dialog.ui:101
msgid "License"
msgstr "Llicència"

#. Translators: This is a heading for a row showing the origin/source of an app (such as ‘flathub’).
#: src/gs-safety-context-dialog.ui:141
msgid "Source"
msgstr "Font"

#: src/gs-safety-context-dialog.ui:181
msgid "SDK"
msgstr "SDK"

#: src/gs-safety-context-dialog.ui:205
msgid "Outdated SDK version"
msgstr "Versió obsoleta de l'SDK"

#. Translators: This is the accessible description for a button to go to the previous screenshot in the screenshot carousel.
#: src/gs-screenshot-carousel.ui:46
msgid "Previous Screenshot"
msgstr "Captura de pantalla anterior"

#. Translators: This is the accessible description for a button to go to the next screenshot in the screenshot carousel.
#: src/gs-screenshot-carousel.ui:74
msgid "Next Screenshot"
msgstr "Captura de pantalla següent"

#. Translators: Shortened form of “no screenshots available” when showing an app’s details.
#: src/gs-screenshot-carousel.ui:130
msgid "No Screenshots"
msgstr "Sense captures de pantalla"

#. TRANSLATORS: this is when we try to download a screenshot and
#. * we get back 404
#: src/gs-screenshot-image.c:359 src/gs-screenshot-image.c:416
#: src/gs-screenshot-image.c:620
msgid "Screenshot not found"
msgstr "No s'ha trobat la captura de pantalla"

#. TRANSLATORS: possibly image file corrupt or not an image
#: src/gs-screenshot-image.c:435
msgid "Failed to load image"
msgstr "No s'ha pogut carregar la imatge"

#. TRANSLATORS: this is when we request a screenshot size that
#. * the generator did not create or the parser did not add
#: src/gs-screenshot-image.c:648
msgid "Screenshot size not found"
msgstr "No s'ha trobat la mida de la captura de pantalla"

#. TRANSLATORS: this is when we try create the cache directory
#. * but we were out of space or permission was denied
#: src/gs-screenshot-image.c:730
msgid "Could not create cache"
msgstr "No s'ha pogut crear la memòria cau"

#. TRANSLATORS: this is when we try to download a screenshot
#. * that was not a valid URL
#: src/gs-screenshot-image.c:744
msgid "Screenshot not valid"
msgstr "La captura de pantalla no és vàlida"

#. TRANSLATORS: this is when networking is not available
#: src/gs-screenshot-image.c:794
msgid "Screenshot not available"
msgstr "La captura de pantalla no està disponible"

#: src/gs-screenshot-image.ui:6
msgid "Screenshot"
msgstr "Captura de pantalla"

#. TRANSLATORS: this is when there are too many search results
#. * to show in in the search page
#: src/gs-search-page.c:179
#, c-format
msgid "%u more match"
msgid_plural "%u more matches"
msgstr[0] "%u coincidència més"
msgstr[1] "%u coincidències més"

#: src/gs-search-page.ui:6
msgid "Search page"
msgstr "Pàgina de cerca"

#: src/gs-search-page.ui:17
msgid "Search for Apps"
msgstr "Cerca aplicacions"

#: src/gs-search-page.ui:46
msgid "No App Found"
msgstr "No s'ha trobat cap aplicació"

#. TRANSLATORS: this is part of the in-app notification,
#. * where the %s is the truncated hostname, e.g.
#. * 'alt.fedoraproject.org'
#. TRANSLATORS: this is part of the in-app notification,
#. * where the %s is the origin id, e.g. 'fedora'
#. TRANSLATORS: this is part of the in-app notification,
#. * where the %s is a multi-word localised app name
#. * e.g. 'Getting things GNOME!"
#: src/gs-shell.c:1198 src/gs-shell.c:1203 src/gs-shell.c:1218
#: src/gs-shell.c:1222
#, c-format
msgid "“%s”"
msgstr "«%s»"

#. TRANSLATORS: failure text for the in-app notification,
#. * where the %s is the source (e.g. "alt.fedoraproject.org")
#: src/gs-shell.c:1274
#, c-format
msgid "Unable to download firmware updates from %s"
msgstr ""
"No s'han pogut baixar les actualitzacions del microprogramari des de %s"

#. TRANSLATORS: failure text for the in-app notification,
#. * where the %s is the source (e.g. "alt.fedoraproject.org")
#: src/gs-shell.c:1280
#, c-format
msgid "Unable to download updates from %s"
msgstr "No s'han pogut baixar les actualitzacions des de %s"

#. TRANSLATORS: failure text for the in-app notification
#: src/gs-shell.c:1287 src/gs-shell.c:1328
msgid "Unable to download updates"
msgstr "No s'han pogut baixar les actualitzacions"

#. TRANSLATORS: failure text for the in-app notification
#: src/gs-shell.c:1292
msgid ""
"Unable to download updates: internet access was required but wasn’t available"
msgstr ""
"No s'han pogut baixar les actualitzacions: calia accés a Internet però no "
"estava disponible"

#. TRANSLATORS: failure text for the in-app notification,
#. * where the %s is the source (e.g. "alt.fedoraproject.org")
#: src/gs-shell.c:1300
#, c-format
msgid "Unable to download updates from %s: not enough disk space"
msgstr ""
"No s'han pogut baixar les actualitzacions des de %s: no hi havia prou espai "
"al disc"

#. TRANSLATORS: failure text for the in-app notification
#: src/gs-shell.c:1305
msgid "Unable to download updates: not enough disk space"
msgstr ""
"No s'han pogut baixar les actualitzacions: no hi havia prou espai al disc"

#. TRANSLATORS: failure text for the in-app notification
#: src/gs-shell.c:1311
msgid "Unable to download updates: authentication was required"
msgstr "No s'han pogut baixar les actualitzacions: calia una autenticació"

#. TRANSLATORS: failure text for the in-app notification
#: src/gs-shell.c:1315
msgid "Unable to download updates: authentication was invalid"
msgstr ""
"No s'han pogut baixar les actualitzacions: l'autenticació no era vàlida"

#. TRANSLATORS: failure text for the in-app notification
#: src/gs-shell.c:1319
msgid ""
"Unable to download updates: you do not have permission to install software"
msgstr ""
"No s'han pogut baixar les actualitzacions: no teniu permís per a instal·lar "
"programari"

#. TRANSLATORS: failure text for the in-app notification
#: src/gs-shell.c:1331
msgid "Unable to get list of updates"
msgstr "No s'ha pogut obtenir una llista d'actualitzacions"

#. TRANSLATORS: failure text for the in-app notification,
#. * where the first %s is the app name (e.g. "GIMP") and
#. * the second %s is the origin, e.g. "Fedora Project [fedoraproject.org]"
#: src/gs-shell.c:1367
#, c-format
msgid "Unable to install %s as download failed from %s"
msgstr "No s'ha pogut instal·lar %s, ja que ha fallat la baixada des de %s"

#. TRANSLATORS: failure text for the in-app notification,
#. * where the %s is the app name (e.g. "GIMP")
#: src/gs-shell.c:1373
#, c-format
msgid "Unable to install %s as download failed"
msgstr "No s'ha pogut instal·lar %s, ja que ha fallat la baixada"

#. TRANSLATORS: failure text for the in-app notification,
#. * where the first %s is the app name (e.g. "GIMP")
#. * and the second %s is the name of the runtime, e.g.
#. * "GNOME SDK [flatpak.gnome.org]"
#: src/gs-shell.c:1385
#, c-format
msgid "Unable to install %s as runtime %s not available"
msgstr ""
"No s'ha pogut instal·lar %s, ja que l'entorn d'execució %s no està disponible"

#. TRANSLATORS: failure text for the in-app notification,
#. * where the %s is the app name (e.g. "GIMP")
#: src/gs-shell.c:1391
#, c-format
msgid "Unable to install %s as not supported"
msgstr "No s'ha pogut instal·lar %s, ja que no és compatible"

#. TRANSLATORS: failure text for the in-app notification
#: src/gs-shell.c:1397
msgid "Unable to install: internet access was required but wasn’t available"
msgstr ""
"No s'ha pogut instal·lar: calia accés a Internet però no estava disponible"

#. TRANSLATORS: failure text for the in-app notification
#: src/gs-shell.c:1402
msgid "Unable to install: the app has an invalid format"
msgstr "No s'ha pogut instal·lar: l'aplicació tenia un format invàlid"

#. TRANSLATORS: failure text for the in-app notification,
#. * where the %s is the app name (e.g. "GIMP")
#: src/gs-shell.c:1406
#, c-format
msgid "Unable to install %s: not enough disk space"
msgstr "No s'ha pogut instal·lar %s: no hi ha prou espai al disc"

#. TRANSLATORS: failure text for the in-app notification
#: src/gs-shell.c:1412
#, c-format
msgid "Unable to install %s: authentication was required"
msgstr "No s'ha pogut instal·lar %s: calia una autenticació"

#. TRANSLATORS: failure text for the in-app notification,
#. * where the %s is the app name (e.g. "GIMP")
#: src/gs-shell.c:1418
#, c-format
msgid "Unable to install %s: authentication was invalid"
msgstr "No s'ha pogut instal·lar %s: l'autenticació era invàlida"

#. TRANSLATORS: failure text for the in-app notification,
#. * where the %s is the app name (e.g. "GIMP")
#: src/gs-shell.c:1424
#, c-format
msgid "Unable to install %s: you do not have permission to install software"
msgstr ""
"No s'ha pogut instal·lar %s: no teniu permisos per a instal·lar el programari"

#. TRANSLATORS: failure text for the in-app notification,
#. * where the %s is the app name (e.g. "Dell XPS 13")
#: src/gs-shell.c:1431
#, c-format
msgid "Unable to install %s: AC power is required"
msgstr "No s'ha pogut instal·lar %s: cal estar connectat al corrent"

#. TRANSLATORS: failure text for the in-app notification,
#. * where the %s is the app name (e.g. "Dell XPS 13")
#: src/gs-shell.c:1437
#, c-format
msgid "Unable to install %s: The battery level is too low"
msgstr "No s'ha pogut instal·lar %s: el nivell de la bateria és massa baix"

#. TRANSLATORS: failure text for the in-app notification,
#. * where the %s is the app name (e.g. "GIMP")
#: src/gs-shell.c:1446
#, c-format
msgid "Unable to install %s"
msgstr "No s'ha pogut instal·lar %s"

#. TRANSLATORS: failure text for the in-app notification,
#. * where the first %s is the app name (e.g. "GIMP") and
#. * the second %s is the origin, e.g. "Fedora" or
#. * "Fedora Project [fedoraproject.org]"
#: src/gs-shell.c:1485
#, c-format
msgid "Unable to update %s from %s as download failed"
msgstr "No s'ha pogut actualitzar %s des de %s, ja que ha fallat la baixada"

#. TRANSLATORS: failure text for the in-app notification,
#. * where the %s is the app name (e.g. "GIMP")
#: src/gs-shell.c:1492
#, c-format
msgid "Unable to update %s as download failed"
msgstr "No s'ha pogut actualitzar %s, ja que ha fallat la baixada"

#. TRANSLATORS: failure text for the in-app notification,
#. * where the %s is the origin, e.g. "Fedora" or
#. * "Fedora Project [fedoraproject.org]"
#: src/gs-shell.c:1499
#, c-format
msgid "Unable to install updates from %s as download failed"
msgstr "No s'ha pogut instal·lar %s, ja que ha fallat la baixada"

#. TRANSLATORS: failure text for the in-app notification
#: src/gs-shell.c:1503
#, c-format
msgid "Unable to install updates as download failed"
msgstr ""
"No s'han pogut instal·lar les actualitzacions, ja que ha fallat la baixada"

#. TRANSLATORS: failure text for the in-app notification
#: src/gs-shell.c:1508
msgid "Unable to update: internet access was required but wasn’t available"
msgstr ""
"No s'ha pogut actualitzar: calia accés a Internet però no estava disponible"

#. TRANSLATORS: failure text for the in-app notification,
#. * where the %s is the app name (e.g. "GIMP")
#: src/gs-shell.c:1517
#, c-format
msgid "Unable to update %s: not enough disk space"
msgstr "No s'ha pogut actualitzar %s: no hi havia prou espai al disc"

#. TRANSLATORS: failure text for the in-app notification
#: src/gs-shell.c:1522
#, c-format
msgid "Unable to install updates: not enough disk space"
msgstr ""
"No s'han pogut instal·lar les actualitzacions: no hi ha prou espai al disc"

#. TRANSLATORS: failure text for the in-app notification,
#. * where the %s is the app name (e.g. "GIMP")
#: src/gs-shell.c:1531
#, c-format
msgid "Unable to update %s: authentication was required"
msgstr "No s'ha pogut actualitzar %s: calia una autenticació"

#. TRANSLATORS: failure text for the in-app notification
#: src/gs-shell.c:1536
#, c-format
msgid "Unable to install updates: authentication was required"
msgstr "No s'han pogut instal·lar les actualitzacions: calia una autenticació"

#. TRANSLATORS: failure text for the in-app notification,
#. * where the %s is the app name (e.g. "GIMP")
#: src/gs-shell.c:1544
#, c-format
msgid "Unable to update %s: authentication was invalid"
msgstr "No s'ha pogut actualitzar %s: l'autenticació no era vàlida"

#. TRANSLATORS: failure text for the in-app notification
#: src/gs-shell.c:1549
#, c-format
msgid "Unable to install updates: authentication was invalid"
msgstr ""
"No s'han pogut instal·lar les actualitzacions: l'autenticació era invàlida"

#. TRANSLATORS: failure text for the in-app notification,
#. * where the %s is the app name (e.g. "GIMP")
#: src/gs-shell.c:1557
#, c-format
msgid "Unable to update %s: you do not have permission to update software"
msgstr ""
"No s'ha pogut actualitzar %s: no teniu permís per a actualitzar programari"

#. TRANSLATORS: failure text for the in-app notification
#: src/gs-shell.c:1563
#, c-format
msgid ""
"Unable to install updates: you do not have permission to update software"
msgstr ""
"No s'han pogut instal·lar les actualitzacions: no teniu permís per a "
"actualitzar programari"

#. TRANSLATORS: failure text for the in-app notification,
#. * where the %s is the app name (e.g. "Dell XPS 13")
#: src/gs-shell.c:1572
#, c-format
msgid "Unable to update %s: AC power is required"
msgstr "No s'ha pogut actualitzar %s: cal estar connectat al corrent"

#. TRANSLATORS: failure text for the in-app notification,
#. * where the %s is the app name (e.g. "Dell XPS 13")
#: src/gs-shell.c:1578
#, c-format
msgid "Unable to install updates: AC power is required"
msgstr ""
"No s'han pogut instal·lar les actualitzacions: cal estar connectat al corrent"

#. TRANSLATORS: failure text for the in-app notification,
#. * where the %s is the app name (e.g. "Dell XPS 13")
#: src/gs-shell.c:1586
#, c-format
msgid "Unable to update %s: The battery level is too low"
msgstr "No s'ha pogut actualitzar %s: el nivell de la bateria és massa baix"

#. TRANSLATORS: failure text for the in-app notification,
#. * where the %s is the app name (e.g. "Dell XPS 13")
#: src/gs-shell.c:1592
#, c-format
msgid "Unable to install updates: The battery level is too low"
msgstr ""
"No s'han pogut instal·lar les actualitzacions: el nivell de la bateria és "
"massa baix"

#. TRANSLATORS: failure text for the in-app notification,
#. * where the %s is the app name (e.g. "GIMP")
#: src/gs-shell.c:1603
#, c-format
msgid "Unable to update %s"
msgstr "No es pot actualitzar %s"

#. TRANSLATORS: failure text for the in-app notification
#: src/gs-shell.c:1606
#, c-format
msgid "Unable to install updates"
msgstr "No s'han pogut instal·lar les actualitzacions"

#. TRANSLATORS: failure text for the in-app notification,
#. * where the first %s is the distro name (e.g. "Fedora 25") and
#. * the second %s is the origin, e.g. "Fedora Project [fedoraproject.org]"
#: src/gs-shell.c:1642
#, c-format
msgid "Unable to upgrade to %s from %s"
msgstr "No es pot actualitzar a %s des de %s"

#. TRANSLATORS: failure text for the in-app notification,
#. * where the %s is the app name (e.g. "GIMP")
#: src/gs-shell.c:1647
#, c-format
msgid "Unable to upgrade to %s as download failed"
msgstr "No s'ha pogut actualitzar a %s, ja que ha fallat la baixada"

#. TRANSLATORS: failure text for the in-app notification,
#. * where the %s is the distro name (e.g. "Fedora 25")
#: src/gs-shell.c:1655
#, c-format
msgid ""
"Unable to upgrade to %s: internet access was required but wasn’t available"
msgstr ""
"No s'ha pogut actualitzar a %s: calia accés a Internet però no estava "
"disponible"

#. TRANSLATORS: failure text for the in-app notification,
#. * where the %s is the distro name (e.g. "Fedora 25")
#: src/gs-shell.c:1663
#, c-format
msgid "Unable to upgrade to %s: not enough disk space"
msgstr "No s'ha pogut actualitzar %s: no hi havia prou espai al disc"

#. TRANSLATORS: failure text for the in-app notification,
#. * where the %s is the distro name (e.g. "Fedora 25")
#: src/gs-shell.c:1670
#, c-format
msgid "Unable to upgrade to %s: authentication was required"
msgstr "No s'ha pogut actualitzar %s: calia una autenticació"

#. TRANSLATORS: failure text for the in-app notification,
#. * where the %s is the distro name (e.g. "Fedora 25")
#: src/gs-shell.c:1676
#, c-format
msgid "Unable to upgrade to %s: authentication was invalid"
msgstr "No s'ha pogut actualitzar %s: l'autenticació no era vàlida"

#. TRANSLATORS: failure text for the in-app notification,
#. * where the %s is the distro name (e.g. "Fedora 25")
#: src/gs-shell.c:1682
#, c-format
msgid "Unable to upgrade to %s: you do not have permission to upgrade"
msgstr "No s'ha pogut actualitzar %s: o teniu permís per a actualitzar"

#. TRANSLATORS: failure text for the in-app notification,
#. * where the %s is the distro name (e.g. "Fedora 25")
#: src/gs-shell.c:1688
#, c-format
msgid "Unable to upgrade to %s: AC power is required"
msgstr "No s'ha pogut actualitzar %s: cal estar connectat al corrent"

#. TRANSLATORS: failure text for the in-app notification,
#. * where the %s is the distro name (e.g. "Fedora 25")
#: src/gs-shell.c:1694
#, c-format
msgid "Unable to upgrade to %s: The battery level is too low"
msgstr "No s'ha pogut actualitzar %s: el nivell de la bateria és massa baix"

#. TRANSLATORS: failure text for the in-app notification,
#. * where the %s is the distro name (e.g. "Fedora 25")
#: src/gs-shell.c:1703
#, c-format
msgid "Unable to upgrade to %s"
msgstr "No s'ha pogut actualitzar a %s"

#. TRANSLATORS: failure text for the in-app notification,
#. * where the %s is the app name (e.g. "GIMP")
#: src/gs-shell.c:1734
#, c-format
msgid "Unable to remove %s: authentication was required"
msgstr "No s'ha pogut suprimir %s: calia una autenticació"

#. TRANSLATORS: failure text for the in-app notification,
#. * where the %s is the app name (e.g. "GIMP")
#: src/gs-shell.c:1739
#, c-format
msgid "Unable to remove %s: authentication was invalid"
msgstr "No s'ha pogut suprimir %s: l'autenticació era invàlida"

#. TRANSLATORS: failure text for the in-app notification,
#. * where the %s is the app name (e.g. "GIMP")
#: src/gs-shell.c:1744
#, c-format
msgid "Unable to remove %s: you do not have permission to remove software"
msgstr "No s'ha pogut suprimir %s: no teniu permís per a suprimir programari"

#. TRANSLATORS: failure text for the in-app notification,
#. * where the %s is the app name (e.g. "GIMP")
#: src/gs-shell.c:1750
#, c-format
msgid "Unable to remove %s: AC power is required"
msgstr "No s'ha pogut suprimir %s: cal estar connectat al corrent"

#. TRANSLATORS: failure text for the in-app notification,
#. * where the %s is the app name (e.g. "GIMP")
#: src/gs-shell.c:1756
#, c-format
msgid "Unable to remove %s: The battery level is too low"
msgstr "No s'ha pogut suprimir %s: el nivell de la bateria és massa baix"

#. TRANSLATORS: failure text for the in-app notification,
#. * where the %s is the app name (e.g. "GIMP")
#: src/gs-shell.c:1768
#, c-format
msgid "Unable to remove %s"
msgstr "No s'ha pogut suprimir %s"

#. TRANSLATORS: failure text for the in-app notification,
#. * where the first %s is the app name (e.g. "GIMP")
#. * and the second %s is the name of the runtime, e.g.
#. * "GNOME SDK [flatpak.gnome.org]"
#: src/gs-shell.c:1803
#, c-format
msgid "Unable to launch %s: %s is not installed"
msgstr "No s'ha pogut executar %s: %s no està instal·lat"

#. TRANSLATORS: we failed to get a proper error code
#: src/gs-shell.c:1811 src/gs-shell.c:1827 src/gs-shell.c:1869
#: src/gs-shell.c:1911 src/gs-shell.c:1968
msgid "Sorry, something went wrong"
msgstr "S'ha produït un error"

#. TRANSLATORS: failure text for the in-app notification
#: src/gs-shell.c:1816 src/gs-shell.c:1858 src/gs-shell.c:1900
#: src/gs-shell.c:1947
msgid "Not enough disk space — free up some space and try again"
msgstr ""
"No hi havia prou espai al disc. Allibereu espai a disc i torneu-ho a provar"

#. TRANSLATORS: failure text for the in-app notification
#: src/gs-shell.c:1852
msgid "Failed to install file: not supported"
msgstr "No s'ha pogut instal·lar el fitxer: no és compatible"

#. TRANSLATORS: failure text for the in-app notification
#: src/gs-shell.c:1855
msgid "Failed to install file: authentication failed"
msgstr ""
"S'ha produït un error en instal·lar el fitxer: ha fallat l'autenticació"

#. TRANSLATORS: failure text for the in-app notification
#: src/gs-shell.c:1894
msgid "Failed to install: not supported"
msgstr "No s'ha pogut instal·lar: no és compatible"

#. TRANSLATORS: failure text for the in-app notification
#: src/gs-shell.c:1897
msgid "Failed to install: authentication failed"
msgstr "S'ha produït un error en instal·lar: ha fallat l'autenticació"

#. TRANSLATORS: failure text for the in-app notification,
#. * the %s is the origin, e.g. "Fedora" or
#. * "Fedora Project [fedoraproject.org]"
#: src/gs-shell.c:1942
#, c-format
msgid "Unable to contact %s"
msgstr "No s'ha pogut contactar %s"

#. TRANSLATORS: failure text for the in-app notification, where the 'Software' means this app, aka 'GNOME Software'.
#: src/gs-shell.c:1952
msgid "Software needs to be restarted to use new plugins."
msgstr "Cal reiniciar el programa per a utilitzar els nous connectors."

#. TRANSLATORS: need to be connected to the AC power
#: src/gs-shell.c:1956
msgid "AC power is required"
msgstr "Cal estar connectat al corrent"

#. TRANSLATORS: not enough juice to do this safely
#: src/gs-shell.c:1959
msgid "The battery level is too low"
msgstr "El nivell de la bateria és massa baix"

#: src/gs-shell.ui:7
msgid "_Software Repositories"
msgstr "_Repositoris de programari"

#: src/gs-shell.ui:12
msgid "_Preferences"
msgstr "_Preferències"

#. button in the info bar
#: src/gs-shell.ui:109
msgid "Examine Disk"
msgstr "Examina el disc"

#. button in the info bar
#: src/gs-shell.ui:119
msgid "Network Settings"
msgstr "Paràmetres de xarxa"

#. button in the info bar
#: src/gs-shell.ui:129
msgid "_Restart Now…"
msgstr "_Reinicia ara…"

#. button in the info bar
#: src/gs-shell.ui:140
msgid "More Information"
msgstr "Més informació"

#: src/gs-shell.ui:200 src/gs-shell.ui:202
msgid "Search"
msgstr "Cerca"

#: src/gs-shell.ui:216 src/gs-shell.ui:218
msgid "Main Menu"
msgstr "Menú principal"

#: src/gs-shell.ui:245
msgid "Search apps"
msgstr "Cerca aplicacions"

#: src/gs-shell.ui:257
msgid "Metered network ‒ automatic updates paused"
msgstr "Actualitzacions automàtiques en pausa"

#: src/gs-shell.ui:258
msgid "Find Out _More"
msgstr "_Descobriu-ne més"

#. Translators: A label for a button to show all available software.
#: src/gs-shell.ui:272
msgid "_Explore"
msgstr "_Explora"

#. Translators: A label for a button to show only software which is already installed.
#: src/gs-shell.ui:286
msgctxt "List of installed apps"
msgid "_Installed"
msgstr "_Instal·lat"

#. Translators: A label for a button to show only updates which are available to install.
#: src/gs-shell.ui:308
msgctxt "Header bar button for list of apps to be updated"
msgid "_Updates"
msgstr "_Actualitza"

#. Translators: This is shown in a bubble to represent a 0 byte
#. * storage size, so its context is “storage size: none”. The
#. * bubble is small, so the string should be as short as
#. * possible.
#: src/gs-storage-context-dialog.c:95
msgid "None"
msgstr "Res"

#: src/gs-storage-context-dialog.c:139
msgid "App Data"
msgstr "Dades de l'aplicació"

#: src/gs-storage-context-dialog.c:140
msgid "Data needed for the app to run"
msgstr "Dades necessàries perquè l'aplicació s'executi"

#: src/gs-storage-context-dialog.c:145
msgid "User Data"
msgstr "Dades de l'usuari"

#: src/gs-storage-context-dialog.c:146
msgid "Data created by you in the app"
msgstr "Dades creades per vosaltres en l'aplicació"

#: src/gs-storage-context-dialog.c:153
msgid "Cache Data"
msgstr "Dades de la memòria cau"

#: src/gs-storage-context-dialog.c:154
msgid "Temporary cached data"
msgstr "Dades temporals a la memòria cau"

#: src/gs-storage-context-dialog.c:172
msgid "The app itself"
msgstr "L'aplicació"

#: src/gs-storage-context-dialog.c:177
msgid "Required Dependencies"
msgstr "Dependències necessàries"

#: src/gs-storage-context-dialog.c:178
msgid "Shared system components required by this app"
msgstr "Components de sistema compartits necessaris per aquesta aplicació"

#: src/gs-storage-context-dialog.c:188
msgctxt "Download size"
msgid "Unknown"
msgstr "Desconeguda"

#. Translators: This is the title of the dialog which contains information about the storage or download size needed for an app
#: src/gs-storage-context-dialog.ui:5
msgid "Storage"
msgstr "Emmagatzematge"

#. Translators: Please do not translate the markup or link href
#: src/gs-storage-context-dialog.ui:69
msgid ""
"Cached data can be cleared from the <a href=\"dummy\">_app settings</a>."
msgstr ""
"Les dades emmagatzemades en memòria cau es poden netejar des dels <a href="
"\"dummy\">_paràmetres de l'aplicació</a>."

#: src/gs-summary-tile.c:139
#, c-format
msgid "%s (Installed)"
msgstr "%s (instal·lat)"

#: src/gs-summary-tile.c:144
#, c-format
msgid "%s (Installing)"
msgstr "%s (s'està instal·lant)"

#: src/gs-summary-tile.c:149
#, c-format
msgid "%s (Removing)"
msgstr "%s (s'està suprimint)"

#. TRANSLATORS: this is the title of the installed updates dialog window
#: src/gs-update-dialog.c:65 src/gs-update-dialog.c:152
msgid "Installed Updates"
msgstr "Actualitzacions instal·lades"

#. TRANSLATORS: this is the subtitle of the installed updates dialog window.
#. %s will be replaced by the date when the updates were installed.
#. The date format is defined by the locale's preferred date representation
#. ("%x" in strftime.)
#: src/gs-update-dialog.c:131
#, c-format
msgid "Installed on %s"
msgstr "Instal·lat al %s"

#: src/gs-update-dialog.ui:77
msgid "No Updates Installed"
msgstr "No s'han instal·lat actualitzacions"

#: src/gs-update-monitor.c:215
msgid "Software Updates Are Out of Date"
msgstr "Les actualitzacions de programari estan obsoletes"

#: src/gs-update-monitor.c:216
msgid "Please check for software updates."
msgstr "Comprova si hi ha actualitzacions."

#: src/gs-update-monitor.c:222
msgid "Critical Software Update Ready to Install"
msgstr "Actualització de programari crítica a punt per a instal·lar"

#: src/gs-update-monitor.c:223
msgid "An important software update is ready to be installed."
msgstr ""
"Hi ha una actualització de programari important a punt per a ser instal·lada."

#: src/gs-update-monitor.c:226
msgid "Critical Software Updates Available to Download"
msgstr "Actualitzacions de programari crítiques disponibles per a descarregar"

#: src/gs-update-monitor.c:227
msgid "Important: critical software updates are waiting."
msgstr "Important: les actualitzacions de programari crítiques estan esperant."

#: src/gs-update-monitor.c:233
msgid "Software Updates Ready to Install"
msgstr "Actualitzacions de programari a punt per a instal·lar"

#: src/gs-update-monitor.c:234
msgid "Software updates are waiting and ready to be installed."
msgstr ""
"Les actualitzacions de programari estan esperant i a punt per a ser "
"instal·lades."

#: src/gs-update-monitor.c:240
msgid "Software Updates Available to Download"
msgstr "Actualitzacions de programari disponibles per a descarregar"

#: src/gs-update-monitor.c:241
msgid "Please download waiting software updates."
msgstr "Baixa les actualitzacions de programari en espera."

#. TRANSLATORS: apps were auto-updated and restart is required
#: src/gs-update-monitor.c:357
#, c-format
msgid "%u App Updated — Restart Required"
msgid_plural "%u Apps Updated — Restart Required"
msgstr[0] "%u aplicació actualitzada. Cal reiniciar"
msgstr[1] "%u aplicacions actualitzades. Cal reiniciar"

#. TRANSLATORS: apps were auto-updated
#: src/gs-update-monitor.c:363
#, c-format
msgid "%u App Updated"
msgid_plural "%u Apps Updated"
msgstr[0] "%u aplicació actualitzada"
msgstr[1] "%u aplicacions actualitzades"

#. TRANSLATORS: %1 is an app name, e.g. Firefox
#: src/gs-update-monitor.c:374
#, c-format
msgid "%s has been updated."
msgstr "%s s'ha actualitzat."

#. TRANSLATORS: the app needs restarting
#: src/gs-update-monitor.c:377
msgid "Please restart the app."
msgstr "Reinicieu l'aplicació."

#. TRANSLATORS: %1 and %2 are both app names, e.g. Firefox
#: src/gs-update-monitor.c:385
#, c-format
msgid "%s and %s have been updated."
msgstr "%s i %s s'han actualitzat."

#. TRANSLATORS: at least one app needs restarting
#: src/gs-update-monitor.c:391 src/gs-update-monitor.c:410
#, c-format
msgid "%u app requires a restart."
msgid_plural "%u apps require a restart."
msgstr[0] "%u aplicació requereix un reinici."
msgstr[1] "%u aplicacions requereixen un reinici."

#. TRANSLATORS: %1, %2 and %3 are all app names, e.g. Firefox
#: src/gs-update-monitor.c:403
#, c-format
msgid "Includes %s, %s and %s."
msgstr "Inclou %s, %s i %s."

<<<<<<< HEAD
#. TRANSLATORS: this is when the current operating system version goes end-of-
#. life
=======
#. TRANSLATORS: this is when the current operating system version goes end-of-life
>>>>>>> 7b70662a
#: src/gs-update-monitor.c:702
msgid "Operating System Updates Unavailable"
msgstr "Hi ha actualitzacions del sistema operatiu disponibles"

#. TRANSLATORS: this is the message dialog for the distro EOL notice
#: src/gs-update-monitor.c:704
msgid "Upgrade to continue receiving security updates."
msgstr "Actualitzeu-vos per a continuar rebent actualitzacions de seguretat."

#. TRANSLATORS: this is a distro upgrade, the replacement would be the
#. * distro name, e.g. 'Fedora'
#: src/gs-update-monitor.c:759
#, c-format
msgid "A new version of %s is available to install"
msgstr "Una nova versió de %s està disponible per a instal·lar"

#. TRANSLATORS: this is a distro upgrade
#: src/gs-update-monitor.c:763
msgid "Software Upgrade Available"
msgstr "Hi ha actualitzacions disponibles"

#. TRANSLATORS: title when we offline updates have failed
<<<<<<< HEAD
#: src/gs-update-monitor.c:1176
=======
#: src/gs-update-monitor.c:1209
>>>>>>> 7b70662a
msgid "Software Updates Failed"
msgstr "No s'ha pogut realitzar l'actualització de programari"

#. TRANSLATORS: message when we offline updates have failed
<<<<<<< HEAD
#: src/gs-update-monitor.c:1178
=======
#: src/gs-update-monitor.c:1211
>>>>>>> 7b70662a
msgid "An important operating system update failed to be installed."
msgstr ""
"No s'ha pogut realitzar una actualització important del sistema operatiu."

<<<<<<< HEAD
#: src/gs-update-monitor.c:1179
=======
#: src/gs-update-monitor.c:1212
>>>>>>> 7b70662a
msgid "Show Details"
msgstr "Mostra els detalls"

#. TRANSLATORS: Notification title when we've done a distro upgrade
<<<<<<< HEAD
#: src/gs-update-monitor.c:1201
=======
#: src/gs-update-monitor.c:1236
>>>>>>> 7b70662a
msgid "System Upgrade Complete"
msgstr "S'ha completat l'actualització del sistema"

#. TRANSLATORS: This is the notification body when we've done a
#. * distro upgrade. First %s is the distro name and the 2nd %s
#. * is the version, e.g. "Welcome to Fedora 28!"
<<<<<<< HEAD
#: src/gs-update-monitor.c:1206
=======
#: src/gs-update-monitor.c:1241
>>>>>>> 7b70662a
#, c-format
msgid "Welcome to %s %s!"
msgstr "Us donem la benvinguda a %s %s!"

#. TRANSLATORS: title when we've done offline updates
<<<<<<< HEAD
#: src/gs-update-monitor.c:1212
=======
#: src/gs-update-monitor.c:1250
>>>>>>> 7b70662a
msgid "Software Update Installed"
msgid_plural "Software Updates Installed"
msgstr[0] "S'ha instal·lat l'actualització de programari"
msgstr[1] "S'han instal·lat les actualitzacions de programari"

#. TRANSLATORS: message when we've done offline updates
<<<<<<< HEAD
#: src/gs-update-monitor.c:1216
=======
#: src/gs-update-monitor.c:1254
>>>>>>> 7b70662a
msgid "An important operating system update has been installed."
msgid_plural "Important operating system updates have been installed."
msgstr[0] "S'ha instal·lat una actualització important del sistema operatiu."
msgstr[1] "S'han instal·lat actualitzacions importants del sistema operatiu."

#. TRANSLATORS: Button to look at the updates that were installed.
#. * Note that it has nothing to do with the app reviews, the
#. * users can't express their opinions here. In some languages
#. * "Review (evaluate) something" is a different translation than
#. * "Review (browse) something."
<<<<<<< HEAD
#: src/gs-update-monitor.c:1227
=======
#: src/gs-update-monitor.c:1265
>>>>>>> 7b70662a
msgctxt "updates"
msgid "Review"
msgstr "Revisa"

#. TRANSLATORS: this is when the offline update failed
<<<<<<< HEAD
#: src/gs-update-monitor.c:1276
=======
#: src/gs-update-monitor.c:1315
>>>>>>> 7b70662a
msgid "Failed To Update"
msgstr "No s'ha pogut actualitzar"

#. TRANSLATORS: the user must have updated manually after
#. * the updates were prepared
<<<<<<< HEAD
#: src/gs-update-monitor.c:1281
=======
#: src/gs-update-monitor.c:1320
>>>>>>> 7b70662a
msgid "The system was already up to date."
msgstr "El sistema ja estava actualitzat."

#. TRANSLATORS: the user aborted the update manually
<<<<<<< HEAD
#: src/gs-update-monitor.c:1286
=======
#: src/gs-update-monitor.c:1325
>>>>>>> 7b70662a
msgid "The update was cancelled."
msgstr "Es va cancel·lar l'actualització."

#. TRANSLATORS: the package manager needed to download
#. * something with no network available
<<<<<<< HEAD
#: src/gs-update-monitor.c:1291
=======
#: src/gs-update-monitor.c:1330
>>>>>>> 7b70662a
msgid ""
"Internet access was required but wasn’t available. Please make sure that you "
"have internet access and try again."
msgstr ""
"Calia accés a Internet però no estava disponible. Assegureu-vos que teniu "
"accés a Internet i torneu-ho a provar."

#. TRANSLATORS: if the package is not signed correctly
<<<<<<< HEAD
#: src/gs-update-monitor.c:1296
=======
#: src/gs-update-monitor.c:1335
>>>>>>> 7b70662a
msgid ""
"There were security issues with the update. Please consult your software "
"provider for more details."
msgstr ""
"Hi ha hagut problemes de seguretat amb l'actualització. Consulteu el "
"proveïdor per a més detalls."

#. TRANSLATORS: we ran out of disk space
<<<<<<< HEAD
#: src/gs-update-monitor.c:1301
=======
#: src/gs-update-monitor.c:1340
>>>>>>> 7b70662a
msgid ""
"There wasn’t enough disk space. Please free up some space and try again."
msgstr ""
"No hi havia prou espai a disc. Allibereu espai a disc i torneu-ho a provar."

#. TRANSLATORS: We didn't handle the error type
<<<<<<< HEAD
#: src/gs-update-monitor.c:1305
=======
#: src/gs-update-monitor.c:1344
>>>>>>> 7b70662a
msgid ""
"We’re sorry: the update failed to install. Please wait for another update "
"and try again. If the problem persists, contact your software provider."
msgstr ""
"S'ha produït un error en instal·lar l'actualització. Espereu a una "
"actualització nova i torneu a provar-ho. Si el problema persisteix, "
"contacteu amb el vostre proveïdor de programari."

#. TRANSLATORS: This is the time when we last checked for updates
#: src/gs-updates-page.c:253
#, c-format
msgid "Last checked: %s"
msgstr "Darrera comprovació: %s"

#: src/gs-updates-page.c:302
msgid "Stop"
msgstr "Atura"

#: src/gs-updates-page.c:311 src/gs-updates-page.c:323
msgid "Check for Updates"
msgstr "Comprova si hi ha actualitzacions"

#. TRANSLATORS:  the first %s is the distro name, e.g. 'Fedora'
#. * and the second %s is the distro version, e.g. '25'
#: src/gs-updates-page.c:572
#, c-format
msgid "%s %s has stopped receiving critical software updates"
msgstr "%s %s ha deixat de rebre actualitzacions crítiques de programari"

#. TRANSLATORS: This message is meant to tell users that they need to upgrade
#. * or else their distro will not get important updates.
#: src/gs-updates-page.c:578
msgid "Your operating system has stopped receiving critical software updates"
msgstr ""
"El vostre sistema operatiu ha deixat de rebre actualitzacions crítiques de "
"programari"

#. TRANSLATORS: this is to explain that downloading updates may cost money
#: src/gs-updates-page.c:849
msgid "Charges May Apply"
msgstr "Es poden aplicar càrrecs"

#. TRANSLATORS: we need network to do the updates check
#: src/gs-updates-page.c:851
msgid ""
"Checking for updates while using mobile broadband could cause you to incur "
"charges."
msgstr ""
"La comprovació d'actualitzacions mentre s'utilitza la xarxa mòbil pot "
"incórrer en càrrecs."

#. TRANSLATORS: this is a link to the control-center network panel
#: src/gs-updates-page.c:855
msgid "Check _Anyway"
msgstr "_Comprova-ho de totes maneres"

#. TRANSLATORS: can't do updates check
#: src/gs-updates-page.c:866
msgid "No Network"
msgstr "Sense xarxa"

#. TRANSLATORS: we need network to do the updates check
#: src/gs-updates-page.c:868
msgid "Internet access is required to check for updates."
msgstr ""
"Es requereix accés a Internet per a comprovar si hi ha actualitzacions."

#. TRANSLATORS: this is a link to the control-center network panel
#: src/gs-updates-page.c:872
msgid "Network _Settings"
msgstr "_Paràmetres de xarxa"

#: src/gs-updates-page.c:910
msgid "Software Upgrades Downloaded"
msgstr "Actualitzacions de programari descarregades"

#: src/gs-updates-page.c:911
msgid "Software upgrades have been downloaded and are ready to be installed."
msgstr ""
"S'han descarregat les actualitzacions de programari i estan a punt per a ser "
"instal·lades."

#: src/gs-updates-page.c:1260
msgid "Check for updates"
msgstr "Comprova si hi ha actualitzacions"

#: src/gs-updates-page.c:1296
msgctxt "Apps to be updated"
msgid "Updates"
msgstr "Actualitzacions"

#: src/gs-updates-page.ui:6
msgid "Updates page"
msgstr "Pàgina d'actualitzacions"

#. TRANSLATORS: the updates panel is starting up.
#: src/gs-updates-page.ui:58
msgid "Loading Updates…"
msgstr "S'estan carregant les actualitzacions…"

#. TRANSLATORS: the updates panel is starting up.
#: src/gs-updates-page.ui:71
msgid "This could take a while."
msgstr "Això pot trigar una estona."

#. TRANSLATORS: This means all software (plural) installed on this system is up to date.
#: src/gs-updates-page.ui:179
msgid "Up to Date"
msgstr "Està al dia"

#: src/gs-updates-page.ui:218
msgid "Use Mobile Data?"
msgstr "Utilitza dades mòbils?"

#: src/gs-updates-page.ui:219
msgid ""
"Checking for updates when using mobile broadband could cause you to incur "
"charges."
msgstr ""
"La comprovació d'actualitzacions quan utilitzeu la xarxa mòbil pot incórrer "
"en l'aplicació de càrrecs."

#: src/gs-updates-page.ui:222
msgid "_Check Anyway"
msgstr "_Comprova de totes formes"

#: src/gs-updates-page.ui:238
msgid "No Connection"
msgstr "Sense connexió"

#: src/gs-updates-page.ui:239
msgid "Go online to check for updates."
msgstr "Connecteu-vos per a comprovar si hi ha actualitzacions."

#: src/gs-updates-page.ui:242
msgid "_Network Settings"
msgstr "Paràmetres de la _xarxa"

#: src/gs-updates-page.ui:275
msgid "Error"
msgstr "Error"

#: src/gs-updates-page.ui:276
msgid "Updates are automatically managed."
msgstr "Les actualitzacions es gestionen automàticament."

#. TRANSLATORS: This is the button for installing all
#. * offline updates
<<<<<<< HEAD
#: src/gs-updates-section.c:358
=======
#: src/gs-updates-section.c:359
>>>>>>> 7b70662a
msgid "_Restart & Update…"
msgstr "R_einicia i actualitza…"

#. TRANSLATORS: This is the button for upgrading all
#. * online-updatable apps
<<<<<<< HEAD
#: src/gs-updates-section.c:364
=======
#: src/gs-updates-section.c:365
>>>>>>> 7b70662a
msgid "U_pdate All"
msgstr "A_ctualitza-ho tot"

#: src/gs-updates-section.c:442
msgid "Software Updates Downloaded"
msgstr "Actualitzacions de programari descarregades"

#: src/gs-updates-section.c:443
msgid "Software updates have been downloaded and are ready to be installed."
msgstr ""
"S'han descarregat les actualitzacions de programari i estan a punt per a ser "
"instal·lades."

#. TRANSLATORS: This is the header for system firmware that
#. * requires a reboot to apply
<<<<<<< HEAD
#: src/gs-updates-section.c:492
=======
#: src/gs-updates-section.c:514
>>>>>>> 7b70662a
msgid "Integrated Firmware"
msgstr "Microprogramari integrat"

#. TRANSLATORS: This is the header for offline OS and offline
#. * app updates that require a reboot to apply
<<<<<<< HEAD
#: src/gs-updates-section.c:497
=======
#: src/gs-updates-section.c:519
>>>>>>> 7b70662a
msgid "Requires Restart"
msgstr "Cal reiniciar"

#. TRANSLATORS: This is the header for online runtime and
#. * app updates, typically flatpaks or snaps
<<<<<<< HEAD
#: src/gs-updates-section.c:502
=======
#: src/gs-updates-section.c:524
>>>>>>> 7b70662a
msgid "App Updates"
msgstr "Actualitzacions"

#. TRANSLATORS: This is the header for device firmware that can
#. * be installed online
<<<<<<< HEAD
#: src/gs-updates-section.c:507
=======
#: src/gs-updates-section.c:529
>>>>>>> 7b70662a
msgid "Device Firmware"
msgstr "Microprogramari del dispositiu"

#: src/gs-updates-section.ui:33 src/gs-upgrade-banner.ui:72
#: plugins/packagekit/gs-packagekit-task.c:154
msgid "_Download"
msgstr "_Baixa"

#. TRANSLATORS: This is the text displayed when a distro
#. * upgrade is available. The first %s is the distro name
#. * and the 2nd %s is the version, e.g. "Fedora 35 Available"
#: src/gs-upgrade-banner.c:91
#, c-format
msgid "%s %s Available"
msgstr "%s %s disponible"

#. TRANSLATORS: This is the text displayed when a distro
#. * upgrade is available. The %s is the distro name,
#. * e.g. "GNOME OS Available"
#: src/gs-upgrade-banner.c:96
#, c-format
msgid "%s Available"
msgstr "%s disponible"

#: src/gs-upgrade-banner.c:154
msgid "Learn about the new version"
msgstr "Apreneu sobre la versió nova"

#: src/gs-upgrade-banner.c:178
msgid "Downloading…"
msgstr "S'està baixant…"

#. Translators: the first '%s' is replaced with the downloaded size, the second '%s'
#. with the total download size, forming text like "135 MB of 2 GB downloaded"
#: src/gs-upgrade-banner.c:196
#, c-format
msgid "%s of %s downloaded"
msgstr "%s de %s baixats"

#. Translators: the '%u' is replaced with the actual percentage being already
#. downloaded, forming text like "13% downloaded"
#: src/gs-upgrade-banner.c:200
#, c-format
msgid "%u%% downloaded"
msgstr "%u%% baixat"

#: src/gs-upgrade-banner.ui:42
msgid "A major upgrade, with new features and added polish."
msgstr "Una actualització major, amb noves funcionalitat i més polida."

#: src/gs-upgrade-banner.ui:187
msgid "_Restart & Upgrade…"
msgstr "_Reinicia i actualitza…"

#: src/gs-upgrade-banner.ui:215
msgid "Remember to back up data and files before upgrading."
msgstr "Recordeu fer una còpia de seguretat de les dades abans d'actualitzar."

#: lib/gs-utils.c:523 lib/gs-utils.c:554
#, c-format
msgid "Failed to delete file “%s”: %s"
msgstr "No s'ha pogut esborrar el fitxer «%s»: %s"

#: lib/gs-utils.c:565
#, c-format
msgid "Failed to delete directory “%s”: %s"
msgstr "No s'ha pogut esborrar el directori «%s»: %s"

#: src/org.gnome.Software.desktop.in:4
msgid "Add, remove or update software on this computer"
msgstr "Afegeix, suprimeix o actualitza programari en aquest ordinador"

#. Translators: Search terms to find this app. Do NOT translate or localize the semicolons! The list MUST also end with a semicolon!
#: src/org.gnome.Software.desktop.in:12
msgid ""
"Updates;Upgrade;Sources;Repositories;Preferences;Install;Uninstall;Program;"
"Software;App;Store;"
msgstr ""
"Actualitzacions;Actualització;Fonts;Repositoris;Preferències;Instal·lació;"
"Desinstal·lació;Aplicació;Programa;Apli;Botiga;"

#. TRANSLATORS: this is a group of updates that are not
#. * packages and are not shown in the main list
<<<<<<< HEAD
#: plugins/core/gs-plugin-generic-updates.c:67
#: plugins/rpm-ostree/gs-plugin-rpm-ostree.c:3129
=======
#: plugins/core/gs-plugin-generic-updates.c:68
#: plugins/rpm-ostree/gs-plugin-rpm-ostree.c:3226
>>>>>>> 7b70662a
msgid "System Updates"
msgstr "Actualitzacions del sistema"

#. TRANSLATORS: this is a longer description of the
#. * "System Updates" string
<<<<<<< HEAD
#: plugins/core/gs-plugin-generic-updates.c:72
#: plugins/rpm-ostree/gs-plugin-rpm-ostree.c:3134
=======
#: plugins/core/gs-plugin-generic-updates.c:73
#: plugins/rpm-ostree/gs-plugin-rpm-ostree.c:3231
>>>>>>> 7b70662a
msgid ""
"General system updates, such as security or bug fixes, and performance "
"improvements."
msgstr ""
"Actualitzacions del sistema generals, com ara correccions de seguretat o "
"errors, i millores de rendiment."

#. TRANSLATORS: status text when downloading
#: plugins/core/gs-plugin-rewrite-resource.c:155
msgid "Downloading featured images…"
msgstr "S'estan baixant les imatges destacades…"

#. Translators: The '%s' is replaced with the OS name, like "Endless OS"
#: plugins/eos-updater/gs-plugin-eos-updater.c:688
#, c-format
msgid "%s update with new features and fixes."
msgstr "Actualització %s amb noves característiques i correccions."

#: plugins/eos-updater/gs-plugin-eos-updater.c:1276
msgid "EOS update service could not fetch and apply the update."
msgstr ""
"El servei d'actualitzacions EOS no ha pogut obtenir i aplicar "
"l'actualització."

#: plugins/epiphany/gs-plugin-epiphany.c:500
#: plugins/epiphany/gs-plugin-epiphany.c:504
msgid "Web App"
msgstr "Aplicacions Web"

#: plugins/epiphany/org.gnome.Software.Plugin.Epiphany.metainfo.xml.in:6
msgid "Web Apps Support"
msgstr "Compatibilitat amb aplicacions Web"

#: plugins/epiphany/org.gnome.Software.Plugin.Epiphany.metainfo.xml.in:7
msgid "Run popular web applications in a browser"
msgstr "Executa aplicacions web populars en un navegador"

#. TRANSLATORS: status text when downloading
#: plugins/fedora-pkgdb-collections/gs-plugin-fedora-pkgdb-collections.c:254
msgid "Downloading upgrade information…"
msgstr "S'està baixant la informació de l'actualització…"

#. TRANSLATORS: this is a title for Fedora distro upgrades
#: plugins/fedora-pkgdb-collections/gs-plugin-fedora-pkgdb-collections.c:402
msgid ""
"Upgrade for the latest features, performance and stability improvements."
msgstr ""
"Actualitzeu per a obtenir les últimes funcions, millores rendiment i "
"estabilitat."

#: plugins/flatpak/org.gnome.Software.Plugin.Flatpak.metainfo.xml.in:6
msgid "Flatpak Support"
msgstr "Compatibilitat amb Flatpak"

#: plugins/flatpak/org.gnome.Software.Plugin.Flatpak.metainfo.xml.in:7
msgid "Flatpak is a framework for desktop apps on Linux"
msgstr "Flatpak és un espai de treball per a aplicacions d'escriptori a Linux"

<<<<<<< HEAD
#. Reference: https://docs.flatpak.org/en/latest/flatpak-command-
#. reference.html#idm45858571325264
#: plugins/flatpak/gs-flatpak.c:325
=======
#. Reference: https://docs.flatpak.org/en/latest/flatpak-command-reference.html#idm45858571325264
#: plugins/flatpak/gs-flatpak.c:319
>>>>>>> 7b70662a
#, c-format
msgid "System folder %s"
msgstr "Carpeta del sistema %s"

<<<<<<< HEAD
#: plugins/flatpak/gs-flatpak.c:326 plugins/flatpak/gs-flatpak.c:327
=======
#: plugins/flatpak/gs-flatpak.c:320 plugins/flatpak/gs-flatpak.c:321
>>>>>>> 7b70662a
#, c-format
msgid "Home subfolder %s"
msgstr "Subcarpeta d'usuari %s"

<<<<<<< HEAD
#: plugins/flatpak/gs-flatpak.c:328
msgid "Host system folders"
msgstr "Carpetes del sistema d'amfitrió"

#: plugins/flatpak/gs-flatpak.c:329
msgid "Host system configuration from /etc"
msgstr "Configuració del sistema d'amfitrió des de /etc"

#: plugins/flatpak/gs-flatpak.c:330
msgid "Desktop folder"
msgstr "Carpeta d'escriptori"

#: plugins/flatpak/gs-flatpak.c:330
=======
#: plugins/flatpak/gs-flatpak.c:322
msgid "Host system folders"
msgstr "Carpetes del sistema d'amfitrió"

#: plugins/flatpak/gs-flatpak.c:323
msgid "Host system configuration from /etc"
msgstr "Configuració del sistema d'amfitrió des de /etc"

#: plugins/flatpak/gs-flatpak.c:324
msgid "Desktop folder"
msgstr "Carpeta d'escriptori"

#: plugins/flatpak/gs-flatpak.c:324
>>>>>>> 7b70662a
#, c-format
msgid "Desktop subfolder %s"
msgstr "Subcarpeta d'escriptori %s"

<<<<<<< HEAD
#: plugins/flatpak/gs-flatpak.c:331
msgid "Documents folder"
msgstr "Carpeta de documents"

#: plugins/flatpak/gs-flatpak.c:331
=======
#: plugins/flatpak/gs-flatpak.c:325
msgid "Documents folder"
msgstr "Carpeta de documents"

#: plugins/flatpak/gs-flatpak.c:325
>>>>>>> 7b70662a
#, c-format
msgid "Documents subfolder %s"
msgstr "Subcarpeta de documents %s"

<<<<<<< HEAD
#: plugins/flatpak/gs-flatpak.c:332
msgid "Music folder"
msgstr "Carpeta de música"

#: plugins/flatpak/gs-flatpak.c:332
=======
#: plugins/flatpak/gs-flatpak.c:326
msgid "Music folder"
msgstr "Carpeta de música"

#: plugins/flatpak/gs-flatpak.c:326
>>>>>>> 7b70662a
#, c-format
msgid "Music subfolder %s"
msgstr "Subcarpeta de música %s"

<<<<<<< HEAD
#: plugins/flatpak/gs-flatpak.c:333
msgid "Pictures folder"
msgstr "Carpeta d'usuari"

#: plugins/flatpak/gs-flatpak.c:333
=======
#: plugins/flatpak/gs-flatpak.c:327
msgid "Pictures folder"
msgstr "Carpeta d'usuari"

#: plugins/flatpak/gs-flatpak.c:327
>>>>>>> 7b70662a
#, c-format
msgid "Pictures subfolder %s"
msgstr "Subcarpeta d'imatges %s"

<<<<<<< HEAD
#: plugins/flatpak/gs-flatpak.c:334
msgid "Public Share folder"
msgstr "Carpeta de compartició pública"

#: plugins/flatpak/gs-flatpak.c:334
=======
#: plugins/flatpak/gs-flatpak.c:328
msgid "Public Share folder"
msgstr "Carpeta de compartició pública"

#: plugins/flatpak/gs-flatpak.c:328
>>>>>>> 7b70662a
#, c-format
msgid "Public Share subfolder %s"
msgstr "Subcarpeta de compartició pública %s"

<<<<<<< HEAD
#: plugins/flatpak/gs-flatpak.c:335
msgid "Videos folder"
msgstr "Carpeta de vídeos"

#: plugins/flatpak/gs-flatpak.c:335
=======
#: plugins/flatpak/gs-flatpak.c:329
msgid "Videos folder"
msgstr "Carpeta de vídeos"

#: plugins/flatpak/gs-flatpak.c:329
>>>>>>> 7b70662a
#, c-format
msgid "Videos subfolder %s"
msgstr "Subcarpeta de vídeo %s"

<<<<<<< HEAD
#: plugins/flatpak/gs-flatpak.c:336
msgid "Templates folder"
msgstr "Carpeta de plantilles"

#: plugins/flatpak/gs-flatpak.c:336
=======
#: plugins/flatpak/gs-flatpak.c:330
msgid "Templates folder"
msgstr "Carpeta de plantilles"

#: plugins/flatpak/gs-flatpak.c:330
>>>>>>> 7b70662a
#, c-format
msgid "Templates subfolder %s"
msgstr "Subcarpeta de plantilles %s"

<<<<<<< HEAD
#: plugins/flatpak/gs-flatpak.c:337
msgid "User cache folder"
msgstr "Carpeta de la memòria cau de l'usuari"

#: plugins/flatpak/gs-flatpak.c:337
=======
#: plugins/flatpak/gs-flatpak.c:331
msgid "User cache folder"
msgstr "Carpeta de la memòria cau de l'usuari"

#: plugins/flatpak/gs-flatpak.c:331
>>>>>>> 7b70662a
#, c-format
msgid "User cache subfolder %s"
msgstr "Subcarpeta de memòria cau d'usuari %s"

<<<<<<< HEAD
#: plugins/flatpak/gs-flatpak.c:338
msgid "User configuration folder"
msgstr "Carpeta de configuració de l'usuari"

#: plugins/flatpak/gs-flatpak.c:338
=======
#: plugins/flatpak/gs-flatpak.c:332
msgid "User configuration folder"
msgstr "Carpeta de configuració de l'usuari"

#: plugins/flatpak/gs-flatpak.c:332
>>>>>>> 7b70662a
#, c-format
msgid "User configuration subfolder %s"
msgstr "Subcarpeta de configuració de l'usuari %s"

<<<<<<< HEAD
#: plugins/flatpak/gs-flatpak.c:339
msgid "User data folder"
msgstr "Carpeta de dades d'usuari"

#: plugins/flatpak/gs-flatpak.c:339
=======
#: plugins/flatpak/gs-flatpak.c:333
msgid "User data folder"
msgstr "Carpeta de dades d'usuari"

#: plugins/flatpak/gs-flatpak.c:333
>>>>>>> 7b70662a
#, c-format
msgid "User data subfolder %s"
msgstr "Subcarpeta de dades d'usuari %s"

<<<<<<< HEAD
#: plugins/flatpak/gs-flatpak.c:340
msgid "User runtime folder"
msgstr "Carpeta d'execució de l'usuari"

#: plugins/flatpak/gs-flatpak.c:340
=======
#: plugins/flatpak/gs-flatpak.c:334
msgid "User runtime folder"
msgstr "Carpeta d'execució de l'usuari"

#: plugins/flatpak/gs-flatpak.c:334
>>>>>>> 7b70662a
#, c-format
msgid "User runtime subfolder %s"
msgstr "Subcarpeta d'execució d'usuari %s"

<<<<<<< HEAD
#: plugins/flatpak/gs-flatpak.c:398
=======
#: plugins/flatpak/gs-flatpak.c:392
>>>>>>> 7b70662a
#, c-format
msgid "Filesystem access to %s"
msgstr "Accés al sistema de fitxers a %s"

#. TRANSLATORS: status text when downloading new metadata
<<<<<<< HEAD
#: plugins/flatpak/gs-flatpak.c:1427
=======
#: plugins/flatpak/gs-flatpak.c:1419
>>>>>>> 7b70662a
#, c-format
msgid "Getting flatpak metadata for %s…"
msgstr "S'estan obtenint les metadades del flatpak per a %s…"

<<<<<<< HEAD
#: plugins/flatpak/gs-flatpak.c:3611
=======
#: plugins/flatpak/gs-flatpak.c:3603
>>>>>>> 7b70662a
#, c-format
msgid "Failed to refine addon ‘%s’: %s"
msgstr "No s'ha pogut refinar el complement «%s»: %s"

#: plugins/flatpak/gs-flatpak-utils.c:94
msgid "User Installation"
msgstr "Instal·lació d'usuari"

#: plugins/flatpak/gs-flatpak-utils.c:94
msgid "System Installation"
msgstr "Instal·lació de sistema"

#: plugins/flatpak/gs-plugin-flatpak.c:1320
#, c-format
msgid "Failed to add to install for addon ‘%s’: %s"
msgstr "No s'ha pogut afegir al complement «%s»: %s"

#: plugins/flatpak/gs-plugin-flatpak.c:1334
#, c-format
msgid "Failed to add to uninstall for addon ‘%s’: %s"
msgstr "No s'ha pogut afegir al complement «%s»: %s"

#: plugins/flatpak/gs-plugin-flatpak.c:1601
#, c-format
msgid ""
"Remote “%s” doesn't allow install of “%s”, possibly due to its filter. "
"Remove the filter and repeat the install. Detailed error: %s"
msgstr ""
"El remot «%s» no permet la instal·lació de «%s», possiblement a causa del "
"seu filtre. Suprimeix el filtre i repeteix la instal·lació. Error detallat: "
"%s"

#. TRANSLATORS: as in laptop battery power
#: plugins/fwupd/gs-fwupd-app.c:66
msgid "System power is too low to perform the update"
msgstr "La bateria és massa baixa per a realitzar l'actualització"

#. TRANSLATORS: as in laptop battery power
#: plugins/fwupd/gs-fwupd-app.c:70
#, c-format
msgid "System power is too low to perform the update (%u%%, requires %u%%)"
msgstr ""
"La bateria és massa baixa per a realitzar l'actualització (%u%%, requereix %u"
"%%)"

#. TRANSLATORS: for example, a Bluetooth mouse that is in powersave mode
#: plugins/fwupd/gs-fwupd-app.c:76
msgid "Device is unreachable, or out of wireless range"
msgstr ""
"El dispositiu no és accessible, o està fora del rang de la xarxa sense fil"

#. TRANSLATORS: for example the batteries *inside* the Bluetooth mouse
#: plugins/fwupd/gs-fwupd-app.c:82
#, c-format
msgid "Device battery power is too low"
msgstr "El nivell de la bateria és massa baix"

#. TRANSLATORS: for example the batteries *inside* the Bluetooth mouse
#: plugins/fwupd/gs-fwupd-app.c:85
#, c-format
msgid "Device battery power is too low (%u%%, requires %u%%)"
msgstr "La bateria del dispositiu és massa baixa (%u%%, requereix %u%%)"

#. TRANSLATORS: usually this is when we're waiting for a reboot
#: plugins/fwupd/gs-fwupd-app.c:91
msgid "Device is waiting for the update to be applied"
msgstr "El dispositiu està esperant que s'apliqui l'actualització"

#. TRANSLATORS: as in, wired mains power for a laptop
#: plugins/fwupd/gs-fwupd-app.c:95
msgid "Device requires AC power to be connected"
msgstr "El dispositiu requereix que es connecti a la xarxa elèctrica"

#. TRANSLATORS: lid means "laptop top cover"
#: plugins/fwupd/gs-fwupd-app.c:99
msgid "Device cannot be used while the lid is closed"
msgstr "El dispositiu no es pot utilitzar si la tapa està tancada"

#. TRANSLATORS: a specific part of hardware,
#. * the first %s is the device name, e.g. 'Unifying Receiver`
#: plugins/fwupd/gs-fwupd-app.c:219
#, c-format
msgid "%s Device Update"
msgstr "Actualització del dispositiu %s"

#. TRANSLATORS: the entire system, e.g. all internal devices,
#. * the first %s is the device name, e.g. 'ThinkPad P50`
#: plugins/fwupd/gs-fwupd-app.c:224
#, c-format
msgid "%s System Update"
msgstr "Actualització del sistema %s"

#. TRANSLATORS: the EC is typically the keyboard controller chip,
#. * the first %s is the device name, e.g. 'ThinkPad P50`
#: plugins/fwupd/gs-fwupd-app.c:229
#, c-format
msgid "%s Embedded Controller Update"
msgstr "Actualització del controlador encastat %s"

#. TRANSLATORS: ME stands for Management Engine, the Intel AMT thing,
#. * the first %s is the device name, e.g. 'ThinkPad P50`
#: plugins/fwupd/gs-fwupd-app.c:234
#, c-format
msgid "%s ME Update"
msgstr "Actualització ME %s"

#. TRANSLATORS: ME stands for Management Engine (with Intel AMT),
#. * where the first %s is the device name, e.g. 'ThinkPad P50`
#: plugins/fwupd/gs-fwupd-app.c:239
#, c-format
msgid "%s Corporate ME Update"
msgstr "Actualització ME corporatiu %s"

#. TRANSLATORS: ME stands for Management Engine, where
#. * the first %s is the device name, e.g. 'ThinkPad P50`
#: plugins/fwupd/gs-fwupd-app.c:244
#, c-format
msgid "%s Consumer ME Update"
msgstr "Actualització ME del consumidor %s"

#. TRANSLATORS: the controller is a device that has other devices
#. * plugged into it, for example ThunderBolt, FireWire or USB,
#. * the first %s is the device name, e.g. 'Intel ThunderBolt`
#: plugins/fwupd/gs-fwupd-app.c:250
#, c-format
msgid "%s Controller Update"
msgstr "Actualització del controlador %s"

#. TRANSLATORS: the Thunderbolt controller is a device that
#. * has other high speed Thunderbolt devices plugged into it;
#. * the first %s is the system name, e.g. 'ThinkPad P50`
#: plugins/fwupd/gs-fwupd-app.c:256
#, c-format
msgid "%s Thunderbolt Controller Update"
msgstr "Actualització del controlador Thunderbolt %s"

#. TRANSLATORS: the CPU microcode is firmware loaded onto the CPU
#. * at system bootup
#: plugins/fwupd/gs-fwupd-app.c:261
#, c-format
msgid "%s CPU Microcode Update"
msgstr "Actualització del microcodi CPU %s"

#. TRANSLATORS: configuration refers to hardware state,
#. * e.g. a security database or a default power value
#: plugins/fwupd/gs-fwupd-app.c:266
#, c-format
msgid "%s Configuration Update"
msgstr "Actualització de la configuració %s"

#. TRANSLATORS: battery refers to the system power source
#: plugins/fwupd/gs-fwupd-app.c:270
#, c-format
msgid "%s Battery Update"
msgstr "Actualització de la bateria %s"

#. TRANSLATORS: camera can refer to the laptop internal
#. * camera in the bezel or external USB webcam
#: plugins/fwupd/gs-fwupd-app.c:275
#, c-format
msgid "%s Camera Update"
msgstr "Actualització de la càmera %s"

#. TRANSLATORS: TPM refers to a Trusted Platform Module
#: plugins/fwupd/gs-fwupd-app.c:279
#, c-format
msgid "%s TPM Update"
msgstr "Actualització del TPM %s"

#. TRANSLATORS: TouchPad refers to a flat input device
#: plugins/fwupd/gs-fwupd-app.c:283
#, c-format
msgid "%s Touchpad Update"
msgstr "Actualització del ratolí tàctil %s"

#. TRANSLATORS: Mouse refers to a handheld input device
#: plugins/fwupd/gs-fwupd-app.c:287
#, c-format
msgid "%s Mouse Update"
msgstr "Actualització del ratolí %s"

#. TRANSLATORS: Keyboard refers to an input device for typing
#: plugins/fwupd/gs-fwupd-app.c:291
#, c-format
msgid "%s Keyboard Update"
msgstr "Actualització del teclat %s"

#. TRANSLATORS: Storage Controller is typically a RAID or SAS adapter
#: plugins/fwupd/gs-fwupd-app.c:295
#, c-format
msgid "%s Storage Controller Update"
msgstr "Actualització del controlador d'emmagatzematge %s"

#. TRANSLATORS: Network Interface refers to the physical
#. * PCI card, not the logical wired connection
#: plugins/fwupd/gs-fwupd-app.c:300
#, c-format
msgid "%s Network Interface Update"
msgstr "Actualització de la interfície de xarxa %s"

#. TRANSLATORS: Video Display refers to the laptop internal display or
#. * external monitor
#: plugins/fwupd/gs-fwupd-app.c:305
#, c-format
msgid "%s Display Update"
msgstr "Actualització de la pantalla %s"

#. TRANSLATORS: BMC refers to baseboard management controller which
#. * is the device that updates all the other firmware on the system
#: plugins/fwupd/gs-fwupd-app.c:310
#, c-format
msgid "%s BMC Update"
msgstr "Actualització BMC %s"

#. TRANSLATORS: Receiver refers to a radio device, e.g. a tiny Bluetooth
#. * device that stays in the USB port so the wireless peripheral works
#: plugins/fwupd/gs-fwupd-app.c:315
#, c-format
msgid "%s USB Receiver Update"
msgstr "Actualització del receptor USB %s"

#. TRANSLATORS: drive refers to a storage device, e.g. SATA disk
#: plugins/fwupd/gs-fwupd-app.c:319
#, c-format
msgid "%s Drive Update"
msgstr "Actualització de la unitat %s"

#. TRANSLATORS: flash refers to solid state storage, e.g. UFS or eMMC
#: plugins/fwupd/gs-fwupd-app.c:323
#, c-format
msgid "%s Flash Drive Update"
msgstr "Actualització de la unitat flaix %s"

#. TRANSLATORS: SSD refers to a Solid State Drive, e.g. non-rotating
#. * SATA or NVMe disk
#: plugins/fwupd/gs-fwupd-app.c:328
#, c-format
msgid "%s SSD Update"
msgstr "Actualització de la SSD %s"

#. TRANSLATORS: GPU refers to a Graphics Processing Unit, e.g.
#. * the "video card"
#: plugins/fwupd/gs-fwupd-app.c:333
#, c-format
msgid "%s GPU Update"
msgstr "Actualització de la GPU %s"

#. TRANSLATORS: Dock refers to the port replicator hardware laptops are
#. * cradled in, or lowered onto
#: plugins/fwupd/gs-fwupd-app.c:338
#, c-format
msgid "%s Dock Update"
msgstr "Actualització de l'acoblador %s"

#. TRANSLATORS: Dock refers to the port replicator device connected
#. * by plugging in a USB cable -- which may or may not also provide power
#: plugins/fwupd/gs-fwupd-app.c:343
#, c-format
msgid "%s USB Dock Update"
msgstr "Actualització de l'acoblador USB %s"

<<<<<<< HEAD
#: plugins/fwupd/gs-plugin-fwupd.c:1766
=======
#: plugins/fwupd/gs-plugin-fwupd.c:1656
msgid "Firmware update could not be applied: "
msgstr "No s'ha pogut aplicar l'actualització del microprogramari:"

#: plugins/fwupd/gs-plugin-fwupd.c:1788
>>>>>>> 7b70662a
msgid "Firmware"
msgstr "Microprogramari"

#: plugins/fwupd/org.gnome.Software.Plugin.Fwupd.metainfo.xml.in:6
msgid "Firmware Upgrade Support"
msgstr "Compatibilitat amb actualitzacions de microprogramari"

#: plugins/fwupd/org.gnome.Software.Plugin.Fwupd.metainfo.xml.in:7
msgid "Provides support for firmware upgrades"
msgstr "Proveeix compatibilitat amb actualitzacions de microprogramari"

#: plugins/packagekit/gs-packagekit-task.c:147
msgid "Install Unsigned Software?"
msgstr "Voleu instal·lar programari de tercers?"

#: plugins/packagekit/gs-packagekit-task.c:148
msgid ""
"Software that is to be installed is not signed. It will not be possible to "
"verify the origin of updates to this software, or whether updates have been "
"tampered with."
msgstr ""
"El programari que s'ha d'instal·lar no està signat. No serà possible "
"verificar l'origen de les actualitzacions d'aquest programari, o si les "
"actualitzacions han estat manipulades."

#: plugins/packagekit/gs-packagekit-task.c:152
msgid "Download Unsigned Software?"
msgstr "Voleu baixar el programari sense signar?"

#: plugins/packagekit/gs-packagekit-task.c:153
msgid ""
"Unsigned updates are available. Without a signature, it is not possible to "
"verify the origin of the update, or whether it has been tampered with."
msgstr ""
"Les actualitzacions no signades estan disponibles. Sense signatura, no és "
"possible verificar l'origen de l'actualització, o si ha estat manipulada."

#: plugins/packagekit/gs-packagekit-task.c:157
msgid "Update Unsigned Software?"
msgstr "Voleu actualitzar el programari no signat?"

#: plugins/packagekit/gs-packagekit-task.c:158
msgid ""
"Unsigned updates are available. Without a signature, it is not possible to "
"verify the origin of the update, or whether it has been tampered with. "
"Software updates will be disabled until unsigned updates are either removed "
"or updated."
msgstr ""
"Les actualitzacions no signades estan disponibles. Sense signatura, no és "
"possible verificar l'origen de l'actualització, o si ha estat manipulada. "
"Les actualitzacions de programari es desactivaran fins que les "
"actualitzacions no signades se suprimeixin o s'actualitzin."

#: plugins/packagekit/gs-plugin-packagekit.c:349
msgid "Packages"
msgstr "Paquets"

<<<<<<< HEAD
#: plugins/rpm-ostree/gs-plugin-rpm-ostree.c:2844
=======
#: plugins/packagekit/gs-plugin-packagekit.c:3034
msgid "Failed to install updates: "
msgstr "No s'han pogut instal·lar les actualitzacions: "

#: plugins/rpm-ostree/gs-plugin-rpm-ostree.c:2940
>>>>>>> 7b70662a
msgid "Operating System (OSTree)"
msgstr "Sistema operatiu (OSTree)"

#. TRANSLATORS: default snap store name
#: plugins/snap/gs-plugin-snap.c:300
msgid "Snap Store"
msgstr "Botiga de Snap"

#: plugins/snap/org.gnome.Software.Plugin.Snap.metainfo.xml.in:6
msgid "Snap Support"
msgstr "Compatibilitat amb Snap"

#: plugins/snap/org.gnome.Software.Plugin.Snap.metainfo.xml.in:7
msgid "A snap is a universal Linux package"
msgstr "Un «snap» és un paquet Linux universal"

#, c-format
#~ msgid "Are you sure you want to uninstall %s?"
#~ msgstr "Esteu segur que voleu desinstal·lar %s?"

#, c-format
#~ msgid ""
#~ "%s will be uninstalled, and you will have to install it to use it again."
#~ msgstr ""
#~ "%s es desinstal·larà i l'haureu d'instal·lar per a tornar-la a utilitzar."<|MERGE_RESOLUTION|>--- conflicted
+++ resolved
@@ -9,13 +9,8 @@
 msgstr ""
 "Project-Id-Version: gnome-software\n"
 "Report-Msgid-Bugs-To: https://gitlab.gnome.org/GNOME/gnome-software/issues\n"
-<<<<<<< HEAD
-"POT-Creation-Date: 2023-06-23 15:50+0000\n"
-"PO-Revision-Date: 2023-06-23 22:23+0100\n"
-=======
 "POT-Creation-Date: 2023-05-26 23:07+0000\n"
 "PO-Revision-Date: 2023-05-28 15:55+0200\n"
->>>>>>> 7b70662a
 "Last-Translator: Jordi Mas i Hernandez <jmas@softcatala.org>\n"
 "Language-Team: Catalan <tradgnome@softcatala.org>\n"
 "Language: ca\n"
@@ -79,11 +74,7 @@
 msgid "The update details"
 msgstr "Detalls de l'actualització"
 
-<<<<<<< HEAD
-#: data/metainfo/org.gnome.Software.metainfo.xml.in:2266
-=======
 #: data/metainfo/org.gnome.Software.metainfo.xml.in:2247
->>>>>>> 7b70662a
 #: src/gs-application.c:264
 msgid "The GNOME Project"
 msgstr "El projecte GNOME"
@@ -758,19 +749,7 @@
 msgid "?"
 msgstr "?"
 
-<<<<<<< HEAD
-#. Translators: It’s unknown what age rating this app has. The
-#. * placeholder is the app name.
-#: src/gs-age-rating-context-dialog.c:1009
-#, c-format
-msgid "%s has an unknown age rating"
-msgstr "%s té una qualificació d'edat desconeguda"
-
-#. Translators: This is a dialogue title which indicates that an app is
-#. suitable
-=======
 #. Translators: This is a dialogue title which indicates that an app is suitable
->>>>>>> 7b70662a
 #. * for all ages. The placeholder is the app name.
 #: src/gs-age-rating-context-dialog.c:1020
 #, c-format
@@ -791,20 +770,7 @@
 msgid "%s is suitable for young children"
 msgstr "%s és adequat per a infants fins als 5 anys"
 
-<<<<<<< HEAD
-#. Translators: This is a dialogue title which indicates that an app is
-#. suitable
-#. * for children up to around age 12. The placeholder is the app name.
-#: src/gs-age-rating-context-dialog.c:1032
-#, c-format
-msgid "%s is suitable for children"
-msgstr "%s és adequat per a infants"
-
-#. Translators: This is a dialogue title which indicates that an app is
-#. suitable
-=======
 #. Translators: This is a dialogue title which indicates that an app is suitable
->>>>>>> 7b70662a
 #. * for people up to around age 18. The placeholder is the app name.
 #: src/gs-age-rating-context-dialog.c:1036
 #, c-format
@@ -884,23 +850,14 @@
 #. TRANSLATORS: button text in the header when firmware
 #. * can be live-installed
 #. TRANSLATORS: update the fw
-<<<<<<< HEAD
-#: src/gs-app-addon-row.ui:66 src/gs-common.c:303 src/gs-details-page.c:929
-#: src/gs-details-page.c:955 src/gs-details-page.ui:209 src/gs-page.c:418
-=======
 #: src/gs-app-addon-row.ui:66 src/gs-common.c:303 src/gs-details-page.c:990
 #: src/gs-details-page.c:1016 src/gs-details-page.ui:209 src/gs-page.c:437
->>>>>>> 7b70662a
 #: plugins/packagekit/gs-packagekit-task.c:149
 msgid "_Install"
 msgstr "_Instal·la"
 
 #. TRANSLATORS: this is button text to remove the app
-<<<<<<< HEAD
-#: src/gs-app-addon-row.ui:73 src/gs-page.c:559
-=======
 #: src/gs-app-addon-row.ui:73 src/gs-page.c:660
->>>>>>> 7b70662a
 msgid "_Uninstall"
 msgstr "_Desinstal·la"
 
@@ -1510,16 +1467,12 @@
 msgid "Renamed from %s"
 msgstr "S'ha canviat el nom de %s"
 
-<<<<<<< HEAD
-#: src/gs-app-row.ui:197 src/gs-feature-tile.c:543
-=======
 #. Replace user-provided non-localized string with a localized text
 #: src/gs-app-row.c:562 src/gs-details-page.ui:561
 msgid "Stopped Receiving Updates"
 msgstr "S'ha parat de rebre actualitzacions"
 
 #: src/gs-app-row.ui:202 src/gs-feature-tile.c:543
->>>>>>> 7b70662a
 msgctxt "Single app"
 msgid "Installed"
 msgstr "Instal·lat"
@@ -1571,11 +1524,7 @@
 
 #. TRANSLATORS: button text
 #: src/gs-basic-auth-dialog.ui:12 src/gs-common.c:296 src/gs-common.c:697
-<<<<<<< HEAD
-#: src/gs-details-page.ui:297 src/gs-page.c:416 src/gs-page.c:557
-=======
 #: src/gs-details-page.ui:297 src/gs-page.c:435 src/gs-page.c:658
->>>>>>> 7b70662a
 #: src/gs-removal-dialog.ui:28 src/gs-repos-dialog.c:171
 #: src/gs-repos-dialog.c:249 src/gs-review-dialog.ui:26 src/gs-review-row.c:241
 #: src/gs-updates-page.c:853 src/gs-updates-page.c:870
@@ -2343,9 +2292,6 @@
 msgid "Uninstalling…"
 msgstr "S'està desinstal·lant…"
 
-<<<<<<< HEAD
-#: src/gs-details-page.c:945
-=======
 #. Translators: the "%s" is replaced with an app name
 #: src/gs-details-page.c:556
 #, c-format
@@ -2353,7 +2299,6 @@
 msgstr "%s no està instal·lat, però encara en queden dades."
 
 #: src/gs-details-page.c:1006
->>>>>>> 7b70662a
 msgid "_Restart"
 msgstr "_Reinicia"
 
@@ -2361,72 +2306,40 @@
 #. * be installed.
 #. * The ellipsis indicates that further steps are required,
 #. * e.g. enabling software repositories or the like
-<<<<<<< HEAD
-#: src/gs-details-page.c:969
-msgid "_Install…"
-msgstr "_Instal·la…"
-
-#: src/gs-details-page.c:1036
-=======
 #: src/gs-details-page.c:1030
 msgid "_Install…"
 msgstr "_Instal·la…"
 
 #: src/gs-details-page.c:1097
->>>>>>> 7b70662a
 msgid "_Uninstall…"
 msgstr "_Desinstal·la…"
 
 #. Translators: %s is the user-visible app name
-<<<<<<< HEAD
-#: src/gs-details-page.c:1209
-=======
 #: src/gs-details-page.c:1271
->>>>>>> 7b70662a
 #, c-format
 msgid "%s will appear in US English"
 msgstr "%s apareixerà en anglès americà"
 
-<<<<<<< HEAD
-#: src/gs-details-page.c:1215
-msgid "This app will appear in US English"
-msgstr "Aquesta aplicació apareixerà en anglès americà"
-
-#: src/gs-details-page.c:1230 src/gs-details-page.ui:59
-=======
 #: src/gs-details-page.c:1278
 msgid "This app will appear in US English"
 msgstr "Aquesta aplicació apareixerà en anglès americà"
 
 #: src/gs-details-page.c:1313 src/gs-details-page.ui:59
->>>>>>> 7b70662a
 msgid "Help _Translate"
 msgstr "_Ajudeu a traduir-lo"
 
 #. Translators: the '%s' is replaced with a developer name or a project group
-<<<<<<< HEAD
-#: src/gs-details-page.c:1294
-=======
 #: src/gs-details-page.c:1378
->>>>>>> 7b70662a
 #, c-format
 msgid "Other Apps by %s"
 msgstr "Altres aplicacions de %s"
 
 #. TRANSLATORS: we need a remote server to process
-<<<<<<< HEAD
-#: src/gs-details-page.c:1671
-msgid "You need internet access to write a review"
-msgstr "Cal accés a Internet perquè pugueu escriure una ressenya"
-
-#: src/gs-details-page.c:1856 src/gs-details-page.c:1872
-=======
 #: src/gs-details-page.c:1768
 msgid "You need internet access to write a review"
 msgstr "Cal accés a Internet perquè pugueu escriure una ressenya"
 
 #: src/gs-details-page.c:1956 src/gs-details-page.c:1972
->>>>>>> 7b70662a
 #, c-format
 msgid "Unable to find “%s”"
 msgstr "No s'ha trobat «%s»"
@@ -3221,12 +3134,7 @@
 "Proporciona accés a programari addicional de %s. S'inclou algun programari "
 "propietari."
 
-<<<<<<< HEAD
-#. TRANSLATORS: Heading asking whether to turn third party software
-#. repositories on of off.
-=======
 #. TRANSLATORS: Heading asking whether to turn third party software repositories on of off.
->>>>>>> 7b70662a
 #: src/gs-overview-page.c:503
 msgid "Enable Third Party Software Repositories?"
 msgstr "Voleu habilitar la font de programari de tercers?"
@@ -3254,11 +3162,7 @@
 msgstr "Disponible a %s"
 
 #. Translators: This is the title of the main page of the UI.
-<<<<<<< HEAD
-#: src/gs-overview-page.c:1003
-=======
 #: src/gs-overview-page.c:1010
->>>>>>> 7b70662a
 msgid "Explore"
 msgstr "Explora"
 
@@ -3275,11 +3179,7 @@
 msgid "No App Data Found"
 msgstr "No s'ha trobat cap descripció detallada de l'aplicació"
 
-<<<<<<< HEAD
-#: lib/gs-plugin-loader.c:2789
-=======
 #: lib/gs-plugin-loader.c:2793
->>>>>>> 7b70662a
 msgctxt "Distribution name"
 msgid "Unknown"
 msgstr "Desconeguda"
@@ -3295,32 +3195,20 @@
 
 #. TRANSLATORS: this is a prompt message, and
 #. * '%s' is an app summary, e.g. 'GNOME Clocks'
-<<<<<<< HEAD
-#: src/gs-page.c:410
-=======
 #: src/gs-page.c:429
->>>>>>> 7b70662a
 #, c-format
 msgid "Prepare %s"
 msgstr "Prepara %s"
 
 #. TRANSLATORS: this is a prompt message, and '%s' is an
 #. * repository name, e.g. 'GNOME Nightly'
-<<<<<<< HEAD
-#: src/gs-page.c:531
-=======
 #: src/gs-page.c:568
->>>>>>> 7b70662a
 #, c-format
 msgid "Are you sure you want to remove the %s repository?"
 msgstr "Esteu segur de voler suprimir el repositori %s?"
 
 #. TRANSLATORS: longer dialog text
-<<<<<<< HEAD
-#: src/gs-page.c:535
-=======
 #: src/gs-page.c:572
->>>>>>> 7b70662a
 #, c-format
 msgid ""
 "All apps from %s will be uninstalled, and you will have to re-install the "
@@ -3331,9 +3219,6 @@
 
 #. TRANSLATORS: this is a prompt message, and '%s' is an
 #. * app summary, e.g. 'GNOME Clocks'
-<<<<<<< HEAD
-#: src/gs-page.c:543
-=======
 #: src/gs-page.c:582
 #, c-format
 msgid "Uninstall %s?"
@@ -3345,7 +3230,6 @@
 
 #. Translators: the '%s' is replaced with the app name
 #: src/gs-page.c:594
->>>>>>> 7b70662a
 #, c-format
 msgid "It will not be possible to use %s after removal."
 msgstr "No es podrà usar %s després d'eliminar-lo."
@@ -3369,11 +3253,7 @@
 msgstr "Esborra permanentment les dades per guanyar espai de disc"
 
 #. TRANSLATORS: longer dialog text
-<<<<<<< HEAD
-#: src/gs-page.c:546
-=======
 #: src/gs-page.c:645
->>>>>>> 7b70662a
 #, c-format
 msgid ""
 "It will not be possible to use %s after removal. App data and settings will "
@@ -3525,11 +3405,7 @@
 #. TRANSLATORS: This string states how many apps have been
 #. * installed from a particular repo, and is displayed on a row
 #. * describing that repo. The placeholder is the number of apps.
-<<<<<<< HEAD
-#: src/gs-repo-row.c:175
-=======
 #: src/gs-repo-row.c:181
->>>>>>> 7b70662a
 #, c-format
 msgid "%u app installed"
 msgid_plural "%u apps installed"
@@ -3539,11 +3415,7 @@
 #. TRANSLATORS: This string states how many add-ons have been
 #. * installed from a particular repo, and is displayed on a row
 #. * describing that repo. The placeholder is the number of add-ons.
-<<<<<<< HEAD
-#: src/gs-repo-row.c:183
-=======
 #: src/gs-repo-row.c:189
->>>>>>> 7b70662a
 #, c-format
 msgid "%u add-on installed"
 msgid_plural "%u add-ons installed"
@@ -3556,11 +3428,7 @@
 #. * that repo. The placeholder is the number of apps, and the translated
 #. * string will be substituted in for the first placeholder in the
 #. * string “%s and %s installed”.
-<<<<<<< HEAD
-#: src/gs-repo-row.c:194
-=======
 #: src/gs-repo-row.c:200
->>>>>>> 7b70662a
 #, c-format
 msgid "%u app"
 msgid_plural "%u apps"
@@ -3573,11 +3441,7 @@
 #. * that repo. The placeholder is the number of add-ons, and the translated
 #. * string will be substituted in for the second placeholder in the
 #. * string “%s and %s installed”.
-<<<<<<< HEAD
-#: src/gs-repo-row.c:203
-=======
 #: src/gs-repo-row.c:209
->>>>>>> 7b70662a
 #, c-format
 msgid "%u add-on"
 msgid_plural "%u add-ons"
@@ -3596,25 +3460,14 @@
 #. *  - “1 app and 2 add-ons installed” - uses count 3
 #. *  - “2 apps and 1 add-on installed” - uses count 3
 #. *  - “4 apps and 5 add-ons installed” - uses count 9
-<<<<<<< HEAD
-#: src/gs-repo-row.c:219
-=======
 #.
 #: src/gs-repo-row.c:225
->>>>>>> 7b70662a
 #, c-format
 msgid "%s and %s installed"
 msgid_plural "%s and %s installed"
 msgstr[0] "S'ha instal·lat %s i %s"
 msgstr[1] "S'han instal·lat %s i %s"
 
-<<<<<<< HEAD
-#. Translators: The first '%s' is replaced with a text like '10 apps
-#. installed',
-#. the second '%s' is replaced with installation kind, like in case of Flatpak
-#. 'User Installation'.
-#: src/gs-repo-row.c:274
-=======
 #: src/gs-repo-row.c:241
 msgid "Checking installed software…"
 msgstr "Comprovant el programari instal·lat…"
@@ -3622,17 +3475,12 @@
 #. Translators: The first '%s' is replaced with installation kind, like in case of Flatpak 'User Installation',
 #. the second '%s' is replaced with a text like '10 apps installed'.
 #: src/gs-repo-row.c:249
->>>>>>> 7b70662a
 #, c-format
 msgctxt "repo-row"
 msgid "%s • %s"
 msgstr "%s • %s"
 
-<<<<<<< HEAD
-#: src/gs-repo-row.c:345
-=======
 #: src/gs-repo-row.c:399
->>>>>>> 7b70662a
 msgid "Remove"
 msgstr "_Suprimeix"
 
@@ -4895,12 +4743,7 @@
 msgid "Includes %s, %s and %s."
 msgstr "Inclou %s, %s i %s."
 
-<<<<<<< HEAD
-#. TRANSLATORS: this is when the current operating system version goes end-of-
-#. life
-=======
 #. TRANSLATORS: this is when the current operating system version goes end-of-life
->>>>>>> 7b70662a
 #: src/gs-update-monitor.c:702
 msgid "Operating System Updates Unavailable"
 msgstr "Hi ha actualitzacions del sistema operatiu disponibles"
@@ -4923,70 +4766,42 @@
 msgstr "Hi ha actualitzacions disponibles"
 
 #. TRANSLATORS: title when we offline updates have failed
-<<<<<<< HEAD
-#: src/gs-update-monitor.c:1176
-=======
 #: src/gs-update-monitor.c:1209
->>>>>>> 7b70662a
 msgid "Software Updates Failed"
 msgstr "No s'ha pogut realitzar l'actualització de programari"
 
 #. TRANSLATORS: message when we offline updates have failed
-<<<<<<< HEAD
-#: src/gs-update-monitor.c:1178
-=======
 #: src/gs-update-monitor.c:1211
->>>>>>> 7b70662a
 msgid "An important operating system update failed to be installed."
 msgstr ""
 "No s'ha pogut realitzar una actualització important del sistema operatiu."
 
-<<<<<<< HEAD
-#: src/gs-update-monitor.c:1179
-=======
 #: src/gs-update-monitor.c:1212
->>>>>>> 7b70662a
 msgid "Show Details"
 msgstr "Mostra els detalls"
 
 #. TRANSLATORS: Notification title when we've done a distro upgrade
-<<<<<<< HEAD
-#: src/gs-update-monitor.c:1201
-=======
 #: src/gs-update-monitor.c:1236
->>>>>>> 7b70662a
 msgid "System Upgrade Complete"
 msgstr "S'ha completat l'actualització del sistema"
 
 #. TRANSLATORS: This is the notification body when we've done a
 #. * distro upgrade. First %s is the distro name and the 2nd %s
 #. * is the version, e.g. "Welcome to Fedora 28!"
-<<<<<<< HEAD
-#: src/gs-update-monitor.c:1206
-=======
 #: src/gs-update-monitor.c:1241
->>>>>>> 7b70662a
 #, c-format
 msgid "Welcome to %s %s!"
 msgstr "Us donem la benvinguda a %s %s!"
 
 #. TRANSLATORS: title when we've done offline updates
-<<<<<<< HEAD
-#: src/gs-update-monitor.c:1212
-=======
 #: src/gs-update-monitor.c:1250
->>>>>>> 7b70662a
 msgid "Software Update Installed"
 msgid_plural "Software Updates Installed"
 msgstr[0] "S'ha instal·lat l'actualització de programari"
 msgstr[1] "S'han instal·lat les actualitzacions de programari"
 
 #. TRANSLATORS: message when we've done offline updates
-<<<<<<< HEAD
-#: src/gs-update-monitor.c:1216
-=======
 #: src/gs-update-monitor.c:1254
->>>>>>> 7b70662a
 msgid "An important operating system update has been installed."
 msgid_plural "Important operating system updates have been installed."
 msgstr[0] "S'ha instal·lat una actualització important del sistema operatiu."
@@ -4997,50 +4812,30 @@
 #. * users can't express their opinions here. In some languages
 #. * "Review (evaluate) something" is a different translation than
 #. * "Review (browse) something."
-<<<<<<< HEAD
-#: src/gs-update-monitor.c:1227
-=======
 #: src/gs-update-monitor.c:1265
->>>>>>> 7b70662a
 msgctxt "updates"
 msgid "Review"
 msgstr "Revisa"
 
 #. TRANSLATORS: this is when the offline update failed
-<<<<<<< HEAD
-#: src/gs-update-monitor.c:1276
-=======
 #: src/gs-update-monitor.c:1315
->>>>>>> 7b70662a
 msgid "Failed To Update"
 msgstr "No s'ha pogut actualitzar"
 
 #. TRANSLATORS: the user must have updated manually after
 #. * the updates were prepared
-<<<<<<< HEAD
-#: src/gs-update-monitor.c:1281
-=======
 #: src/gs-update-monitor.c:1320
->>>>>>> 7b70662a
 msgid "The system was already up to date."
 msgstr "El sistema ja estava actualitzat."
 
 #. TRANSLATORS: the user aborted the update manually
-<<<<<<< HEAD
-#: src/gs-update-monitor.c:1286
-=======
 #: src/gs-update-monitor.c:1325
->>>>>>> 7b70662a
 msgid "The update was cancelled."
 msgstr "Es va cancel·lar l'actualització."
 
 #. TRANSLATORS: the package manager needed to download
 #. * something with no network available
-<<<<<<< HEAD
-#: src/gs-update-monitor.c:1291
-=======
 #: src/gs-update-monitor.c:1330
->>>>>>> 7b70662a
 msgid ""
 "Internet access was required but wasn’t available. Please make sure that you "
 "have internet access and try again."
@@ -5049,11 +4844,7 @@
 "accés a Internet i torneu-ho a provar."
 
 #. TRANSLATORS: if the package is not signed correctly
-<<<<<<< HEAD
-#: src/gs-update-monitor.c:1296
-=======
 #: src/gs-update-monitor.c:1335
->>>>>>> 7b70662a
 msgid ""
 "There were security issues with the update. Please consult your software "
 "provider for more details."
@@ -5062,22 +4853,14 @@
 "proveïdor per a més detalls."
 
 #. TRANSLATORS: we ran out of disk space
-<<<<<<< HEAD
-#: src/gs-update-monitor.c:1301
-=======
 #: src/gs-update-monitor.c:1340
->>>>>>> 7b70662a
 msgid ""
 "There wasn’t enough disk space. Please free up some space and try again."
 msgstr ""
 "No hi havia prou espai a disc. Allibereu espai a disc i torneu-ho a provar."
 
 #. TRANSLATORS: We didn't handle the error type
-<<<<<<< HEAD
-#: src/gs-update-monitor.c:1305
-=======
 #: src/gs-update-monitor.c:1344
->>>>>>> 7b70662a
 msgid ""
 "We’re sorry: the update failed to install. Please wait for another update "
 "and try again. If the problem persists, contact your software provider."
@@ -5226,21 +5009,13 @@
 
 #. TRANSLATORS: This is the button for installing all
 #. * offline updates
-<<<<<<< HEAD
-#: src/gs-updates-section.c:358
-=======
 #: src/gs-updates-section.c:359
->>>>>>> 7b70662a
 msgid "_Restart & Update…"
 msgstr "R_einicia i actualitza…"
 
 #. TRANSLATORS: This is the button for upgrading all
 #. * online-updatable apps
-<<<<<<< HEAD
-#: src/gs-updates-section.c:364
-=======
 #: src/gs-updates-section.c:365
->>>>>>> 7b70662a
 msgid "U_pdate All"
 msgstr "A_ctualitza-ho tot"
 
@@ -5256,41 +5031,25 @@
 
 #. TRANSLATORS: This is the header for system firmware that
 #. * requires a reboot to apply
-<<<<<<< HEAD
-#: src/gs-updates-section.c:492
-=======
 #: src/gs-updates-section.c:514
->>>>>>> 7b70662a
 msgid "Integrated Firmware"
 msgstr "Microprogramari integrat"
 
 #. TRANSLATORS: This is the header for offline OS and offline
 #. * app updates that require a reboot to apply
-<<<<<<< HEAD
-#: src/gs-updates-section.c:497
-=======
 #: src/gs-updates-section.c:519
->>>>>>> 7b70662a
 msgid "Requires Restart"
 msgstr "Cal reiniciar"
 
 #. TRANSLATORS: This is the header for online runtime and
 #. * app updates, typically flatpaks or snaps
-<<<<<<< HEAD
-#: src/gs-updates-section.c:502
-=======
 #: src/gs-updates-section.c:524
->>>>>>> 7b70662a
 msgid "App Updates"
 msgstr "Actualitzacions"
 
 #. TRANSLATORS: This is the header for device firmware that can
 #. * be installed online
-<<<<<<< HEAD
-#: src/gs-updates-section.c:507
-=======
 #: src/gs-updates-section.c:529
->>>>>>> 7b70662a
 msgid "Device Firmware"
 msgstr "Microprogramari del dispositiu"
 
@@ -5374,25 +5133,15 @@
 
 #. TRANSLATORS: this is a group of updates that are not
 #. * packages and are not shown in the main list
-<<<<<<< HEAD
-#: plugins/core/gs-plugin-generic-updates.c:67
-#: plugins/rpm-ostree/gs-plugin-rpm-ostree.c:3129
-=======
 #: plugins/core/gs-plugin-generic-updates.c:68
 #: plugins/rpm-ostree/gs-plugin-rpm-ostree.c:3226
->>>>>>> 7b70662a
 msgid "System Updates"
 msgstr "Actualitzacions del sistema"
 
 #. TRANSLATORS: this is a longer description of the
 #. * "System Updates" string
-<<<<<<< HEAD
-#: plugins/core/gs-plugin-generic-updates.c:72
-#: plugins/rpm-ostree/gs-plugin-rpm-ostree.c:3134
-=======
 #: plugins/core/gs-plugin-generic-updates.c:73
 #: plugins/rpm-ostree/gs-plugin-rpm-ostree.c:3231
->>>>>>> 7b70662a
 msgid ""
 "General system updates, such as security or bug fixes, and performance "
 "improvements."
@@ -5451,42 +5200,17 @@
 msgid "Flatpak is a framework for desktop apps on Linux"
 msgstr "Flatpak és un espai de treball per a aplicacions d'escriptori a Linux"
 
-<<<<<<< HEAD
-#. Reference: https://docs.flatpak.org/en/latest/flatpak-command-
-#. reference.html#idm45858571325264
-#: plugins/flatpak/gs-flatpak.c:325
-=======
 #. Reference: https://docs.flatpak.org/en/latest/flatpak-command-reference.html#idm45858571325264
 #: plugins/flatpak/gs-flatpak.c:319
->>>>>>> 7b70662a
 #, c-format
 msgid "System folder %s"
 msgstr "Carpeta del sistema %s"
 
-<<<<<<< HEAD
-#: plugins/flatpak/gs-flatpak.c:326 plugins/flatpak/gs-flatpak.c:327
-=======
 #: plugins/flatpak/gs-flatpak.c:320 plugins/flatpak/gs-flatpak.c:321
->>>>>>> 7b70662a
 #, c-format
 msgid "Home subfolder %s"
 msgstr "Subcarpeta d'usuari %s"
 
-<<<<<<< HEAD
-#: plugins/flatpak/gs-flatpak.c:328
-msgid "Host system folders"
-msgstr "Carpetes del sistema d'amfitrió"
-
-#: plugins/flatpak/gs-flatpak.c:329
-msgid "Host system configuration from /etc"
-msgstr "Configuració del sistema d'amfitrió des de /etc"
-
-#: plugins/flatpak/gs-flatpak.c:330
-msgid "Desktop folder"
-msgstr "Carpeta d'escriptori"
-
-#: plugins/flatpak/gs-flatpak.c:330
-=======
 #: plugins/flatpak/gs-flatpak.c:322
 msgid "Host system folders"
 msgstr "Carpetes del sistema d'amfitrió"
@@ -5500,205 +5224,112 @@
 msgstr "Carpeta d'escriptori"
 
 #: plugins/flatpak/gs-flatpak.c:324
->>>>>>> 7b70662a
 #, c-format
 msgid "Desktop subfolder %s"
 msgstr "Subcarpeta d'escriptori %s"
 
-<<<<<<< HEAD
-#: plugins/flatpak/gs-flatpak.c:331
-msgid "Documents folder"
-msgstr "Carpeta de documents"
-
-#: plugins/flatpak/gs-flatpak.c:331
-=======
 #: plugins/flatpak/gs-flatpak.c:325
 msgid "Documents folder"
 msgstr "Carpeta de documents"
 
 #: plugins/flatpak/gs-flatpak.c:325
->>>>>>> 7b70662a
 #, c-format
 msgid "Documents subfolder %s"
 msgstr "Subcarpeta de documents %s"
 
-<<<<<<< HEAD
-#: plugins/flatpak/gs-flatpak.c:332
-msgid "Music folder"
-msgstr "Carpeta de música"
-
-#: plugins/flatpak/gs-flatpak.c:332
-=======
 #: plugins/flatpak/gs-flatpak.c:326
 msgid "Music folder"
 msgstr "Carpeta de música"
 
 #: plugins/flatpak/gs-flatpak.c:326
->>>>>>> 7b70662a
 #, c-format
 msgid "Music subfolder %s"
 msgstr "Subcarpeta de música %s"
 
-<<<<<<< HEAD
-#: plugins/flatpak/gs-flatpak.c:333
-msgid "Pictures folder"
-msgstr "Carpeta d'usuari"
-
-#: plugins/flatpak/gs-flatpak.c:333
-=======
 #: plugins/flatpak/gs-flatpak.c:327
 msgid "Pictures folder"
 msgstr "Carpeta d'usuari"
 
 #: plugins/flatpak/gs-flatpak.c:327
->>>>>>> 7b70662a
 #, c-format
 msgid "Pictures subfolder %s"
 msgstr "Subcarpeta d'imatges %s"
 
-<<<<<<< HEAD
-#: plugins/flatpak/gs-flatpak.c:334
-msgid "Public Share folder"
-msgstr "Carpeta de compartició pública"
-
-#: plugins/flatpak/gs-flatpak.c:334
-=======
 #: plugins/flatpak/gs-flatpak.c:328
 msgid "Public Share folder"
 msgstr "Carpeta de compartició pública"
 
 #: plugins/flatpak/gs-flatpak.c:328
->>>>>>> 7b70662a
 #, c-format
 msgid "Public Share subfolder %s"
 msgstr "Subcarpeta de compartició pública %s"
 
-<<<<<<< HEAD
-#: plugins/flatpak/gs-flatpak.c:335
-msgid "Videos folder"
-msgstr "Carpeta de vídeos"
-
-#: plugins/flatpak/gs-flatpak.c:335
-=======
 #: plugins/flatpak/gs-flatpak.c:329
 msgid "Videos folder"
 msgstr "Carpeta de vídeos"
 
 #: plugins/flatpak/gs-flatpak.c:329
->>>>>>> 7b70662a
 #, c-format
 msgid "Videos subfolder %s"
 msgstr "Subcarpeta de vídeo %s"
 
-<<<<<<< HEAD
-#: plugins/flatpak/gs-flatpak.c:336
-msgid "Templates folder"
-msgstr "Carpeta de plantilles"
-
-#: plugins/flatpak/gs-flatpak.c:336
-=======
 #: plugins/flatpak/gs-flatpak.c:330
 msgid "Templates folder"
 msgstr "Carpeta de plantilles"
 
 #: plugins/flatpak/gs-flatpak.c:330
->>>>>>> 7b70662a
 #, c-format
 msgid "Templates subfolder %s"
 msgstr "Subcarpeta de plantilles %s"
 
-<<<<<<< HEAD
-#: plugins/flatpak/gs-flatpak.c:337
-msgid "User cache folder"
-msgstr "Carpeta de la memòria cau de l'usuari"
-
-#: plugins/flatpak/gs-flatpak.c:337
-=======
 #: plugins/flatpak/gs-flatpak.c:331
 msgid "User cache folder"
 msgstr "Carpeta de la memòria cau de l'usuari"
 
 #: plugins/flatpak/gs-flatpak.c:331
->>>>>>> 7b70662a
 #, c-format
 msgid "User cache subfolder %s"
 msgstr "Subcarpeta de memòria cau d'usuari %s"
 
-<<<<<<< HEAD
-#: plugins/flatpak/gs-flatpak.c:338
-msgid "User configuration folder"
-msgstr "Carpeta de configuració de l'usuari"
-
-#: plugins/flatpak/gs-flatpak.c:338
-=======
 #: plugins/flatpak/gs-flatpak.c:332
 msgid "User configuration folder"
 msgstr "Carpeta de configuració de l'usuari"
 
 #: plugins/flatpak/gs-flatpak.c:332
->>>>>>> 7b70662a
 #, c-format
 msgid "User configuration subfolder %s"
 msgstr "Subcarpeta de configuració de l'usuari %s"
 
-<<<<<<< HEAD
-#: plugins/flatpak/gs-flatpak.c:339
-msgid "User data folder"
-msgstr "Carpeta de dades d'usuari"
-
-#: plugins/flatpak/gs-flatpak.c:339
-=======
 #: plugins/flatpak/gs-flatpak.c:333
 msgid "User data folder"
 msgstr "Carpeta de dades d'usuari"
 
 #: plugins/flatpak/gs-flatpak.c:333
->>>>>>> 7b70662a
 #, c-format
 msgid "User data subfolder %s"
 msgstr "Subcarpeta de dades d'usuari %s"
 
-<<<<<<< HEAD
-#: plugins/flatpak/gs-flatpak.c:340
-msgid "User runtime folder"
-msgstr "Carpeta d'execució de l'usuari"
-
-#: plugins/flatpak/gs-flatpak.c:340
-=======
 #: plugins/flatpak/gs-flatpak.c:334
 msgid "User runtime folder"
 msgstr "Carpeta d'execució de l'usuari"
 
 #: plugins/flatpak/gs-flatpak.c:334
->>>>>>> 7b70662a
 #, c-format
 msgid "User runtime subfolder %s"
 msgstr "Subcarpeta d'execució d'usuari %s"
 
-<<<<<<< HEAD
-#: plugins/flatpak/gs-flatpak.c:398
-=======
 #: plugins/flatpak/gs-flatpak.c:392
->>>>>>> 7b70662a
 #, c-format
 msgid "Filesystem access to %s"
 msgstr "Accés al sistema de fitxers a %s"
 
 #. TRANSLATORS: status text when downloading new metadata
-<<<<<<< HEAD
-#: plugins/flatpak/gs-flatpak.c:1427
-=======
 #: plugins/flatpak/gs-flatpak.c:1419
->>>>>>> 7b70662a
 #, c-format
 msgid "Getting flatpak metadata for %s…"
 msgstr "S'estan obtenint les metadades del flatpak per a %s…"
 
-<<<<<<< HEAD
-#: plugins/flatpak/gs-flatpak.c:3611
-=======
 #: plugins/flatpak/gs-flatpak.c:3603
->>>>>>> 7b70662a
 #, c-format
 msgid "Failed to refine addon ‘%s’: %s"
 msgstr "No s'ha pogut refinar el complement «%s»: %s"
@@ -5960,15 +5591,11 @@
 msgid "%s USB Dock Update"
 msgstr "Actualització de l'acoblador USB %s"
 
-<<<<<<< HEAD
-#: plugins/fwupd/gs-plugin-fwupd.c:1766
-=======
 #: plugins/fwupd/gs-plugin-fwupd.c:1656
 msgid "Firmware update could not be applied: "
 msgstr "No s'ha pogut aplicar l'actualització del microprogramari:"
 
 #: plugins/fwupd/gs-plugin-fwupd.c:1788
->>>>>>> 7b70662a
 msgid "Firmware"
 msgstr "Microprogramari"
 
@@ -6026,15 +5653,11 @@
 msgid "Packages"
 msgstr "Paquets"
 
-<<<<<<< HEAD
-#: plugins/rpm-ostree/gs-plugin-rpm-ostree.c:2844
-=======
 #: plugins/packagekit/gs-plugin-packagekit.c:3034
 msgid "Failed to install updates: "
 msgstr "No s'han pogut instal·lar les actualitzacions: "
 
 #: plugins/rpm-ostree/gs-plugin-rpm-ostree.c:2940
->>>>>>> 7b70662a
 msgid "Operating System (OSTree)"
 msgstr "Sistema operatiu (OSTree)"
 
