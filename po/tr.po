--- conflicted
+++ resolved
@@ -16,13 +16,8 @@
 msgstr ""
 "Project-Id-Version: gnome-software master\n"
 "Report-Msgid-Bugs-To: https://gitlab.gnome.org/GNOME/gnome-software/issues\n"
-<<<<<<< HEAD
-"POT-Creation-Date: 2022-05-19 10:16+0000\n"
-"PO-Revision-Date: 2022-05-22 14:12+0300\n"
-=======
 "POT-Creation-Date: 2022-07-14 10:44+0000\n"
 "PO-Revision-Date: 2022-07-15 19:14+0300\n"
->>>>>>> 26441dfd
 "Last-Translator: Emin Tufan Çetin <etcetin@gmail.com>\n"
 "Language-Team: Turkish <gnometurk@gnome.org>\n"
 "Language: tr\n"
@@ -30,11 +25,7 @@
 "Content-Type: text/plain; charset=UTF-8\n"
 "Content-Transfer-Encoding: 8bit\n"
 "Plural-Forms: nplurals=1; plural=0;\n"
-<<<<<<< HEAD
-"X-Generator: Poedit 3.0.1\n"
-=======
 "X-Generator: Poedit 3.1\n"
->>>>>>> 26441dfd
 "X-POOTLE-MTIME: 1433975102.000000\n"
 
 #: data/metainfo/org.gnome.Software.metainfo.xml.in:7 src/gs-shell.ui:21
@@ -88,12 +79,8 @@
 msgid "The update details"
 msgstr "Güncelleme ayrıntıları"
 
-<<<<<<< HEAD
-#: data/appdata/org.gnome.Software.appdata.xml.in:1927
-=======
 #: data/metainfo/org.gnome.Software.metainfo.xml.in:1949
 #: src/gs-application.c:245
->>>>>>> 26441dfd
 msgid "The GNOME Project"
 msgstr "GNOME Projesi"
 
@@ -787,11 +774,7 @@
 #. Example string: "Local file (RPM)"
 #. Translators: The first placeholder is an app runtime
 #. * name, the second is its version number.
-<<<<<<< HEAD
-#: lib/gs-app.c:5757 src/gs-safety-context-dialog.c:419
-=======
 #: lib/gs-app.c:6179 src/gs-safety-context-dialog.c:439
->>>>>>> 26441dfd
 #, c-format
 msgid "%s (%s)"
 msgstr "%s (%s)"
@@ -800,17 +783,6 @@
 msgid "Package"
 msgstr "Paket"
 
-<<<<<<< HEAD
-#: src/gs-app-addon-row.c:97 src/gs-app-row.c:446
-msgid "Pending"
-msgstr "Beklemede"
-
-#: src/gs-app-addon-row.c:101 src/gs-app-row.c:450 src/gs-details-page.c:346
-msgid "Pending install"
-msgstr "Kurulum bekleniyor"
-
-#: src/gs-app-addon-row.c:105 src/gs-app-row.c:454 src/gs-details-page.c:353
-=======
 #: src/gs-app-addon-row.c:97 src/gs-app-row.c:456
 msgid "Pending"
 msgstr "Beklemede"
@@ -820,7 +792,6 @@
 msgstr "Kurulum bekleniyor"
 
 #: src/gs-app-addon-row.c:105 src/gs-app-row.c:464 src/gs-details-page.c:360
->>>>>>> 26441dfd
 msgid "Pending remove"
 msgstr "Kaldırma bekleniyor"
 
@@ -828,15 +799,11 @@
 #: src/gs-feature-tile.c:535
 msgctxt "Single app"
 msgid "Installed"
-msgstr "Kurulu"
+msgstr "Kuruldu"
 
 #. TRANSLATORS: this is a button next to the search results that
 #. * shows the status of an application being installed
-<<<<<<< HEAD
-#: src/gs-app-addon-row.c:115 src/gs-app-row.c:199 src/gs-details-page.c:339
-=======
 #: src/gs-app-addon-row.c:115 src/gs-app-row.c:204 src/gs-details-page.c:346
->>>>>>> 26441dfd
 msgid "Installing"
 msgstr "Kuruluyor"
 
@@ -885,38 +852,20 @@
 msgstr "Ev klasörü"
 
 #: src/gs-app-details-page.c:72 src/gs-app-details-page.c:74
-<<<<<<< HEAD
-#: src/gs-app-details-page.c:77
-=======
 #: src/gs-app-details-page.c:77 src/gs-app-details-page.c:147
->>>>>>> 26441dfd
 msgid "Can view, edit and create files"
 msgstr "Dosyaları görüntüleyebilir, düzenleyebilir ve oluşturabilir"
 
 #: src/gs-app-details-page.c:73 src/gs-app-details-page.c:75
-<<<<<<< HEAD
-#: src/gs-app-details-page.c:78
-=======
 #: src/gs-app-details-page.c:78 src/gs-app-details-page.c:142
->>>>>>> 26441dfd
 msgid "Can view files"
 msgstr "Dosyaları görüntüleyebilir"
 
 #: src/gs-app-details-page.c:74 src/gs-app-details-page.c:75
-#: src/gs-app-details-page.c:76
 msgid "File system"
 msgstr "Dosya sistemi"
 
-<<<<<<< HEAD
-#. Translators: This indicates an app can access data in the system unknown to the Software.
-#. * It’s used in a context tile, so should be short.
-#: src/gs-app-details-page.c:76 src/gs-app-context-bar.c:341
-msgid "Can access arbitrary files"
-msgstr "Gelişigüzel dosyalara erişebilir"
-
-=======
 #. The GS_APP_PERMISSIONS_FLAGS_FILESYSTEM_OTHER is used only as a flag, with actual files being part of the read/full lists
->>>>>>> 26441dfd
 #: src/gs-app-details-page.c:77 src/gs-app-details-page.c:78
 msgid "Downloads folder"
 msgstr "İndirilenler klasörü"
@@ -951,39 +900,23 @@
 #. * ‘deja-dup’ (a package name) or
 #. * ‘app/org.gnome.Builder/x86_64/main’ (a flatpak ID), and the
 #. * version is of the form ‘40.4-1.fc34’ (a version number).
-<<<<<<< HEAD
-#: src/gs-app-details-page.c:138
-=======
 #: src/gs-app-details-page.c:177
->>>>>>> 26441dfd
 #, c-format
 msgid "%s %s"
 msgstr "%s %s"
 
 #. TRANSLATORS: this is where the packager did not write
 #. * a description for the update
-<<<<<<< HEAD
-#: src/gs-app-details-page.c:157
-=======
 #: src/gs-app-details-page.c:196
->>>>>>> 26441dfd
 msgid "No update description available."
 msgstr "Güncelleme tanımı yok."
 
 #: src/gs-app-details-page.ui:25 src/gs-os-update-page.ui:25
-<<<<<<< HEAD
-#: src/gs-shell.ui:365 src/gs-shell.ui:456
-msgid "Go back"
-msgstr "Geri git"
-
-#: src/gs-app-details-page.ui:47 src/gs-app-row.c:505
-=======
 #: src/gs-shell.ui:367 src/gs-shell.ui:458
 msgid "Go back"
 msgstr "Geri git"
 
 #: src/gs-app-details-page.ui:48 src/gs-app-row.c:515
->>>>>>> 26441dfd
 msgid "Requires additional permissions"
 msgstr "Ek yazı tipleri gerektiriyor"
 
@@ -1123,11 +1056,7 @@
 
 #. TRANSLATORS: this is the title of the about window
 #. TRANSLATORS: this is the menu item that opens the about window
-<<<<<<< HEAD
-#: src/gs-application.c:257 src/gs-shell.c:2149
-=======
 #: src/gs-application.c:266 src/gs-shell.c:2167
->>>>>>> 26441dfd
 msgid "About Software"
 msgstr "Yazılımlar Hakkında"
 
@@ -1256,93 +1185,57 @@
 
 #. Translators: This indicates an app can access or change user settings.
 #. * It’s used in a context tile, so should be short.
-<<<<<<< HEAD
-#: src/gs-app-context-bar.c:348 src/gs-safety-context-dialog.c:218
-=======
 #: src/gs-app-context-bar.c:366 src/gs-safety-context-dialog.c:227
->>>>>>> 26441dfd
 msgid "Can access and change user settings"
 msgstr "Kullanıcı ayarlarına erişebilir ve değiştirebilir"
 
 #. Translators: This indicates an app uses the X11 windowing system.
 #. * It’s used in a context tile, so should be short.
-<<<<<<< HEAD
-#: src/gs-app-context-bar.c:355 src/gs-safety-context-dialog.c:202
-=======
 #: src/gs-app-context-bar.c:373 src/gs-safety-context-dialog.c:211
->>>>>>> 26441dfd
 msgid "Uses a legacy windowing system"
 msgstr "Eski pencereleme sistemi kullanır"
 
 #. Translators: This indicates an app can escape its sandbox.
 #. * It’s used in a context tile, so should be short.
-<<<<<<< HEAD
-#: src/gs-app-context-bar.c:362 src/gs-safety-context-dialog.c:210
-=======
 #: src/gs-app-context-bar.c:380 src/gs-safety-context-dialog.c:219
->>>>>>> 26441dfd
 msgid "Can acquire arbitrary permissions"
-msgstr "Gelişigüzel izinler edinir"
+msgstr "İsteğe bağlı izinler edinir"
 
 #. Translators: This indicates that an application has been packaged
 #. * by the user’s distribution and is safe.
 #. * It’s used in a context tile, so should be short.
-<<<<<<< HEAD
-#: src/gs-app-context-bar.c:388 src/gs-safety-context-dialog.c:143
-=======
 #: src/gs-app-context-bar.c:406 src/gs-safety-context-dialog.c:146
->>>>>>> 26441dfd
 msgid "Reviewed by your distribution"
 msgstr "Dağıtımınızca incelenmiş"
 
 #. Translators: This indicates that an application has been packaged
 #. * by someone other than the user’s distribution, so might not be safe.
 #. * It’s used in a context tile, so should be short.
-<<<<<<< HEAD
-#: src/gs-app-context-bar.c:395 src/gs-safety-context-dialog.c:140
-=======
 #: src/gs-app-context-bar.c:413 src/gs-safety-context-dialog.c:143
->>>>>>> 26441dfd
 msgid "Provided by a third party"
 msgstr "Üçüncü tarafça sağlanmış"
 
 #. Translators: This indicates an app is not licensed under a free software license.
 #. * It’s used in a context tile, so should be short.
-<<<<<<< HEAD
-#: src/gs-app-context-bar.c:407
-=======
 #: src/gs-app-context-bar.c:425
->>>>>>> 26441dfd
 msgid "Proprietary code"
 msgstr "Sahipli kod"
 
 #. Translators: This indicates an app’s source code is freely available, so can be audited for security.
 #. * It’s used in a context tile, so should be short.
-<<<<<<< HEAD
-#: src/gs-app-context-bar.c:413
-=======
 #: src/gs-app-context-bar.c:431
->>>>>>> 26441dfd
 msgid "Auditable code"
 msgstr "Denetlenebilir kod"
 
 #. Translators: This indicates an app was written and released by a developer who has been verified.
 #. * It’s used in a context tile, so should be short.
-<<<<<<< HEAD
-#: src/gs-app-context-bar.c:420
-=======
 #: src/gs-app-context-bar.c:438
->>>>>>> 26441dfd
 msgid "Software developer is verified"
 msgstr "Yazılım geliştirici doğrulandı"
 
 #. Translators: This indicates an app or its runtime reached its end of life.
 #. * It’s used in a context tile, so should be short.
-<<<<<<< HEAD
-#: src/gs-app-context-bar.c:429
-=======
 #: src/gs-app-context-bar.c:447
->>>>>>> 26441dfd
 msgid "Software no longer supported"
 msgstr "Yazılım artık desteklenmiyor"
 
@@ -1360,88 +1253,24 @@
 #. * If concatenating strings as a list using a separator like this is not
 #. * possible in your language, please file an issue against gnome-software:
 #. * https://gitlab.gnome.org/GNOME/gnome-software/-/issues/new
-<<<<<<< HEAD
-#: src/gs-app-context-bar.c:441 src/gs-app-context-bar.c:702
-=======
 #: src/gs-app-context-bar.c:459 src/gs-app-context-bar.c:730
->>>>>>> 26441dfd
 msgid "; "
 msgstr "; "
 
 #. Translators: The app is considered safe to install and run.
 #. * This is displayed in a context tile, so the string should be short.
-<<<<<<< HEAD
-#: src/gs-app-context-bar.c:449
-=======
 #: src/gs-app-context-bar.c:467
->>>>>>> 26441dfd
 msgid "Safe"
 msgstr "Güvenli"
 
 #. Translators: The app is considered potentially unsafe to install and run.
 #. * This is displayed in a context tile, so the string should be short.
-<<<<<<< HEAD
-#: src/gs-app-context-bar.c:456
-=======
 #: src/gs-app-context-bar.c:474
->>>>>>> 26441dfd
 msgid "Potentially Unsafe"
 msgstr "Güvenli Olmayabilir"
 
 #. Translators: The app is considered unsafe to install and run.
 #. * This is displayed in a context tile, so the string should be short.
-<<<<<<< HEAD
-#: src/gs-app-context-bar.c:463
-msgid "Unsafe"
-msgstr "Güvenli Değil"
-
-#: src/gs-app-context-bar.c:542 src/gs-app-context-bar.c:574
-#: src/gs-hardware-support-context-dialog.c:588
-msgid "Mobile Only"
-msgstr "Yalnızca Mobil"
-
-#: src/gs-app-context-bar.c:543
-msgid "Only works on a small screen"
-msgstr "Yalnızca küçük ekranda çalışır"
-
-#: src/gs-app-context-bar.c:548 src/gs-app-context-bar.c:581
-#: src/gs-app-context-bar.c:588 src/gs-app-context-bar.c:628
-#: src/gs-app-context-bar.c:633 src/gs-hardware-support-context-dialog.c:568
-msgid "Desktop Only"
-msgstr "Yalnızca Masaüstü"
-
-#: src/gs-app-context-bar.c:549
-msgid "Only works on a large screen"
-msgstr "Yalnızca büyük ekranda çalışır"
-
-#: src/gs-app-context-bar.c:553 src/gs-hardware-support-context-dialog.c:606
-msgid "Screen Size Mismatch"
-msgstr "Ekran Boyutu Uygunsuzluğu"
-
-#: src/gs-app-context-bar.c:554 src/gs-hardware-support-context-dialog.c:607
-msgid "Doesn’t support your current screen size"
-msgstr "Geçerli ekran boyutunuzu desteklemiyor"
-
-#: src/gs-app-context-bar.c:575 src/gs-hardware-support-context-dialog.c:659
-#: src/gs-hardware-support-context-dialog.c:665
-msgid "Requires a touchscreen"
-msgstr "Dokunmatik ekran gerektirir"
-
-#: src/gs-app-context-bar.c:582 src/gs-hardware-support-context-dialog.c:619
-#: src/gs-hardware-support-context-dialog.c:625
-msgid "Requires a keyboard"
-msgstr "Klavye gerektirir"
-
-#: src/gs-app-context-bar.c:589
-msgid "Requires a mouse"
-msgstr "Fare gerektirir"
-
-#: src/gs-app-context-bar.c:600
-msgid "Gamepad Needed"
-msgstr "Oyun Kolu Gereklidir"
-
-#: src/gs-app-context-bar.c:601
-=======
 #: src/gs-app-context-bar.c:481
 msgid "Unsafe"
 msgstr "Güvenli Değil"
@@ -1492,28 +1321,12 @@
 msgstr "Oyun Kolu Gereklidir"
 
 #: src/gs-app-context-bar.c:619
->>>>>>> 26441dfd
 msgid "Requires a gamepad to play"
 msgstr "Oynamak için oyun kolu gerektirir"
 
 #. Translators: This is used in a context tile to indicate that
 #. * an app works on phones, tablets *and* desktops. It should be
 #. * short and in title case.
-<<<<<<< HEAD
-#: src/gs-app-context-bar.c:615
-msgid "Adaptive"
-msgstr "Uyarlanır"
-
-#: src/gs-app-context-bar.c:616
-msgid "Works on phones, tablets and desktops"
-msgstr "Telefonlarda, tabletlerde ve masaüstülerde çalışır"
-
-#: src/gs-app-context-bar.c:629
-msgid "Probably requires a keyboard or mouse"
-msgstr "Klavye veya fare gerektirebilir"
-
-#: src/gs-app-context-bar.c:634
-=======
 #: src/gs-app-context-bar.c:643
 msgid "Adaptive"
 msgstr "Uyarlanır"
@@ -1527,57 +1340,36 @@
 msgstr "Klavye veya fare gerektirebilir"
 
 #: src/gs-app-context-bar.c:662
->>>>>>> 26441dfd
 msgid "Works on desktops and laptops"
 msgstr "Masaüstülerde ve dizüstülerde çalışır"
 
 #. Translators: This indicates that the content rating for an
 #. * app says it can be used by all ages of people, as it contains
 #. * no objectionable content.
-<<<<<<< HEAD
-#: src/gs-app-context-bar.c:677
-msgid "Contains no age-inappropriate content"
-msgstr "Yaş uygunsuz içerik barındırmaz"
-
-#: src/gs-app-context-bar.c:726
-=======
 #: src/gs-app-context-bar.c:705
 msgid "Contains no age-inappropriate content"
 msgstr "Yaş uygunsuz içerik barındırmaz"
 
 #: src/gs-app-context-bar.c:753
->>>>>>> 26441dfd
 msgid "No age rating information available"
 msgstr "Yaş derecelendirme bilgisi yok"
 
 #. TRANSLATORS: this is a button next to the search results that
 #. * allows the application to be easily installed
-<<<<<<< HEAD
-#: src/gs-app-row.c:147
-=======
 #: src/gs-app-row.c:152
->>>>>>> 26441dfd
 msgid "Visit Website"
 msgstr "Web Sitesini Gör"
 
 #. TRANSLATORS: this is a button next to the search results that
 #. * allows the application to be easily installed.
 #. * The ellipsis indicates that further steps are required
-<<<<<<< HEAD
-#: src/gs-app-row.c:153
-=======
 #: src/gs-app-row.c:158
->>>>>>> 26441dfd
 msgid "Install…"
 msgstr "Kur…"
 
 #. TRANSLATORS: this is a button next to the search results that
 #. * allows to cancel a queued install of the application
-<<<<<<< HEAD
-#: src/gs-app-row.c:161 src/gs-updates-section.ui:62
-=======
 #: src/gs-app-row.c:166 src/gs-updates-section.ui:62
->>>>>>> 26441dfd
 msgid "Cancel"
 msgstr "İptal"
 
@@ -1585,21 +1377,13 @@
 #. * allows the application to be easily installed
 #. TRANSLATORS: button text
 #. TRANSLATORS: update the fw
-<<<<<<< HEAD
-#: src/gs-app-row.c:169 src/gs-common.c:344 src/gs-page.c:366
-=======
 #: src/gs-app-row.c:174 src/gs-common.c:286 src/gs-page.c:374
->>>>>>> 26441dfd
 msgid "Install"
 msgstr "Kur"
 
 #. TRANSLATORS: this is a button in the updates panel
 #. * that allows the app to be easily updated live
-<<<<<<< HEAD
-#: src/gs-app-row.c:177
-=======
 #: src/gs-app-row.c:182
->>>>>>> 26441dfd
 msgid "Update"
 msgstr "Güncelle"
 
@@ -1607,52 +1391,31 @@
 #. * allows the application to be easily removed
 #. TRANSLATORS: button text in the header when an application can be erased
 #. TRANSLATORS: this is button text to remove the application
-<<<<<<< HEAD
-#: src/gs-app-row.c:182 src/gs-app-row.c:192 src/gs-details-page.ui:273
-#: src/gs-page.c:525
-=======
 #: src/gs-app-row.c:187 src/gs-app-row.c:197 src/gs-details-page.ui:276
 #: src/gs-page.c:543
->>>>>>> 26441dfd
 msgid "Uninstall"
 msgstr "Kaldır"
 
 #. TRANSLATORS: this is a button next to the search results that
 #. * shows the status of an application being erased
-<<<<<<< HEAD
-#: src/gs-app-row.c:206
-=======
 #: src/gs-app-row.c:211
->>>>>>> 26441dfd
 msgid "Uninstalling"
 msgstr "Kaldırılıyor"
 
 #. TRANSLATORS: during the update the device
 #. * will restart into a special update-only mode
-<<<<<<< HEAD
-#: src/gs-app-row.c:316
-=======
 #: src/gs-app-row.c:326
->>>>>>> 26441dfd
 msgid "Device cannot be used during update."
 msgstr "Aygıt güncelleme sırasında kullanılamaz."
 
 #. TRANSLATORS: this refers to where the app came from
-<<<<<<< HEAD
-#: src/gs-app-row.c:326 src/gs-shell-search-provider.c:264
-=======
 #: src/gs-app-row.c:336 src/gs-shell-search-provider.c:264
->>>>>>> 26441dfd
 #, c-format
 msgid "Source: %s"
 msgstr "Kaynak: %s"
 
 #. Translators: A message to indicate that an app has been renamed. The placeholder is the old human-readable name.
-<<<<<<< HEAD
-#: src/gs-app-row.c:512
-=======
 #: src/gs-app-row.c:522
->>>>>>> 26441dfd
 #, c-format
 msgid "Renamed from %s"
 msgstr "%s yeniden adlandırıldı"
@@ -1695,13 +1458,8 @@
 msgid "Login Required"
 msgstr "Giriş Gerekiyor"
 
-<<<<<<< HEAD
-#: src/gs-basic-auth-dialog.ui:21 src/gs-common.c:670
-#: src/gs-details-page.ui:286 src/gs-removal-dialog.ui:17
-=======
 #: src/gs-basic-auth-dialog.ui:21 src/gs-common.c:612
 #: src/gs-details-page.ui:289 src/gs-removal-dialog.ui:17
->>>>>>> 26441dfd
 #: src/gs-review-dialog.ui:18
 msgid "_Cancel"
 msgstr "_İptal"
@@ -2173,11 +1931,7 @@
 msgstr "Son olarak kurulan güncellemeler gözden geçirme için uygun"
 
 #. TRANSLATORS: button text
-<<<<<<< HEAD
-#: src/gs-common.c:168 src/gs-common.c:833
-=======
 #: src/gs-common.c:106 src/gs-common.c:775
->>>>>>> 26441dfd
 msgid "Restart"
 msgstr "Yeniden Başlat"
 
@@ -2186,20 +1940,12 @@
 msgstr "Başlat"
 
 #. TRANSLATORS: window title
-<<<<<<< HEAD
-#: src/gs-common.c:276
-=======
 #: src/gs-common.c:218
->>>>>>> 26441dfd
 msgid "Install Third-Party Software?"
 msgstr "Üçüncü Taraf Yazılım Kurulsun Mu?"
 
 #. TRANSLATORS: window title
-<<<<<<< HEAD
-#: src/gs-common.c:280 src/gs-repos-dialog.c:165
-=======
 #: src/gs-common.c:222 src/gs-repos-dialog.c:168
->>>>>>> 26441dfd
 msgid "Enable Third-Party Software Repository?"
 msgstr "Üçüncü Taraf Yazılım Deposu Etkinleştirilsin Mi?"
 
@@ -2207,11 +1953,7 @@
 #. * 1. Application name, e.g. "Firefox"
 #. * 2. Software repository name, e.g. fedora-optional
 #.
-<<<<<<< HEAD
-#: src/gs-common.c:298
-=======
 #: src/gs-common.c:240
->>>>>>> 26441dfd
 #, c-format
 msgid ""
 "%s is not <a href=\"https://en.wikipedia.org/wiki/Free_and_open-"
@@ -2224,193 +1966,113 @@
 #. TRANSLATORS: the replacements are as follows:
 #. * 1. Application name, e.g. "Firefox"
 #. * 2. Software repository name, e.g. fedora-optional
-<<<<<<< HEAD
-#: src/gs-common.c:308
-=======
 #: src/gs-common.c:250
->>>>>>> 26441dfd
 #, c-format
 msgid "%s is provided by “%s”."
 msgstr "%s, “%s” tarafından sağlanıyor."
 
-<<<<<<< HEAD
-#: src/gs-common.c:317
-=======
 #: src/gs-common.c:259
->>>>>>> 26441dfd
 msgid "This software repository must be enabled to continue installation."
 msgstr "Kurulumu sürdürmek için bu yazılım deposu etkinleştirilmelidir."
 
 #. TRANSLATORS: Laws are geographical, urgh...
-<<<<<<< HEAD
-#: src/gs-common.c:327
-=======
 #: src/gs-common.c:269
->>>>>>> 26441dfd
 #, c-format
 msgid "It may be illegal to install or use %s in some countries."
 msgstr ""
 "%s yazılımını kurmak ya da kullanmak, bazı ülkelerde yasa dışı olabilir."
 
 #. TRANSLATORS: Laws are geographical, urgh...
-<<<<<<< HEAD
-#: src/gs-common.c:333
-=======
 #: src/gs-common.c:275
->>>>>>> 26441dfd
 msgid "It may be illegal to install or use this codec in some countries."
 msgstr ""
 "Bu kod çözücüyü kurmak ya da kullanmak, bazı ülkelerde yasa dışı olabilir."
 
 #. TRANSLATORS: this is button text to not ask about non-free content again
-<<<<<<< HEAD
-#: src/gs-common.c:340
-=======
 #: src/gs-common.c:282
->>>>>>> 26441dfd
 msgid "Don’t Warn Again"
 msgstr "Bir Daha Uyarma"
 
 #. TRANSLATORS: button text
-<<<<<<< HEAD
-#: src/gs-common.c:349
-=======
 #: src/gs-common.c:291
->>>>>>> 26441dfd
 msgid "Enable and Install"
 msgstr "Etkinleştir ve Kur"
 
 #. TRANSLATORS: these are show_detailed_error messages from the
 #. * package manager no mortal is supposed to understand,
 #. * but google might know what they mean
-<<<<<<< HEAD
-#: src/gs-common.c:551
-msgid "Detailed errors from the package manager follow:"
-msgstr "Paket yöneticisinden gelen hata ayrıntıları:"
-
-#: src/gs-common.c:567 src/gs-safety-context-dialog.ui:79
-=======
 #: src/gs-common.c:493
 msgid "Detailed errors from the package manager follow:"
 msgstr "Paket yöneticisinden gelen hata ayrıntıları:"
 
 #: src/gs-common.c:509 src/gs-safety-context-dialog.ui:72
->>>>>>> 26441dfd
 msgid "Details"
 msgstr "Ayrıntılar"
 
 #. Translators: an accept button label, in a Cancel/Accept dialog
-<<<<<<< HEAD
-#: src/gs-common.c:658
-=======
 #: src/gs-common.c:600
->>>>>>> 26441dfd
 msgid "_Accept"
 msgstr "_Onayla"
 
 #. TRANSLATORS: we've just live-updated some apps
-<<<<<<< HEAD
-#: src/gs-common.c:808
-=======
 #: src/gs-common.c:750
->>>>>>> 26441dfd
 msgid "An update has been installed"
 msgid_plural "Updates have been installed"
 msgstr[0] "Güncellemeler kuruldu"
 
 #. TRANSLATORS: we've just removed some apps
-<<<<<<< HEAD
-#: src/gs-common.c:818
-=======
 #: src/gs-common.c:760
->>>>>>> 26441dfd
 msgid "An application has been removed"
 msgid_plural "Applications have been removed"
 msgstr[0] "Uygulama(lar) kaldırıldı"
 
 #. TRANSLATORS: the new apps will not be run until we restart
-<<<<<<< HEAD
-#: src/gs-common.c:824
-=======
 #: src/gs-common.c:766
->>>>>>> 26441dfd
 msgid "A restart is required for it to take effect."
 msgid_plural "A restart is required for them to take effect."
 msgstr[0] "Bunların etkili olması için yeniden başlatma gerekiyor."
 
 #. TRANSLATORS: button text
-<<<<<<< HEAD
-#: src/gs-common.c:831
-=======
 #: src/gs-common.c:773
->>>>>>> 26441dfd
 msgid "Not Now"
 msgstr "Şimdi Değil"
 
 #. TRANSLATORS: something happened less than 5 minutes ago
-<<<<<<< HEAD
-#: src/gs-common.c:923
-msgid "Just now"
-msgstr "Şimdi"
-
-#: src/gs-common.c:925
-=======
 #: src/gs-common.c:869
 msgid "Just now"
 msgstr "Şimdi"
 
 #: src/gs-common.c:871
->>>>>>> 26441dfd
 #, c-format
 msgid "%d minute ago"
 msgid_plural "%d minutes ago"
 msgstr[0] "%d dakika önce"
 
-<<<<<<< HEAD
-#: src/gs-common.c:929
-=======
 #: src/gs-common.c:875
->>>>>>> 26441dfd
 #, c-format
 msgid "%d hour ago"
 msgid_plural "%d hours ago"
 msgstr[0] "%d saat önce"
 
-<<<<<<< HEAD
-#: src/gs-common.c:933
-=======
 #: src/gs-common.c:879
->>>>>>> 26441dfd
 #, c-format
 msgid "%d day ago"
 msgid_plural "%d days ago"
 msgstr[0] "%d gün önce"
 
-<<<<<<< HEAD
-#: src/gs-common.c:937
-=======
 #: src/gs-common.c:883
->>>>>>> 26441dfd
 #, c-format
 msgid "%d week ago"
 msgid_plural "%d weeks ago"
 msgstr[0] "%d hafta önce"
 
-<<<<<<< HEAD
-#: src/gs-common.c:941
-=======
 #: src/gs-common.c:887
->>>>>>> 26441dfd
 #, c-format
 msgid "%d month ago"
 msgid_plural "%d months ago"
 msgstr[0] "%d ay önce"
 
-<<<<<<< HEAD
-#: src/gs-common.c:945
-=======
 #: src/gs-common.c:891
->>>>>>> 26441dfd
 #, c-format
 msgid "%d year ago"
 msgid_plural "%d years ago"
@@ -3306,13 +2968,8 @@
 
 #. TRANSLATORS: This is the header for package updates during
 #. * a system update
-<<<<<<< HEAD
-#. Translators: A label for a button to show only updates which are available to install.
-#: src/gs-os-update-page.c:258 src/gs-shell.ui:326 src/gs-updates-page.c:1330
-=======
 #: src/gs-os-update-page.c:258
 msgctxt "Packages to be updated during a system upgrade"
->>>>>>> 26441dfd
 msgid "Updates"
 msgstr "Güncellemeler"
 
@@ -3845,7 +3502,7 @@
 #. Translators: This refers to permissions (for example, from flatpak) which an app requests from the user.
 #: src/gs-safety-context-dialog.c:218
 msgid "Arbitrary Permissions"
-msgstr "Gelişigüzel İzinler"
+msgstr "İsteğe Bağlı İzinler"
 
 #. Translators: This refers to permissions (for example, from flatpak) which an app requests from the user.
 #: src/gs-safety-context-dialog.c:226
@@ -3915,45 +3572,20 @@
 msgstr "Dizindeki tüm veriyi okuyabilir"
 
 #. Translators: This refers to permissions (for example, from flatpak) which an app requests from the user.
-<<<<<<< HEAD
-#: src/gs-safety-context-dialog.c:291
-msgid "Access arbitrary files"
-msgstr "Gelişigüzel dosyalara erişim"
-
-#: src/gs-safety-context-dialog.c:292
-msgid "Can access arbitrary files on the file system"
-msgstr "Dosya sistemindeki gelişigüzel dosyalara erişebilir"
-
-#. Translators: This refers to permissions (for example, from flatpak) which an app requests from the user.
-#: src/gs-safety-context-dialog.c:306
-msgid "No File System Access"
-msgstr "Dosya Sistemi Erişimi Yok"
-
-#: src/gs-safety-context-dialog.c:307
-=======
 #: src/gs-safety-context-dialog.c:326
 msgid "No File System Access"
 msgstr "Dosya Sistemi Erişimi Yok"
 
 #: src/gs-safety-context-dialog.c:327
->>>>>>> 26441dfd
 msgid "Cannot access the file system at all"
 msgstr "Dosya sistemine tümüyle erişemez"
 
 #. Translators: This refers to permissions (for example, from flatpak) which an app requests from the user.
-<<<<<<< HEAD
-#: src/gs-safety-context-dialog.c:321
-msgid "Proprietary Code"
-msgstr "Sahipli Kod"
-
-#: src/gs-safety-context-dialog.c:322
-=======
 #: src/gs-safety-context-dialog.c:341
 msgid "Proprietary Code"
 msgstr "Sahipli Kod"
 
 #: src/gs-safety-context-dialog.c:342
->>>>>>> 26441dfd
 msgid ""
 "The source code is not public, so it cannot be independently audited and "
 "might be unsafe"
@@ -3962,19 +3594,11 @@
 "güvenilir olmayabilir"
 
 #. Translators: This refers to permissions (for example, from flatpak) which an app requests from the user.
-<<<<<<< HEAD
-#: src/gs-safety-context-dialog.c:325
-msgid "Auditable Code"
-msgstr "Denetlenebilir Kod"
-
-#: src/gs-safety-context-dialog.c:326
-=======
 #: src/gs-safety-context-dialog.c:345
 msgid "Auditable Code"
 msgstr "Denetlenebilir Kod"
 
 #: src/gs-safety-context-dialog.c:346
->>>>>>> 26441dfd
 msgid ""
 "The source code is public and can be independently audited, which makes the "
 "app more likely to be safe"
@@ -3984,71 +3608,43 @@
 
 #. Translators: This indicates an app was written and released by a developer who has been verified.
 #. * It’s used in a context tile, so should be short.
-<<<<<<< HEAD
-#: src/gs-safety-context-dialog.c:334
-msgid "App developer is verified"
-msgstr "Uygulama geliştirici doğrulandı"
-
-#: src/gs-safety-context-dialog.c:335
-=======
 #: src/gs-safety-context-dialog.c:354
 msgid "App developer is verified"
 msgstr "Uygulama geliştirici doğrulandı"
 
 #: src/gs-safety-context-dialog.c:355
->>>>>>> 26441dfd
 msgid "The developer of this app has been verified to be who they say they are"
 msgstr ""
 "Bu uygulamanın geliştiricisinin kim olduğunu söyleyenler olduğu doğrulandı"
 
 #. Translators: This indicates an app uses an outdated SDK.
 #. * It’s used in a context tile, so should be short.
-<<<<<<< HEAD
-#: src/gs-safety-context-dialog.c:346
-msgid "Insecure Dependencies"
-msgstr "Güvensiz Bağımlılıklar"
-
-#: src/gs-safety-context-dialog.c:347
-=======
 #: src/gs-safety-context-dialog.c:366
 msgid "Insecure Dependencies"
 msgstr "Güvensiz Bağımlılıklar"
 
 #: src/gs-safety-context-dialog.c:367
->>>>>>> 26441dfd
 msgid ""
 "Software or its dependencies are no longer supported and may be insecure"
 msgstr "Yazılım veya bağımlılıkları artık desteklenmiyor ve güvensiz olabilir"
 
 #. Translators: The app is considered safe to install and run.
 #. * The placeholder is the app name.
-<<<<<<< HEAD
-#: src/gs-safety-context-dialog.c:356
-=======
 #: src/gs-safety-context-dialog.c:376
->>>>>>> 26441dfd
 #, c-format
 msgid "%s is safe"
 msgstr "%s güvenilir"
 
 #. Translators: The app is considered potentially unsafe to install and run.
 #. * The placeholder is the app name.
-<<<<<<< HEAD
-#: src/gs-safety-context-dialog.c:363
-=======
 #: src/gs-safety-context-dialog.c:383
->>>>>>> 26441dfd
 #, c-format
 msgid "%s is potentially unsafe"
 msgstr "%s güvenilir olmayabilir"
 
 #. Translators: The app is considered unsafe to install and run.
 #. * The placeholder is the app name.
-<<<<<<< HEAD
-#: src/gs-safety-context-dialog.c:370
-=======
 #: src/gs-safety-context-dialog.c:390
->>>>>>> 26441dfd
 #, c-format
 msgid "%s is unsafe"
 msgstr "%s güvenilir değil"
@@ -4155,65 +3751,40 @@
 #. TRANSLATORS: this is part of the in-app notification,
 #. * where the %s is a multi-word localised app name
 #. * e.g. 'Getting things GNOME!"
-<<<<<<< HEAD
-#: src/gs-shell.c:1199 src/gs-shell.c:1204 src/gs-shell.c:1219
-#: src/gs-shell.c:1223
-=======
 #: src/gs-shell.c:1217 src/gs-shell.c:1222 src/gs-shell.c:1237
 #: src/gs-shell.c:1241
->>>>>>> 26441dfd
 #, c-format
 msgid "“%s”"
 msgstr "“%s”"
 
 #. Translators: The '%s' is replaced with an error message, which had been shortened.
 #. The dots at the end are there to highlight that to the user.
-<<<<<<< HEAD
-#: src/gs-shell.c:1240
-=======
 #: src/gs-shell.c:1258
->>>>>>> 26441dfd
 #, c-format
 msgid "%s…"
 msgstr "%s…"
 
 #. TRANSLATORS: failure text for the in-app notification,
 #. * where the %s is the source (e.g. "alt.fedoraproject.org")
-<<<<<<< HEAD
-#: src/gs-shell.c:1275
-=======
 #: src/gs-shell.c:1293
->>>>>>> 26441dfd
 #, c-format
 msgid "Unable to download firmware updates from %s"
 msgstr "%s’den donanım yazılımı güncellemeleri indirilemiyor"
 
 #. TRANSLATORS: failure text for the in-app notification,
 #. * where the %s is the source (e.g. "alt.fedoraproject.org")
-<<<<<<< HEAD
-#: src/gs-shell.c:1281
-=======
 #: src/gs-shell.c:1299
->>>>>>> 26441dfd
 #, c-format
 msgid "Unable to download updates from %s"
 msgstr "%s’den güncellemeler indirilemiyor"
 
 #. TRANSLATORS: failure text for the in-app notification
-<<<<<<< HEAD
-#: src/gs-shell.c:1288 src/gs-shell.c:1328
-=======
 #: src/gs-shell.c:1306 src/gs-shell.c:1346
->>>>>>> 26441dfd
 msgid "Unable to download updates"
 msgstr "Güncellemeler indirilemiyor"
 
 #. TRANSLATORS: failure text for the in-app notification
-<<<<<<< HEAD
-#: src/gs-shell.c:1293
-=======
 #: src/gs-shell.c:1311
->>>>>>> 26441dfd
 msgid ""
 "Unable to download updates: internet access was required but wasn’t available"
 msgstr ""
@@ -4222,80 +3793,48 @@
 
 #. TRANSLATORS: failure text for the in-app notification,
 #. * where the %s is the source (e.g. "alt.fedoraproject.org")
-<<<<<<< HEAD
-#: src/gs-shell.c:1301
-=======
 #: src/gs-shell.c:1319
->>>>>>> 26441dfd
 #, c-format
 msgid "Unable to download updates from %s: not enough disk space"
 msgstr "%s’den güncellemeler indirilemiyor: yetersiz disk alanı"
 
 #. TRANSLATORS: failure text for the in-app notification
-<<<<<<< HEAD
-#: src/gs-shell.c:1306
-=======
 #: src/gs-shell.c:1324
->>>>>>> 26441dfd
 msgid "Unable to download updates: not enough disk space"
 msgstr "Güncellemeler indirilemiyor: yetersiz disk alanı"
 
 #. TRANSLATORS: failure text for the in-app notification
-<<<<<<< HEAD
-#: src/gs-shell.c:1312
-=======
 #: src/gs-shell.c:1330
->>>>>>> 26441dfd
 msgid "Unable to download updates: authentication was required"
 msgstr "Güncellemeler indirilemiyor: yetkilendirme gerekiyor"
 
 #. TRANSLATORS: failure text for the in-app notification
-<<<<<<< HEAD
-#: src/gs-shell.c:1316
-=======
 #: src/gs-shell.c:1334
->>>>>>> 26441dfd
 msgid "Unable to download updates: authentication was invalid"
 msgstr "Güncellemeler indirilemiyor: yetkilendirme geçersiz"
 
 #. TRANSLATORS: failure text for the in-app notification
-<<<<<<< HEAD
-#: src/gs-shell.c:1320
-=======
 #: src/gs-shell.c:1338
->>>>>>> 26441dfd
 msgid ""
 "Unable to download updates: you do not have permission to install software"
 msgstr "Güncellemeler indirilemiyor: yazılım kurma izniniz yok"
 
 #. TRANSLATORS: failure text for the in-app notification
-<<<<<<< HEAD
-#: src/gs-shell.c:1331
-=======
 #: src/gs-shell.c:1349
->>>>>>> 26441dfd
 msgid "Unable to get list of updates"
 msgstr "Güncellemelerin listesi alınamıyor"
 
 #. TRANSLATORS: failure text for the in-app notification,
 #. * where the first %s is the application name (e.g. "GIMP") and
 #. * the second %s is the origin, e.g. "Fedora Project [fedoraproject.org]"
-<<<<<<< HEAD
-#: src/gs-shell.c:1373
-=======
 #: src/gs-shell.c:1391
->>>>>>> 26441dfd
 #, c-format
 msgid "Unable to install %s as download failed from %s"
 msgstr "%2$s’den indirme başarısız olduğundan %1$s kurulamıyor"
 
 #. TRANSLATORS: failure text for the in-app notification,
 #. * where the %s is the application name (e.g. "GIMP")
-<<<<<<< HEAD
-#: src/gs-shell.c:1379
-=======
 #: src/gs-shell.c:1397
->>>>>>> 26441dfd
 #, c-format
 msgid "Unable to install %s as download failed"
 msgstr "İndirme başarısız olduğundan %s kurulamıyor"
@@ -4304,116 +3843,72 @@
 #. * where the first %s is the application name (e.g. "GIMP")
 #. * and the second %s is the name of the runtime, e.g.
 #. * "GNOME SDK [flatpak.gnome.org]"
-<<<<<<< HEAD
-#: src/gs-shell.c:1391
-=======
 #: src/gs-shell.c:1409
->>>>>>> 26441dfd
 #, c-format
 msgid "Unable to install %s as runtime %s not available"
 msgstr "%2$s çalışma zamanı olmadığından %1$s kurulamıyor"
 
 #. TRANSLATORS: failure text for the in-app notification,
 #. * where the %s is the application name (e.g. "GIMP")
-<<<<<<< HEAD
-#: src/gs-shell.c:1397
-=======
 #: src/gs-shell.c:1415
->>>>>>> 26441dfd
 #, c-format
 msgid "Unable to install %s as not supported"
 msgstr "Desteklenmediğinden %s kurulamıyor"
 
 #. TRANSLATORS: failure text for the in-app notification
-<<<<<<< HEAD
-#: src/gs-shell.c:1403
-=======
 #: src/gs-shell.c:1421
->>>>>>> 26441dfd
 msgid "Unable to install: internet access was required but wasn’t available"
 msgstr "Kurulamıyor: İnternet bağlantısı gerekiyordu ancak kullanılamazdı"
 
 #. TRANSLATORS: failure text for the in-app notification
-<<<<<<< HEAD
-#: src/gs-shell.c:1408
-=======
 #: src/gs-shell.c:1426
->>>>>>> 26441dfd
 msgid "Unable to install: the application has an invalid format"
 msgstr "Kurulamıyor: uygulamanın geçersiz biçimi var"
 
 #. TRANSLATORS: failure text for the in-app notification,
 #. * where the %s is the application name (e.g. "GIMP")
-<<<<<<< HEAD
-#: src/gs-shell.c:1412
-=======
 #: src/gs-shell.c:1430
->>>>>>> 26441dfd
 #, c-format
 msgid "Unable to install %s: not enough disk space"
 msgstr "%s kurulamıyor: yetersiz disk alanı"
 
 #. TRANSLATORS: failure text for the in-app notification
-<<<<<<< HEAD
-#: src/gs-shell.c:1418
-=======
 #: src/gs-shell.c:1436
->>>>>>> 26441dfd
 #, c-format
 msgid "Unable to install %s: authentication was required"
 msgstr "%s kurulamıyor: yetkilendirme gerekiyor"
 
 #. TRANSLATORS: failure text for the in-app notification,
 #. * where the %s is the application name (e.g. "GIMP")
-<<<<<<< HEAD
-#: src/gs-shell.c:1424
-=======
 #: src/gs-shell.c:1442
->>>>>>> 26441dfd
 #, c-format
 msgid "Unable to install %s: authentication was invalid"
 msgstr "%s kurulamıyor: yetkilendirme geçersiz"
 
 #. TRANSLATORS: failure text for the in-app notification,
 #. * where the %s is the application name (e.g. "GIMP")
-<<<<<<< HEAD
-#: src/gs-shell.c:1430
-=======
 #: src/gs-shell.c:1448
->>>>>>> 26441dfd
 #, c-format
 msgid "Unable to install %s: you do not have permission to install software"
 msgstr "%s kurulamıyor: yazılım kurma izniniz yok"
 
 #. TRANSLATORS: failure text for the in-app notification,
 #. * where the %s is the application name (e.g. "Dell XPS 13")
-<<<<<<< HEAD
-#: src/gs-shell.c:1437
-=======
 #: src/gs-shell.c:1455
->>>>>>> 26441dfd
 #, c-format
 msgid "Unable to install %s: AC power is required"
 msgstr "%s kurulamıyor: AC güç gerekiyor"
 
 #. TRANSLATORS: failure text for the in-app notification,
 #. * where the %s is the application name (e.g. "Dell XPS 13")
-<<<<<<< HEAD
-#: src/gs-shell.c:1443
-=======
 #: src/gs-shell.c:1461
->>>>>>> 26441dfd
 #, c-format
 msgid "Unable to install %s: The battery level is too low"
 msgstr "%s kurulamıyor: Pil düzeyi çok düşük"
 
 #. TRANSLATORS: failure text for the in-app notification,
 #. * where the %s is the application name (e.g. "GIMP")
-<<<<<<< HEAD
-#: src/gs-shell.c:1452
-=======
 #: src/gs-shell.c:1470
->>>>>>> 26441dfd
 #, c-format
 msgid "Unable to install %s"
 msgstr "%s kurulamıyor"
@@ -4422,22 +3917,14 @@
 #. * where the first %s is the app name (e.g. "GIMP") and
 #. * the second %s is the origin, e.g. "Fedora" or
 #. * "Fedora Project [fedoraproject.org]"
-<<<<<<< HEAD
-#: src/gs-shell.c:1497
-=======
 #: src/gs-shell.c:1515
->>>>>>> 26441dfd
 #, c-format
 msgid "Unable to update %s from %s as download failed"
 msgstr "%s, %s üstünden indirme başarısız olduğundan güncellenemedi"
 
 #. TRANSLATORS: failure text for the in-app notification,
 #. * where the %s is the application name (e.g. "GIMP")
-<<<<<<< HEAD
-#: src/gs-shell.c:1504
-=======
 #: src/gs-shell.c:1522
->>>>>>> 26441dfd
 #, c-format
 msgid "Unable to update %s as download failed"
 msgstr "İndirme başarısız olduğundan %s güncellenemedi"
@@ -4445,114 +3932,70 @@
 #. TRANSLATORS: failure text for the in-app notification,
 #. * where the %s is the origin, e.g. "Fedora" or
 #. * "Fedora Project [fedoraproject.org]"
-<<<<<<< HEAD
-#: src/gs-shell.c:1511
-=======
 #: src/gs-shell.c:1529
->>>>>>> 26441dfd
 #, c-format
 msgid "Unable to install updates from %s as download failed"
 msgstr "İndirme başarısız olduğundan %s üstünden güncellemeler kurulamadı"
 
 #. TRANSLATORS: failure text for the in-app notification
-<<<<<<< HEAD
-#: src/gs-shell.c:1515
-=======
 #: src/gs-shell.c:1533
->>>>>>> 26441dfd
 #, c-format
 msgid "Unable to install updates as download failed"
 msgstr "İndirme başarısız olduğundan güncellemeler kurulamadı"
 
 #. TRANSLATORS: failure text for the in-app notification
-<<<<<<< HEAD
-#: src/gs-shell.c:1520
-=======
 #: src/gs-shell.c:1538
->>>>>>> 26441dfd
 msgid "Unable to update: internet access was required but wasn’t available"
 msgstr "Güncellenemiyor: İnternet bağlantısı gerekiyordu ancak kullanılamazdı"
 
 #. TRANSLATORS: failure text for the in-app notification,
 #. * where the %s is the application name (e.g. "GIMP")
-<<<<<<< HEAD
-#: src/gs-shell.c:1529
-=======
 #: src/gs-shell.c:1547
->>>>>>> 26441dfd
 #, c-format
 msgid "Unable to update %s: not enough disk space"
 msgstr "%s güncellenemiyor: yetersiz disk alanı"
 
 #. TRANSLATORS: failure text for the in-app notification
-<<<<<<< HEAD
-#: src/gs-shell.c:1534
-=======
 #: src/gs-shell.c:1552
->>>>>>> 26441dfd
 #, c-format
 msgid "Unable to install updates: not enough disk space"
 msgstr "Güncellemeler kurulamıyor: yeterli disk alanı yok"
 
 #. TRANSLATORS: failure text for the in-app notification,
 #. * where the %s is the application name (e.g. "GIMP")
-<<<<<<< HEAD
-#: src/gs-shell.c:1543
-=======
 #: src/gs-shell.c:1561
->>>>>>> 26441dfd
 #, c-format
 msgid "Unable to update %s: authentication was required"
 msgstr "%s güncellenemiyor: yetkilendirme gerekiyor"
 
 #. TRANSLATORS: failure text for the in-app notification
-<<<<<<< HEAD
-#: src/gs-shell.c:1548
-=======
 #: src/gs-shell.c:1566
->>>>>>> 26441dfd
 #, c-format
 msgid "Unable to install updates: authentication was required"
 msgstr "Güncellemeler kurulamıyor: kimlik doğrulama gerekli"
 
 #. TRANSLATORS: failure text for the in-app notification,
 #. * where the %s is the application name (e.g. "GIMP")
-<<<<<<< HEAD
-#: src/gs-shell.c:1556
-=======
 #: src/gs-shell.c:1574
->>>>>>> 26441dfd
 #, c-format
 msgid "Unable to update %s: authentication was invalid"
 msgstr "%s güncellenemiyor: yetkilendirme geçersiz"
 
 #. TRANSLATORS: failure text for the in-app notification
-<<<<<<< HEAD
-#: src/gs-shell.c:1561
-=======
 #: src/gs-shell.c:1579
->>>>>>> 26441dfd
 #, c-format
 msgid "Unable to install updates: authentication was invalid"
 msgstr "Güncellemeler kurulamıyor: kimlik doğrulama geçersiz"
 
 #. TRANSLATORS: failure text for the in-app notification,
 #. * where the %s is the application name (e.g. "GIMP")
-<<<<<<< HEAD
-#: src/gs-shell.c:1569
-=======
 #: src/gs-shell.c:1587
->>>>>>> 26441dfd
 #, c-format
 msgid "Unable to update %s: you do not have permission to update software"
 msgstr "%s güncellenemiyor: yazılım güncellemeye yetkiniz yok"
 
 #. TRANSLATORS: failure text for the in-app notification
-<<<<<<< HEAD
-#: src/gs-shell.c:1575
-=======
 #: src/gs-shell.c:1593
->>>>>>> 26441dfd
 #, c-format
 msgid ""
 "Unable to install updates: you do not have permission to update software"
@@ -4560,65 +4003,41 @@
 
 #. TRANSLATORS: failure text for the in-app notification,
 #. * where the %s is the application name (e.g. "Dell XPS 13")
-<<<<<<< HEAD
-#: src/gs-shell.c:1584
-=======
 #: src/gs-shell.c:1602
->>>>>>> 26441dfd
 #, c-format
 msgid "Unable to update %s: AC power is required"
 msgstr "%s güncellenemiyor: AC güç gerekiyor"
 
 #. TRANSLATORS: failure text for the in-app notification,
 #. * where the %s is the application name (e.g. "Dell XPS 13")
-<<<<<<< HEAD
-#: src/gs-shell.c:1590
-=======
 #: src/gs-shell.c:1608
->>>>>>> 26441dfd
 #, c-format
 msgid "Unable to install updates: AC power is required"
 msgstr "Güncellemeler kurulamıyor: AC güç gerekiyor"
 
 #. TRANSLATORS: failure text for the in-app notification,
 #. * where the %s is the application name (e.g. "Dell XPS 13")
-<<<<<<< HEAD
-#: src/gs-shell.c:1598
-=======
 #: src/gs-shell.c:1616
->>>>>>> 26441dfd
 #, c-format
 msgid "Unable to update %s: The battery level is too low"
 msgstr "%s güncellenemiyor: Pil düzeyi çok düşük"
 
 #. TRANSLATORS: failure text for the in-app notification,
 #. * where the %s is the application name (e.g. "Dell XPS 13")
-<<<<<<< HEAD
-#: src/gs-shell.c:1604
-=======
 #: src/gs-shell.c:1622
->>>>>>> 26441dfd
 #, c-format
 msgid "Unable to install updates: The battery level is too low"
 msgstr "Güncellemeler kurulamıyor: Pil düzeyi çok düşük"
 
 #. TRANSLATORS: failure text for the in-app notification,
 #. * where the %s is the application name (e.g. "GIMP")
-<<<<<<< HEAD
-#: src/gs-shell.c:1615
-=======
 #: src/gs-shell.c:1633
->>>>>>> 26441dfd
 #, c-format
 msgid "Unable to update %s"
 msgstr "%s yükseltilemiyor"
 
 #. TRANSLATORS: failure text for the in-app notification
-<<<<<<< HEAD
-#: src/gs-shell.c:1618
-=======
 #: src/gs-shell.c:1636
->>>>>>> 26441dfd
 #, c-format
 msgid "Unable to install updates"
 msgstr "Güncellemeler kurulamıyor"
@@ -4626,33 +4045,21 @@
 #. TRANSLATORS: failure text for the in-app notification,
 #. * where the first %s is the distro name (e.g. "Fedora 25") and
 #. * the second %s is the origin, e.g. "Fedora Project [fedoraproject.org]"
-<<<<<<< HEAD
-#: src/gs-shell.c:1660
-=======
 #: src/gs-shell.c:1678
->>>>>>> 26441dfd
 #, c-format
 msgid "Unable to upgrade to %s from %s"
 msgstr "%2$s’den %1$s’e yükseltilemiyor"
 
 #. TRANSLATORS: failure text for the in-app notification,
 #. * where the %s is the app name (e.g. "GIMP")
-<<<<<<< HEAD
-#: src/gs-shell.c:1665
-=======
 #: src/gs-shell.c:1683
->>>>>>> 26441dfd
 #, c-format
 msgid "Unable to upgrade to %s as download failed"
 msgstr "İndirme başarısız olduğundan %s yükseltilemiyor"
 
 #. TRANSLATORS: failure text for the in-app notification,
 #. * where the %s is the distro name (e.g. "Fedora 25")
-<<<<<<< HEAD
-#: src/gs-shell.c:1673
-=======
 #: src/gs-shell.c:1691
->>>>>>> 26441dfd
 #, c-format
 msgid ""
 "Unable to upgrade to %s: internet access was required but wasn’t available"
@@ -4660,143 +4067,91 @@
 
 #. TRANSLATORS: failure text for the in-app notification,
 #. * where the %s is the distro name (e.g. "Fedora 25")
-<<<<<<< HEAD
-#: src/gs-shell.c:1681
-=======
 #: src/gs-shell.c:1699
->>>>>>> 26441dfd
 #, c-format
 msgid "Unable to upgrade to %s: not enough disk space"
 msgstr "%s’e yükseltilemiyor: yetersiz disk alanı"
 
 #. TRANSLATORS: failure text for the in-app notification,
 #. * where the %s is the distro name (e.g. "Fedora 25")
-<<<<<<< HEAD
-#: src/gs-shell.c:1688
-=======
 #: src/gs-shell.c:1706
->>>>>>> 26441dfd
 #, c-format
 msgid "Unable to upgrade to %s: authentication was required"
 msgstr "%s’e yükseltilemiyor: yetkilendirme gerekiyor"
 
 #. TRANSLATORS: failure text for the in-app notification,
 #. * where the %s is the distro name (e.g. "Fedora 25")
-<<<<<<< HEAD
-#: src/gs-shell.c:1694
-=======
 #: src/gs-shell.c:1712
->>>>>>> 26441dfd
 #, c-format
 msgid "Unable to upgrade to %s: authentication was invalid"
 msgstr "%s’e yükseltilemiyor: yetkilendirme geçersiz"
 
 #. TRANSLATORS: failure text for the in-app notification,
 #. * where the %s is the distro name (e.g. "Fedora 25")
-<<<<<<< HEAD
-#: src/gs-shell.c:1700
-=======
 #: src/gs-shell.c:1718
->>>>>>> 26441dfd
 #, c-format
 msgid "Unable to upgrade to %s: you do not have permission to upgrade"
 msgstr "%sʼe yükseltilemiyor: yükseltme için izniniz yok"
 
 #. TRANSLATORS: failure text for the in-app notification,
 #. * where the %s is the distro name (e.g. "Fedora 25")
-<<<<<<< HEAD
-#: src/gs-shell.c:1706
-=======
 #: src/gs-shell.c:1724
->>>>>>> 26441dfd
 #, c-format
 msgid "Unable to upgrade to %s: AC power is required"
 msgstr "%s’e yükseltilemiyor: AC güç gerekiyor"
 
 #. TRANSLATORS: failure text for the in-app notification,
 #. * where the %s is the distro name (e.g. "Fedora 25")
-<<<<<<< HEAD
-#: src/gs-shell.c:1712
-=======
 #: src/gs-shell.c:1730
->>>>>>> 26441dfd
 #, c-format
 msgid "Unable to upgrade to %s: The battery level is too low"
 msgstr "%s’e yükseltilemiyor: Pil düzeyi çok düşük"
 
 #. TRANSLATORS: failure text for the in-app notification,
 #. * where the %s is the distro name (e.g. "Fedora 25")
-<<<<<<< HEAD
-#: src/gs-shell.c:1721
-=======
 #: src/gs-shell.c:1739
->>>>>>> 26441dfd
 #, c-format
 msgid "Unable to upgrade to %s"
 msgstr "%s’e yükseltilemiyor"
 
 #. TRANSLATORS: failure text for the in-app notification,
 #. * where the %s is the application name (e.g. "GIMP")
-<<<<<<< HEAD
-#: src/gs-shell.c:1758
-=======
 #: src/gs-shell.c:1776
->>>>>>> 26441dfd
 #, c-format
 msgid "Unable to remove %s: authentication was required"
 msgstr "%s kaldırılamıyor: yetkilendirme gerekiyor"
 
 #. TRANSLATORS: failure text for the in-app notification,
 #. * where the %s is the application name (e.g. "GIMP")
-<<<<<<< HEAD
-#: src/gs-shell.c:1763
-=======
 #: src/gs-shell.c:1781
->>>>>>> 26441dfd
 #, c-format
 msgid "Unable to remove %s: authentication was invalid"
 msgstr "%s kaldırılamıyor: yetkilendirme geçersiz"
 
 #. TRANSLATORS: failure text for the in-app notification,
 #. * where the %s is the application name (e.g. "GIMP")
-<<<<<<< HEAD
-#: src/gs-shell.c:1768
-=======
 #: src/gs-shell.c:1786
->>>>>>> 26441dfd
 #, c-format
 msgid "Unable to remove %s: you do not have permission to remove software"
 msgstr "%s kaldırılamıyor: yazılım kaldırma izniniz yok"
 
 #. TRANSLATORS: failure text for the in-app notification,
 #. * where the %s is the application name (e.g. "GIMP")
-<<<<<<< HEAD
-#: src/gs-shell.c:1774
-=======
 #: src/gs-shell.c:1792
->>>>>>> 26441dfd
 #, c-format
 msgid "Unable to remove %s: AC power is required"
 msgstr "%s kaldırılamıyor: AC güç gerekiyor"
 
 #. TRANSLATORS: failure text for the in-app notification,
 #. * where the %s is the application name (e.g. "GIMP")
-<<<<<<< HEAD
-#: src/gs-shell.c:1780
-=======
 #: src/gs-shell.c:1798
->>>>>>> 26441dfd
 #, c-format
 msgid "Unable to remove %s: The battery level is too low"
 msgstr "%s kaldırılamıyor: Pil düzeyi çok düşük"
 
 #. TRANSLATORS: failure text for the in-app notification,
 #. * where the %s is the application name (e.g. "GIMP")
-<<<<<<< HEAD
-#: src/gs-shell.c:1792
-=======
 #: src/gs-shell.c:1810
->>>>>>> 26441dfd
 #, c-format
 msgid "Unable to remove %s"
 msgstr "%s kaldırılamıyor"
@@ -4805,109 +4160,63 @@
 #. * where the first %s is the application name (e.g. "GIMP")
 #. * and the second %s is the name of the runtime, e.g.
 #. * "GNOME SDK [flatpak.gnome.org]"
-<<<<<<< HEAD
-#: src/gs-shell.c:1833
-=======
 #: src/gs-shell.c:1851
->>>>>>> 26441dfd
 #, c-format
 msgid "Unable to launch %s: %s is not installed"
 msgstr "%s başlatılamıyor: %s kurulmamış"
 
 #. TRANSLATORS: failure text for the in-app notification
-<<<<<<< HEAD
-#: src/gs-shell.c:1839 src/gs-shell.c:1887 src/gs-shell.c:1925
-#: src/gs-shell.c:1968
-=======
 #: src/gs-shell.c:1857 src/gs-shell.c:1905 src/gs-shell.c:1943
 #: src/gs-shell.c:1986
->>>>>>> 26441dfd
 msgid "Not enough disk space — free up some space and try again"
 msgstr "Yetersiz disk alanı — biraz yer aç ve yeniden dene"
 
 #. TRANSLATORS: we failed to get a proper error code
-<<<<<<< HEAD
-#: src/gs-shell.c:1850 src/gs-shell.c:1898 src/gs-shell.c:1936
-#: src/gs-shell.c:1989
-=======
 #: src/gs-shell.c:1868 src/gs-shell.c:1916 src/gs-shell.c:1954
 #: src/gs-shell.c:2007
->>>>>>> 26441dfd
 msgid "Sorry, something went wrong"
 msgstr "Üzgünüz, bir şeyler yanlış gitti"
 
 #. TRANSLATORS: failure text for the in-app notification
-<<<<<<< HEAD
-#: src/gs-shell.c:1881
-=======
 #: src/gs-shell.c:1899
->>>>>>> 26441dfd
 msgid "Failed to install file: not supported"
 msgstr "Dosya kurulamadı: desteklenmiyor"
 
 #. TRANSLATORS: failure text for the in-app notification
-<<<<<<< HEAD
-#: src/gs-shell.c:1884
-=======
 #: src/gs-shell.c:1902
->>>>>>> 26441dfd
 msgid "Failed to install file: authentication failed"
 msgstr "Dosya kurulamıyor: yetkilendirme başarısız"
 
 #. TRANSLATORS: failure text for the in-app notification
-<<<<<<< HEAD
-#: src/gs-shell.c:1919
-=======
 #: src/gs-shell.c:1937
->>>>>>> 26441dfd
 msgid "Failed to install: not supported"
 msgstr "Kurulamadı: desteklenmiyor"
 
 #. TRANSLATORS: failure text for the in-app notification
-<<<<<<< HEAD
-#: src/gs-shell.c:1922
-=======
 #: src/gs-shell.c:1940
->>>>>>> 26441dfd
 msgid "Failed to install: authentication failed"
 msgstr "Kurulamadı: yetkilendirme başarısız"
 
 #. TRANSLATORS: failure text for the in-app notification,
 #. * the %s is the origin, e.g. "Fedora" or
 #. * "Fedora Project [fedoraproject.org]"
-<<<<<<< HEAD
-#: src/gs-shell.c:1963
-=======
 #: src/gs-shell.c:1981
->>>>>>> 26441dfd
 #, c-format
 msgid "Unable to contact %s"
 msgstr "%s ile iletişim kurulamıyor"
 
 #. TRANSLATORS: failure text for the in-app notification, where the 'Software' means this application, aka 'GNOME Software'.
-<<<<<<< HEAD
-#: src/gs-shell.c:1973
-=======
 #: src/gs-shell.c:1991
->>>>>>> 26441dfd
 msgid "Software needs to be restarted to use new plugins."
 msgstr "Yazılımlar, yeni eklentileri kullanmak için yeniden başlatılmalıdır."
 
 #. TRANSLATORS: need to be connected to the AC power
-<<<<<<< HEAD
-#: src/gs-shell.c:1977
-=======
 #: src/gs-shell.c:1995
->>>>>>> 26441dfd
 msgid "AC power is required"
 msgstr "AC güç gerekiyor"
 
 #. TRANSLATORS: not enough juice to do this safely
-<<<<<<< HEAD
-#: src/gs-shell.c:1980
-=======
 #: src/gs-shell.c:1998
->>>>>>> 26441dfd
 msgid "The battery level is too low"
 msgstr "Pil düzeyi çok düşük"
 
@@ -5039,11 +4348,7 @@
 #. TRANSLATORS: this is the title of the installed updates dialog window
 #: src/gs-update-dialog.c:65 src/gs-update-dialog.c:152
 msgid "Installed Updates"
-<<<<<<< HEAD
-msgstr "Kurulu Güncellemeler"
-=======
 msgstr "Kurulan Güncellemeler"
->>>>>>> 26441dfd
 
 #. TRANSLATORS: this is the subtitle of the installed updates dialog window.
 #. %s will be replaced by the date when the updates were installed.
@@ -5054,49 +4359,6 @@
 msgid "Installed on %s"
 msgstr "%s’de kuruldu"
 
-<<<<<<< HEAD
-#: src/gs-update-dialog.ui:74
-msgid "No updates have been installed on this system."
-msgstr "Bu sisteme herhangi bir güncelleme kurulmadı."
-
-#: src/gs-update-monitor.c:219
-msgid "Software Updates Are Out of Date"
-msgstr "Yazılım Güncellemelerinin Tarihi Geçmiş"
-
-#: src/gs-update-monitor.c:220
-msgid "Please check for software updates."
-msgstr "Lütfen yazılım güncellemelerini denetleyin."
-
-#: src/gs-update-monitor.c:226
-msgid "Critical Software Update Ready to Install"
-msgstr "Kritik Yazılım Güncellemesi Kuruluma Hazır"
-
-#: src/gs-update-monitor.c:227
-msgid "An important software update is ready to be installed."
-msgstr "Önemli yazılım güncellemesi kuruluma hazır."
-
-#: src/gs-update-monitor.c:230
-msgid "Critical Software Updates Available to Download"
-msgstr "İndirilebilecek Kritik Yazılım Güncellemeleri Var"
-
-#: src/gs-update-monitor.c:231
-msgid "Important: critical software updates are waiting."
-msgstr "Önemli: kritik yazılım güncellemeleri bekliyor."
-
-#: src/gs-update-monitor.c:239
-msgid "Software Updates Ready to Install"
-msgstr "Yazılım Güncellemeleri Kuruluma Hazır"
-
-#: src/gs-update-monitor.c:240
-msgid "Software updates are waiting and ready to be installed."
-msgstr "Yazılım güncellemeleri kuruluma hazır bekliyor."
-
-#: src/gs-update-monitor.c:245
-msgid "Software Updates Available to Download"
-msgstr "İndirilebilecek Yazılım Güncellemeleri Var"
-
-#: src/gs-update-monitor.c:246
-=======
 #: src/gs-update-dialog.ui:77
 msgid "No updates have been installed on this system."
 msgstr "Bu sisteme herhangi bir güncelleme kurulmadı."
@@ -5138,183 +4400,110 @@
 msgstr "İndirilebilecek Yazılım Güncellemeleri Var"
 
 #: src/gs-update-monitor.c:239
->>>>>>> 26441dfd
 msgid "Please download waiting software updates."
 msgstr "Lütfen bekleyen yazılım güncellemelerini indirin."
 
 #. TRANSLATORS: apps were auto-updated and restart is required
-<<<<<<< HEAD
-#: src/gs-update-monitor.c:358
-=======
 #: src/gs-update-monitor.c:355
->>>>>>> 26441dfd
 #, c-format
 msgid "%u Application Updated — Restart Required"
 msgid_plural "%u Applications Updated — Restart Required"
 msgstr[0] "%u Uygulama Güncellendi — Yeniden Başlatma Gerekiyor"
 
 #. TRANSLATORS: apps were auto-updated
-<<<<<<< HEAD
-#: src/gs-update-monitor.c:364
-=======
 #: src/gs-update-monitor.c:361
->>>>>>> 26441dfd
 #, c-format
 msgid "%u Application Updated"
 msgid_plural "%u Applications Updated"
 msgstr[0] "%u Uygulama Güncellendi"
 
 #. TRANSLATORS: %1 is an application name, e.g. Firefox
-<<<<<<< HEAD
-#: src/gs-update-monitor.c:375
-=======
 #: src/gs-update-monitor.c:372
->>>>>>> 26441dfd
 #, c-format
 msgid "%s has been updated."
 msgstr "%s güncellendi."
 
 #. TRANSLATORS: the app needs restarting
-<<<<<<< HEAD
-#: src/gs-update-monitor.c:378
-=======
 #: src/gs-update-monitor.c:375
->>>>>>> 26441dfd
 msgid "Please restart the application."
 msgstr "Lütfen uygulamayı yeniden başlatın."
 
 #. TRANSLATORS: %1 and %2 are both application names, e.g. Firefox
-<<<<<<< HEAD
-#: src/gs-update-monitor.c:386
-=======
 #: src/gs-update-monitor.c:383
->>>>>>> 26441dfd
 #, c-format
 msgid "%s and %s have been updated."
 msgstr "%s ve %s güncellendi."
 
 #. TRANSLATORS: at least one application needs restarting
-<<<<<<< HEAD
-#: src/gs-update-monitor.c:392 src/gs-update-monitor.c:411
-=======
 #: src/gs-update-monitor.c:389 src/gs-update-monitor.c:408
->>>>>>> 26441dfd
 #, c-format
 msgid "%u application requires a restart."
 msgid_plural "%u applications require a restart."
 msgstr[0] "%u uygulama yeniden başlatma gerektiriyor."
 
 #. TRANSLATORS: %1, %2 and %3 are all application names, e.g. Firefox
-<<<<<<< HEAD
-#: src/gs-update-monitor.c:404
-=======
 #: src/gs-update-monitor.c:401
->>>>>>> 26441dfd
 #, c-format
 msgid "Includes %s, %s and %s."
 msgstr "%s, %s ve %s içerir."
 
 #. TRANSLATORS: this is when the current operating system version goes end-of-life
-<<<<<<< HEAD
-#: src/gs-update-monitor.c:674 src/gs-updates-page.ui:20
-=======
 #: src/gs-update-monitor.c:671 src/gs-updates-page.ui:20
->>>>>>> 26441dfd
 msgid "Operating System Updates Unavailable"
 msgstr "İşletim Sistemi Güncellemeleri Kullanılamaz"
 
 #. TRANSLATORS: this is the message dialog for the distro EOL notice
-<<<<<<< HEAD
-#: src/gs-update-monitor.c:676
-=======
 #: src/gs-update-monitor.c:673
->>>>>>> 26441dfd
 msgid "Upgrade to continue receiving security updates."
 msgstr "Güvenlik güncellemelerini almayı sürdürmek için yükselt."
 
 #. TRANSLATORS: this is a distro upgrade, the replacement would be the
 #. * distro name, e.g. 'Fedora'
-<<<<<<< HEAD
-#: src/gs-update-monitor.c:732
-=======
 #: src/gs-update-monitor.c:728
->>>>>>> 26441dfd
 #, c-format
 msgid "A new version of %s is available to install"
 msgstr "%s dağıtımının yeni sürümü kuruluma hazır"
 
 #. TRANSLATORS: this is a distro upgrade
-<<<<<<< HEAD
-#: src/gs-update-monitor.c:736
-=======
 #: src/gs-update-monitor.c:732
->>>>>>> 26441dfd
 msgid "Software Upgrade Available"
 msgstr "Yazılım Yükseltmesi Var"
 
 #. TRANSLATORS: title when we offline updates have failed
-<<<<<<< HEAD
-#: src/gs-update-monitor.c:1141
-=======
 #: src/gs-update-monitor.c:1137
->>>>>>> 26441dfd
 msgid "Software Updates Failed"
 msgstr "Yazılım Güncellemeleri Başarısız Oldu"
 
 #. TRANSLATORS: message when we offline updates have failed
-<<<<<<< HEAD
-#: src/gs-update-monitor.c:1143
-msgid "An important operating system update failed to be installed."
-msgstr "Önemli işletim sistemi güncellemesi kurulumu başarısız oldu."
-
-#: src/gs-update-monitor.c:1144
-=======
 #: src/gs-update-monitor.c:1139
 msgid "An important operating system update failed to be installed."
 msgstr "Önemli işletim sistemi güncellemesi kurulumu başarısız oldu."
 
 #: src/gs-update-monitor.c:1140
->>>>>>> 26441dfd
 msgid "Show Details"
 msgstr "Ayrıntıları Göster"
 
 #. TRANSLATORS: Notification title when we've done a distro upgrade
-<<<<<<< HEAD
-#: src/gs-update-monitor.c:1167
-=======
 #: src/gs-update-monitor.c:1162
->>>>>>> 26441dfd
 msgid "System Upgrade Complete"
 msgstr "Sistem Yükseltmesi Tamamlandı"
 
 #. TRANSLATORS: This is the notification body when we've done a
 #. * distro upgrade. First %s is the distro name and the 2nd %s
 #. * is the version, e.g. "Welcome to Fedora 28!"
-<<<<<<< HEAD
-#: src/gs-update-monitor.c:1172
-=======
 #: src/gs-update-monitor.c:1167
->>>>>>> 26441dfd
 #, c-format
 msgid "Welcome to %s %s!"
 msgstr "%s %s’a Hoş Geldiniz!"
 
 #. TRANSLATORS: title when we've done offline updates
-<<<<<<< HEAD
-#: src/gs-update-monitor.c:1178
-=======
 #: src/gs-update-monitor.c:1173
->>>>>>> 26441dfd
 msgid "Software Update Installed"
 msgid_plural "Software Updates Installed"
 msgstr[0] "Yazılım Güncellemeleri Kuruldu"
 
 #. TRANSLATORS: message when we've done offline updates
-<<<<<<< HEAD
-#: src/gs-update-monitor.c:1182
-=======
 #: src/gs-update-monitor.c:1177
->>>>>>> 26441dfd
 msgid "An important operating system update has been installed."
 msgid_plural "Important operating system updates have been installed."
 msgstr[0] "Önemli işletim sistemi güncellemeleri kuruldu."
@@ -5324,50 +4513,30 @@
 #. * users can't express their opinions here. In some languages
 #. * "Review (evaluate) something" is a different translation than
 #. * "Review (browse) something."
-<<<<<<< HEAD
-#: src/gs-update-monitor.c:1193
-=======
 #: src/gs-update-monitor.c:1188
->>>>>>> 26441dfd
 msgctxt "updates"
 msgid "Review"
 msgstr "Gözden Geçir"
 
 #. TRANSLATORS: this is when the offline update failed
-<<<<<<< HEAD
-#: src/gs-update-monitor.c:1243
-=======
 #: src/gs-update-monitor.c:1237
->>>>>>> 26441dfd
 msgid "Failed To Update"
 msgstr "Güncelleme Başarısız Oldu"
 
 #. TRANSLATORS: the user must have updated manually after
 #. * the updates were prepared
-<<<<<<< HEAD
-#: src/gs-update-monitor.c:1248
-=======
 #: src/gs-update-monitor.c:1242
->>>>>>> 26441dfd
 msgid "The system was already up to date."
 msgstr "Sistem zaten güncel."
 
 #. TRANSLATORS: the user aborted the update manually
-<<<<<<< HEAD
-#: src/gs-update-monitor.c:1253
-=======
 #: src/gs-update-monitor.c:1247
->>>>>>> 26441dfd
 msgid "The update was cancelled."
 msgstr "Güncelleme iptal edildi."
 
 #. TRANSLATORS: the package manager needed to download
 #. * something with no network available
-<<<<<<< HEAD
-#: src/gs-update-monitor.c:1258
-=======
 #: src/gs-update-monitor.c:1252
->>>>>>> 26441dfd
 msgid ""
 "Internet access was required but wasn’t available. Please make sure that you "
 "have internet access and try again."
@@ -5376,11 +4545,7 @@
 "erişiminiz olduğuna emin olun ve yeniden deneyin."
 
 #. TRANSLATORS: if the package is not signed correctly
-<<<<<<< HEAD
-#: src/gs-update-monitor.c:1263
-=======
 #: src/gs-update-monitor.c:1257
->>>>>>> 26441dfd
 msgid ""
 "There were security issues with the update. Please consult your software "
 "provider for more details."
@@ -5389,22 +4554,14 @@
 "sağlayıcınızla iletişime geçin."
 
 #. TRANSLATORS: we ran out of disk space
-<<<<<<< HEAD
-#: src/gs-update-monitor.c:1268
-=======
 #: src/gs-update-monitor.c:1262
->>>>>>> 26441dfd
 msgid ""
 "There wasn’t enough disk space. Please free up some space and try again."
 msgstr ""
 "Yeterince boş disk alanı yok. Lütfen biraz yer açın ve yeniden deneyin."
 
 #. TRANSLATORS: We didn't handle the error type
-<<<<<<< HEAD
-#: src/gs-update-monitor.c:1272
-=======
 #: src/gs-update-monitor.c:1266
->>>>>>> 26441dfd
 msgid ""
 "We’re sorry: the update failed to install. Please wait for another update "
 "and try again. If the problem persists, contact your software provider."
@@ -5485,35 +4642,16 @@
 msgstr "Güncellemeler sayfası"
 
 #. TRANSLATORS: the updates panel is starting up.
-<<<<<<< HEAD
-#: src/gs-updates-page.ui:82
-=======
 #: src/gs-updates-page.ui:83
->>>>>>> 26441dfd
 msgid "Loading Updates…"
 msgstr "Güncellemeler Yükleniyor…"
 
 #. TRANSLATORS: the updates panel is starting up.
-<<<<<<< HEAD
-#: src/gs-updates-page.ui:95
-=======
 #: src/gs-updates-page.ui:96
->>>>>>> 26441dfd
 msgid "This could take a while."
 msgstr "Biraz uzun sürebilir."
 
 #. TRANSLATORS: This means all software (plural) installed on this system is up to date.
-<<<<<<< HEAD
-#: src/gs-updates-page.ui:203
-msgid "Up to Date"
-msgstr "Güncel"
-
-#: src/gs-updates-page.ui:242
-msgid "Use Mobile Data?"
-msgstr "Mobil Veri Kullan?"
-
-#: src/gs-updates-page.ui:243
-=======
 #: src/gs-updates-page.ui:204
 msgid "Up to Date"
 msgstr "Güncel"
@@ -5523,7 +4661,6 @@
 msgstr "Mobil Veri Kullan?"
 
 #: src/gs-updates-page.ui:244
->>>>>>> 26441dfd
 msgid ""
 "Checking for updates when using mobile broadband could cause you to incur "
 "charges."
@@ -5531,29 +4668,6 @@
 "Mobil geniş bant kullanırken güncellemeleri denetlemek ek masrafa neden "
 "olabilir."
 
-<<<<<<< HEAD
-#: src/gs-updates-page.ui:246
-msgid "_Check Anyway"
-msgstr "Yine de _Denetle"
-
-#: src/gs-updates-page.ui:262
-msgid "No Connection"
-msgstr "Bağlantı Yok"
-
-#: src/gs-updates-page.ui:263
-msgid "Go online to check for updates."
-msgstr "Güncellemeleri denetlemek için çevrim içi ol."
-
-#: src/gs-updates-page.ui:266
-msgid "_Network Settings"
-msgstr "_Ağ Ayarları"
-
-#: src/gs-updates-page.ui:295
-msgid "Error"
-msgstr "Hata"
-
-#: src/gs-updates-page.ui:296
-=======
 #: src/gs-updates-page.ui:247
 msgid "_Check Anyway"
 msgstr "Yine de _Denetle"
@@ -5575,7 +4689,6 @@
 msgstr "Hata"
 
 #: src/gs-updates-page.ui:297
->>>>>>> 26441dfd
 msgid "Updates are automatically managed."
 msgstr "Güncellemeler kendiliğinden yönetilir."
 
@@ -5896,20 +5009,12 @@
 msgstr "Dosya sistemi erişimi %s"
 
 #. TRANSLATORS: status text when downloading new metadata
-<<<<<<< HEAD
-#: plugins/flatpak/gs-flatpak.c:1219
-=======
 #: plugins/flatpak/gs-flatpak.c:1397
->>>>>>> 26441dfd
 #, c-format
 msgid "Getting flatpak metadata for %s…"
 msgstr "%s için flatpak üst verisi alınıyor…"
 
-<<<<<<< HEAD
-#: plugins/flatpak/gs-flatpak.c:3342
-=======
 #: plugins/flatpak/gs-flatpak.c:3534
->>>>>>> 26441dfd
 #, c-format
 msgid "Failed to refine addon ‘%s’: %s"
 msgstr "‘%s’ eklentisi arıtılamadı: %s"
@@ -5922,20 +5027,12 @@
 msgid "System Installation"
 msgstr "Sistem Kurulumu"
 
-<<<<<<< HEAD
-#: plugins/flatpak/gs-plugin-flatpak.c:1098
-=======
 #: plugins/flatpak/gs-plugin-flatpak.c:1038
->>>>>>> 26441dfd
 #, c-format
 msgid "Failed to add to install for addon ‘%s’: %s"
 msgstr "‘%s’ eklentisi için kurulum eklenemedi: %s"
 
-<<<<<<< HEAD
-#: plugins/flatpak/gs-plugin-flatpak.c:1112
-=======
 #: plugins/flatpak/gs-plugin-flatpak.c:1052
->>>>>>> 26441dfd
 #, c-format
 msgid "Failed to add to uninstall for addon ‘%s’: %s"
 msgstr "‘%s’ eklentisi için kaldırma eklenemedi: %s"
@@ -6176,11 +5273,7 @@
 msgid "Packages"
 msgstr "Paketler"
 
-<<<<<<< HEAD
-#: plugins/rpm-ostree/gs-plugin-rpm-ostree.c:2452
-=======
 #: plugins/rpm-ostree/gs-plugin-rpm-ostree.c:2685
->>>>>>> 26441dfd
 msgid "Operating System (OSTree)"
 msgstr "İşletim Sistemi (OSTree)"
 
