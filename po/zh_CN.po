--- conflicted
+++ resolved
@@ -15,23 +15,14 @@
 # Boyuan Yang <073plan@gmail.com>, 2018, 2021.
 # Zhou Nan <zhounan@nfschina.com>, 2021.
 # Dingzhong Chen <wsxy162@gmail.com>, 2015-2021.
-<<<<<<< HEAD
-# lumingzh <lumingzh@qq.com>, 2021.
-=======
 # lumingzh <lumingzh@qq.com>, 2021-2022.
->>>>>>> efa81961
 #
 msgid ""
 msgstr ""
 "Project-Id-Version: gnome-software 41\n"
 "Report-Msgid-Bugs-To: https://gitlab.gnome.org/GNOME/gnome-software/issues\n"
-<<<<<<< HEAD
-"POT-Creation-Date: 2021-09-28 14:50+0000\n"
-"PO-Revision-Date: 2021-09-30 09:57+0800\n"
-=======
 "POT-Creation-Date: 2022-03-02 11:42+0000\n"
 "PO-Revision-Date: 2022-03-03 18:20+0800\n"
->>>>>>> efa81961
 "Last-Translator: lumingzh <lumingzh@qq.com>\n"
 "Language-Team: Chinese - China <i18n-zh@googlegroups.com>\n"
 "Language: zh_CN\n"
@@ -89,11 +80,7 @@
 msgid "The update details"
 msgstr "更新详情"
 
-<<<<<<< HEAD
-#: data/appdata/org.gnome.Software.appdata.xml.in:1862
-=======
 #: data/appdata/org.gnome.Software.appdata.xml.in:1807
->>>>>>> efa81961
 msgid "The GNOME Project"
 msgstr "GNOME 项目"
 
@@ -315,11 +302,7 @@
 msgid "A string storing the gnome-online-account id used to login"
 msgstr "存储用于登录的 gnome-online-account id 的字符串"
 
-<<<<<<< HEAD
-#. TRANSLATORS: tool that is used when copying profiles system-wide
-=======
 #. TRANSLATORS: tool that is used when moving profiles system-wide
->>>>>>> efa81961
 #: gs-install-appstream/gs-install-appstream.c:143
 msgid "GNOME Software AppStream system-wide installer"
 msgstr "GNOME 软件 AppStream 系统级安装器"
@@ -790,19 +773,11 @@
 msgid "Pending"
 msgstr "等待中"
 
-<<<<<<< HEAD
-#: src/gs-app-addon-row.c:101 src/gs-app-row.c:439 src/gs-details-page.c:381
-msgid "Pending install"
-msgstr "等待安装"
-
-#: src/gs-app-addon-row.c:105 src/gs-app-row.c:443 src/gs-details-page.c:388
-=======
 #: src/gs-app-addon-row.c:101 src/gs-app-row.c:447 src/gs-details-page.c:345
 msgid "Pending install"
 msgstr "等待安装"
 
 #: src/gs-app-addon-row.c:105 src/gs-app-row.c:451 src/gs-details-page.c:352
->>>>>>> efa81961
 msgid "Pending remove"
 msgstr "等待移除"
 
@@ -815,11 +790,7 @@
 
 #. TRANSLATORS: this is a button next to the search results that
 #. * shows the status of an application being installed
-<<<<<<< HEAD
-#: src/gs-app-addon-row.c:115 src/gs-app-row.c:195 src/gs-details-page.c:374
-=======
 #: src/gs-app-addon-row.c:115 src/gs-app-row.c:196 src/gs-details-page.c:338
->>>>>>> efa81961
 msgid "Installing"
 msgstr "安装中"
 
@@ -926,11 +897,7 @@
 msgid "No update description available."
 msgstr "没有可用的更新描述。"
 
-<<<<<<< HEAD
-#: src/gs-app-details-page.ui:22 src/gs-shell.ui:374 src/gs-shell.ui:462
-=======
 #: src/gs-app-details-page.ui:25 src/gs-shell.ui:365 src/gs-shell.ui:456
->>>>>>> efa81961
 msgid "Go back"
 msgstr "返回"
 
@@ -1077,11 +1044,7 @@
 
 #. TRANSLATORS: this is the title of the about window
 #. TRANSLATORS: this is the menu item that opens the about window
-<<<<<<< HEAD
-#: src/gs-application.c:374 src/gs-shell.c:2141
-=======
 #: src/gs-application.c:328 src/gs-shell.c:2190
->>>>>>> efa81961
 msgid "About Software"
 msgstr "关于软件"
 
@@ -1396,11 +1359,7 @@
 #. * allows the application to be easily installed
 #. TRANSLATORS: button text
 #. TRANSLATORS: update the fw
-<<<<<<< HEAD
-#: src/gs-app-row.c:165 src/gs-common.c:297 src/gs-page.c:368
-=======
 #: src/gs-app-row.c:166 src/gs-common.c:341 src/gs-page.c:367
->>>>>>> efa81961
 msgid "Install"
 msgstr "安装"
 
@@ -1414,13 +1373,8 @@
 #. * allows the application to be easily removed
 #. TRANSLATORS: button text in the header when an application can be erased
 #. TRANSLATORS: this is button text to remove the application
-<<<<<<< HEAD
-#: src/gs-app-row.c:178 src/gs-app-row.c:188 src/gs-details-page.ui:296
-#: src/gs-page.c:529
-=======
 #: src/gs-app-row.c:179 src/gs-app-row.c:189 src/gs-details-page.ui:273
 #: src/gs-page.c:526
->>>>>>> efa81961
 msgid "Uninstall"
 msgstr "卸载"
 
@@ -2164,17 +2118,6 @@
 msgid "_Show Less"
 msgstr "显示更少(_S)"
 
-<<<<<<< HEAD
-#: src/gs-details-page.c:369
-msgid "Removing…"
-msgstr "正在移除……"
-
-#: src/gs-details-page.c:379
-msgid "Requires restart to finish install"
-msgstr "需要重新启动以完成安装"
-
-#: src/gs-details-page.c:386
-=======
 #: src/gs-details-page.c:333
 msgid "Removing…"
 msgstr "正在移除……"
@@ -2184,45 +2127,28 @@
 msgstr "需要重新启动以完成安装"
 
 #: src/gs-details-page.c:350
->>>>>>> efa81961
 msgid "Requires restart to finish remove"
 msgstr "需要重新启动以完成移除"
 
 #. TRANSLATORS: This is a label on top of the app's progress
 #. * bar to inform the user that the app should be installed soon
-<<<<<<< HEAD
-#: src/gs-details-page.c:403
-=======
 #: src/gs-details-page.c:367
->>>>>>> efa81961
 msgid "Pending installation…"
 msgstr "等待安装……"
 
 #. TRANSLATORS: This is a label on top of the app's progress
 #. * bar to inform the user that the app should be updated soon
-<<<<<<< HEAD
-#: src/gs-details-page.c:410
-=======
 #: src/gs-details-page.c:374
->>>>>>> efa81961
 msgid "Pending update…"
 msgstr "等待更新……"
 
 #. Translators: This string is shown when preparing to download and install an app.
-<<<<<<< HEAD
-#: src/gs-details-page.c:426
-=======
 #: src/gs-details-page.c:390
->>>>>>> efa81961
 msgid "Preparing…"
 msgstr "正在准备……"
 
 #. Translators: This string is shown when uninstalling an app.
-<<<<<<< HEAD
-#: src/gs-details-page.c:429
-=======
 #: src/gs-details-page.c:393
->>>>>>> efa81961
 msgid "Uninstalling…"
 msgstr "正在卸载……"
 
@@ -2230,21 +2156,12 @@
 #. * can be installed
 #. TRANSLATORS: button text in the header when firmware
 #. * can be live-installed
-<<<<<<< HEAD
-#: src/gs-details-page.c:833 src/gs-details-page.c:859
-#: src/gs-details-page.ui:240
-msgid "_Install"
-msgstr "安装(_I)"
-
-#: src/gs-details-page.c:849
-=======
 #: src/gs-details-page.c:811 src/gs-details-page.c:837
 #: src/gs-details-page.ui:220 plugins/packagekit/gs-packagekit-task.c:148
 msgid "_Install"
 msgstr "安装(_I)"
 
 #: src/gs-details-page.c:827
->>>>>>> efa81961
 msgid "_Restart"
 msgstr "重新启动(_R)"
 
@@ -2252,39 +2169,23 @@
 #. * be installed.
 #. * The ellipsis indicates that further steps are required,
 #. * e.g. enabling software repositories or the like
-<<<<<<< HEAD
-#: src/gs-details-page.c:873
-=======
 #: src/gs-details-page.c:851
->>>>>>> efa81961
 msgid "_Install…"
 msgstr "安装(_I)…"
 
 #. TRANSLATORS: we need a remote server to process
-<<<<<<< HEAD
-#: src/gs-details-page.c:1413
-msgid "You need internet access to write a review"
-msgstr "您需要互联网连接以编写评论"
-
-#: src/gs-details-page.c:1559 src/gs-details-page.c:1575
-=======
 #: src/gs-details-page.c:1385
 msgid "You need internet access to write a review"
 msgstr "您需要互联网连接以编写评论"
 
 #: src/gs-details-page.c:1533 src/gs-details-page.c:1549
->>>>>>> efa81961
 #, c-format
 msgid "Unable to find “%s”"
 msgstr "无法找到“%s”"
 
 #. TRANSLATORS: This is a title for the app details page,
 #. * shown when it’s loading the details of an app.
-<<<<<<< HEAD
-#: src/gs-details-page.c:2131
-=======
 #: src/gs-details-page.c:2077
->>>>>>> efa81961
 msgid "Loading…"
 msgstr "正在加载……"
 
@@ -2624,34 +2525,8 @@
 msgid "Featured Apps List"
 msgstr "特色应用列表"
 
-<<<<<<< HEAD
-#: src/gs-first-run-dialog.ui:10
-msgid "Welcome"
-msgstr "欢迎"
-
-#: src/gs-first-run-dialog.ui:27
-msgid "Welcome to Software"
-msgstr "欢迎使用"
-
-#: src/gs-first-run-dialog.ui:28
-msgid ""
-"Software lets you install all the software you need, all from one place. See "
-"our recommendations, browse the categories, or search for the applications "
-"you want."
-msgstr ""
-"“软件”让您在一个地方安装所有软件。请查看我们的推荐，浏览分类或者搜索想要的软"
-"件。"
-
-#: src/gs-first-run-dialog.ui:34
-msgid "_Browse Software"
-msgstr "浏览软件(_B)"
-
-#: src/gs-hardware-support-context-dialog.c:561
-#: src/gs-hardware-support-context-dialog.c:570
-=======
 #: src/gs-hardware-support-context-dialog.c:562
 #: src/gs-hardware-support-context-dialog.c:571
->>>>>>> efa81961
 msgid "Desktop Support"
 msgstr "桌面支持"
 
@@ -2862,11 +2737,7 @@
 
 #. origin_ui on a remote is the repo dialogue section name,
 #. * not the remote title
-<<<<<<< HEAD
-#: src/gs-installed-page.ui:76 plugins/flatpak/gs-flatpak-utils.c:106
-=======
 #: src/gs-installed-page.ui:72 plugins/flatpak/gs-flatpak-utils.c:107
->>>>>>> efa81961
 msgid "Applications"
 msgstr "应用程序"
 
@@ -3001,62 +2872,38 @@
 
 #. TRANSLATORS: This is the header for package additions during
 #. * a system update
-<<<<<<< HEAD
-#: src/gs-os-update-page.c:271
-=======
 #: src/gs-os-update-page.c:251
->>>>>>> efa81961
 msgid "Additions"
 msgstr "添加"
 
 #. TRANSLATORS: This is the header for package removals during
 #. * a system update
-<<<<<<< HEAD
-#: src/gs-os-update-page.c:275
-=======
 #: src/gs-os-update-page.c:255
->>>>>>> efa81961
 msgid "Removals"
 msgstr "移除"
 
 #. TRANSLATORS: This is the header for package updates during
 #. * a system update
 #. Translators: A label for a button to show only updates which are available to install.
-<<<<<<< HEAD
-#: src/gs-os-update-page.c:279 src/gs-shell.ui:339 src/gs-updates-page.c:1356
-=======
 #: src/gs-os-update-page.c:259 src/gs-shell.ui:326 src/gs-updates-page.c:1344
->>>>>>> efa81961
 msgid "Updates"
 msgstr "更新"
 
 #. TRANSLATORS: This is the header for package downgrades during
 #. * a system update
-<<<<<<< HEAD
-#: src/gs-os-update-page.c:283
-=======
 #: src/gs-os-update-page.c:263
->>>>>>> efa81961
 msgid "Downgrades"
 msgstr "降级"
 
 #. Translators: This is a clickable link on the third party repositories info bar. It's
 #. part of a constructed sentence: "Provides access to additional software from [selected external sources].
 #. Some proprietary software is included."
-<<<<<<< HEAD
-#: src/gs-overview-page.c:607
-=======
 #: src/gs-overview-page.c:641
->>>>>>> efa81961
 msgid "selected external sources"
 msgstr "选择的额外来源"
 
 #. Translators: This is the third party repositories info bar. The %s is replaced with "selected external sources" link.
-<<<<<<< HEAD
-#: src/gs-overview-page.c:609
-=======
 #: src/gs-overview-page.c:643
->>>>>>> efa81961
 #, c-format
 msgid ""
 "Provides access to additional software from %s. Some proprietary software is "
@@ -3065,21 +2912,13 @@
 
 #. TRANSLATORS: button to turn on third party software repositories
 #. TRANSLATORS: button to accept the agreement
-<<<<<<< HEAD
-#: src/gs-overview-page.c:618 src/gs-repos-dialog.c:198
-=======
 #: src/gs-overview-page.c:652 src/gs-repos-dialog.c:169
->>>>>>> efa81961
 msgid "Enable"
 msgstr "启用"
 
 #. Translators: This is the title of the main page of the UI.
 #. Translators: A label for a button to show all available software.
-<<<<<<< HEAD
-#: src/gs-overview-page.c:673 src/gs-shell.ui:306
-=======
 #: src/gs-overview-page.c:706 src/gs-shell.ui:292
->>>>>>> efa81961
 msgid "Explore"
 msgstr "浏览"
 
@@ -3116,32 +2955,20 @@
 
 #. TRANSLATORS: this is a prompt message, and
 #. * '%s' is an application summary, e.g. 'GNOME Clocks'
-<<<<<<< HEAD
-#: src/gs-page.c:359
-=======
 #: src/gs-page.c:358
->>>>>>> efa81961
 #, c-format
 msgid "Prepare %s"
 msgstr "准备 %s"
 
 #. TRANSLATORS: this is a prompt message, and '%s' is an
 #. * repository name, e.g. 'GNOME Nightly'
-<<<<<<< HEAD
-#: src/gs-page.c:498
-=======
 #: src/gs-page.c:495
->>>>>>> efa81961
 #, c-format
 msgid "Are you sure you want to remove the %s repository?"
 msgstr "您确定要移除 %s 仓库吗？"
 
 #. TRANSLATORS: longer dialog text
-<<<<<<< HEAD
-#: src/gs-page.c:502
-=======
 #: src/gs-page.c:499
->>>>>>> efa81961
 #, c-format
 msgid ""
 "All applications from %s will be uninstalled, and you will have to re-"
@@ -3150,21 +2977,13 @@
 
 #. TRANSLATORS: this is a prompt message, and '%s' is an
 #. * application summary, e.g. 'GNOME Clocks'
-<<<<<<< HEAD
-#: src/gs-page.c:510
-=======
 #: src/gs-page.c:507
->>>>>>> efa81961
 #, c-format
 msgid "Are you sure you want to uninstall %s?"
 msgstr "您确定要卸载 %s 吗？"
 
 #. TRANSLATORS: longer dialog text
-<<<<<<< HEAD
-#: src/gs-page.c:513
-=======
 #: src/gs-page.c:510
->>>>>>> efa81961
 #, c-format
 msgid ""
 "%s will be uninstalled, and you will have to install it to use it again."
@@ -3241,69 +3060,41 @@
 msgid "_Remove"
 msgstr "移除(_R)"
 
-<<<<<<< HEAD
-#: src/gs-repos-dialog.c:519
-msgid "Enable New Repositories"
-msgstr "启用新仓库"
-
-#: src/gs-repos-dialog.c:520
-=======
 #: src/gs-repos-dialog.c:503
 msgid "Enable New Repositories"
 msgstr "启用新仓库"
 
 #: src/gs-repos-dialog.c:504
->>>>>>> efa81961
 msgid "Turn on new repositories when they are added."
 msgstr "在新仓库添加的同时将其启用。"
 
 #. TRANSLATORS: this is the clickable
 #. * link on the third party repositories info bar
-<<<<<<< HEAD
-#: src/gs-repos-dialog.c:529
-=======
 #: src/gs-repos-dialog.c:513
->>>>>>> efa81961
 msgid "more information"
 msgstr "更多信息"
 
 #. TRANSLATORS: this is the third party repositories info bar. The '%s' is replaced
 #. with a link consisting a text "more information", which constructs a sentence:
 #. "Additional repositories from selected third parties - more information."
-<<<<<<< HEAD
-#: src/gs-repos-dialog.c:534
-=======
 #: src/gs-repos-dialog.c:518
->>>>>>> efa81961
 #, c-format
 msgid "Additional repositories from selected third parties — %s."
 msgstr "选择的第三方附加仓库 — %s。"
 
-<<<<<<< HEAD
-#: src/gs-repos-dialog.c:539
-=======
 #: src/gs-repos-dialog.c:523
->>>>>>> efa81961
 msgid "Fedora Third Party Repositories"
 msgstr "Fedora 第三方仓库"
 
 #. TRANSLATORS: this is the fallback text we use if we can't
 #. figure out the name of the operating system
-<<<<<<< HEAD
-#: src/gs-repos-dialog.c:676
-=======
 #: src/gs-repos-dialog.c:665
->>>>>>> efa81961
 msgid "the operating system"
 msgstr "操作系统"
 
 #. TRANSLATORS: This is the description text displayed in the Software Repositories dialog.
 #. %s gets replaced by the name of the actual distro, e.g. Fedora.
-<<<<<<< HEAD
-#: src/gs-repos-dialog.c:734
-=======
 #: src/gs-repos-dialog.c:723
->>>>>>> efa81961
 #, c-format
 msgid "These repositories supplement the default software provided by %s."
 msgstr "这些仓库内的软件可替代 %s 提供的默认软件。"
@@ -3319,11 +3110,7 @@
 
 #. TRANSLATORS: This string is used to construct the 'X applications
 #. installed' sentence, describing a software repository.
-<<<<<<< HEAD
-#: src/gs-repo-row.c:156
-=======
 #: src/gs-repo-row.c:160
->>>>>>> efa81961
 #, c-format
 msgid "%u application installed"
 msgid_plural "%u applications installed"
@@ -3331,11 +3118,7 @@
 
 #. TRANSLATORS: This string is used to construct the 'X add-ons
 #. installed' sentence, describing a software repository.
-<<<<<<< HEAD
-#: src/gs-repo-row.c:163
-=======
 #: src/gs-repo-row.c:167
->>>>>>> efa81961
 #, c-format
 msgid "%u add-on installed"
 msgid_plural "%u add-ons installed"
@@ -3344,11 +3127,7 @@
 #. TRANSLATORS: This string is used to construct the 'X applications
 #. and y add-ons installed' sentence, describing a software repository.
 #. The correct form here depends on the number of applications.
-<<<<<<< HEAD
-#: src/gs-repo-row.c:171
-=======
 #: src/gs-repo-row.c:175
->>>>>>> efa81961
 #, c-format
 msgid "%u application"
 msgid_plural "%u applications"
@@ -3357,11 +3136,7 @@
 #. TRANSLATORS: This string is used to construct the 'X applications
 #. and y add-ons installed' sentence, describing a software repository.
 #. The correct form here depends on the number of add-ons.
-<<<<<<< HEAD
-#: src/gs-repo-row.c:177
-=======
 #: src/gs-repo-row.c:181
->>>>>>> efa81961
 #, c-format
 msgid "%u add-on"
 msgid_plural "%u add-ons"
@@ -3371,11 +3146,7 @@
 #. and y add-ons installed' sentence, describing a software repository.
 #. The correct form here depends on the total number of
 #. applications and add-ons.
-<<<<<<< HEAD
-#: src/gs-repo-row.c:184
-=======
 #: src/gs-repo-row.c:188
->>>>>>> efa81961
 #, c-format
 msgid "%s and %s installed"
 msgid_plural "%s and %s installed"
@@ -3383,11 +3154,7 @@
 
 #. Translators: The first '%s' is replaced with a text like '10 applications installed',
 #. the second '%s' is replaced with installation kind, like in case of Flatpak 'User Installation'.
-<<<<<<< HEAD
-#: src/gs-repo-row.c:233
-=======
 #: src/gs-repo-row.c:237
->>>>>>> efa81961
 #, c-format
 msgctxt "repo-row"
 msgid "%s • %s"
@@ -3804,28 +3571,16 @@
 msgstr "过期的 SDK 版本"
 
 #. Translators: This is the accessible description for a button to go to the previous screenshot in the screenshot carousel.
-<<<<<<< HEAD
-#: src/gs-screenshot-carousel.ui:41
-=======
 #: src/gs-screenshot-carousel.ui:46
->>>>>>> efa81961
 msgid "Previous Screenshot"
 msgstr "上一张截图"
 
 #. Translators: This is the accessible description for a button to go to the next screenshot in the screenshot carousel.
-<<<<<<< HEAD
-#: src/gs-screenshot-carousel.ui:82
-msgid "Next Screenshot"
-msgstr "下一张截图"
-
-#: src/gs-screenshot-carousel.ui:150
-=======
 #: src/gs-screenshot-carousel.ui:74
 msgid "Next Screenshot"
 msgstr "下一张截图"
 
 #: src/gs-screenshot-carousel.ui:127
->>>>>>> efa81961
 msgid "No screenshot provided"
 msgstr "没有截图"
 
@@ -3895,13 +3650,8 @@
 #. TRANSLATORS: this is part of the in-app notification,
 #. * where the %s is a multi-word localised app name
 #. * e.g. 'Getting things GNOME!"
-<<<<<<< HEAD
-#: src/gs-shell.c:1155 src/gs-shell.c:1160 src/gs-shell.c:1175
-#: src/gs-shell.c:1179
-=======
 #: src/gs-shell.c:1197 src/gs-shell.c:1202 src/gs-shell.c:1217
 #: src/gs-shell.c:1221
->>>>>>> efa81961
 #, c-format
 msgid "“%s”"
 msgstr "“%s”"
@@ -3915,121 +3665,73 @@
 
 #. TRANSLATORS: failure text for the in-app notification,
 #. * where the %s is the source (e.g. "alt.fedoraproject.org")
-<<<<<<< HEAD
-#: src/gs-shell.c:1225
-=======
 #: src/gs-shell.c:1274
->>>>>>> efa81961
 #, c-format
 msgid "Unable to download firmware updates from %s"
 msgstr "无法从 %s 下载固件"
 
 #. TRANSLATORS: failure text for the in-app notification,
 #. * where the %s is the source (e.g. "alt.fedoraproject.org")
-<<<<<<< HEAD
-#: src/gs-shell.c:1231
-=======
 #: src/gs-shell.c:1280
->>>>>>> efa81961
 #, c-format
 msgid "Unable to download updates from %s"
 msgstr "无法从 %s 下载更新"
 
 #. TRANSLATORS: failure text for the in-app notification
-<<<<<<< HEAD
-#: src/gs-shell.c:1238 src/gs-shell.c:1283
-=======
 #: src/gs-shell.c:1287 src/gs-shell.c:1332
->>>>>>> efa81961
 msgid "Unable to download updates"
 msgstr "无法下载更新"
 
 #. TRANSLATORS: failure text for the in-app notification
-<<<<<<< HEAD
-#: src/gs-shell.c:1244
-=======
 #: src/gs-shell.c:1293
->>>>>>> efa81961
 msgid ""
 "Unable to download updates: internet access was required but wasn’t available"
 msgstr "无法下载更新：需要互联网连接，但互联网连接不可用"
 
 #. TRANSLATORS: failure text for the in-app notification,
 #. * where the %s is the source (e.g. "alt.fedoraproject.org")
-<<<<<<< HEAD
-#: src/gs-shell.c:1253
-=======
 #: src/gs-shell.c:1302
->>>>>>> efa81961
 #, c-format
 msgid "Unable to download updates from %s: not enough disk space"
 msgstr "无法从 %s 下载更新：磁盘空间不足"
 
 #. TRANSLATORS: failure text for the in-app notification
-<<<<<<< HEAD
-#: src/gs-shell.c:1258
-=======
 #: src/gs-shell.c:1307
->>>>>>> efa81961
 msgid "Unable to download updates: not enough disk space"
 msgstr "无法下载更新：磁盘空间不足"
 
 #. TRANSLATORS: failure text for the in-app notification
-<<<<<<< HEAD
-#: src/gs-shell.c:1265
-=======
 #: src/gs-shell.c:1314
->>>>>>> efa81961
 msgid "Unable to download updates: authentication was required"
 msgstr "无法下载更新：需要身份验证"
 
 #. TRANSLATORS: failure text for the in-app notification
-<<<<<<< HEAD
-#: src/gs-shell.c:1270
-=======
 #: src/gs-shell.c:1319
->>>>>>> efa81961
 msgid "Unable to download updates: authentication was invalid"
 msgstr "无法下载更新：身份验证无效"
 
 #. TRANSLATORS: failure text for the in-app notification
-<<<<<<< HEAD
-#: src/gs-shell.c:1275
-=======
 #: src/gs-shell.c:1324
->>>>>>> efa81961
 msgid ""
 "Unable to download updates: you do not have permission to install software"
 msgstr "无法下载更新：您没有安装软件的权限"
 
 #. TRANSLATORS: failure text for the in-app notification
-<<<<<<< HEAD
-#: src/gs-shell.c:1286
-=======
 #: src/gs-shell.c:1335
->>>>>>> efa81961
 msgid "Unable to get list of updates"
 msgstr "无法获取更新列表"
 
 #. TRANSLATORS: failure text for the in-app notification,
 #. * where the first %s is the application name (e.g. "GIMP") and
 #. * the second %s is the origin, e.g. "Fedora Project [fedoraproject.org]"
-<<<<<<< HEAD
-#: src/gs-shell.c:1328
-=======
 #: src/gs-shell.c:1377
->>>>>>> efa81961
 #, c-format
 msgid "Unable to install %s as download failed from %s"
 msgstr "无法安装 %s 由于从 %s 下载失败"
 
 #. TRANSLATORS: failure text for the in-app notification,
 #. * where the %s is the application name (e.g. "GIMP")
-<<<<<<< HEAD
-#: src/gs-shell.c:1334
-=======
 #: src/gs-shell.c:1383
->>>>>>> efa81961
 #, c-format
 msgid "Unable to install %s as download failed"
 msgstr "无法安装 %s 由于下载失败"
@@ -4038,116 +3740,72 @@
 #. * where the first %s is the application name (e.g. "GIMP")
 #. * and the second %s is the name of the runtime, e.g.
 #. * "GNOME SDK [flatpak.gnome.org]"
-<<<<<<< HEAD
-#: src/gs-shell.c:1347
-=======
 #: src/gs-shell.c:1396
->>>>>>> efa81961
 #, c-format
 msgid "Unable to install %s as runtime %s not available"
 msgstr "无法安装 %s 由于运行库 %s 不可用"
 
 #. TRANSLATORS: failure text for the in-app notification,
 #. * where the %s is the application name (e.g. "GIMP")
-<<<<<<< HEAD
-#: src/gs-shell.c:1353
-=======
 #: src/gs-shell.c:1402
->>>>>>> efa81961
 #, c-format
 msgid "Unable to install %s as not supported"
 msgstr "无法安装 %s 由于不支持"
 
 #. TRANSLATORS: failure text for the in-app notification
-<<<<<<< HEAD
-#: src/gs-shell.c:1360
-=======
 #: src/gs-shell.c:1409
->>>>>>> efa81961
 msgid "Unable to install: internet access was required but wasn’t available"
 msgstr "无法安装：需要互联网连接，但互联网连接不可用"
 
 #. TRANSLATORS: failure text for the in-app notification
-<<<<<<< HEAD
-#: src/gs-shell.c:1366
-=======
 #: src/gs-shell.c:1415
->>>>>>> efa81961
 msgid "Unable to install: the application has an invalid format"
 msgstr "无法安装：该应用程序为无效的格式"
 
 #. TRANSLATORS: failure text for the in-app notification,
 #. * where the %s is the application name (e.g. "GIMP")
-<<<<<<< HEAD
-#: src/gs-shell.c:1371
-=======
 #: src/gs-shell.c:1420
->>>>>>> efa81961
 #, c-format
 msgid "Unable to install %s: not enough disk space"
 msgstr "无法安装 %s：磁盘空间不足"
 
 #. TRANSLATORS: failure text for the in-app notification
-<<<<<<< HEAD
-#: src/gs-shell.c:1378
-=======
 #: src/gs-shell.c:1427
->>>>>>> efa81961
 #, c-format
 msgid "Unable to install %s: authentication was required"
 msgstr "无法安装 %s：需要身份验证"
 
 #. TRANSLATORS: failure text for the in-app notification,
 #. * where the %s is the application name (e.g. "GIMP")
-<<<<<<< HEAD
-#: src/gs-shell.c:1385
-=======
 #: src/gs-shell.c:1434
->>>>>>> efa81961
 #, c-format
 msgid "Unable to install %s: authentication was invalid"
 msgstr "无法安装 %s：身份验证无效"
 
 #. TRANSLATORS: failure text for the in-app notification,
 #. * where the %s is the application name (e.g. "GIMP")
-<<<<<<< HEAD
-#: src/gs-shell.c:1392
-=======
 #: src/gs-shell.c:1441
->>>>>>> efa81961
 #, c-format
 msgid "Unable to install %s: you do not have permission to install software"
 msgstr "无法安装 %s：您没有安装软件的权限"
 
 #. TRANSLATORS: failure text for the in-app notification,
 #. * where the %s is the application name (e.g. "Dell XPS 13")
-<<<<<<< HEAD
-#: src/gs-shell.c:1400
-=======
 #: src/gs-shell.c:1449
->>>>>>> efa81961
 #, c-format
 msgid "Unable to install %s: AC power is required"
 msgstr "无法安装 %s：需要交流电源"
 
 #. TRANSLATORS: failure text for the in-app notification,
 #. * where the %s is the application name (e.g. "Dell XPS 13")
-<<<<<<< HEAD
-#: src/gs-shell.c:1407
-=======
 #: src/gs-shell.c:1456
->>>>>>> efa81961
 #, c-format
 msgid "Unable to install %s: The battery level is too low"
 msgstr "无法安装 %s：电池电量太低"
 
 #. TRANSLATORS: failure text for the in-app notification,
 #. * where the %s is the application name (e.g. "GIMP")
-<<<<<<< HEAD
-#: src/gs-shell.c:1416
-=======
 #: src/gs-shell.c:1465
->>>>>>> efa81961
 #, c-format
 msgid "Unable to install %s"
 msgstr "无法安装 %s"
@@ -4156,22 +3814,14 @@
 #. * where the first %s is the app name (e.g. "GIMP") and
 #. * the second %s is the origin, e.g. "Fedora" or
 #. * "Fedora Project [fedoraproject.org]"
-<<<<<<< HEAD
-#: src/gs-shell.c:1462
-=======
 #: src/gs-shell.c:1511
->>>>>>> efa81961
 #, c-format
 msgid "Unable to update %s from %s as download failed"
 msgstr "无法从 %2$s 更新 %1$s 由于下载失败"
 
 #. TRANSLATORS: failure text for the in-app notification,
 #. * where the %s is the application name (e.g. "GIMP")
-<<<<<<< HEAD
-#: src/gs-shell.c:1469
-=======
 #: src/gs-shell.c:1518
->>>>>>> efa81961
 #, c-format
 msgid "Unable to update %s as download failed"
 msgstr "无法更新 %s 由于下载失败"
@@ -4179,114 +3829,70 @@
 #. TRANSLATORS: failure text for the in-app notification,
 #. * where the %s is the origin, e.g. "Fedora" or
 #. * "Fedora Project [fedoraproject.org]"
-<<<<<<< HEAD
-#: src/gs-shell.c:1476
-=======
 #: src/gs-shell.c:1525
->>>>>>> efa81961
 #, c-format
 msgid "Unable to install updates from %s as download failed"
 msgstr "无法从 %s 安装更新由于下载失败"
 
 #. TRANSLATORS: failure text for the in-app notification
-<<<<<<< HEAD
-#: src/gs-shell.c:1480
-=======
 #: src/gs-shell.c:1529
->>>>>>> efa81961
 #, c-format
 msgid "Unable to install updates as download failed"
 msgstr "无法安装更新由于下载失败"
 
 #. TRANSLATORS: failure text for the in-app notification
-<<<<<<< HEAD
-#: src/gs-shell.c:1486
-=======
 #: src/gs-shell.c:1535
->>>>>>> efa81961
 msgid "Unable to update: internet access was required but wasn’t available"
 msgstr "无法更新：需要互联网连接，但互联网连接不可用"
 
 #. TRANSLATORS: failure text for the in-app notification,
 #. * where the %s is the application name (e.g. "GIMP")
-<<<<<<< HEAD
-#: src/gs-shell.c:1496
-=======
 #: src/gs-shell.c:1545
->>>>>>> efa81961
 #, c-format
 msgid "Unable to update %s: not enough disk space"
 msgstr "无法更新 %s：磁盘空间不足"
 
 #. TRANSLATORS: failure text for the in-app notification
-<<<<<<< HEAD
-#: src/gs-shell.c:1501
-=======
 #: src/gs-shell.c:1550
->>>>>>> efa81961
 #, c-format
 msgid "Unable to install updates: not enough disk space"
 msgstr "无法安装更新：磁盘空间不足"
 
 #. TRANSLATORS: failure text for the in-app notification,
 #. * where the %s is the application name (e.g. "GIMP")
-<<<<<<< HEAD
-#: src/gs-shell.c:1511
-=======
 #: src/gs-shell.c:1560
->>>>>>> efa81961
 #, c-format
 msgid "Unable to update %s: authentication was required"
 msgstr "无法更新 %s：需要身份验证"
 
 #. TRANSLATORS: failure text for the in-app notification
-<<<<<<< HEAD
-#: src/gs-shell.c:1516
-=======
 #: src/gs-shell.c:1565
->>>>>>> efa81961
 #, c-format
 msgid "Unable to install updates: authentication was required"
 msgstr "无法安装更新：需要身份验证"
 
 #. TRANSLATORS: failure text for the in-app notification,
 #. * where the %s is the application name (e.g. "GIMP")
-<<<<<<< HEAD
-#: src/gs-shell.c:1525
-=======
 #: src/gs-shell.c:1574
->>>>>>> efa81961
 #, c-format
 msgid "Unable to update %s: authentication was invalid"
 msgstr "无法更新 %s：身份验证无效"
 
 #. TRANSLATORS: failure text for the in-app notification
-<<<<<<< HEAD
-#: src/gs-shell.c:1530
-=======
 #: src/gs-shell.c:1579
->>>>>>> efa81961
 #, c-format
 msgid "Unable to install updates: authentication was invalid"
 msgstr "无法安装更新：身份验证无效"
 
 #. TRANSLATORS: failure text for the in-app notification,
 #. * where the %s is the application name (e.g. "GIMP")
-<<<<<<< HEAD
-#: src/gs-shell.c:1539
-=======
 #: src/gs-shell.c:1588
->>>>>>> efa81961
 #, c-format
 msgid "Unable to update %s: you do not have permission to update software"
 msgstr "无法更新 %s：您没有更新软件的权限"
 
 #. TRANSLATORS: failure text for the in-app notification
-<<<<<<< HEAD
-#: src/gs-shell.c:1545
-=======
 #: src/gs-shell.c:1594
->>>>>>> efa81961
 #, c-format
 msgid ""
 "Unable to install updates: you do not have permission to update software"
@@ -4294,65 +3900,41 @@
 
 #. TRANSLATORS: failure text for the in-app notification,
 #. * where the %s is the application name (e.g. "Dell XPS 13")
-<<<<<<< HEAD
-#: src/gs-shell.c:1555
-=======
 #: src/gs-shell.c:1604
->>>>>>> efa81961
 #, c-format
 msgid "Unable to update %s: AC power is required"
 msgstr "无法更新 %s：需要交流电源"
 
 #. TRANSLATORS: failure text for the in-app notification,
 #. * where the %s is the application name (e.g. "Dell XPS 13")
-<<<<<<< HEAD
-#: src/gs-shell.c:1561
-=======
 #: src/gs-shell.c:1610
->>>>>>> efa81961
 #, c-format
 msgid "Unable to install updates: AC power is required"
 msgstr "无法安装更新：需要交流电源"
 
 #. TRANSLATORS: failure text for the in-app notification,
 #. * where the %s is the application name (e.g. "Dell XPS 13")
-<<<<<<< HEAD
-#: src/gs-shell.c:1570
-=======
 #: src/gs-shell.c:1619
->>>>>>> efa81961
 #, c-format
 msgid "Unable to update %s: The battery level is too low"
 msgstr "无法更新 %s：电池电量太低"
 
 #. TRANSLATORS: failure text for the in-app notification,
 #. * where the %s is the application name (e.g. "Dell XPS 13")
-<<<<<<< HEAD
-#: src/gs-shell.c:1576
-=======
 #: src/gs-shell.c:1625
->>>>>>> efa81961
 #, c-format
 msgid "Unable to install updates: The battery level is too low"
 msgstr "无法安装更新：电池电量太低"
 
 #. TRANSLATORS: failure text for the in-app notification,
 #. * where the %s is the application name (e.g. "GIMP")
-<<<<<<< HEAD
-#: src/gs-shell.c:1587
-=======
 #: src/gs-shell.c:1636
->>>>>>> efa81961
 #, c-format
 msgid "Unable to update %s"
 msgstr "无法更新 %s"
 
 #. TRANSLATORS: failure text for the in-app notification
-<<<<<<< HEAD
-#: src/gs-shell.c:1590
-=======
 #: src/gs-shell.c:1639
->>>>>>> efa81961
 #, c-format
 msgid "Unable to install updates"
 msgstr "无法安装更新"
@@ -4360,33 +3942,21 @@
 #. TRANSLATORS: failure text for the in-app notification,
 #. * where the first %s is the distro name (e.g. "Fedora 25") and
 #. * the second %s is the origin, e.g. "Fedora Project [fedoraproject.org]"
-<<<<<<< HEAD
-#: src/gs-shell.c:1632
-=======
 #: src/gs-shell.c:1681
->>>>>>> efa81961
 #, c-format
 msgid "Unable to upgrade to %s from %s"
 msgstr "无法从 %2$s 升级到 %1$s"
 
 #. TRANSLATORS: failure text for the in-app notification,
 #. * where the %s is the app name (e.g. "GIMP")
-<<<<<<< HEAD
-#: src/gs-shell.c:1637
-=======
 #: src/gs-shell.c:1686
->>>>>>> efa81961
 #, c-format
 msgid "Unable to upgrade to %s as download failed"
 msgstr "无法升级到 %s 由于下载失败"
 
 #. TRANSLATORS: failure text for the in-app notification,
 #. * where the %s is the distro name (e.g. "Fedora 25")
-<<<<<<< HEAD
-#: src/gs-shell.c:1646
-=======
 #: src/gs-shell.c:1695
->>>>>>> efa81961
 #, c-format
 msgid ""
 "Unable to upgrade to %s: internet access was required but wasn’t available"
@@ -4394,143 +3964,91 @@
 
 #. TRANSLATORS: failure text for the in-app notification,
 #. * where the %s is the distro name (e.g. "Fedora 25")
-<<<<<<< HEAD
-#: src/gs-shell.c:1655
-=======
 #: src/gs-shell.c:1704
->>>>>>> efa81961
 #, c-format
 msgid "Unable to upgrade to %s: not enough disk space"
 msgstr "无法升级到 %s：磁盘空间不足"
 
 #. TRANSLATORS: failure text for the in-app notification,
 #. * where the %s is the distro name (e.g. "Fedora 25")
-<<<<<<< HEAD
-#: src/gs-shell.c:1663
-=======
 #: src/gs-shell.c:1712
->>>>>>> efa81961
 #, c-format
 msgid "Unable to upgrade to %s: authentication was required"
 msgstr "无法升级到 %s：需要身份验证"
 
 #. TRANSLATORS: failure text for the in-app notification,
 #. * where the %s is the distro name (e.g. "Fedora 25")
-<<<<<<< HEAD
-#: src/gs-shell.c:1670
-=======
 #: src/gs-shell.c:1719
->>>>>>> efa81961
 #, c-format
 msgid "Unable to upgrade to %s: authentication was invalid"
 msgstr "无法升级到 %s：身份验证无效"
 
 #. TRANSLATORS: failure text for the in-app notification,
 #. * where the %s is the distro name (e.g. "Fedora 25")
-<<<<<<< HEAD
-#: src/gs-shell.c:1677
-=======
 #: src/gs-shell.c:1726
->>>>>>> efa81961
 #, c-format
 msgid "Unable to upgrade to %s: you do not have permission to upgrade"
 msgstr "无法升级到 %s：您没有升级的权限"
 
 #. TRANSLATORS: failure text for the in-app notification,
 #. * where the %s is the distro name (e.g. "Fedora 25")
-<<<<<<< HEAD
-#: src/gs-shell.c:1684
-=======
 #: src/gs-shell.c:1733
->>>>>>> efa81961
 #, c-format
 msgid "Unable to upgrade to %s: AC power is required"
 msgstr "无法升级到 %s：需要交流电源"
 
 #. TRANSLATORS: failure text for the in-app notification,
 #. * where the %s is the distro name (e.g. "Fedora 25")
-<<<<<<< HEAD
-#: src/gs-shell.c:1691
-=======
 #: src/gs-shell.c:1740
->>>>>>> efa81961
 #, c-format
 msgid "Unable to upgrade to %s: The battery level is too low"
 msgstr "无法升级到 %s：电池电量太低"
 
 #. TRANSLATORS: failure text for the in-app notification,
 #. * where the %s is the distro name (e.g. "Fedora 25")
-<<<<<<< HEAD
-#: src/gs-shell.c:1700
-=======
 #: src/gs-shell.c:1749
->>>>>>> efa81961
 #, c-format
 msgid "Unable to upgrade to %s"
 msgstr "无法升级到 %s"
 
 #. TRANSLATORS: failure text for the in-app notification,
 #. * where the %s is the application name (e.g. "GIMP")
-<<<<<<< HEAD
-#: src/gs-shell.c:1737
-=======
 #: src/gs-shell.c:1786
->>>>>>> efa81961
 #, c-format
 msgid "Unable to remove %s: authentication was required"
 msgstr "无法移除 %s：需要身份验证"
 
 #. TRANSLATORS: failure text for the in-app notification,
 #. * where the %s is the application name (e.g. "GIMP")
-<<<<<<< HEAD
-#: src/gs-shell.c:1743
-=======
 #: src/gs-shell.c:1792
->>>>>>> efa81961
 #, c-format
 msgid "Unable to remove %s: authentication was invalid"
 msgstr "无法移除 %s：身份验证无效"
 
 #. TRANSLATORS: failure text for the in-app notification,
 #. * where the %s is the application name (e.g. "GIMP")
-<<<<<<< HEAD
-#: src/gs-shell.c:1749
-=======
 #: src/gs-shell.c:1798
->>>>>>> efa81961
 #, c-format
 msgid "Unable to remove %s: you do not have permission to remove software"
 msgstr "无法移除 %s：您没有移除软件的权限"
 
 #. TRANSLATORS: failure text for the in-app notification,
 #. * where the %s is the application name (e.g. "GIMP")
-<<<<<<< HEAD
-#: src/gs-shell.c:1756
-=======
 #: src/gs-shell.c:1805
->>>>>>> efa81961
 #, c-format
 msgid "Unable to remove %s: AC power is required"
 msgstr "无法移除 %s：需要交流电源"
 
 #. TRANSLATORS: failure text for the in-app notification,
 #. * where the %s is the application name (e.g. "GIMP")
-<<<<<<< HEAD
-#: src/gs-shell.c:1763
-=======
 #: src/gs-shell.c:1812
->>>>>>> efa81961
 #, c-format
 msgid "Unable to remove %s: The battery level is too low"
 msgstr "无法移除 %s：电池电量太低"
 
 #. TRANSLATORS: failure text for the in-app notification,
 #. * where the %s is the application name (e.g. "GIMP")
-<<<<<<< HEAD
-#: src/gs-shell.c:1775
-=======
 #: src/gs-shell.c:1824
->>>>>>> efa81961
 #, c-format
 msgid "Unable to remove %s"
 msgstr "无法移除 %s"
@@ -4539,109 +4057,63 @@
 #. * where the first %s is the application name (e.g. "GIMP")
 #. * and the second %s is the name of the runtime, e.g.
 #. * "GNOME SDK [flatpak.gnome.org]"
-<<<<<<< HEAD
-#: src/gs-shell.c:1817
-=======
 #: src/gs-shell.c:1866
->>>>>>> efa81961
 #, c-format
 msgid "Unable to launch %s: %s is not installed"
 msgstr "无法启动 %s：%s 还未安装"
 
 #. TRANSLATORS: failure text for the in-app notification
-<<<<<<< HEAD
-#: src/gs-shell.c:1824 src/gs-shell.c:1875 src/gs-shell.c:1916
-#: src/gs-shell.c:1961
-=======
 #: src/gs-shell.c:1873 src/gs-shell.c:1924 src/gs-shell.c:1965
 #: src/gs-shell.c:2010
->>>>>>> efa81961
 msgid "Not enough disk space — free up some space and try again"
 msgstr "磁盘空间不足——释放一些空间后再试一次"
 
 #. TRANSLATORS: we failed to get a proper error code
-<<<<<<< HEAD
-#: src/gs-shell.c:1835 src/gs-shell.c:1886 src/gs-shell.c:1927
-#: src/gs-shell.c:1985
-=======
 #: src/gs-shell.c:1884 src/gs-shell.c:1935 src/gs-shell.c:1976
 #: src/gs-shell.c:2034
->>>>>>> efa81961
 msgid "Sorry, something went wrong"
 msgstr "抱歉，出现了问题"
 
 #. TRANSLATORS: failure text for the in-app notification
-<<<<<<< HEAD
-#: src/gs-shell.c:1867
-=======
 #: src/gs-shell.c:1916
->>>>>>> efa81961
 msgid "Failed to install file: not supported"
 msgstr "无法安装文件：不支持"
 
 #. TRANSLATORS: failure text for the in-app notification
-<<<<<<< HEAD
-#: src/gs-shell.c:1871
-=======
 #: src/gs-shell.c:1920
->>>>>>> efa81961
 msgid "Failed to install file: authentication failed"
 msgstr "无法安装文件：身份验证失败"
 
 #. TRANSLATORS: failure text for the in-app notification
-<<<<<<< HEAD
-#: src/gs-shell.c:1908
-=======
 #: src/gs-shell.c:1957
->>>>>>> efa81961
 msgid "Failed to install: not supported"
 msgstr "无法安装：不支持"
 
 #. TRANSLATORS: failure text for the in-app notification
-<<<<<<< HEAD
-#: src/gs-shell.c:1912
-=======
 #: src/gs-shell.c:1961
->>>>>>> efa81961
 msgid "Failed to install: authentication failed"
 msgstr "无法安装：身份认证失败"
 
 #. TRANSLATORS: failure text for the in-app notification,
 #. * the %s is the origin, e.g. "Fedora" or
 #. * "Fedora Project [fedoraproject.org]"
-<<<<<<< HEAD
-#: src/gs-shell.c:1955
-=======
 #: src/gs-shell.c:2004
->>>>>>> efa81961
 #, c-format
 msgid "Unable to contact %s"
 msgstr "无法联系 %s"
 
 #. TRANSLATORS: failure text for the in-app notification, where the 'Software' means this application, aka 'GNOME Software'.
-<<<<<<< HEAD
-#: src/gs-shell.c:1967
-=======
 #: src/gs-shell.c:2016
->>>>>>> efa81961
 msgid "Software needs to be restarted to use new plugins."
 msgstr "软件商店需要重启才能使用新插件。"
 
 #. TRANSLATORS: need to be connected to the AC power
-<<<<<<< HEAD
-#: src/gs-shell.c:1972
-=======
 #: src/gs-shell.c:2021
->>>>>>> efa81961
 msgid "AC power is required"
 msgstr "需要交流电源"
 
 #. TRANSLATORS: not enough juice to do this safely
-<<<<<<< HEAD
-#: src/gs-shell.c:1976
-=======
 #: src/gs-shell.c:2025
->>>>>>> efa81961
 msgid "The battery level is too low"
 msgstr "电池电量太低"
 
@@ -5109,41 +4581,25 @@
 
 #. TRANSLATORS: This is the header for system firmware that
 #. * requires a reboot to apply
-<<<<<<< HEAD
-#: src/gs-updates-section.c:481
-=======
 #: src/gs-updates-section.c:473
->>>>>>> efa81961
 msgid "Integrated Firmware"
 msgstr "集成固件"
 
 #. TRANSLATORS: This is the header for offline OS and offline
 #. * app updates that require a reboot to apply
-<<<<<<< HEAD
-#: src/gs-updates-section.c:486
-=======
 #: src/gs-updates-section.c:478
->>>>>>> efa81961
 msgid "Requires Restart"
 msgstr "重新启动"
 
 #. TRANSLATORS: This is the header for online runtime and
 #. * app updates, typically flatpaks or snaps
-<<<<<<< HEAD
-#: src/gs-updates-section.c:491
-=======
 #: src/gs-updates-section.c:483
->>>>>>> efa81961
 msgid "Application Updates"
 msgstr "应用程序更新"
 
 #. TRANSLATORS: This is the header for device firmware that can
 #. * be installed online
-<<<<<<< HEAD
-#: src/gs-updates-section.c:496
-=======
 #: src/gs-updates-section.c:488
->>>>>>> efa81961
 msgid "Device Firmware"
 msgstr "设备固件"
 
@@ -5268,37 +4724,21 @@
 msgstr "Flatpak 是用于 Linux 上桌面应用程序的框架"
 
 #. TRANSLATORS: status text when downloading new metadata
-<<<<<<< HEAD
-#: plugins/flatpak/gs-flatpak.c:1160
-=======
 #: plugins/flatpak/gs-flatpak.c:1154
->>>>>>> efa81961
 #, c-format
 msgid "Getting flatpak metadata for %s…"
 msgstr "正在获取 %s 的 flatpak 元数据……"
 
-<<<<<<< HEAD
-#: plugins/flatpak/gs-flatpak.c:3164
-=======
 #: plugins/flatpak/gs-flatpak.c:3207
->>>>>>> efa81961
 #, c-format
 msgid "Failed to refine addon ‘%s’: %s"
 msgstr "无法细化扩展“%s”：%s"
 
-<<<<<<< HEAD
-#: plugins/flatpak/gs-flatpak-utils.c:95
-msgid "User Installation"
-msgstr "用户安装"
-
-#: plugins/flatpak/gs-flatpak-utils.c:95
-=======
 #: plugins/flatpak/gs-flatpak-utils.c:94
 msgid "User Installation"
 msgstr "用户安装"
 
 #: plugins/flatpak/gs-flatpak-utils.c:94
->>>>>>> efa81961
 msgid "System Installation"
 msgstr "系统安装"
 
@@ -5499,11 +4939,7 @@
 msgid "Packages"
 msgstr "软件包"
 
-<<<<<<< HEAD
-#: plugins/rpm-ostree/gs-plugin-rpm-ostree.c:2225
-=======
 #: plugins/rpm-ostree/gs-plugin-rpm-ostree.c:2387
->>>>>>> efa81961
 msgid "Operating System (OSTree)"
 msgstr "操作系统（OSTree）"
 
