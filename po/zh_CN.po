--- conflicted
+++ resolved
@@ -12,42 +12,25 @@
 # Bin Li <binli@gnome.org>, 2016.
 # Michael Chen <searchends@gnu.hk>, 2016.
 # Mandy Wang <wangmychn@gmail.com>, 2016.
-<<<<<<< HEAD
-# Boyuan Yang <073plan@gmail.com>, 2018.
-=======
 # Boyuan Yang <073plan@gmail.com>, 2018, 2021.
 # Zhou Nan <zhounan@nfschina.com>, 2021.
->>>>>>> 8566498b
 # Dingzhong Chen <wsxy162@gmail.com>, 2015-2021.
 #
 msgid ""
 msgstr ""
-<<<<<<< HEAD
-"Project-Id-Version: gnome-software 40\n"
-"Report-Msgid-Bugs-To: https://gitlab.gnome.org/GNOME/gnome-software/issues\n"
-"POT-Creation-Date: 2021-04-06 13:56+0000\n"
-"PO-Revision-Date: 2021-04-07 00:00+0800\n"
-"Last-Translator: Dingzhong Chen <wsxy162@gmail.com>\n"
-=======
 "Project-Id-Version: gnome-software 41\n"
 "Report-Msgid-Bugs-To: https://gitlab.gnome.org/GNOME/gnome-software/issues\n"
 "POT-Creation-Date: 2021-09-17 12:56+0000\n"
 "PO-Revision-Date: 2021-09-17 13:57-0400\n"
 "Last-Translator: Boyuan Yang <073plan@gmail.com>\n"
->>>>>>> 8566498b
 "Language-Team: Chinese - China <i18n-zh@googlegroups.com>\n"
 "Language: zh_CN\n"
 "MIME-Version: 1.0\n"
 "Content-Type: text/plain; charset=UTF-8\n"
 "Content-Transfer-Encoding: 8bit\n"
-<<<<<<< HEAD
-"Plural-Forms: nplurals=1; plural=0\n"
-"X-Generator: Gtranslator 3.38.0\n"
-=======
 "Plural-Forms: nplurals=1; plural=0;\n"
 "X-Generator: Poedit 3.0\n"
 "X-DamnedLies-Scope: partial\n"
->>>>>>> 8566498b
 
 #: data/appdata/org.gnome.Software.appdata.xml.in:7
 msgid "GNOME Software"
@@ -96,11 +79,7 @@
 msgid "The update details"
 msgstr "更新详情"
 
-<<<<<<< HEAD
-#: data/appdata/org.gnome.Software.appdata.xml.in:1678
-=======
 #: data/appdata/org.gnome.Software.appdata.xml.in:1818
->>>>>>> 8566498b
 msgid "The GNOME Project"
 msgstr "GNOME 项目"
 
@@ -277,38 +256,28 @@
 msgstr "通过显示某些界面元素来通知用户软件为非自由"
 
 #: data/org.gnome.software.gschema.xml:123
-<<<<<<< HEAD
-msgid "Show the prompt to install nonfree software repositories"
-msgstr "显示安装非自由软件源的提示"
-
-#: data/org.gnome.software.gschema.xml:127
-=======
->>>>>>> 8566498b
 msgid "Show the installed size for apps in the list of installed applications"
 msgstr "显示已安装应用程序列表里应用的安装大小"
 
 #. Translators: Replace the link with a version in your language, e.g. 'https://de.wikipedia.org/wiki/Proprietäre_Software'. Remember to include ''.
-#: data/org.gnome.software.gschema.xml:131
+#: data/org.gnome.software.gschema.xml:127
 msgid "'https://en.wikipedia.org/wiki/Proprietary_software'"
 msgstr "'https://zh.wikipedia.org/wiki/专有软件'"
 
-#: data/org.gnome.software.gschema.xml:132
+#: data/org.gnome.software.gschema.xml:128
 msgid "The URI that explains nonfree and proprietary software"
 msgstr "解释非自由和专有软件的 URI"
 
-#: data/org.gnome.software.gschema.xml:136
+#: data/org.gnome.software.gschema.xml:132
 msgid ""
 "A list of URLs pointing to appstream files that will be downloaded into an "
 "app-info folder"
 msgstr "指向将下载到 app-info 文件夹的 AppStream 文件的 URL 列表"
 
-#: data/org.gnome.software.gschema.xml:140
+#: data/org.gnome.software.gschema.xml:136
 msgid "Install the AppStream files to a system-wide location for all users"
 msgstr "为所有用户安装 AppStream 文件到系统级位置"
 
-<<<<<<< HEAD
-#: data/org.gnome.software.gschema.xml:147
-=======
 #: data/org.gnome.software.gschema.xml:140
 msgid ""
 "Priority order of packaging formats to prefer, with more important formats "
@@ -329,7 +298,6 @@
 msgstr "URI 可以包含三个“%u”，它们会被替换为升级版本。"
 
 #: data/org.gnome.software.gschema.xml:152
->>>>>>> 8566498b
 msgid "A string storing the gnome-online-account id used to login"
 msgstr "存储用于登录的 gnome-online-account id 的字符串"
 
@@ -338,94 +306,6 @@
 msgid "GNOME Software AppStream system-wide installer"
 msgstr "GNOME 软件 AppStream 系统级安装器"
 
-<<<<<<< HEAD
-#: src/gnome-software.ui:11
-msgid "Select All"
-msgstr "全选"
-
-#: src/gnome-software.ui:17
-msgid "Select None"
-msgstr "全不选"
-
-#: src/gnome-software.ui:36
-msgid "_Software Repositories"
-msgstr "软件源(_S)"
-
-#: src/gnome-software.ui:41
-msgid "_Update Preferences"
-msgstr "更新首选项(_U)"
-
-#: src/gnome-software.ui:49 src/org.gnome.Software.desktop.in:3
-msgid "Software"
-msgstr "软件"
-
-#: src/gnome-software.ui:65 src/gs-update-dialog.ui:20
-msgid "Go back"
-msgstr "返回"
-
-#. Translators: A label for a button to show all available software.
-#: src/gnome-software.ui:97
-msgid "_Explore"
-msgstr "浏览(_E)"
-
-#. Translators: A label for a button to show only software which is already installed.
-#: src/gnome-software.ui:120
-msgid "_Installed"
-msgstr "已安装(_I)"
-
-#. Translators: A label for a button to show only updates which are available to install.
-#: src/gnome-software.ui:160
-msgid "_Updates"
-msgstr "更新(_U)"
-
-#: src/gnome-software.ui:229
-msgid "Search"
-msgstr "搜索"
-
-#. Translators: This is a label in the header bar, followed by a drop down to choose between different source repos
-#. TRANSLATORS: this refers to where the app came from
-#: src/gnome-software.ui:273 src/gs-app-row.c:295 src/gs-details-page.ui:979
-msgid "Source"
-msgstr "来源"
-
-#. button in the info bar
-#: src/gnome-software.ui:378 src/gs-repos-dialog.ui:5 src/gs-repos-dialog.ui:18
-msgid "Software Repositories"
-msgstr "软件源"
-
-#. button in the info bar
-#: src/gnome-software.ui:386
-msgid "Examine Disk"
-msgstr "检查磁盘"
-
-#. button in the info bar
-#. TRANSLATORS: this is a link to the
-#. * control-center network panel
-#: src/gnome-software.ui:394 src/gs-updates-page.c:839
-msgid "Network Settings"
-msgstr "网络设置"
-
-#. button in the info bar
-#: src/gnome-software.ui:402
-msgid "Restart Now"
-msgstr "立即重启"
-
-#. button in the info bar
-#: src/gnome-software.ui:410
-msgid "More Information"
-msgstr "更多信息"
-
-#: src/gnome-software.ui:462 src/gs-metered-data-dialog.ui:5
-#: src/gs-metered-data-dialog.ui:17
-msgid "Automatic Updates Paused"
-msgstr "自动更新已暂停"
-
-#: src/gnome-software.ui:481
-msgid "Find Out _More"
-msgstr "了解更多(_M)"
-
-#: lib/gs-app.c:5173
-=======
 #: gs-install-appstream/gs-install-appstream.c:143
 msgid "Failed to parse command line arguments"
 msgstr "解析命令行参数失败"
@@ -682,36 +562,19 @@
 msgstr "如何添加缺失的信息"
 
 #: lib/gs-app.c:5607
->>>>>>> 8566498b
 msgid "Local file"
 msgstr "本地文件"
 
 #. TRANSLATORS: the first %s is replaced with an origin name;
 #. the second %s is replaced with the packaging format.
 #. Example string: "Local file (RPM)"
-<<<<<<< HEAD
-#: lib/gs-app.c:5189
-=======
 #. Translators: The first placeholder is an app runtime
 #. * name, the second is its version number.
 #: lib/gs-app.c:5623 src/gs-safety-context-dialog.c:391
->>>>>>> 8566498b
 #, c-format
 msgid "%s (%s)"
 msgstr "%s（%s）"
 
-<<<<<<< HEAD
-#: lib/gs-app.c:5257
-msgid "Package"
-msgstr "软件包"
-
-#: src/gs-app-addon-row.c:97 src/gs-app-row.c:413
-msgid "Pending"
-msgstr "等待中"
-
-#: src/gs-app-addon-row.c:103 src/gs-app-row.ui:163 src/gs-app-tile.ui:51
-#: src/gs-feature-tile.c:381
-=======
 #: lib/gs-app.c:5699
 msgid "Package"
 msgstr "软件包"
@@ -732,35 +595,11 @@
 #. Translators: A label for a button to show only software which is already installed.
 #: src/gs-app-addon-row.c:111 src/gs-app-row.ui:167 src/gs-app-tile.ui:51
 #: src/gs-feature-tile.c:381 src/gs-installed-page.c:592 src/gs-shell.ui:319
->>>>>>> 8566498b
 msgid "Installed"
 msgstr "已安装"
 
 #. TRANSLATORS: this is a button next to the search results that
 #. * shows the status of an application being installed
-<<<<<<< HEAD
-#. TRANSLATORS: this is a button in the software repositories dialog
-#. that shows the status of a repo being installed
-#: src/gs-app-addon-row.c:107 src/gs-app-row.c:172 src/gs-details-page.c:365
-#: src/gs-third-party-repo-row.c:100
-msgid "Installing"
-msgstr "安装中"
-
-#. TRANSLATORS: this is a button in the software repositories dialog
-#. that shows the status of a repo being removed
-#: src/gs-app-addon-row.c:111 src/gs-repo-row.c:126
-#: src/gs-third-party-repo-row.c:107
-msgid "Removing"
-msgstr "移除中"
-
-#. TRANSLATORS: button text in the header when an application can be erased
-#: src/gs-app-addon-row.ui:70 src/gs-details-page.c:1069
-#: src/gs-details-page.ui:202
-msgid "_Uninstall"
-msgstr "卸载(_U)"
-
-#: src/gs-app-version-history-dialog.ui:6 src/gs-details-page.ui:480
-=======
 #: src/gs-app-addon-row.c:115 src/gs-app-row.c:195 src/gs-details-page.c:352
 msgid "Installing"
 msgstr "安装中"
@@ -878,7 +717,6 @@
 msgstr "要求额外的权限"
 
 #: src/gs-app-version-history-dialog.ui:6 src/gs-details-page.ui:552
->>>>>>> 8566498b
 msgid "Version History"
 msgstr "版本历史"
 
@@ -898,63 +736,11 @@
 
 #. TRANSLATORS: This is the date string with: day number, month name, year.
 #. i.e. "25 May 2012"
-<<<<<<< HEAD
-#: src/gs-app-version-history-row.c:84 src/gs-history-dialog.c:111
-#: src/gs-review-row.c:65
-=======
 #: src/gs-app-version-history-row.c:84 src/gs-review-row.c:65
->>>>>>> 8566498b
 msgid "%e %B %Y"
 msgstr "%Y年%-m月%-d日"
 
 #. TRANSLATORS: this is a command line option
-<<<<<<< HEAD
-#: src/gs-application.c:137
-msgid "Start up mode: either ‘updates’, ‘updated’, ‘installed’ or ‘overview’"
-msgstr "启动模式：可选“updates”“updated”“installed”或“overview”"
-
-#: src/gs-application.c:137
-msgid "MODE"
-msgstr "模式"
-
-#: src/gs-application.c:139
-msgid "Search for applications"
-msgstr "搜索应用程序"
-
-#: src/gs-application.c:139
-msgid "SEARCH"
-msgstr "搜索"
-
-#: src/gs-application.c:141
-msgid "Show application details (using application ID)"
-msgstr "显示应用程序详情（使用应用程序 ID）"
-
-#: src/gs-application.c:141 src/gs-application.c:145
-msgid "ID"
-msgstr "ID"
-
-#: src/gs-application.c:143
-msgid "Show application details (using package name)"
-msgstr "显示应用程序详情（使用软件包名）"
-
-#: src/gs-application.c:143
-msgid "PKGNAME"
-msgstr "软件包名"
-
-#: src/gs-application.c:145
-msgid "Install the application (using application ID)"
-msgstr "安装应用程序（使用应用程序 ID）"
-
-#: src/gs-application.c:147
-msgid "Open a local package file"
-msgstr "打开一个本地的软件包文件"
-
-#: src/gs-application.c:147
-msgid "FILENAME"
-msgstr "文件名"
-
-#: src/gs-application.c:149
-=======
 #: src/gs-application.c:139
 msgid "Start up mode: either ‘updates’, ‘updated’, ‘installed’ or ‘overview’"
 msgstr "启动模式：可选“updates”“updated”“installed”或“overview”"
@@ -1000,39 +786,11 @@
 msgstr "文件名"
 
 #: src/gs-application.c:151
->>>>>>> 8566498b
 msgid ""
 "The kind of interaction expected for this action: either ‘none’, ‘notify’, "
 "or ‘full’"
 msgstr "此操作期望的交互类型：可选“none”“notify”或“full”"
 
-<<<<<<< HEAD
-#: src/gs-application.c:152
-msgid "Show verbose debugging information"
-msgstr "显示详细的调试信息"
-
-#: src/gs-application.c:154
-msgid "Installs any pending updates in the background"
-msgstr "在后台安装任何等待的更新"
-
-#: src/gs-application.c:156
-msgid "Show update preferences"
-msgstr "显示更新首选项"
-
-#: src/gs-application.c:158
-msgid "Quit the running instance"
-msgstr "退出运行中的实例"
-
-#: src/gs-application.c:160
-msgid "Prefer local file sources to AppStream"
-msgstr "对 AppStream 优先使用本地文件源"
-
-#: src/gs-application.c:162
-msgid "Show version number"
-msgstr "显示版本号"
-
-#: src/gs-application.c:355
-=======
 #: src/gs-application.c:154
 msgid "Show verbose debugging information"
 msgstr "显示详细的调试信息"
@@ -1062,7 +820,6 @@
 msgstr "版权所有 © 2016–2021 GNOME 软件贡献者"
 
 #: src/gs-application.c:361
->>>>>>> 8566498b
 msgid "translator-credits"
 msgstr ""
 "eternalhui <www.eternalhui@gmail.com>, 2013\n"
@@ -1080,29 +837,17 @@
 
 #. TRANSLATORS: this is the title of the about window
 #. TRANSLATORS: this is the menu item that opens the about window
-<<<<<<< HEAD
-#: src/gs-application.c:360 src/gs-shell.c:2136
-=======
 #: src/gs-application.c:374 src/gs-shell.c:2137
->>>>>>> 8566498b
 msgid "About Software"
 msgstr "关于软件"
 
 #. TRANSLATORS: well, we seem to think so, anyway
-<<<<<<< HEAD
-#: src/gs-application.c:363
-=======
 #: src/gs-application.c:377
->>>>>>> 8566498b
 msgid "A nice way to manage the software on your system."
 msgstr "一种管理您系统中软件的好方法。"
 
 #. TRANSLATORS: we tried to show an app that did not exist
-<<<<<<< HEAD
-#: src/gs-application.c:591
-=======
 #: src/gs-application.c:566
->>>>>>> 8566498b
 msgid "Sorry! There are no details for that application."
 msgstr "抱歉！该应用程序没有详细信息。"
 
@@ -1393,11 +1138,7 @@
 
 #. TRANSLATORS: this is a button next to the search results that
 #. * allows to cancel a queued install of the application
-<<<<<<< HEAD
-#: src/gs-app-row.c:139 src/gs-updates-section.c:488
-=======
 #: src/gs-app-row.c:157 src/gs-updates-section.ui:61
->>>>>>> 8566498b
 msgid "Cancel"
 msgstr "取消"
 
@@ -1405,11 +1146,7 @@
 #. * allows the application to be easily installed
 #. TRANSLATORS: button text
 #. TRANSLATORS: update the fw
-<<<<<<< HEAD
-#: src/gs-app-row.c:146 src/gs-common.c:297 src/gs-page.c:338
-=======
 #: src/gs-app-row.c:165 src/gs-common.c:297 src/gs-page.c:365
->>>>>>> 8566498b
 msgid "Install"
 msgstr "安装"
 
@@ -1423,36 +1160,19 @@
 #. * allows the application to be easily removed
 #. TRANSLATORS: button text in the header when an application can be erased
 #. TRANSLATORS: this is button text to remove the application
-<<<<<<< HEAD
-#: src/gs-app-row.c:157 src/gs-app-row.c:166 src/gs-page.c:496
-=======
 #: src/gs-app-row.c:178 src/gs-app-row.c:188 src/gs-details-page.ui:296
 #: src/gs-page.c:523
->>>>>>> 8566498b
 msgid "Uninstall"
 msgstr "卸载"
 
 #. TRANSLATORS: this is a button next to the search results that
 #. * shows the status of an application being erased
-<<<<<<< HEAD
-#: src/gs-app-row.c:178
-=======
 #: src/gs-app-row.c:202
->>>>>>> 8566498b
 msgid "Uninstalling"
 msgstr "卸载中"
 
 #. TRANSLATORS: during the update the device
 #. * will restart into a special update-only mode
-<<<<<<< HEAD
-#: src/gs-app-row.c:285
-msgid "Device cannot be used during update."
-msgstr "升级期间设备无法被使用。"
-
-#: src/gs-app-row.c:473 src/gs-update-dialog.ui:185
-msgid "Requires additional permissions"
-msgstr "要求额外的权限"
-=======
 #: src/gs-app-row.c:312
 msgid "Device cannot be used during update."
 msgstr "升级期间设备无法被使用。"
@@ -1496,13 +1216,6 @@
 #: src/gs-app-translation-dialog.ui:133
 msgid "_Translation Website"
 msgstr "翻译网站(_T)"
->>>>>>> 8566498b
-
-#. Translators: A message to indicate that an app has been renamed. The placeholder is the old human-readable name.
-#: src/gs-app-row.c:480
-#, c-format
-msgid "Renamed from %s"
-msgstr "从 %s 改名"
 
 #. TRANSLATORS: This is a description for entering user/password
 #: src/gs-basic-auth-dialog.c:82
@@ -1514,14 +1227,8 @@
 msgid "Login Required"
 msgstr "需要登录"
 
-<<<<<<< HEAD
-#: src/gs-basic-auth-dialog.ui:19 src/gs-details-page.ui:262
-#: src/gs-removal-dialog.ui:32 src/gs-review-dialog.ui:22
-#: src/gs-upgrade-banner.ui:112
-=======
 #: src/gs-basic-auth-dialog.ui:19 src/gs-details-page.ui:311
 #: src/gs-removal-dialog.ui:29 src/gs-review-dialog.ui:22
->>>>>>> 8566498b
 msgid "_Cancel"
 msgstr "取消(_C)"
 
@@ -1543,15 +1250,6 @@
 msgid "Other"
 msgstr "其他"
 
-<<<<<<< HEAD
-#. TRANSLATORS: this is a subcategory matching all the
-#. * different apps in the parent category, e.g. "Games"
-#: lib/gs-category.c:214
-msgid "All"
-msgstr "全部"
-
-=======
->>>>>>> 8566498b
 #. TRANSLATORS: this is a subcategory of featured apps
 #: lib/gs-category.c:218
 msgid "Featured"
@@ -1563,38 +1261,11 @@
 msgid "Editor’s Choice"
 msgstr "编辑精选"
 
-<<<<<<< HEAD
-#. Translators: A label for a button to sort apps by their rating.
-#: src/gs-category-page.ui:26 src/gs-review-dialog.ui:74
-msgid "Rating"
-msgstr "评分"
-
-#. Translators: A label for a button to sort apps alphabetically.
-#. TRANSLATORS: This is followed by a file name, e.g. "Name: gedit.rpm"
-#: src/gs-category-page.ui:32 src/gs-origin-popover-row.c:55
-msgid "Name"
-msgstr "名称"
-
-#. TRANSLATORS: This is a label for the category filter drop down, which all together can read e.g. 'Show Vector Graphics'.
-#: src/gs-category-page.ui:111
-msgid "Show"
-msgstr "显示"
-
-#: src/gs-category-page.ui:128
-msgid "Subcategories filter menu"
-msgstr "子分类过滤菜单"
-
-#. TRANSLATORS: This is a label for the category sort drop down, which all together can read e.g. 'Sort Top Rated'.
-#: src/gs-category-page.ui:159
-msgid "Sort"
-msgstr "排序"
-=======
 #. Heading for recently updated apps on a category page
 #. Translators: This is a heading for software which has been recently released upstream.
 #: src/gs-category-page.ui:74 src/gs-overview-page.ui:146
 msgid "New & Updated"
 msgstr "最近更新"
->>>>>>> 8566498b
 
 #. Heading for the rest of the apps on a category page
 #: src/gs-category-page.ui:102
@@ -1612,784 +1283,12 @@
 msgid "Choose an application:"
 msgstr "选择一个应用程序："
 
-<<<<<<< HEAD
-#: lib/gs-desktop-data.c:17
-msgctxt "Menu of Audio & Video"
-=======
 #: lib/gs-desktop-data.c:16
-msgctxt "Menu of Graphics & Photography"
->>>>>>> 8566498b
-msgid "All"
-msgstr "全部"
-
-#: lib/gs-desktop-data.c:20
-<<<<<<< HEAD
-msgctxt "Menu of Audio & Video"
-msgid "Featured"
-msgstr "特别推荐"
-
-#: lib/gs-desktop-data.c:23
-msgctxt "Menu of Audio & Video"
-msgid "Audio Creation & Editing"
-msgstr "音频创建与编辑"
-
-#: lib/gs-desktop-data.c:29
-msgctxt "Menu of Audio & Video"
-msgid "Music Players"
-msgstr "音乐播放器"
-
-#: lib/gs-desktop-data.c:38
-msgctxt "Menu of Developer Tools"
-msgid "All"
-msgstr "全部"
-
-#: lib/gs-desktop-data.c:41
-msgctxt "Menu of Developer Tools"
-msgid "Featured"
-msgstr "特别推荐"
-
-#: lib/gs-desktop-data.c:44
-msgctxt "Menu of Developer Tools"
-msgid "Debuggers"
-msgstr "调试器"
-
-#: lib/gs-desktop-data.c:47
-msgctxt "Menu of Developer Tools"
-msgid "IDEs"
-msgstr "集成开发环境"
-
-#: lib/gs-desktop-data.c:56
-msgctxt "Menu of Education & Science"
-msgid "All"
-msgstr "全部"
-
-#: lib/gs-desktop-data.c:60
-msgctxt "Menu of Education & Science"
-msgid "Featured"
-msgstr "特别推荐"
-
-#: lib/gs-desktop-data.c:64
-msgctxt "Menu of Education & Science"
-msgid "Artificial Intelligence"
-msgstr "人工智能"
-
-#: lib/gs-desktop-data.c:67
-msgctxt "Menu of Education & Science"
-msgid "Astronomy"
-msgstr "天文学"
-
-#: lib/gs-desktop-data.c:71
-msgctxt "Menu of Education & Science"
-msgid "Chemistry"
-msgstr "化学"
-
-#: lib/gs-desktop-data.c:75
-msgctxt "Menu of Education & Science"
-msgid "Languages"
-msgstr "语言学"
-
-#: lib/gs-desktop-data.c:79
-msgctxt "Menu of Education & Science"
-msgid "Math"
-msgstr "数学"
-
-#: lib/gs-desktop-data.c:86
-msgctxt "Menu of Education & Science"
-msgid "Robotics"
-msgstr "机器人学"
-
-#: lib/gs-desktop-data.c:95
-msgctxt "Menu of Games"
-msgid "All"
-msgstr "全部"
-
-#: lib/gs-desktop-data.c:98
-msgctxt "Menu of Games"
-msgid "Featured"
-msgstr "特别推荐"
-
-#: lib/gs-desktop-data.c:101
-msgctxt "Menu of Games"
-msgid "Action"
-msgstr "动作"
-
-#: lib/gs-desktop-data.c:104
-msgctxt "Menu of Games"
-msgid "Adventure"
-msgstr "冒险"
-
-#: lib/gs-desktop-data.c:107
-msgctxt "Menu of Games"
-msgid "Arcade"
-msgstr "街机"
-
-#: lib/gs-desktop-data.c:110
-msgctxt "Menu of Games"
-msgid "Blocks"
-msgstr "益智"
-
-#: lib/gs-desktop-data.c:113
-msgctxt "Menu of Games"
-msgid "Board"
-msgstr "棋类"
-
-#: lib/gs-desktop-data.c:116
-msgctxt "Menu of Games"
-msgid "Card"
-msgstr "纸牌"
-
-#: lib/gs-desktop-data.c:119
-msgctxt "Menu of Games"
-msgid "Emulators"
-msgstr "模拟器"
-
-#: lib/gs-desktop-data.c:122
-msgctxt "Menu of Games"
-msgid "Kids"
-msgstr "儿童"
-
-#: lib/gs-desktop-data.c:125
-msgctxt "Menu of Games"
-msgid "Logic"
-msgstr "逻辑"
-
-#: lib/gs-desktop-data.c:129
-msgctxt "Menu of Games"
-msgid "Role Playing"
-msgstr "角色扮演"
-
-#: lib/gs-desktop-data.c:132
-msgctxt "Menu of Games"
-msgid "Sports"
-msgstr "体育"
-
-#: lib/gs-desktop-data.c:135
-msgctxt "Menu of Games"
-msgid "Strategy"
-msgstr "策略"
-
-#: lib/gs-desktop-data.c:143
 msgctxt "Menu of Graphics & Photography"
 msgid "All"
 msgstr "全部"
 
-#: lib/gs-desktop-data.c:146
-msgctxt "Menu of Graphics & Photography"
-msgid "Featured"
-msgstr "特别推荐"
-
-#: lib/gs-desktop-data.c:149
-msgctxt "Menu of Graphics & Photography"
-msgid "3D Graphics"
-msgstr "3D 图形"
-
-#: lib/gs-desktop-data.c:152
-msgctxt "Menu of Graphics & Photography"
-msgid "Photography"
-msgstr "摄影"
-
-#: lib/gs-desktop-data.c:155
-msgctxt "Menu of Graphics & Photography"
-msgid "Scanning"
-msgstr "扫描"
-
-#: lib/gs-desktop-data.c:158
-msgctxt "Menu of Graphics & Photography"
-msgid "Vector Graphics"
-msgstr "矢量图形"
-
-#: lib/gs-desktop-data.c:161
-msgctxt "Menu of Graphics & Photography"
-msgid "Viewers"
-msgstr "查看器"
-
-#: lib/gs-desktop-data.c:169
-msgctxt "Menu of Productivity"
-msgid "All"
-msgstr "全部"
-
-#: lib/gs-desktop-data.c:172
-msgctxt "Menu of Productivity"
-msgid "Featured"
-msgstr "特别推荐"
-
-#: lib/gs-desktop-data.c:175
-msgctxt "Menu of Productivity"
-msgid "Calendar"
-msgstr "日历"
-
-#: lib/gs-desktop-data.c:179
-msgctxt "Menu of Productivity"
-msgid "Database"
-msgstr "数据库"
-
-#: lib/gs-desktop-data.c:182
-msgctxt "Menu of Productivity"
-msgid "Finance"
-msgstr "财务"
-
-#: lib/gs-desktop-data.c:186
-msgctxt "Menu of Productivity"
-msgid "Word Processor"
-msgstr "文字处理"
-
-#: lib/gs-desktop-data.c:195
-msgctxt "Menu of Add-ons"
-msgid "Fonts"
-msgstr "字体"
-
-#: lib/gs-desktop-data.c:198
-msgctxt "Menu of Add-ons"
-msgid "Codecs"
-msgstr "编解码器"
-
-#: lib/gs-desktop-data.c:201
-msgctxt "Menu of Add-ons"
-msgid "Input Sources"
-msgstr "输入源"
-
-#: lib/gs-desktop-data.c:204
-msgctxt "Menu of Add-ons"
-msgid "Language Packs"
-msgstr "语言包"
-
-#: lib/gs-desktop-data.c:207
-msgctxt "Menu of Add-ons"
-msgid "Localization"
-msgstr "本地化"
-
-#: lib/gs-desktop-data.c:210
-msgctxt "Menu of Add-ons"
-msgid "Hardware Drivers"
-msgstr "硬件驱动"
-
-#: lib/gs-desktop-data.c:218
-msgctxt "Menu of Communication & News"
-msgid "All"
-msgstr "全部"
-
-#: lib/gs-desktop-data.c:221
-msgctxt "Menu of Communication & News"
-msgid "Featured"
-msgstr "特别推荐"
-
-#: lib/gs-desktop-data.c:224
-msgctxt "Menu of Communication & News"
-msgid "Chat"
-msgstr "聊天"
-
-#: lib/gs-desktop-data.c:231
-msgctxt "Menu of Communication & News"
-msgid "News"
-msgstr "新闻"
-
-#: lib/gs-desktop-data.c:235
-msgctxt "Menu of Communication & News"
-msgid "Web Browsers"
-msgstr "Web 浏览器"
-
-#: lib/gs-desktop-data.c:243
-msgctxt "Menu of Utilities"
-msgid "All"
-msgstr "全部"
-
-#: lib/gs-desktop-data.c:246
-msgctxt "Menu of Utilities"
-msgid "Featured"
-msgstr "特别推荐"
-
-#: lib/gs-desktop-data.c:249
-msgctxt "Menu of Utilities"
-msgid "Text Editors"
-msgstr "文本编辑器"
-
-#: lib/gs-desktop-data.c:257
-msgctxt "Menu of Reference"
-msgid "All"
-msgstr "全部"
-
-#: lib/gs-desktop-data.c:260
-msgctxt "Menu of Reference"
-msgid "Featured"
-msgstr "特别推荐"
-
-#: lib/gs-desktop-data.c:263
-msgctxt "Menu of Art"
-msgid "Art"
-msgstr "艺术"
-
-#: lib/gs-desktop-data.c:266
-msgctxt "Menu of Reference"
-msgid "Biography"
-msgstr "传记"
-
-#: lib/gs-desktop-data.c:269
-msgctxt "Menu of Reference"
-msgid "Comics"
-msgstr "漫画"
-
-#: lib/gs-desktop-data.c:272
-msgctxt "Menu of Reference"
-msgid "Fiction"
-msgstr "小说"
-
-#: lib/gs-desktop-data.c:275
-msgctxt "Menu of Reference"
-msgid "Health"
-msgstr "健康"
-
-#: lib/gs-desktop-data.c:278
-msgctxt "Menu of Reference"
-msgid "History"
-msgstr "历史"
-
-#: lib/gs-desktop-data.c:281
-msgctxt "Menu of Reference"
-msgid "Lifestyle"
-msgstr "生活"
-
-#: lib/gs-desktop-data.c:284
-msgctxt "Menu of Reference"
-msgid "Politics"
-msgstr "政治"
-
-#: lib/gs-desktop-data.c:287
-msgctxt "Menu of Reference"
-msgid "Sports"
-msgstr "体育"
-
-#. TRANSLATORS: this is the menu spec main category for Audio & Video
-#: lib/gs-desktop-data.c:297
-msgid "Audio & Video"
-msgstr "影音"
-
-#. TRANSLATORS: this is the menu spec main category for Development
-#: lib/gs-desktop-data.c:300
-msgid "Developer Tools"
-msgstr "开发工具"
-
-#. TRANSLATORS: this is the menu spec main category for Education & Science
-#: lib/gs-desktop-data.c:303
-msgid "Education & Science"
-msgstr "教育与科学"
-
-#. TRANSLATORS: this is the menu spec main category for Game
-#: lib/gs-desktop-data.c:306
-msgid "Games"
-msgstr "游戏"
-
-#. TRANSLATORS: this is the menu spec main category for Graphics
-#: lib/gs-desktop-data.c:309
-msgid "Graphics & Photography"
-msgstr "图像与摄影"
-
-#. TRANSLATORS: this is the menu spec main category for Office
-#: lib/gs-desktop-data.c:312
-msgid "Productivity"
-msgstr "生产力"
-
-#. TRANSLATORS: this is the menu spec main category for Add-ons
-#. TRANSLATORS: This is the header dividing the normal
-#. * applications and the addons
-#: lib/gs-desktop-data.c:315 src/gs-details-page.ui:410
-#: src/gs-installed-page.c:455
-msgid "Add-ons"
-msgstr "附加组件"
-
-#. TRANSLATORS: this is the menu spec main category for Communication
-#: lib/gs-desktop-data.c:318
-msgid "Communication & News"
-msgstr "通信与新闻"
-
-#. TRANSLATORS: this is the menu spec main category for Reference
-#: lib/gs-desktop-data.c:321
-msgid "Reference"
-msgstr "参考"
-
-#. TRANSLATORS: this is the menu spec main category for Utilities
-#: lib/gs-desktop-data.c:324
-msgid "Utilities"
-msgstr "实用工具"
-
-#. TRANSLATORS: this is the summary of a notification that an application
-#. * has been successfully installed
-#. TRANSLATORS: this is the summary of a notification that a component
-#. * has been successfully installed
-#: src/gs-common.c:130 src/gs-common.c:153
-#, c-format
-msgid "%s is now installed"
-msgstr "%s 已安装"
-
-#. TRANSLATORS: an application has been installed, but
-#. * needs a reboot to complete the installation
-#: src/gs-common.c:134 src/gs-common.c:157
-msgid "A restart is required for the changes to take effect."
-msgstr "需要重新启动以使更新生效。"
-
-#. TRANSLATORS: this is the body of a notification that an application
-#. * has been successfully installed
-#: src/gs-common.c:138
-msgid "Application is ready to be used."
-msgstr "应用程序已就绪。"
-
-#. TRANSLATORS: this is the summary of a notification that OS updates
-#. * have been successfully installed
-#: src/gs-common.c:146
-msgid "OS updates are now installed"
-msgstr "操作系统更新现已安装"
-
-#. TRANSLATORS: this is the body of a notification that OS updates
-#. * have been successfully installed
-#: src/gs-common.c:149
-msgid "Recently installed updates are available to review"
-msgstr "可以查看最近安装的更新"
-
-#. TRANSLATORS: button text
-#: src/gs-common.c:168 src/gs-common.c:702
-msgid "Restart"
-msgstr "重新启动"
-
-#. TRANSLATORS: this is button that opens the newly installed application
-#: src/gs-common.c:172
-msgid "Launch"
-msgstr "启动"
-
-#. TRANSLATORS: window title
-#: src/gs-common.c:231
-msgid "Install Third-Party Software?"
-msgstr "安装第三方软件？"
-
-#. TRANSLATORS: window title
-#: src/gs-common.c:235 src/gs-repos-dialog.c:236
-msgid "Enable Third-Party Software Repository?"
-msgstr "要启用第三方软件源吗？"
-
-#. TRANSLATORS: the replacements are as follows:
-#. * 1. Application name, e.g. "Firefox"
-#. * 2. Software repository name, e.g. fedora-optional
-#.
-#: src/gs-common.c:251
-#, c-format
-msgid ""
-"%s is not <a href=\"https://en.wikipedia.org/wiki/Free_and_open-"
-"source_software\">free and open source software</a>, and is provided by “%s”."
-msgstr ""
-"%s 不是 <a href=\"https://en.wikipedia.org/wiki/Free_and_open-source_software"
-"\">自由开源软件</a>，它由 “%s” 提供。"
-
-#. TRANSLATORS: the replacements are as follows:
-#. * 1. Application name, e.g. "Firefox"
-#. * 2. Software repository name, e.g. fedora-optional
-#: src/gs-common.c:261
-#, c-format
-msgid "%s is provided by “%s”."
-msgstr "%s 由 %s 提供。"
-
-#: src/gs-common.c:270
-msgid "This software repository must be enabled to continue installation."
-msgstr "要继续安装，必须启用此软件源。"
-
-#. TRANSLATORS: Laws are geographical, urgh...
-#: src/gs-common.c:280
-#, c-format
-msgid "It may be illegal to install or use %s in some countries."
-msgstr "在一些国家安装或使用 %s 是非法的。"
-
-#. TRANSLATORS: Laws are geographical, urgh...
-#: src/gs-common.c:286
-msgid "It may be illegal to install or use this codec in some countries."
-msgstr "在一些国家安装或使用此编码解码器是非法的。"
-
-#. TRANSLATORS: this is button text to not ask about non-free content again
-#: src/gs-common.c:293
-msgid "Don’t Warn Again"
-msgstr "不再提醒"
-
-#. TRANSLATORS: button text
-#: src/gs-common.c:302
-msgid "Enable and Install"
-msgstr "安装并启用"
-
-#. TRANSLATORS: these are show_detailed_error messages from the
-#. * package manager no mortal is supposed to understand,
-#. * but google might know what they mean
-#: src/gs-common.c:505
-msgid "Detailed errors from the package manager follow:"
-msgstr "包管理器提供的详细错误如下："
-
-#: src/gs-common.c:524 src/gs-details-page.ui:576
-msgid "Details"
-msgstr "详细信息"
-
-#. TRANSLATORS: we've just live-updated some apps
-#: src/gs-common.c:688
-msgid "An update has been installed"
-msgid_plural "Updates have been installed"
-msgstr[0] "已安装更新"
-
-#. TRANSLATORS: the new apps will not be run until we restart
-#: src/gs-common.c:693
-msgid "A restart is required for it to take effect."
-msgid_plural "A restart is required for them to take effect."
-msgstr[0] "需要重新启动以使更新生效。"
-
-#. TRANSLATORS: button text
-#: src/gs-common.c:700
-msgid "Not Now"
-msgstr "现在不"
-
-#. TRANSLATORS: something happened less than 5 minutes ago
-#: src/gs-common.c:742
-msgid "Just now"
-msgstr "刚刚"
-
-#: src/gs-common.c:744
-#, c-format
-msgid "%d minute ago"
-msgid_plural "%d minutes ago"
-msgstr[0] "%d 分钟前"
-
-#: src/gs-common.c:748
-#, c-format
-msgid "%d hour ago"
-msgid_plural "%d hours ago"
-msgstr[0] "%d 小时前"
-
-#: src/gs-common.c:752
-#, c-format
-msgid "%d day ago"
-msgid_plural "%d days ago"
-msgstr[0] "%d 天前"
-
-#: src/gs-common.c:756
-#, c-format
-msgid "%d week ago"
-msgid_plural "%d weeks ago"
-msgstr[0] "%d 周前"
-
-#: src/gs-common.c:760
-#, c-format
-msgid "%d month ago"
-msgid_plural "%d months ago"
-msgstr[0] "%d 个月前"
-
-#: src/gs-common.c:764
-#, c-format
-msgid "%d year ago"
-msgid_plural "%d years ago"
-msgstr[0] "%d 年前"
-
-#. TRANSLATORS: this is a what we use in notifications if the app's name is unknown
-#: src/gs-dbus-helper.c:283
-msgid "An application"
-msgstr "应用程序"
-
-#. TRANSLATORS: this is a notification displayed when an app needs additional MIME types.
-#: src/gs-dbus-helper.c:289
-#, c-format
-msgid "%s is requesting additional file format support."
-msgstr "%s 需要额外的文件格式的支持。"
-
-#. TRANSLATORS: notification title
-#: src/gs-dbus-helper.c:291
-msgid "Additional MIME Types Required"
-msgstr "需要额外的 MIME 类型"
-
-#. TRANSLATORS: this is a notification displayed when an app needs additional fonts.
-#: src/gs-dbus-helper.c:295
-#, c-format
-msgid "%s is requesting additional fonts."
-msgstr "%s 需要额外的字体。"
-
-#. TRANSLATORS: notification title
-#: src/gs-dbus-helper.c:297
-msgid "Additional Fonts Required"
-msgstr "需要额外的字体"
-
-#. TRANSLATORS: this is a notification displayed when an app needs additional codecs.
-#: src/gs-dbus-helper.c:301
-#, c-format
-msgid "%s is requesting additional multimedia codecs."
-msgstr "%s 需要额外的多媒体编解码器。"
-
-#. TRANSLATORS: notification title
-#: src/gs-dbus-helper.c:303
-msgid "Additional Multimedia Codecs Required"
-msgstr "需要额外的多媒体编解码器"
-
-#. TRANSLATORS: this is a notification displayed when an app needs additional printer drivers.
-#: src/gs-dbus-helper.c:307
-#, c-format
-msgid "%s is requesting additional printer drivers."
-msgstr "%s 需要额外的打印机驱动程序。"
-
-#. TRANSLATORS: notification title
-#: src/gs-dbus-helper.c:309
-msgid "Additional Printer Drivers Required"
-msgstr "需要额外的打印机驱动程序"
-
-#. TRANSLATORS: this is a notification displayed when an app wants to install additional packages.
-#: src/gs-dbus-helper.c:313
-#, c-format
-msgid "%s is requesting additional packages."
-msgstr "%s 需要额外的软件包。"
-
-#. TRANSLATORS: notification title
-#: src/gs-dbus-helper.c:315
-msgid "Additional Packages Required"
-msgstr "需要额外的软件包"
-
-#. TRANSLATORS: this is a button that launches gnome-software
-#: src/gs-dbus-helper.c:324
-msgid "Find in Software"
-msgstr "在“软件”中查找"
-
-#: src/gs-description-box.c:64 src/gs-description-box.c:168
-msgid "_Read More"
-msgstr "阅读更多信息(_R)"
-
-#: src/gs-description-box.c:64
-msgid "_Read Less"
-msgstr "阅读简略信息(_R)"
-
-#: src/gs-details-page.c:360
-msgid "Removing…"
-msgstr "正在移除……"
-
-#. TRANSLATORS: This is a label on top of the app's progress
-#. * bar to inform the user that the app should be installed soon
-#: src/gs-details-page.c:379
-msgid "Pending installation…"
-msgstr "等待安装……"
-
-#. TRANSLATORS: This is a label on top of the app's progress
-#. * bar to inform the user that the app should be updated soon
-#: src/gs-details-page.c:386
-msgid "Pending update…"
-msgstr "等待更新……"
-
-#. Translators: This string is shown when preparing to download and install an app.
-#: src/gs-details-page.c:400
-msgid "Preparing…"
-msgstr "正在准备……"
-
-#. TRANSLATORS: button text in the header when an application
-#. * can be installed
-#. TRANSLATORS: button text in the header when firmware
-#. * can be live-installed
-#. TRANSLATORS: this is a button in the software repositories
-#. dialog for installing a repo
-#: src/gs-details-page.c:986 src/gs-details-page.c:1003
-#: src/gs-details-page.ui:177 src/gs-third-party-repo-row.c:84
-#: src/gs-upgrade-banner.c:89
-msgid "_Install"
-msgstr "安装(_I)"
-
-#. TRANSLATORS: this is a button that allows the apps to
-#. * be installed.
-#. * The ellipsis indicates that further steps are required,
-#. * e.g. enabling software repositories or the like
-#. TRANSLATORS: this is a button in the software repositories
-#. dialog for installing a repo.
-#. The ellipsis indicates that further steps are required
-#: src/gs-details-page.c:1017 src/gs-third-party-repo-row.c:76
-msgid "_Install…"
-msgstr "安装(_I)…"
-
-#. TRANSLATORS: A label for a button to execute the selected application.
-#: src/gs-details-page.c:1045
-msgid "_Launch"
-msgstr "启动(_L)"
-
-#: src/gs-details-page.c:1100 src/gs-update-dialog.c:93
-msgid "Network"
-msgstr "网络"
-
-#: src/gs-details-page.c:1100 src/gs-update-dialog.c:93
-msgid "Can communicate over the network"
-msgstr "可以通过网络进行通信"
-
-#: src/gs-details-page.c:1101 src/gs-update-dialog.c:94
-msgid "System Services"
-msgstr "系统服务"
-
-#: src/gs-details-page.c:1101 src/gs-update-dialog.c:94
-msgid "Can access D-Bus services on the system bus"
-msgstr "可以访问在系统总线上访问 D-Bus 服务"
-
-#: src/gs-details-page.c:1102 src/gs-update-dialog.c:95
-msgid "Session Services"
-msgstr "会话服务"
-
-#: src/gs-details-page.c:1102 src/gs-update-dialog.c:95
-msgid "Can access D-Bus services on the session bus"
-msgstr "可以在会话总线上访问 D-Bus 服务"
-
-#: src/gs-details-page.c:1103 src/gs-update-dialog.c:96
-msgid "Devices"
-msgstr "设备"
-
-#: src/gs-details-page.c:1103 src/gs-update-dialog.c:96
-msgid "Can access system device files"
-msgstr "可以访问系统设备文件"
-
-#: src/gs-details-page.c:1104 src/gs-details-page.c:1105
-#: src/gs-update-dialog.c:97 src/gs-update-dialog.c:98
-msgid "Home folder"
-msgstr "主目录"
-
-#: src/gs-details-page.c:1104 src/gs-details-page.c:1106
-#: src/gs-details-page.c:1108 src/gs-update-dialog.c:97
-#: src/gs-update-dialog.c:99 src/gs-update-dialog.c:101
-msgid "Can view, edit and create files"
-msgstr "可以查看、编辑和创建文件"
-
-#: src/gs-details-page.c:1105 src/gs-details-page.c:1107
-#: src/gs-details-page.c:1109 src/gs-update-dialog.c:98
-#: src/gs-update-dialog.c:100 src/gs-update-dialog.c:102
-msgid "Can view files"
-msgstr "可以查看文件"
-
-#: src/gs-details-page.c:1106 src/gs-details-page.c:1107
-#: src/gs-update-dialog.c:99 src/gs-update-dialog.c:100
-msgid "File system"
-msgstr "文件系统"
-
-#: src/gs-details-page.c:1108 src/gs-details-page.c:1109
-#: src/gs-update-dialog.c:101 src/gs-update-dialog.c:102
-msgid "Downloads folder"
-msgstr "下载文件夹"
-
-#: src/gs-details-page.c:1110 src/gs-update-dialog.c:103
-msgid "Settings"
-msgstr "设置"
-
-#: src/gs-details-page.c:1110 src/gs-update-dialog.c:103
-msgid "Can view and change any settings"
-msgstr "可以查看和更改任意设置"
-
-#: src/gs-details-page.c:1111 src/gs-update-dialog.c:104
-msgid "Legacy display system"
-msgstr "传统显示系统"
-
-#: src/gs-details-page.c:1111 src/gs-update-dialog.c:104
-msgid "Uses an old, insecure display system"
-msgstr "使用旧式、不安全的显示系统"
-
-#: src/gs-details-page.c:1112 src/gs-update-dialog.c:105
-msgid "Sandbox escape"
-msgstr "沙箱逃逸"
-
-#: src/gs-details-page.c:1112 src/gs-update-dialog.c:105
-msgid "Can escape the sandbox and circumvent any other restrictions"
-msgstr "可以逃脱沙箱并绕过任何其他限制"
-
-#: src/gs-details-page.c:1127
-msgid "This application is fully sandboxed."
-msgstr "此应用程序已完全沙盒化。"
-
-#: src/gs-details-page.c:1135
-=======
+#: lib/gs-desktop-data.c:20
 msgctxt "Menu of Graphics & Photography"
 msgid "Featured"
 msgstr "特别推荐"
@@ -3349,105 +2248,11 @@
 #. * hyperlink with the "on the website" text
 #: src/gs-extras-page.c:422
 #, c-format
->>>>>>> 8566498b
 msgid ""
-"Unable to determine which parts of the system this application accesses. "
-"This is typical for older applications."
-msgstr "无法确认此应用程序可以访问系统的哪一部分。这是旧版应用程序的特征。"
-
-<<<<<<< HEAD
-#. TRANSLATORS: this is where the updated date is not known
-#: src/gs-details-page.c:1330
-msgctxt "updated"
-msgid "Never"
-msgstr "未知"
-
-#. TRANSLATORS: this is where we don't know the origin of the
-#. * application
-#: src/gs-details-page.c:1383
-msgctxt "origin"
-msgid "Unknown"
-msgstr "未知"
-
-#: src/gs-details-page.c:1436
-msgctxt "App permissions"
-msgid "None"
-msgstr "无"
-
-#: src/gs-details-page.c:1438
-msgctxt "App permissions"
-msgid "Low"
-msgstr "低"
-
-#: src/gs-details-page.c:1440
-msgctxt "App permissions"
-msgid "Medium"
-msgstr "中"
-
-#: src/gs-details-page.c:1442
-msgctxt "App permissions"
-msgid "High"
-msgstr "高"
-
-#: src/gs-details-page.c:1444
-msgctxt "App permissions"
-msgid "Unknown"
-msgstr "未知"
-
-#. TRANSLATORS: we need a remote server to process
-#: src/gs-details-page.c:1808
-msgid "You need internet access to write a review"
-msgstr "您需要互联网连接以编写评论"
-
-#: src/gs-details-page.c:2008 src/gs-details-page.c:2024
-#, c-format
-msgid "Unable to find “%s”"
-msgstr "无法找到“%s”"
-
-#: src/gs-details-page.c:2090 src/gs-details-page.c:2125
-msgid "Loading…"
-msgstr "正在加载……"
-
-#: src/gs-details-page.c:2563
-msgid "The application contains no age-inappropriate content."
-msgstr "应用程序未包含不适龄内容。"
-
-#. TRANSLATORS: see the wikipedia page
-#: src/gs-details-page.c:2672
-msgid "Public domain"
-msgstr "公有领域"
-
-#. TRANSLATORS: Replace the link with a version in your language,
-#. * e.g. https://de.wikipedia.org/wiki/Gemeinfreiheit
-#: src/gs-details-page.c:2675
-msgid "https://en.wikipedia.org/wiki/Public_domain"
-msgstr "https://zh.wikipedia.org/wiki/公有领域"
-
-#. TRANSLATORS: Replace the link with a version in your language,
-#. * e.g. https://www.gnu.org/philosophy/free-sw.de
-#: src/gs-details-page.c:2682
-msgid "https://www.gnu.org/philosophy/free-sw"
-msgstr "https://www.gnu.org/philosophy/free-sw.zh-cn"
-
-#. TRANSLATORS: see GNU page
-#: src/gs-details-page.c:2692 src/gs-details-page.ui:1285
-msgid "Free Software"
-msgstr "自由软件"
-
-#. TRANSLATORS: for the free software popover
-#: src/gs-details-page.c:2749
-msgid "Users are bound by the following license:"
-msgid_plural "Users are bound by the following licenses:"
-msgstr[0] "用户受以下许可证的约束："
-
-#: src/gs-details-page.c:2776 src/gs-details-page.ui:1357
-msgid "More information"
-msgstr "更多信息"
-
-#: src/gs-details-page.ui:8
-msgid "Details page"
-msgstr "详细信息页面"
-=======
+"Information about %s, as well as options for how to get additional Plasma "
+"resources might be found %s."
+msgstr "%s 的相关信息，以及如何获取附加 Plsama 资源的选项有可能在 %s 找到。"
+
 #. TRANSLATORS: this is when we know about an application or
 #. * addon, but it can't be listed for some reason
 #: src/gs-extras-page.c:429
@@ -3742,17 +2547,11 @@
 #: src/gs-hardware-support-context-dialog.ui:9
 msgid "Hardware Support"
 msgstr "硬件支持"
->>>>>>> 8566498b
-
-#: src/gs-details-page.ui:40
-msgid "Loading application details…"
-msgstr "正在加载应用程序详细信息……"
-
-<<<<<<< HEAD
-#: src/gs-details-page.ui:232
-msgid "Downloading"
-msgstr "正在下载"
-=======
+
+#: src/gs-installed-page.ui:7
+msgid "Installed page"
+msgstr "已安装页面"
+
 #: src/gs-installed-page.ui:54
 msgid "In Progress"
 msgstr "正在进行"
@@ -3810,18 +2609,11 @@
 #: src/gs-loading-page.c:62 src/gs-loading-page.c:66
 msgid "Software catalog is being downloaded"
 msgstr "正在下载软件目录"
->>>>>>> 8566498b
-
-#: src/gs-details-page.ui:272
-msgid "_Update"
-msgstr "更新(_U)"
-
-<<<<<<< HEAD
-#. Translators: A label for a button to add a shortcut to the selected application.
-#: src/gs-details-page.ui:288
-msgid "_Add shortcut"
-msgstr "添加快捷方式(_A)"
-=======
+
+#: src/gs-loading-page.ui:7
+msgid "Loading page"
+msgstr "正在载入页面"
+
 #: src/gs-loading-page.ui:14
 msgid "Starting up…"
 msgstr "正在启动……"
@@ -3830,856 +2622,6 @@
 #: src/gs-shell.ui:264
 msgid "Automatic Updates Paused"
 msgstr "自动更新已暂停"
->>>>>>> 8566498b
-
-#. Translators: A label for a button to remove a shortcut to the selected application.
-#: src/gs-details-page.ui:302
-msgid "Re_move shortcut"
-msgstr "移除快捷方式(_M)"
-
-#: src/gs-details-page.ui:376
-msgid "No screenshot provided"
-msgstr "没有截图"
-
-#: src/gs-details-page.ui:422
-msgid "Selected add-ons will be installed with the application."
-msgstr "选中的附加组件将随应用程序一起安装。"
-
-<<<<<<< HEAD
-#: src/gs-details-page.ui:505
-msgid ""
-"This application can only be used when there is an active internet "
-"connection."
-msgstr "这个应用只能在联网情况下使用。"
-
-#: src/gs-details-page.ui:515
-msgid "Software Repository Included"
-msgstr "包含软件源"
-
-#: src/gs-details-page.ui:516
-msgid ""
-"This application includes a software repository which provides updates, as "
-"well as access to other software."
-msgstr "该应用程序中包含了提供更新和其他软件的软件源。"
-
-#: src/gs-details-page.ui:523
-msgid "No Software Repository Included"
-msgstr "不含软件源"
-
-#: src/gs-details-page.ui:524
-msgid ""
-"This application does not include a software repository. It will not be "
-"updated with new versions."
-msgstr "该应用不包括软件源。不会自动更新到新版本。"
-
-#: src/gs-details-page.ui:532
-msgid ""
-"This software is already provided by your distribution and should not be "
-"replaced."
-msgstr "该软件已由您的发行版提供，而且不应被替换。"
-
-#. Translators: a repository file used for installing software has been discovered.
-#: src/gs-details-page.ui:539
-msgid "Software Repository Identified"
-msgstr "探测到软件源"
-
-#: src/gs-details-page.ui:540
-msgid ""
-"Adding this software repository will give you access to additional software "
-"and upgrades."
-msgstr "添加此软件源以获取其他软件和升级。"
-
-#: src/gs-details-page.ui:541
-msgid "Only use software repositories that you trust."
-msgstr "仅使用您信任的软件源。"
-
-#: src/gs-details-page.ui:551
-msgid "_Website"
-msgstr "网站(_W)"
-
-#: src/gs-details-page.ui:560
-msgid "_Donate"
-msgstr "捐赠(_D)"
-
-#: src/gs-details-page.ui:670
-msgid "Localized in your Language"
-msgstr "本地语言"
-
-#: src/gs-details-page.ui:681
-msgid "Documentation"
-msgstr "演示文稿"
-
-#: src/gs-details-page.ui:692
-msgid "Release Activity"
-msgstr "发行活动"
-
-#: src/gs-details-page.ui:703
-msgid "System Integration"
-msgstr "系统集合"
-
-#: src/gs-details-page.ui:714
-msgid "Sandboxed"
-msgstr "隔离环境"
-
-#. TRANSLATORS: the title for Snap channels
-#: src/gs-details-page.ui:734 src/gs-origin-popover-row.c:91
-msgid "Channel"
-msgstr "频道"
-
-#: src/gs-details-page.ui:770
-msgid "Age Rating"
-msgstr "年龄分级"
-
-#: src/gs-details-page.ui:808 src/gs-details-page.ui:1443
-msgid "Permissions"
-msgstr "权限"
-
-#: src/gs-details-page.ui:846
-msgid "Updated"
-msgstr "已更新"
-
-#: src/gs-details-page.ui:880
-msgid "Category"
-msgstr "软件分类"
-
-#: src/gs-details-page.ui:917
-msgid "Installed Size"
-msgstr "安装大小"
-
-#: src/gs-details-page.ui:948
-msgid "Download Size"
-msgstr "下载大小"
-
-#: src/gs-details-page.ui:1010
-msgid "Developer"
-msgstr "开发者"
-
-#: src/gs-details-page.ui:1056
-msgid "License"
-msgstr "许可协议"
-
-#. This refers to the license of the application
-#: src/gs-details-page.ui:1075
-msgid "Free"
-msgstr "自由"
-
-#. This refers to the license of the application
-#: src/gs-details-page.ui:1087
-msgid "Proprietary"
-msgstr "专有软件"
-
-#. This refers to the license of the application
-#: src/gs-details-page.ui:1099
-msgctxt "Application license"
-msgid "Unknown"
-msgstr "未知"
-
-#. Translators: Header of the section with other users' opinions about the app.
-#: src/gs-details-page.ui:1131
-msgid "Reviews"
-msgstr "评论"
-
-#. Translators: Button opening a dialog where the users can write and publish their opinions about the apps.
-#: src/gs-details-page.ui:1149
-msgid "_Write a Review"
-msgstr "编写评论(_W)"
-
-#. Translators: Button to return more application-submitted reviews.
-#: src/gs-details-page.ui:1170
-msgid "_Show More"
-msgstr "显示更多(_S)"
-
-#: src/gs-details-page.ui:1296
-msgid ""
-"This means that the software can be freely run, copied, distributed, studied "
-"and modified."
-msgstr "这表示该软件可以被自由地运行、复制、分发、研究和修改。"
-
-#: src/gs-details-page.ui:1336
-msgid "Proprietary Software"
-msgstr "专有软件"
-
-#: src/gs-details-page.ui:1347
-=======
-#: src/gs-moderate-page.ui:87
-msgid "There are no reviews to moderate"
-msgstr "没有需要管理的评价"
-
-#. TRANSLATORS: status text when downloading
-#: lib/gs-odrs-provider.c:1266
-msgid "Downloading application ratings…"
-msgstr "正在下载应用程序评分……"
-
-#. TRANSLATORS: This is followed by a file name, e.g. "Name: gedit.rpm"
-#: src/gs-origin-popover-row.c:55
-msgid "Name"
-msgstr "名称"
-
-#. TRANSLATORS: the installation location for flatpaks
-#: src/gs-origin-popover-row.c:72
-msgid "system"
-msgstr "系统"
-
-#. TRANSLATORS: the installation location for flatpaks
-#: src/gs-origin-popover-row.c:75
-msgid "user"
-msgstr "用户"
-
-#. TRANSLATORS: the title for Snap channels
-#: src/gs-origin-popover-row.c:91
-msgid "Channel"
-msgstr "频道"
-
-#. TRANSLATORS: the title for Flatpak branches
-#. Translators: The branch, e.g. 'stable' or '3.32'
-#: src/gs-origin-popover-row.c:96 src/gs-origin-popover-row.ui:93
-msgid "Branch"
-msgstr "分支"
-
-#: src/gs-origin-popover-row.ui:35
-msgid "URL"
-msgstr "URL"
-
-#. Translators: The installation location for flatpaks, e.g. 'user' or 'system'
-#: src/gs-origin-popover-row.ui:64
-msgid "Installation"
-msgstr "安装位置"
-
-#. Translators: The available version of an app
-#: src/gs-origin-popover-row.ui:122
-msgid "Version"
-msgstr "版本"
-
-#. TRANSLATORS: This is the header for package additions during
-#. * a system update
-#: src/gs-os-update-page.c:272
-msgid "Additions"
-msgstr "添加"
-
-#. TRANSLATORS: This is the header for package removals during
-#. * a system update
-#: src/gs-os-update-page.c:276
-msgid "Removals"
-msgstr "移除"
-
-#. TRANSLATORS: This is the header for package updates during
-#. * a system update
-#. Translators: A label for a button to show only updates which are available to install.
-#: src/gs-os-update-page.c:280 src/gs-shell.ui:339 src/gs-updates-page.c:1356
-msgid "Updates"
-msgstr "更新"
-
-#. TRANSLATORS: This is the header for package downgrades during
-#. * a system update
-#: src/gs-os-update-page.c:284
-msgid "Downgrades"
-msgstr "降级"
-
-#. Translators: This is a clickable link on the third party repositories info bar. It's
-#. part of a constructed sentence: "Provides access to additional software from [selected external sources].
-#. Some proprietary software is included."
-#: src/gs-overview-page.c:697
-msgid "selected external sources"
-msgstr "选择的额外来源"
-
-#. Translators: This is the third party repositories info bar. The %s is replaced with "selected external sources" link.
-#: src/gs-overview-page.c:699
-#, c-format
-msgid ""
-"Provides access to additional software from %s. Some proprietary software is "
-"included."
-msgstr "提供获取来自 %s 的附加软件。也包括一些专有软件。"
-
-#. TRANSLATORS: button to turn on third party software repositories
-#. TRANSLATORS: button to accept the agreement
-#: src/gs-overview-page.c:708 src/gs-repos-dialog.c:198
-msgid "Enable"
-msgstr "启用"
-
-#. Translators: This is the title of the main page of the UI.
-#. Translators: A label for a button to show all available software.
-#: src/gs-overview-page.c:763 src/gs-shell.ui:306
-msgid "Explore"
-msgstr "浏览"
-
-#: src/gs-overview-page.ui:8
-msgid "Overview page"
-msgstr "概览页"
-
-#: src/gs-overview-page.ui:40
-msgid "Enable Third Party Software Repositories?"
-msgstr "要启用第三方软件仓库吗？"
-
-#. Translators: This is a heading for a list of categories.
-#: src/gs-overview-page.ui:175
-msgid "Other Categories"
-msgstr "其它类别"
-
-#: src/gs-overview-page.ui:239
-msgid "No Application Data Found"
-msgstr "未找到应用程序数据"
-
-#: lib/gs-plugin-loader.c:3023
-msgctxt "Distribution name"
-msgid "Unknown"
-msgstr "未知"
-
-#: src/gs-page.c:276
-msgid "User declined installation"
-msgstr "用户拒绝安装"
-
-#. TRANSLATORS: this is a prompt message, and
-#. * '%s' is an application summary, e.g. 'GNOME Clocks'
-#: src/gs-page.c:356
-#, c-format
-msgid "Prepare %s"
-msgstr "准备 %s"
-
-#. TRANSLATORS: this is a prompt message, and '%s' is an
-#. * repository name, e.g. 'GNOME Nightly'
-#: src/gs-page.c:492
-#, c-format
-msgid "Are you sure you want to remove the %s repository?"
-msgstr "您确定要移除 %s 仓库吗？"
-
-#. TRANSLATORS: longer dialog text
-#: src/gs-page.c:496
-#, c-format
-msgid ""
-"All applications from %s will be uninstalled, and you will have to re-"
-"install the repository to use them again."
-msgstr "所有来自 %s 的应用程序将被卸载，想再次使用它们您必须重新安装仓库。"
-
-#. TRANSLATORS: this is a prompt message, and '%s' is an
-#. * application summary, e.g. 'GNOME Clocks'
-#: src/gs-page.c:504
-#, c-format
-msgid "Are you sure you want to uninstall %s?"
-msgstr "您确定要卸载 %s 吗？"
-
-#. TRANSLATORS: longer dialog text
-#: src/gs-page.c:507
-#, c-format
-msgid ""
-"%s will be uninstalled, and you will have to install it to use it again."
-msgstr "%s 将被卸载，想再次使用它您必须重新安装。"
-
-#. Translators: This is the accessibility label for a screenshot.
-#: src/gs-picture.c:391
-msgid "Picture"
-msgstr "图片"
-
-#: src/gs-prefs-dialog.ui:5
-msgid "Update Preferences"
-msgstr "更新首选项"
-
-#: src/gs-prefs-dialog.ui:18
-msgid ""
-"To avoid charges and network caps, software updates are not automatically "
-"downloaded on mobile or metered connections."
-msgstr "为了避免收费和网络限制，软件更新不会在移动或计量连接上自动下载。"
-
-#: src/gs-prefs-dialog.ui:22
-msgid "Automatic Updates"
-msgstr "自动更新"
-
-#: src/gs-prefs-dialog.ui:23
-msgid ""
-"Downloads and installs software updates in the background, when possible."
-msgstr "在可能的情况下，在后台下载和安装软件更新。"
-
-#: src/gs-prefs-dialog.ui:37
-msgid "Automatic Update Notifications"
-msgstr "自动更新通知"
-
-#: src/gs-prefs-dialog.ui:38
-msgid "Show notifications when updates have been automatically installed."
-msgstr "当更新被自动安装时显示通知。"
-
-#. TRANSLATORS: This is a text displayed during a distro upgrade. %s
-#. will be replaced by the name and version of distro, e.g. 'Fedora 23'.
-#: src/gs-removal-dialog.c:110
-#, c-format
->>>>>>> 8566498b
-msgid ""
-"This means that the software is owned by an individual or a company. There "
-"are often restrictions on its use and its source code cannot usually be "
-"accessed."
-msgstr ""
-<<<<<<< HEAD
-"这表示该软件由个人或公司拥有。对该软件的使用常常伴有限制而且它的源码通常也无"
-"法被获取。"
-
-#: src/gs-details-page.ui:1379
-msgid "Unknown Software License"
-msgstr "未知的软件许可证"
-
-#: src/gs-details-page.ui:1390
-msgid "The license terms of this software are unknown."
-msgstr "该软件的发行协议未知。"
-
-#: src/gs-details-page.ui:1410
-msgid "The application was rated this way because it features:"
-msgstr "该应用程序被分到此级因为它包含："
-
-#: src/gs-details-page.ui:1424
-msgid "No details were available for this rating."
-msgstr "没有对应此分级可用的详细信息。"
-
-#. TRANSLATORS: separator for a list of items
-#: src/gs-extras-page.c:138
-msgid " and "
-msgstr " 和 "
-
-#. TRANSLATORS: separator for a list of items
-#: src/gs-extras-page.c:141
-msgid ", "
-msgstr "、"
-
-#. TRANSLATORS: Application window title for fonts installation.
-#. %s will be replaced by name of the script we're searching for.
-#: src/gs-extras-page.c:167
-=======
-"当前已安装的一些软件与 %s 不兼容。如果您想继续，升级过程中下列软件将被自动移"
-"除："
-
-#: src/gs-removal-dialog.ui:23
-msgid "Incompatible Software"
-msgstr "不兼容的软件"
-
-#: src/gs-removal-dialog.ui:36
-msgid "_Continue"
-msgstr "继续(_C)"
-
-#. TRANSLATORS: The '%s' is replaced with a repository name, like "Fedora Modular - x86_64"
-#: src/gs-repos-dialog.c:265
-#, c-format
-msgid "Software that has been installed from “%s” will cease receive updates."
-msgstr "从“%s”获取的软件将不再收到更新。"
-
-#: src/gs-repos-dialog.c:274
-msgid "Disable Repository?"
-msgstr "禁用仓库？"
-
-#: src/gs-repos-dialog.c:274
-msgid "Remove Repository?"
-msgstr "移除仓库？"
-
-#. TRANSLATORS: this is button text to disable a repo
-#: src/gs-repos-dialog.c:280
-msgid "_Disable"
-msgstr "禁用(_D)"
-
-#. TRANSLATORS: this is button text to remove a repo
-#: src/gs-repos-dialog.c:283
-msgid "_Remove"
-msgstr "移除(_R)"
-
-#: src/gs-repos-dialog.c:597
-msgid "Enable New Repositories"
-msgstr "启用新仓库"
-
-#: src/gs-repos-dialog.c:598
-msgid "Turn on new repositories when they are added."
-msgstr "在新仓库添加的同时将其启用。"
-
-#. TRANSLATORS: this is the clickable
-#. * link on the third party repositories info bar
-#: src/gs-repos-dialog.c:607
-msgid "more information"
-msgstr "更多信息"
-
-#. TRANSLATORS: this is the third party repositories info bar. The '%s' is replaced
-#. with a link consisting a text "more information", which constructs a sentence:
-#. "Additional repositories from selected third parties - more information."
-#: src/gs-repos-dialog.c:612
-#, c-format
-msgid "Additional repositories from selected third parties — %s."
-msgstr "选择的第三方附加仓库 — %s。"
-
-#: src/gs-repos-dialog.c:617
-msgid "Fedora Third Party Repositories"
-msgstr "Fedora 第三方仓库"
-
-#. TRANSLATORS: this is the fallback text we use if we can't
-#. figure out the name of the operating system
-#: src/gs-repos-dialog.c:823
-msgid "the operating system"
-msgstr "操作系统"
-
-#. TRANSLATORS: This is the description text displayed in the Software Repositories dialog.
-#. %s gets replaced by the name of the actual distro, e.g. Fedora.
-#: src/gs-repos-dialog.c:880
-#, c-format
-msgid "These repositories supplement the default software provided by %s."
-msgstr "这些仓库内的软件可替代 %s 提供的默认软件。"
-
-#. button in the info bar
-#: src/gs-repos-dialog.ui:10 src/gs-shell.ui:77 src/gs-update-dialog.ui:10
-msgid "Software Repositories"
-msgstr "软件仓库"
-
-#: src/gs-repos-dialog.ui:50
-msgid "No Repositories"
-msgstr "无仓库"
-
-#. TRANSLATORS: This string is used to construct the 'X applications
-#. installed' sentence, describing a software repository.
-#: src/gs-repo-row.c:155
->>>>>>> 8566498b
-#, c-format
-msgid "Available fonts for the %s script"
-msgid_plural "Available fonts for the %s scripts"
-msgstr[0] "%s 书写系统可用的字体"
-
-<<<<<<< HEAD
-#. TRANSLATORS: Application window title for codec installation.
-#. %s will be replaced by actual codec name(s)
-#: src/gs-extras-page.c:175
-=======
-#. TRANSLATORS: This string is used to construct the 'X add-ons
-#. installed' sentence, describing a software repository.
-#: src/gs-repo-row.c:162
->>>>>>> 8566498b
-#, c-format
-msgid "Available software for %s"
-msgid_plural "Available software for %s"
-msgstr[0] "%s 可用的软件"
-
-<<<<<<< HEAD
-#: src/gs-extras-page.c:217
-msgid "Unable to Find Requested Software"
-msgstr "未找到相应的软件"
-
-#: src/gs-extras-page.c:256
-msgid "Requested software not found"
-msgstr "未找到请求的软件"
-
-#: src/gs-extras-page.c:258
-msgid "Failed to find requested software"
-msgstr "查找请求的软件失败"
-
-#. TRANSLATORS: This string is used for codecs that weren't found
-#: src/gs-extras-page.c:348
-=======
-#. TRANSLATORS: This string is used to construct the 'X applications
-#. and y add-ons installed' sentence, describing a software repository.
-#. The correct form here depends on the number of applications.
-#: src/gs-repo-row.c:170
->>>>>>> 8566498b
-#, c-format
-msgid "%s not found"
-msgstr "未找到 %s"
-
-<<<<<<< HEAD
-#. TRANSLATORS: hyperlink title
-#: src/gs-extras-page.c:352
-msgid "on the website"
-msgstr "在网站上"
-
-#. TRANSLATORS: this is when we know about an application or
-#. * addon, but it can't be listed for some reason
-#: src/gs-extras-page.c:359
-=======
-#. TRANSLATORS: This string is used to construct the 'X applications
-#. and y add-ons installed' sentence, describing a software repository.
-#. The correct form here depends on the number of add-ons.
-#: src/gs-repo-row.c:176
->>>>>>> 8566498b
-#, c-format
-msgid "No applications are available that provide the file %s."
-msgstr "没有提供 %s 文件的可用程序。"
-
-<<<<<<< HEAD
-#. TRANSLATORS: first %s is the codec name, and second %s is a
-#. * hyperlink with the "on the website" text
-#: src/gs-extras-page.c:363 src/gs-extras-page.c:374 src/gs-extras-page.c:385
-=======
-#. TRANSLATORS: This string is used to construct the 'X applications
-#. and y add-ons installed' sentence, describing a software repository.
-#. The correct form here depends on the total number of
-#. applications and add-ons.
-#: src/gs-repo-row.c:183
->>>>>>> 8566498b
-#, c-format
-msgid ""
-"Information about %s, as well as options for how to get missing applications "
-"might be found %s."
-msgstr "%s 的相关信息，以及如何获取缺失的应用程序的选项有可能在 %s 找到。"
-
-<<<<<<< HEAD
-#. TRANSLATORS: this is when we know about an application or
-#. * addon, but it can't be listed for some reason
-#: src/gs-extras-page.c:370 src/gs-extras-page.c:392
-#, c-format
-msgid "No applications are available for %s support."
-msgstr "没有支持 %s 的可用程序。"
-
-#. TRANSLATORS: this is when we know about an application or
-#. * addon, but it can't be listed for some reason
-#: src/gs-extras-page.c:381
-#, c-format
-msgid "%s is not available."
-msgstr "%s 不可用。"
-
-#. TRANSLATORS: first %s is the codec name, and second %s is a
-#. * hyperlink with the "on the website" text
-#: src/gs-extras-page.c:396
-#, c-format
-msgid ""
-"Information about %s, as well as options for how to get an application that "
-"can support this format might be found %s."
-msgstr ""
-"%s 的相关信息，以及如何获取支持此格式的应用程序的选项有可能在 %s 找到。"
-
-#. TRANSLATORS: this is when we know about an application or
-#. * addon, but it can't be listed for some reason
-#: src/gs-extras-page.c:403
-#, c-format
-msgid "No fonts are available for the %s script support."
-msgstr "没有支持 %s 书写系统的可用字体。"
-
-#. TRANSLATORS: first %s is the codec name, and second %s is a
-#. * hyperlink with the "on the website" text
-#: src/gs-extras-page.c:407
-#, c-format
-msgid ""
-"Information about %s, as well as options for how to get additional fonts "
-"might be found %s."
-msgstr "%s 的相关信息，以及如何获取额外字体的选项有可能在 %s 找到。"
-
-#. TRANSLATORS: this is when we know about an application or
-#. * addon, but it can't be listed for some reason
-#: src/gs-extras-page.c:414
-#, c-format
-msgid "No addon codecs are available for the %s format."
-msgstr "没有对应 %s 格式的附加编解码器。"
-
-#. TRANSLATORS: first %s is the codec name, and second %s is a
-#. * hyperlink with the "on the website" text
-#: src/gs-extras-page.c:418
-#, c-format
-msgid ""
-"Information about %s, as well as options for how to get a codec that can "
-"play this format might be found %s."
-msgstr "%s 的相关信息，以及如何获取播放该格式的解码器的选项有可能在 %s 找到。"
-
-#. TRANSLATORS: this is when we know about an application or
-#. * addon, but it can't be listed for some reason
-#: src/gs-extras-page.c:425
-#, c-format
-msgid "No Plasma resources are available for %s support."
-msgstr "没有支持 %s 的可用 Plasma 资源。"
-
-#. TRANSLATORS: first %s is the codec name, and second %s is a
-#. * hyperlink with the "on the website" text
-#: src/gs-extras-page.c:429
-#, c-format
-msgid ""
-"Information about %s, as well as options for how to get additional Plasma "
-"resources might be found %s."
-msgstr "%s 的相关信息，以及如何获取附加 Plsama 资源的选项有可能在 %s 找到。"
-=======
-#. Translators: The first '%s' is replaced with a text like '10 applications installed',
-#. the second '%s' is replaced with installation kind, like in case of Flatpak 'User Installation'.
-#: src/gs-repo-row.c:232
-#, c-format
-msgctxt "repo-row"
-msgid "%s • %s"
-msgstr "%s • %s"
-
-#. TRANSLATORS: lighthearted star rating description;
-#. *		A really bad application
-#: src/gs-review-dialog.c:82
-msgid "Hate it"
-msgstr "差评"
->>>>>>> 8566498b
-
-#. TRANSLATORS: this is when we know about an application or
-#. * addon, but it can't be listed for some reason
-#: src/gs-extras-page.c:436
-#, c-format
-msgid "No printer drivers are available for %s."
-msgstr "没有对 %s 可用的打印机驱动。"
-
-#. TRANSLATORS: first %s is the codec name, and second %s is a
-#. * hyperlink with the "on the website" text
-#: src/gs-extras-page.c:440
-#, c-format
-msgid ""
-"Information about %s, as well as options for how to get a driver that "
-"supports this printer might be found %s."
-msgstr "%s 的相关信息，以及如何获取支持此打印机的驱动的选项有可能在 %s 找到。"
-
-#. TRANSLATORS: hyperlink title
-#: src/gs-extras-page.c:484
-msgid "the documentation"
-msgstr "文档"
-
-#. TRANSLATORS: no codecs were found. The first %s will be replaced by actual codec name(s),
-#. the second %s is the application name, which requested the codecs, the third %s is a link titled "the documentation"
-#: src/gs-extras-page.c:490
-#, c-format
-msgid ""
-"Unable to find the %s requested by %s. Please see %s for more information."
-msgid_plural ""
-"Unable to find the %s requested by %s. Please see %s for more information."
-msgstr[0] "没有找到 %2$s 请求的 %1$s。请访问 %3$s 获取更多相关信息。"
-
-#. TRANSLATORS: no codecs were found. First %s will be replaced by actual codec name(s), second %s is a link titled "the documentation"
-#: src/gs-extras-page.c:499
-#, c-format
-msgid ""
-"Unable to find the %s you were searching for. Please see %s for more "
-"information."
-msgid_plural ""
-"Unable to find the %s you were searching for. Please see %s for more "
-"information."
-msgstr[0] "没有找到您要搜索的 %s。请访问 %s 获取更多相关信息。"
-
-#: src/gs-extras-page.c:569 src/gs-extras-page.c:625 src/gs-extras-page.c:664
-msgid "Failed to find any search results"
-msgstr "未找到任何搜索结果"
-
-#: src/gs-extras-page.c:852
-#, c-format
-msgid "%s file format"
-msgstr "%s 文件格式"
-
-#: src/gs-extras-page.ui:7
-msgid "Codecs page"
-msgstr "编解码器页面"
-
-#: src/gs-featured-carousel.ui:43
-msgid "Previous"
-msgstr "上一页"
-
-#: src/gs-featured-carousel.ui:73
-msgid "Next"
-msgstr "下一页"
-
-#: src/gs-featured-carousel.ui:100
-msgid "Featured Apps List"
-msgstr "特色应用列表"
-
-#: src/gs-first-run-dialog.ui:6 src/gs-first-run-dialog.ui:15
-msgid "Welcome"
-msgstr "欢迎"
-
-<<<<<<< HEAD
-#: src/gs-first-run-dialog.ui:43
-msgid "Welcome to Software"
-msgstr "欢迎使用"
-=======
-#: src/gs-review-dialog.ui:74
-msgid "Rating"
-msgstr "评分"
-
-#: src/gs-review-dialog.ui:110
-msgid "Summary"
-msgstr "摘要"
->>>>>>> 8566498b
-
-#: src/gs-first-run-dialog.ui:53
-msgid ""
-"Software lets you install all the software you need, all from one place. See "
-"our recommendations, browse the categories, or search for the applications "
-"you want."
-msgstr ""
-"“软件”让您在一个地方安装所有软件。请查看我们的推荐，浏览分类或者搜索想要的软"
-"件。"
-
-#: src/gs-first-run-dialog.ui:62
-msgid "_Browse Software"
-msgstr "浏览软件(_B)"
-
-#. TRANSLATORS: this is the status in the history UI,
-#. * where we are showing the application was uninstalled
-#: src/gs-history-dialog.c:70
-msgctxt "app status"
-msgid "Uninstalled"
-msgstr "已卸载"
-
-#. TRANSLATORS: this is the status in the history UI,
-#. * where we are showing the application was installed
-#: src/gs-history-dialog.c:76
-msgctxt "app status"
-msgid "Installed"
-msgstr "已安装"
-
-<<<<<<< HEAD
-#. TRANSLATORS: this is the status in the history UI,
-#. * where we are showing the application was updated
-#: src/gs-history-dialog.c:82
-msgctxt "app status"
-msgid "Updated"
-msgstr "已更新"
-=======
-#: src/gs-review-histogram.c:72
-#, c-format
-msgid "%u review total"
-msgid_plural "%u reviews total"
-msgstr[0] "总共 %u 条评价"
-
-#: src/gs-review-histogram.ui:100
-msgid "out of 5 stars"
-msgstr "满分 5 星"
-
-#. TRANSLATORS: this is when a user doesn't specify a name
-#: src/gs-review-row.c:58
-msgctxt "Reviewer name"
-msgid "Unknown"
-msgstr "未知"
->>>>>>> 8566498b
-
-#. TRANSLATORS: this is the status in the history UI,
-#. * where we are showing that something happened to the
-#. * application but we don't know what
-#: src/gs-history-dialog.c:88
-msgctxt "app status"
-msgid "Unknown"
-msgstr "未知"
-
-#: src/gs-history-dialog.ui:5
-msgid "History"
-msgstr "历史"
-
-#. TRANSLATORS: This is the header dividing the normal
-#. * applications and the system ones
-#: src/gs-installed-page.c:450
-msgid "System Applications"
-msgstr "系统应用程序"
-
-#. TRANSLATORS: This is the header dividing the normal
-#. * installed applications and the applications which are
-#. * currently being installed or removed.
-#: src/gs-installed-page.c:461
-msgid "In Progress"
-msgstr "正在进行"
-
-#. TRANSLATORS: This is the header above normal installed
-#. * applications on the installed page.
-#: src/gs-installed-page.c:466
-msgid "Applications"
-msgstr "应用程序"
-
-<<<<<<< HEAD
-#: src/gs-installed-page.ui:7
-msgid "Installed page"
-msgstr "已安装页面"
-
-#. TRANSLATORS: initial start
-#: src/gs-loading-page.c:62 src/gs-loading-page.c:66
-msgid "Software catalog is being downloaded"
-msgstr "正在下载软件目录"
-
-#: src/gs-loading-page.ui:7
-msgid "Loading page"
-msgstr "正在载入页面"
-
-#: src/gs-loading-page.ui:48
-msgid "Starting up…"
-msgstr "正在启动……"
 
 #: src/gs-metered-data-dialog.ui:38
 msgid ""
@@ -4706,9 +2648,19 @@
 msgid "Moderate page"
 msgstr "管理页面"
 
-#: src/gs-moderate-page.ui:85
+#: src/gs-moderate-page.ui:87
 msgid "There are no reviews to moderate"
 msgstr "没有需要管理的评价"
+
+#. TRANSLATORS: status text when downloading
+#: lib/gs-odrs-provider.c:1266
+msgid "Downloading application ratings…"
+msgstr "正在下载应用程序评分……"
+
+#. TRANSLATORS: This is followed by a file name, e.g. "Name: gedit.rpm"
+#: src/gs-origin-popover-row.c:55
+msgid "Name"
+msgstr "名称"
 
 #. TRANSLATORS: the installation location for flatpaks
 #: src/gs-origin-popover-row.c:72
@@ -4719,6 +2671,11 @@
 #: src/gs-origin-popover-row.c:75
 msgid "user"
 msgstr "用户"
+
+#. TRANSLATORS: the title for Snap channels
+#: src/gs-origin-popover-row.c:91
+msgid "Channel"
+msgstr "频道"
 
 #. TRANSLATORS: the title for Flatpak branches
 #. Translators: The branch, e.g. 'stable' or '3.32'
@@ -4726,7 +2683,7 @@
 msgid "Branch"
 msgstr "分支"
 
-#: src/gs-origin-popover-row.ui:35 src/gs-repo-row.ui:75
+#: src/gs-origin-popover-row.ui:35
 msgid "URL"
 msgstr "URL"
 
@@ -4739,364 +2696,58 @@
 #: src/gs-origin-popover-row.ui:122
 msgid "Version"
 msgstr "版本"
-=======
-#. Translators: Users can express their opinions about other users' opinions about the apps.
-#: src/gs-review-row.ui:89
-msgid "Was this review useful to you?"
-msgstr "这条评论对您有用吗？"
-
-#: src/gs-review-row.ui:106
-msgid "Yes"
-msgstr "是"
-
-#: src/gs-review-row.ui:115
-msgid "No"
-msgstr "否"
-
-#. Translators: Button text for indifference, only used when moderating
-#: src/gs-review-row.ui:124
-msgid "Meh"
-msgstr "随便"
-
-#: src/gs-review-row.ui:135
-msgid "Report…"
-msgstr "举报…"
-
-#: src/gs-review-row.ui:148
-msgid "Remove…"
-msgstr "移除…"
-
-#: src/gs-safety-context-dialog.c:140
-msgid "Check that you trust the vendor, as the application isn’t sandboxed"
-msgstr "因该应用程序未沙盒化，请确认您信任软件提供者"
-
-#: src/gs-safety-context-dialog.c:143
+
+#. TRANSLATORS: This is the header for package additions during
+#. * a system update
+#: src/gs-os-update-page.c:272
+msgid "Additions"
+msgstr "添加"
+
+#. TRANSLATORS: This is the header for package removals during
+#. * a system update
+#: src/gs-os-update-page.c:276
+msgid "Removals"
+msgstr "移除"
+
+#. TRANSLATORS: This is the header for package updates during
+#. * a system update
+#. Translators: A label for a button to show only updates which are available to install.
+#: src/gs-os-update-page.c:280 src/gs-shell.ui:339 src/gs-updates-page.c:1356
+msgid "Updates"
+msgstr "更新"
+
+#. TRANSLATORS: This is the header for package downgrades during
+#. * a system update
+#: src/gs-os-update-page.c:284
+msgid "Downgrades"
+msgstr "降级"
+
+#. Translators: This is a clickable link on the third party repositories info bar. It's
+#. part of a constructed sentence: "Provides access to additional software from [selected external sources].
+#. Some proprietary software is included."
+#: src/gs-overview-page.c:697
+msgid "selected external sources"
+msgstr "选择的额外来源"
+
+#. Translators: This is the third party repositories info bar. The %s is replaced with "selected external sources" link.
+#: src/gs-overview-page.c:699
+#, c-format
 msgid ""
-"Application isn’t sandboxed but the distribution has checked that it is not "
-"malicious"
-msgstr "应用程序未沙盒化，但发行版已检查并确认其并非恶意程序"
-
-#. Translators: This refers to permissions (for example, from flatpak) which an app requests from the user.
-#: src/gs-safety-context-dialog.c:150
-msgid "No Permissions"
-msgstr "无需权限"
-
-#: src/gs-safety-context-dialog.c:151
-msgid "App is fully sandboxed"
-msgstr "应用已完全沙盒化"
-
-#. Translators: This refers to permissions (for example, from flatpak) which an app requests from the user.
-#: src/gs-safety-context-dialog.c:162
-msgid "Network Access"
-msgstr "网络访问"
-
-#: src/gs-safety-context-dialog.c:163
-msgid "Can access the internet"
-msgstr "可以访问互联网"
-
-#. Translators: This refers to permissions (for example, from flatpak) which an app requests from the user.
-#: src/gs-safety-context-dialog.c:166
-msgid "No Network Access"
-msgstr "无网络访问"
-
-#: src/gs-safety-context-dialog.c:167
-msgid "Cannot access the internet"
-msgstr "不能访问互联网"
-
-#. Translators: This refers to permissions (for example, from flatpak) which an app requests from the user.
-#: src/gs-safety-context-dialog.c:173
-msgid "Uses System Services"
-msgstr "使用系统服务"
-
-#: src/gs-safety-context-dialog.c:174
-msgid "Can request data from system services"
-msgstr "可以从系统服务请求数据"
-
-#. Translators: This refers to permissions (for example, from flatpak) which an app requests from the user.
-#: src/gs-safety-context-dialog.c:181
-msgid "Uses Session Services"
-msgstr "使用会话服务"
-
-#: src/gs-safety-context-dialog.c:182
-msgid "Can request data from session services"
-msgstr "可以从会话服务请求数据"
-
-#. Translators: This refers to permissions (for example, from flatpak) which an app requests from the user.
-#: src/gs-safety-context-dialog.c:189
-msgid "Device Access"
-msgstr "设备访问"
-
-#: src/gs-safety-context-dialog.c:190
-msgid "Can access devices such as webcams or gaming controllers"
-msgstr "可以访问网络摄像头或游戏控制器等设备"
-
-#. Translators: This refers to permissions (for example, from flatpak) which an app requests from the user.
-#: src/gs-safety-context-dialog.c:193
-msgid "No Device Access"
-msgstr "无设备访问"
-
-#: src/gs-safety-context-dialog.c:194
-msgid "Cannot access devices such as webcams or gaming controllers"
-msgstr "不能访问网络摄像头或游戏控制器等设备"
-
-#. Translators: This refers to permissions (for example, from flatpak) which an app requests from the user.
-#: src/gs-safety-context-dialog.c:200
-msgid "Legacy Windowing System"
-msgstr "旧式窗口系统"
-
-#. Translators: This refers to permissions (for example, from flatpak) which an app requests from the user.
-#: src/gs-safety-context-dialog.c:208
-msgid "Arbitrary Permissions"
-msgstr "任意权限"
-
-#. Translators: This refers to permissions (for example, from flatpak) which an app requests from the user.
-#: src/gs-safety-context-dialog.c:216
-msgid "User Settings"
-msgstr "用户设置"
-
-#. Translators: This refers to permissions (for example, from flatpak) which an app requests from the user.
-#: src/gs-safety-context-dialog.c:228
-msgid "Full File System Read/Write Access"
-msgstr "完全的文件系统读写权限"
-
-#: src/gs-safety-context-dialog.c:229
-msgid "Can read and write all data on the file system"
-msgstr "可以读写文件系统上的所有数据"
-
-#. Translators: This refers to permissions (for example, from flatpak) which an app requests from the user.
-#: src/gs-safety-context-dialog.c:237
-msgid "Home Folder Read/Write Access"
-msgstr "主目录读写权限"
-
-#: src/gs-safety-context-dialog.c:238
-msgid "Can read and write all data in your home directory"
-msgstr "可以读写您的用户主目录中的所有数据"
-
-#. Translators: This refers to permissions (for example, from flatpak) which an app requests from the user.
-#: src/gs-safety-context-dialog.c:246
-msgid "Full File System Read Access"
-msgstr "完全的文件系统读取权限"
-
-#: src/gs-safety-context-dialog.c:247
-msgid "Can read all data on the file system"
-msgstr "可以读取文件系统上的所有数据"
-
-#. Translators: This refers to permissions (for example, from flatpak) which an app requests from the user.
-#: src/gs-safety-context-dialog.c:256
-msgid "Home Folder Read Access"
-msgstr "主目录读权限"
-
-#: src/gs-safety-context-dialog.c:257
-msgid "Can read all data in your home directory"
-msgstr "可以读取您的用户主目录中的所有数据"
-
-#. Translators: This refers to permissions (for example, from flatpak) which an app requests from the user.
-#: src/gs-safety-context-dialog.c:266
-msgid "Download Folder Read/Write Access"
-msgstr "下载文件夹读写权限"
-
-#: src/gs-safety-context-dialog.c:267
-msgid "Can read and write all data in your downloads directory"
-msgstr "可以读写您的下载文件夹中的所有数据"
-
-#. Translators: This refers to permissions (for example, from flatpak) which an app requests from the user.
-#: src/gs-safety-context-dialog.c:278
-msgid "Download Folder Read Access"
-msgstr "下载文件夹读权限"
-
-#: src/gs-safety-context-dialog.c:279
-msgid "Can read all data in your downloads directory"
-msgstr "可以读取您的下载文件夹中的所有数据"
-
-#. Translators: This refers to permissions (for example, from flatpak) which an app requests from the user.
-#: src/gs-safety-context-dialog.c:292
-msgid "No File System Access"
-msgstr "无文件系统访问"
-
-#: src/gs-safety-context-dialog.c:293
-msgid "Cannot access the file system at all"
-msgstr "完全无法访问文件系统"
-
-#. Translators: This refers to permissions (for example, from flatpak) which an app requests from the user.
-#: src/gs-safety-context-dialog.c:307
-msgid "Proprietary Code"
-msgstr "专有代码"
-
-#: src/gs-safety-context-dialog.c:308
-msgid ""
-"The source code is not public, so it cannot be independently audited and "
-"might be unsafe"
-msgstr "源代码不是公开的，所以它不能被独立地审计且可能不安全"
-
-#. Translators: This refers to permissions (for example, from flatpak) which an app requests from the user.
-#: src/gs-safety-context-dialog.c:311
-msgid "Auditable Code"
-msgstr "可审计代码"
-
-#: src/gs-safety-context-dialog.c:312
-msgid ""
-"The source code is public and can be independently audited, which makes the "
-"app more likely to be safe"
-msgstr "源代码是公开的且可以被独立地审计，这使得应用可以更安全"
-
-#. Translators: This indicates an app was written and released by a developer who has been verified.
-#. * It’s used in a context tile, so should be short.
-#: src/gs-safety-context-dialog.c:320
-msgid "App developer is verified"
-msgstr "应用开发者已验证"
-
-#: src/gs-safety-context-dialog.c:321
-msgid "The developer of this app has been verified to be who they say they are"
-msgstr "此应用的开发者已经被验证为他们所声称的人"
-
-#. Translators: The app is considered safe to install and run.
-#. * The placeholder is the app name.
-#: src/gs-safety-context-dialog.c:330
-#, c-format
-msgid "%s is safe"
-msgstr "%s 是安全的"
-
-#. Translators: The app is considered potentially unsafe to install and run.
-#. * The placeholder is the app name.
-#: src/gs-safety-context-dialog.c:337
-#, c-format
-msgid "%s is potentially unsafe"
-msgstr "%s 可能是安全的"
-
-#. Translators: The app is considered unsafe to install and run.
-#. * The placeholder is the app name.
-#: src/gs-safety-context-dialog.c:344
-#, c-format
-msgid "%s is unsafe"
-msgstr "%s 不安全"
-
-#. Translators: This is the title of the dialog which contains information about the permissions of an app
-#: src/gs-safety-context-dialog.ui:9
-msgid "Safety"
-msgstr "安全性"
-
-#: src/gs-safety-context-dialog.ui:146
-msgid "License"
-msgstr "许可协议"
-
-#: src/gs-safety-context-dialog.ui:232
-msgid "SDK"
-msgstr "SDK"
-
-#. Translators: This is the accessible description for a button to go to the previous screenshot in the screenshot carousel.
-#: src/gs-screenshot-carousel.ui:38
-msgid "Previous Screenshot"
-msgstr "上一张截图"
-
-#. Translators: This is the accessible description for a button to go to the next screenshot in the screenshot carousel.
-#: src/gs-screenshot-carousel.ui:75
-msgid "Next Screenshot"
-msgstr "下一张截图"
-
-#: src/gs-screenshot-carousel.ui:142
-msgid "No screenshot provided"
-msgstr "没有截图"
-
-#. TRANSLATORS: this is when we try to download a screenshot and
-#. * we get back 404
-#: src/gs-screenshot-image.c:345
-msgid "Screenshot not found"
-msgstr "未找到截图"
-
-#. TRANSLATORS: possibly image file corrupt or not an image
-#: src/gs-screenshot-image.c:362
-msgid "Failed to load image"
-msgstr "加载图片失败"
-
-#. TRANSLATORS: this is when we request a screenshot size that
-#. * the generator did not create or the parser did not add
-#: src/gs-screenshot-image.c:504
-msgid "Screenshot size not found"
-msgstr "未找到截图尺寸"
-
-#. TRANSLATORS: this is when we try create the cache directory
-#. * but we were out of space or permission was denied
-#: src/gs-screenshot-image.c:585
-msgid "Could not create cache"
-msgstr "无法创建缓存"
-
-#. TRANSLATORS: this is when we try to download a screenshot
-#. * that was not a valid URL
-#: src/gs-screenshot-image.c:595
-msgid "Screenshot not valid"
-msgstr "截图无效"
-
-#. TRANSLATORS: this is when networking is not available
-#: src/gs-screenshot-image.c:615
-msgid "Screenshot not available"
-msgstr "截图不可用"
-
-#: src/gs-screenshot-image.c:694
-msgid "Screenshot"
-msgstr "截图"
-
-#. TRANSLATORS: this is when there are too many search results
-#. * to show in in the search page
-#: src/gs-search-page.c:172
-#, c-format
-msgid "%u more match"
-msgid_plural "%u more matches"
-msgstr[0] "还有 %u 个匹配项"
->>>>>>> 8566498b
-
-#. add button
-#: src/gs-overview-page.c:320
-msgid "More…"
-msgstr "更多…"
-
-<<<<<<< HEAD
-#. TRANSLATORS: this is a heading for audio applications which
-#. * have been featured ('recommended') by the distribution
-#: src/gs-overview-page.c:482
-msgid "Recommended Audio & Video Applications"
-msgstr "推荐的影音应用"
-
-#. TRANSLATORS: this is a heading for games which have been
-#. * featured ('recommended') by the distribution
-#: src/gs-overview-page.c:487
-msgid "Recommended Games"
-msgstr "推荐的游戏"
-
-#. TRANSLATORS: this is a heading for graphics applications
-#. * which have been featured ('recommended') by the distribution
-#: src/gs-overview-page.c:492
-msgid "Recommended Graphics Applications"
-msgstr "推荐的图形类应用"
-
-#. TRANSLATORS: this is a heading for office applications which
-#. * have been featured ('recommended') by the distribution
-#: src/gs-overview-page.c:497
-msgid "Recommended Productivity Applications"
-msgstr "推荐的生产力应用"
-
-#. TRANSLATORS: this is the third party repositories info bar.
-#: src/gs-overview-page.c:844 src/gs-repos-dialog.c:836
-msgid "Access additional software from selected third party sources."
-msgstr "从选中的第三方软件源获取更多软件。"
-
-#. TRANSLATORS: this is the third party repositories info bar.
-#: src/gs-overview-page.c:848 src/gs-repos-dialog.c:840
-msgid ""
-"Some of this software is proprietary and therefore has restrictions on use, "
-"sharing, and access to source code."
-msgstr "某些软件使用专有协议，因而对使用、分享及源代码访问有限制。"
-
-#. TRANSLATORS: this is the clickable
-#. * link on the third party repositories info bar
-#: src/gs-overview-page.c:853 src/gs-repos-dialog.c:845
-msgid "Find out more…"
-msgstr "了解更多…"
+"Provides access to additional software from %s. Some proprietary software is "
+"included."
+msgstr "提供获取来自 %s 的附加软件。也包括一些专有软件。"
 
 #. TRANSLATORS: button to turn on third party software repositories
 #. TRANSLATORS: button to accept the agreement
-#: src/gs-overview-page.c:861 src/gs-repos-dialog.c:241
+#: src/gs-overview-page.c:708 src/gs-repos-dialog.c:198
 msgid "Enable"
 msgstr "启用"
+
+#. Translators: This is the title of the main page of the UI.
+#. Translators: A label for a button to show all available software.
+#: src/gs-overview-page.c:763 src/gs-shell.ui:306
+msgid "Explore"
+msgstr "浏览"
 
 #: src/gs-overview-page.ui:8
 msgid "Overview page"
@@ -5104,91 +2755,97 @@
 
 #: src/gs-overview-page.ui:40
 msgid "Enable Third Party Software Repositories?"
-msgstr "要启用第三方软件源吗？"
-
-#. Translators: This is a heading for software which has been featured ('picked') by the distribution.
-#: src/gs-overview-page.ui:96
-msgid "Editor’s Picks"
-msgstr "编辑精选"
-
-#. Translators: This is a heading for software which has been recently released upstream.
-#: src/gs-overview-page.ui:122
-msgid "Recent Releases"
-msgstr "最近发布版本"
-
-#: src/gs-overview-page.ui:156
-msgid "Categories"
-msgstr "软件分类"
-
-#: src/gs-overview-page.ui:223
+msgstr "要启用第三方软件仓库吗？"
+
+#. Translators: This is a heading for a list of categories.
+#: src/gs-overview-page.ui:175
+msgid "Other Categories"
+msgstr "其它类别"
+
+#: src/gs-overview-page.ui:239
 msgid "No Application Data Found"
 msgstr "未找到应用程序数据"
 
+#: lib/gs-plugin-loader.c:3023
+msgctxt "Distribution name"
+msgid "Unknown"
+msgstr "未知"
+
+#: src/gs-page.c:276
+msgid "User declined installation"
+msgstr "用户拒绝安装"
+
 #. TRANSLATORS: this is a prompt message, and
 #. * '%s' is an application summary, e.g. 'GNOME Clocks'
-#: src/gs-page.c:329
+#: src/gs-page.c:356
 #, c-format
 msgid "Prepare %s"
 msgstr "准备 %s"
 
 #. TRANSLATORS: this is a prompt message, and '%s' is an
 #. * repository name, e.g. 'GNOME Nightly'
-#: src/gs-page.c:465
+#: src/gs-page.c:492
 #, c-format
 msgid "Are you sure you want to remove the %s repository?"
-msgstr "您确定要移除 %s 软件源吗？"
+msgstr "您确定要移除 %s 仓库吗？"
 
 #. TRANSLATORS: longer dialog text
-#: src/gs-page.c:469
+#: src/gs-page.c:496
 #, c-format
 msgid ""
 "All applications from %s will be uninstalled, and you will have to re-"
 "install the repository to use them again."
-msgstr "所有来自 %s 的应用程序将被卸载，想再次使用它们您必须重新安装软件源。"
+msgstr "所有来自 %s 的应用程序将被卸载，想再次使用它们您必须重新安装仓库。"
 
 #. TRANSLATORS: this is a prompt message, and '%s' is an
 #. * application summary, e.g. 'GNOME Clocks'
-#: src/gs-page.c:477
+#: src/gs-page.c:504
 #, c-format
 msgid "Are you sure you want to uninstall %s?"
 msgstr "您确定要卸载 %s 吗？"
 
 #. TRANSLATORS: longer dialog text
-#: src/gs-page.c:480
+#: src/gs-page.c:507
 #, c-format
 msgid ""
 "%s will be uninstalled, and you will have to install it to use it again."
 msgstr "%s 将被卸载，想再次使用它您必须重新安装。"
 
-#. TRANSLATORS: this refers to an app (by name) that is installed
-#: src/gs-popular-tile.c:65 src/gs-summary-tile.c:87
-#, c-format
-msgid "%s (Installed)"
-msgstr "%s（已安装）"
-
-#: src/gs-prefs-dialog.ui:5 src/gs-prefs-dialog.ui:17
+#. Translators: This is the accessibility label for a screenshot.
+#: src/gs-picture.c:391
+msgid "Picture"
+msgstr "图片"
+
+#: src/gs-prefs-dialog.ui:5
 msgid "Update Preferences"
 msgstr "更新首选项"
 
-#: src/gs-prefs-dialog.ui:43
+#: src/gs-prefs-dialog.ui:18
+msgid ""
+"To avoid charges and network caps, software updates are not automatically "
+"downloaded on mobile or metered connections."
+msgstr "为了避免收费和网络限制，软件更新不会在移动或计量连接上自动下载。"
+
+#: src/gs-prefs-dialog.ui:22
 msgid "Automatic Updates"
 msgstr "自动更新"
 
-#: src/gs-prefs-dialog.ui:70
-msgid "Automatic updates are disabled when on mobile or metered connections."
-msgstr "在移动或计量连接上禁用自动更新。"
-
-#: src/gs-prefs-dialog.ui:88
+#: src/gs-prefs-dialog.ui:23
+msgid ""
+"Downloads and installs software updates in the background, when possible."
+msgstr "在可能的情况下，在后台下载和安装软件更新。"
+
+#: src/gs-prefs-dialog.ui:37
 msgid "Automatic Update Notifications"
 msgstr "自动更新通知"
 
-#: src/gs-prefs-dialog.ui:102
+#: src/gs-prefs-dialog.ui:38
 msgid "Show notifications when updates have been automatically installed."
 msgstr "当更新被自动安装时显示通知。"
 
 #. TRANSLATORS: This is a text displayed during a distro upgrade. %s
 #. will be replaced by the name and version of distro, e.g. 'Fedora 23'.
-#: src/gs-removal-dialog.c:120
+#: src/gs-removal-dialog.c:110
 #, c-format
 msgid ""
 "Some of the currently installed software is not compatible with %s. If you "
@@ -5197,17 +2854,89 @@
 "当前已安装的一些软件与 %s 不兼容。如果您想继续，升级过程中下列软件将被自动移"
 "除："
 
-#: src/gs-removal-dialog.ui:26
+#: src/gs-removal-dialog.ui:23
 msgid "Incompatible Software"
 msgstr "不兼容的软件"
 
-#: src/gs-removal-dialog.ui:39
+#: src/gs-removal-dialog.ui:36
 msgid "_Continue"
 msgstr "继续(_C)"
 
+#. TRANSLATORS: The '%s' is replaced with a repository name, like "Fedora Modular - x86_64"
+#: src/gs-repos-dialog.c:265
+#, c-format
+msgid "Software that has been installed from “%s” will cease receive updates."
+msgstr "从“%s”获取的软件将不再收到更新。"
+
+#: src/gs-repos-dialog.c:274
+msgid "Disable Repository?"
+msgstr "禁用仓库？"
+
+#: src/gs-repos-dialog.c:274
+msgid "Remove Repository?"
+msgstr "移除仓库？"
+
+#. TRANSLATORS: this is button text to disable a repo
+#: src/gs-repos-dialog.c:280
+msgid "_Disable"
+msgstr "禁用(_D)"
+
+#. TRANSLATORS: this is button text to remove a repo
+#: src/gs-repos-dialog.c:283
+msgid "_Remove"
+msgstr "移除(_R)"
+
+#: src/gs-repos-dialog.c:597
+msgid "Enable New Repositories"
+msgstr "启用新仓库"
+
+#: src/gs-repos-dialog.c:598
+msgid "Turn on new repositories when they are added."
+msgstr "在新仓库添加的同时将其启用。"
+
+#. TRANSLATORS: this is the clickable
+#. * link on the third party repositories info bar
+#: src/gs-repos-dialog.c:607
+msgid "more information"
+msgstr "更多信息"
+
+#. TRANSLATORS: this is the third party repositories info bar. The '%s' is replaced
+#. with a link consisting a text "more information", which constructs a sentence:
+#. "Additional repositories from selected third parties - more information."
+#: src/gs-repos-dialog.c:612
+#, c-format
+msgid "Additional repositories from selected third parties — %s."
+msgstr "选择的第三方附加仓库 — %s。"
+
+#: src/gs-repos-dialog.c:617
+msgid "Fedora Third Party Repositories"
+msgstr "Fedora 第三方仓库"
+
+#. TRANSLATORS: this is the fallback text we use if we can't
+#. figure out the name of the operating system
+#: src/gs-repos-dialog.c:823
+msgid "the operating system"
+msgstr "操作系统"
+
+#. TRANSLATORS: This is the description text displayed in the Software Repositories dialog.
+#. %s gets replaced by the name of the actual distro, e.g. Fedora.
+#: src/gs-repos-dialog.c:880
+#, c-format
+msgid "These repositories supplement the default software provided by %s."
+msgstr "这些仓库内的软件可替代 %s 提供的默认软件。"
+
+#. button in the info bar
+#: src/gs-repos-dialog.ui:10 src/gs-shell.ui:77 src/gs-update-dialog.ui:10
+msgid "Software Repositories"
+msgstr "软件仓库"
+
+#: src/gs-repos-dialog.ui:50
+msgid "No Repositories"
+msgstr "无仓库"
+
 #. TRANSLATORS: This string is used to construct the 'X applications
 #. installed' sentence, describing a software repository.
-#: src/gs-repos-dialog.c:99
+#: src/gs-repo-row.c:155
 #, c-format
 msgid "%u application installed"
 msgid_plural "%u applications installed"
@@ -5215,7 +2944,7 @@
 
 #. TRANSLATORS: This string is used to construct the 'X add-ons
 #. installed' sentence, describing a software repository.
-#: src/gs-repos-dialog.c:106
+#: src/gs-repo-row.c:162
 #, c-format
 msgid "%u add-on installed"
 msgid_plural "%u add-ons installed"
@@ -5224,7 +2953,7 @@
 #. TRANSLATORS: This string is used to construct the 'X applications
 #. and y add-ons installed' sentence, describing a software repository.
 #. The correct form here depends on the number of applications.
-#: src/gs-repos-dialog.c:114
+#: src/gs-repo-row.c:170
 #, c-format
 msgid "%u application"
 msgid_plural "%u applications"
@@ -5233,7 +2962,7 @@
 #. TRANSLATORS: This string is used to construct the 'X applications
 #. and y add-ons installed' sentence, describing a software repository.
 #. The correct form here depends on the number of add-ons.
-#: src/gs-repos-dialog.c:120
+#: src/gs-repo-row.c:176
 #, c-format
 msgid "%u add-on"
 msgid_plural "%u add-ons"
@@ -5243,108 +2972,19 @@
 #. and y add-ons installed' sentence, describing a software repository.
 #. The correct form here depends on the total number of
 #. applications and add-ons.
-#: src/gs-repos-dialog.c:127
+#: src/gs-repo-row.c:183
 #, c-format
 msgid "%s and %s installed"
 msgid_plural "%s and %s installed"
 msgstr[0] "%s 和 %s 已安装"
 
-#. TRANSLATORS: this is a prompt message, and '%s' is a
-#. * repository name, e.g. 'GNOME Nightly'
-#: src/gs-repos-dialog.c:303
-#, c-format
-msgid "Remove “%s”?"
-msgstr "确定要移除“%s”吗？"
-
-#. TRANSLATORS: this is a prompt message, and '%s' is a
-#. * repository name, e.g. 'GNOME Nightly'
-#: src/gs-repos-dialog.c:308
-#, c-format
-msgid "Disable “%s”?"
-msgstr "确定要禁用“%s”吗？"
-
-#. TRANSLATORS: longer dialog text
-#: src/gs-repos-dialog.c:312
-msgid ""
-"Software that has been installed from this repository will no longer receive "
-"updates, including security fixes."
-msgstr "从该软件源获取的软件将不再收到更新，包括安全更新。"
-
-#. TRANSLATORS: this is button text to remove the repo
-#: src/gs-repos-dialog.c:327
-msgid "Remove"
-msgstr "移除"
-
-#. TRANSLATORS: this is button text to remove the repo
-#: src/gs-repos-dialog.c:330
-msgid "Disable"
-msgstr "禁用"
-
-#. TRANSLATORS: this is the fallback text we use if we can't
-#. figure out the name of the operating system
-#: src/gs-repos-dialog.c:749
-msgid "the operating system"
-msgstr "操作系统"
-
-#. TRANSLATORS: This is the description text displayed in the Software Repositories dialog.
-#. %s gets replaced by the name of the actual distro, e.g. Fedora.
-#: src/gs-repos-dialog.c:815 src/gs-repos-dialog.c:851
-#, c-format
-msgid "These repositories supplement the default software provided by %s."
-msgstr "该软件源内的软件可替代 %s 提供的默认软件。"
-
-#. TRANSLATORS: info bar title in the software repositories dialog
-#: src/gs-repos-dialog.c:833
-msgid "Third Party Repositories"
-msgstr "第三方软件源"
-
-#: src/gs-repos-dialog.ui:73
-msgid "No Additional Repositories"
-msgstr "没有更多软件源"
-
-#. TRANSLATORS: this is a button in the software repositories
-#. dialog for enabling a repo
-#: src/gs-repo-row.c:96
-msgid "_Enable"
-msgstr "启用(_E)"
-
-#. TRANSLATORS: this is a button in the software repositories dialog
-#. for removing a repo. The ellipsis indicates that further
-#. steps are required
-#: src/gs-repo-row.c:105
-msgid "_Remove…"
-msgstr "移除(_R)…"
-
-#. TRANSLATORS: this is a button in the software repositories dialog
-#. for disabling a repo. The ellipsis indicates that further
-#. steps are required
-#: src/gs-repo-row.c:110
-msgid "_Disable…"
-msgstr "禁用(_D)…"
-
-#. TRANSLATORS: this is a button in the software repositories dialog
-#. that shows the status of a repo being enabled
-#: src/gs-repo-row.c:118
-msgid "Enabling"
-msgstr "正在启用"
-
-#. TRANSLATORS: this is a button in the software repositories dialog
-#. that shows the status of a repo being disabled
-#: src/gs-repo-row.c:130
-msgid "Disabling"
-msgstr "正在禁用"
-
-#. TRANSLATORS: this is a label in the software repositories
-#. dialog that indicates that a repo is enabled.
-#: src/gs-repo-row.c:147
-msgid "Enabled"
-msgstr "已启用"
-
-#. TRANSLATORS: this is a label in the software repositories
-#. dialog that indicates that a repo is disabled.
-#: src/gs-repo-row.c:153
-msgid "Disabled"
-msgstr "已禁用"
+#. Translators: The first '%s' is replaced with a text like '10 applications installed',
+#. the second '%s' is replaced with installation kind, like in case of Flatpak 'User Installation'.
+#: src/gs-repo-row.c:232
+#, c-format
+msgctxt "repo-row"
+msgid "%s • %s"
+msgstr "%s • %s"
 
 #. TRANSLATORS: lighthearted star rating description;
 #. *		A really bad application
@@ -5415,6 +3055,10 @@
 #: src/gs-review-dialog.ui:34
 msgid "_Post"
 msgstr "发布(_P)"
+
+#: src/gs-review-dialog.ui:74
+msgid "Rating"
+msgstr "评分"
 
 #: src/gs-review-dialog.ui:110
 msgid "Summary"
@@ -5444,10 +3088,15 @@
 "在我们的 <a href=\"https://odrs.gnome.org/privacy\">隐私政策</a> 中查看发送了"
 "什么数据。"
 
-#. Translators: A label for the total number of reviews.
-#: src/gs-review-histogram.ui:412
-msgid "ratings in total"
-msgstr "评分总计"
+#: src/gs-review-histogram.c:72
+#, c-format
+msgid "%u review total"
+msgid_plural "%u reviews total"
+msgstr[0] "总共 %u 条评价"
+
+#: src/gs-review-histogram.ui:100
+msgid "out of 5 stars"
+msgstr "满分 5 星"
 
 #. TRANSLATORS: this is when a user doesn't specify a name
 #: src/gs-review-row.c:58
@@ -5481,72 +3130,303 @@
 msgstr "举报"
 
 #. Translators: Users can express their opinions about other users' opinions about the apps.
-#: src/gs-review-row.ui:105
+#: src/gs-review-row.ui:89
 msgid "Was this review useful to you?"
 msgstr "这条评论对您有用吗？"
 
-#: src/gs-review-row.ui:121
+#: src/gs-review-row.ui:106
 msgid "Yes"
 msgstr "是"
 
-#: src/gs-review-row.ui:130
+#: src/gs-review-row.ui:115
 msgid "No"
 msgstr "否"
 
 #. Translators: Button text for indifference, only used when moderating
-#: src/gs-review-row.ui:139
+#: src/gs-review-row.ui:124
 msgid "Meh"
 msgstr "随便"
 
-#: src/gs-review-row.ui:162
+#: src/gs-review-row.ui:135
 msgid "Report…"
 msgstr "举报…"
 
-#: src/gs-review-row.ui:172
+#: src/gs-review-row.ui:148
 msgid "Remove…"
 msgstr "移除…"
 
+#: src/gs-safety-context-dialog.c:140
+msgid "Check that you trust the vendor, as the application isn’t sandboxed"
+msgstr "因该应用程序未沙盒化，请确认您信任软件提供者"
+
+#: src/gs-safety-context-dialog.c:143
+msgid ""
+"Application isn’t sandboxed but the distribution has checked that it is not "
+"malicious"
+msgstr "应用程序未沙盒化，但发行版已检查并确认其并非恶意程序"
+
+#. Translators: This refers to permissions (for example, from flatpak) which an app requests from the user.
+#: src/gs-safety-context-dialog.c:150
+msgid "No Permissions"
+msgstr "无需权限"
+
+#: src/gs-safety-context-dialog.c:151
+msgid "App is fully sandboxed"
+msgstr "应用已完全沙盒化"
+
+#. Translators: This refers to permissions (for example, from flatpak) which an app requests from the user.
+#: src/gs-safety-context-dialog.c:162
+msgid "Network Access"
+msgstr "网络访问"
+
+#: src/gs-safety-context-dialog.c:163
+msgid "Can access the internet"
+msgstr "可以访问互联网"
+
+#. Translators: This refers to permissions (for example, from flatpak) which an app requests from the user.
+#: src/gs-safety-context-dialog.c:166
+msgid "No Network Access"
+msgstr "无网络访问"
+
+#: src/gs-safety-context-dialog.c:167
+msgid "Cannot access the internet"
+msgstr "不能访问互联网"
+
+#. Translators: This refers to permissions (for example, from flatpak) which an app requests from the user.
+#: src/gs-safety-context-dialog.c:173
+msgid "Uses System Services"
+msgstr "使用系统服务"
+
+#: src/gs-safety-context-dialog.c:174
+msgid "Can request data from system services"
+msgstr "可以从系统服务请求数据"
+
+#. Translators: This refers to permissions (for example, from flatpak) which an app requests from the user.
+#: src/gs-safety-context-dialog.c:181
+msgid "Uses Session Services"
+msgstr "使用会话服务"
+
+#: src/gs-safety-context-dialog.c:182
+msgid "Can request data from session services"
+msgstr "可以从会话服务请求数据"
+
+#. Translators: This refers to permissions (for example, from flatpak) which an app requests from the user.
+#: src/gs-safety-context-dialog.c:189
+msgid "Device Access"
+msgstr "设备访问"
+
+#: src/gs-safety-context-dialog.c:190
+msgid "Can access devices such as webcams or gaming controllers"
+msgstr "可以访问网络摄像头或游戏控制器等设备"
+
+#. Translators: This refers to permissions (for example, from flatpak) which an app requests from the user.
+#: src/gs-safety-context-dialog.c:193
+msgid "No Device Access"
+msgstr "无设备访问"
+
+#: src/gs-safety-context-dialog.c:194
+msgid "Cannot access devices such as webcams or gaming controllers"
+msgstr "不能访问网络摄像头或游戏控制器等设备"
+
+#. Translators: This refers to permissions (for example, from flatpak) which an app requests from the user.
+#: src/gs-safety-context-dialog.c:200
+msgid "Legacy Windowing System"
+msgstr "旧式窗口系统"
+
+#. Translators: This refers to permissions (for example, from flatpak) which an app requests from the user.
+#: src/gs-safety-context-dialog.c:208
+msgid "Arbitrary Permissions"
+msgstr "任意权限"
+
+#. Translators: This refers to permissions (for example, from flatpak) which an app requests from the user.
+#: src/gs-safety-context-dialog.c:216
+msgid "User Settings"
+msgstr "用户设置"
+
+#. Translators: This refers to permissions (for example, from flatpak) which an app requests from the user.
+#: src/gs-safety-context-dialog.c:228
+msgid "Full File System Read/Write Access"
+msgstr "完全的文件系统读写权限"
+
+#: src/gs-safety-context-dialog.c:229
+msgid "Can read and write all data on the file system"
+msgstr "可以读写文件系统上的所有数据"
+
+#. Translators: This refers to permissions (for example, from flatpak) which an app requests from the user.
+#: src/gs-safety-context-dialog.c:237
+msgid "Home Folder Read/Write Access"
+msgstr "主目录读写权限"
+
+#: src/gs-safety-context-dialog.c:238
+msgid "Can read and write all data in your home directory"
+msgstr "可以读写您的用户主目录中的所有数据"
+
+#. Translators: This refers to permissions (for example, from flatpak) which an app requests from the user.
+#: src/gs-safety-context-dialog.c:246
+msgid "Full File System Read Access"
+msgstr "完全的文件系统读取权限"
+
+#: src/gs-safety-context-dialog.c:247
+msgid "Can read all data on the file system"
+msgstr "可以读取文件系统上的所有数据"
+
+#. Translators: This refers to permissions (for example, from flatpak) which an app requests from the user.
+#: src/gs-safety-context-dialog.c:256
+msgid "Home Folder Read Access"
+msgstr "主目录读权限"
+
+#: src/gs-safety-context-dialog.c:257
+msgid "Can read all data in your home directory"
+msgstr "可以读取您的用户主目录中的所有数据"
+
+#. Translators: This refers to permissions (for example, from flatpak) which an app requests from the user.
+#: src/gs-safety-context-dialog.c:266
+msgid "Download Folder Read/Write Access"
+msgstr "下载文件夹读写权限"
+
+#: src/gs-safety-context-dialog.c:267
+msgid "Can read and write all data in your downloads directory"
+msgstr "可以读写您的下载文件夹中的所有数据"
+
+#. Translators: This refers to permissions (for example, from flatpak) which an app requests from the user.
+#: src/gs-safety-context-dialog.c:278
+msgid "Download Folder Read Access"
+msgstr "下载文件夹读权限"
+
+#: src/gs-safety-context-dialog.c:279
+msgid "Can read all data in your downloads directory"
+msgstr "可以读取您的下载文件夹中的所有数据"
+
+#. Translators: This refers to permissions (for example, from flatpak) which an app requests from the user.
+#: src/gs-safety-context-dialog.c:292
+msgid "No File System Access"
+msgstr "无文件系统访问"
+
+#: src/gs-safety-context-dialog.c:293
+msgid "Cannot access the file system at all"
+msgstr "完全无法访问文件系统"
+
+#. Translators: This refers to permissions (for example, from flatpak) which an app requests from the user.
+#: src/gs-safety-context-dialog.c:307
+msgid "Proprietary Code"
+msgstr "专有代码"
+
+#: src/gs-safety-context-dialog.c:308
+msgid ""
+"The source code is not public, so it cannot be independently audited and "
+"might be unsafe"
+msgstr "源代码不是公开的，所以它不能被独立地审计且可能不安全"
+
+#. Translators: This refers to permissions (for example, from flatpak) which an app requests from the user.
+#: src/gs-safety-context-dialog.c:311
+msgid "Auditable Code"
+msgstr "可审计代码"
+
+#: src/gs-safety-context-dialog.c:312
+msgid ""
+"The source code is public and can be independently audited, which makes the "
+"app more likely to be safe"
+msgstr "源代码是公开的且可以被独立地审计，这使得应用可以更安全"
+
+#. Translators: This indicates an app was written and released by a developer who has been verified.
+#. * It’s used in a context tile, so should be short.
+#: src/gs-safety-context-dialog.c:320
+msgid "App developer is verified"
+msgstr "应用开发者已验证"
+
+#: src/gs-safety-context-dialog.c:321
+msgid "The developer of this app has been verified to be who they say they are"
+msgstr "此应用的开发者已经被验证为他们所声称的人"
+
+#. Translators: The app is considered safe to install and run.
+#. * The placeholder is the app name.
+#: src/gs-safety-context-dialog.c:330
+#, c-format
+msgid "%s is safe"
+msgstr "%s 是安全的"
+
+#. Translators: The app is considered potentially unsafe to install and run.
+#. * The placeholder is the app name.
+#: src/gs-safety-context-dialog.c:337
+#, c-format
+msgid "%s is potentially unsafe"
+msgstr "%s 可能是安全的"
+
+#. Translators: The app is considered unsafe to install and run.
+#. * The placeholder is the app name.
+#: src/gs-safety-context-dialog.c:344
+#, c-format
+msgid "%s is unsafe"
+msgstr "%s 不安全"
+
+#. Translators: This is the title of the dialog which contains information about the permissions of an app
+#: src/gs-safety-context-dialog.ui:9
+msgid "Safety"
+msgstr "安全性"
+
+#: src/gs-safety-context-dialog.ui:146
+msgid "License"
+msgstr "许可协议"
+
+#: src/gs-safety-context-dialog.ui:232
+msgid "SDK"
+msgstr "SDK"
+
+#. Translators: This is the accessible description for a button to go to the previous screenshot in the screenshot carousel.
+#: src/gs-screenshot-carousel.ui:38
+msgid "Previous Screenshot"
+msgstr "上一张截图"
+
+#. Translators: This is the accessible description for a button to go to the next screenshot in the screenshot carousel.
+#: src/gs-screenshot-carousel.ui:75
+msgid "Next Screenshot"
+msgstr "下一张截图"
+
+#: src/gs-screenshot-carousel.ui:142
+msgid "No screenshot provided"
+msgstr "没有截图"
+
 #. TRANSLATORS: this is when we try to download a screenshot and
 #. * we get back 404
-#: src/gs-screenshot-image.c:348
+#: src/gs-screenshot-image.c:345
 msgid "Screenshot not found"
 msgstr "未找到截图"
 
 #. TRANSLATORS: possibly image file corrupt or not an image
-#: src/gs-screenshot-image.c:365
+#: src/gs-screenshot-image.c:362
 msgid "Failed to load image"
 msgstr "加载图片失败"
 
 #. TRANSLATORS: this is when we request a screenshot size that
 #. * the generator did not create or the parser did not add
-#: src/gs-screenshot-image.c:507
+#: src/gs-screenshot-image.c:504
 msgid "Screenshot size not found"
 msgstr "未找到截图尺寸"
 
 #. TRANSLATORS: this is when we try create the cache directory
 #. * but we were out of space or permission was denied
-#: src/gs-screenshot-image.c:588
+#: src/gs-screenshot-image.c:585
 msgid "Could not create cache"
 msgstr "无法创建缓存"
 
 #. TRANSLATORS: this is when we try to download a screenshot
 #. * that was not a valid URL
-#: src/gs-screenshot-image.c:598
+#: src/gs-screenshot-image.c:595
 msgid "Screenshot not valid"
 msgstr "截图无效"
 
 #. TRANSLATORS: this is when networking is not available
-#: src/gs-screenshot-image.c:618
+#: src/gs-screenshot-image.c:615
 msgid "Screenshot not available"
 msgstr "截图不可用"
 
-#: src/gs-screenshot-image.c:684
+#: src/gs-screenshot-image.c:694
 msgid "Screenshot"
 msgstr "截图"
 
 #. TRANSLATORS: this is when there are too many search results
 #. * to show in in the search page
-#: src/gs-search-page.c:144
+#: src/gs-search-page.c:172
 #, c-format
 msgid "%u more match"
 msgid_plural "%u more matches"
@@ -5556,969 +3436,6 @@
 msgid "Search page"
 msgstr "搜索页"
 
-#: src/gs-search-page.ui:54
-msgid "No Application Found"
-msgstr "未找到应用程序"
-
-#. TRANSLATORS: this is part of the in-app notification,
-#. * where the %s is the truncated hostname, e.g.
-#. * 'alt.fedoraproject.org'
-#. TRANSLATORS: this is part of the in-app notification,
-#. * where the %s is the origin id, e.g. 'fedora'
-#. TRANSLATORS: this is part of the in-app notification,
-#. * where the %s is a multi-word localised app name
-#. * e.g. 'Getting things GNOME!"
-#: src/gs-shell.c:1137 src/gs-shell.c:1142 src/gs-shell.c:1157
-#: src/gs-shell.c:1161
-#, c-format
-msgid "“%s”"
-msgstr "“%s”"
-
-#. TRANSLATORS: failure text for the in-app notification,
-#. * where the %s is the source (e.g. "alt.fedoraproject.org")
-#: src/gs-shell.c:1208
-#, c-format
-msgid "Unable to download firmware updates from %s"
-msgstr "无法从 %s 下载固件"
-
-#. TRANSLATORS: failure text for the in-app notification,
-#. * where the %s is the source (e.g. "alt.fedoraproject.org")
-#: src/gs-shell.c:1214
-#, c-format
-msgid "Unable to download updates from %s"
-msgstr "无法从 %s 下载更新"
-
-#. TRANSLATORS: failure text for the in-app notification
-#: src/gs-shell.c:1221 src/gs-shell.c:1266
-msgid "Unable to download updates"
-msgstr "无法下载更新"
-
-#. TRANSLATORS: failure text for the in-app notification
-#: src/gs-shell.c:1227
-msgid ""
-"Unable to download updates: internet access was required but wasn’t available"
-msgstr "无法下载更新：需要互联网连接，但互联网连接不可用"
-
-#. TRANSLATORS: failure text for the in-app notification,
-#. * where the %s is the source (e.g. "alt.fedoraproject.org")
-#: src/gs-shell.c:1236
-#, c-format
-msgid "Unable to download updates from %s: not enough disk space"
-msgstr "无法从 %s 下载更新：磁盘空间不足"
-
-#. TRANSLATORS: failure text for the in-app notification
-#: src/gs-shell.c:1241
-msgid "Unable to download updates: not enough disk space"
-msgstr "无法下载更新：磁盘空间不足"
-
-#. TRANSLATORS: failure text for the in-app notification
-#: src/gs-shell.c:1248
-msgid "Unable to download updates: authentication was required"
-msgstr "无法下载更新：需要身份验证"
-
-#. TRANSLATORS: failure text for the in-app notification
-#: src/gs-shell.c:1253
-msgid "Unable to download updates: authentication was invalid"
-msgstr "无法下载更新：身份验证无效"
-
-#. TRANSLATORS: failure text for the in-app notification
-#: src/gs-shell.c:1258
-msgid ""
-"Unable to download updates: you do not have permission to install software"
-msgstr "无法下载更新：您没有安装软件的权限"
-
-#. TRANSLATORS: failure text for the in-app notification
-#: src/gs-shell.c:1269
-msgid "Unable to get list of updates"
-msgstr "无法获取更新列表"
-
-#. TRANSLATORS: failure text for the in-app notification,
-#. * where the first %s is the application name (e.g. "GIMP") and
-#. * the second %s is the origin, e.g. "Fedora Project [fedoraproject.org]"
-#: src/gs-shell.c:1312
-#, c-format
-msgid "Unable to install %s as download failed from %s"
-msgstr "无法安装 %s 由于从 %s 下载失败"
-
-#. TRANSLATORS: failure text for the in-app notification,
-#. * where the %s is the application name (e.g. "GIMP")
-#: src/gs-shell.c:1318
-#, c-format
-msgid "Unable to install %s as download failed"
-msgstr "无法安装 %s 由于下载失败"
-
-#. TRANSLATORS: failure text for the in-app notification,
-#. * where the first %s is the application name (e.g. "GIMP")
-#. * and the second %s is the name of the runtime, e.g.
-#. * "GNOME SDK [flatpak.gnome.org]"
-#: src/gs-shell.c:1331
-#, c-format
-msgid "Unable to install %s as runtime %s not available"
-msgstr "无法安装 %s 由于运行库 %s 不可用"
-
-#. TRANSLATORS: failure text for the in-app notification,
-#. * where the %s is the application name (e.g. "GIMP")
-#: src/gs-shell.c:1337
-#, c-format
-msgid "Unable to install %s as not supported"
-msgstr "无法安装 %s 由于不支持"
-
-#. TRANSLATORS: failure text for the in-app notification
-#: src/gs-shell.c:1344
-msgid "Unable to install: internet access was required but wasn’t available"
-msgstr "无法安装：需要互联网连接，但互联网连接不可用"
-
-#. TRANSLATORS: failure text for the in-app notification
-#: src/gs-shell.c:1350
-msgid "Unable to install: the application has an invalid format"
-msgstr "无法安装：该应用程序为无效的格式"
-
-#. TRANSLATORS: failure text for the in-app notification,
-#. * where the %s is the application name (e.g. "GIMP")
-#: src/gs-shell.c:1355
-#, c-format
-msgid "Unable to install %s: not enough disk space"
-msgstr "无法安装 %s：磁盘空间不足"
-
-#. TRANSLATORS: failure text for the in-app notification
-#: src/gs-shell.c:1362
-#, c-format
-msgid "Unable to install %s: authentication was required"
-msgstr "无法安装 %s：需要身份验证"
-
-#. TRANSLATORS: failure text for the in-app notification,
-#. * where the %s is the application name (e.g. "GIMP")
-#: src/gs-shell.c:1369
-#, c-format
-msgid "Unable to install %s: authentication was invalid"
-msgstr "无法安装 %s：身份验证无效"
-
-#. TRANSLATORS: failure text for the in-app notification,
-#. * where the %s is the application name (e.g. "GIMP")
-#: src/gs-shell.c:1376
-#, c-format
-msgid "Unable to install %s: you do not have permission to install software"
-msgstr "无法安装 %s：您没有安装软件的权限"
-
-#. TRANSLATORS: failure text for the in-app notification,
-#. * where the %s is the application name (e.g. "Dell XPS 13")
-#: src/gs-shell.c:1384
-#, c-format
-msgid "Unable to install %s: AC power is required"
-msgstr "无法安装 %s：需要交流电源"
-
-#. TRANSLATORS: failure text for the in-app notification,
-#. * where the %s is the application name (e.g. "Dell XPS 13")
-#: src/gs-shell.c:1391
-#, c-format
-msgid "Unable to install %s: The battery level is too low"
-msgstr "无法安装 %s：电池电量太低"
-
-#. TRANSLATORS: failure text for the in-app notification,
-#. * where the %s is the application name (e.g. "GIMP")
-#: src/gs-shell.c:1400
-#, c-format
-msgid "Unable to install %s"
-msgstr "无法安装 %s"
-
-#. TRANSLATORS: failure text for the in-app notification,
-#. * where the first %s is the app name (e.g. "GIMP") and
-#. * the second %s is the origin, e.g. "Fedora" or
-#. * "Fedora Project [fedoraproject.org]"
-#: src/gs-shell.c:1447
-#, c-format
-msgid "Unable to update %s from %s as download failed"
-msgstr "无法从 %2$s 更新 %1$s 由于下载失败"
-
-#. TRANSLATORS: failure text for the in-app notification,
-#. * where the %s is the application name (e.g. "GIMP")
-#: src/gs-shell.c:1454
-#, c-format
-msgid "Unable to update %s as download failed"
-msgstr "无法更新 %s 由于下载失败"
-
-#. TRANSLATORS: failure text for the in-app notification,
-#. * where the %s is the origin, e.g. "Fedora" or
-#. * "Fedora Project [fedoraproject.org]"
-#: src/gs-shell.c:1461
-#, c-format
-msgid "Unable to install updates from %s as download failed"
-msgstr "无法从 %s 安装更新由于下载失败"
-
-#. TRANSLATORS: failure text for the in-app notification
-#: src/gs-shell.c:1465
-#, c-format
-msgid "Unable to install updates as download failed"
-msgstr "无法安装更新由于下载失败"
-
-#. TRANSLATORS: failure text for the in-app notification
-#: src/gs-shell.c:1471
-msgid "Unable to update: internet access was required but wasn’t available"
-msgstr "无法更新：需要互联网连接，但互联网连接不可用"
-
-#. TRANSLATORS: failure text for the in-app notification,
-#. * where the %s is the application name (e.g. "GIMP")
-#: src/gs-shell.c:1481
-#, c-format
-msgid "Unable to update %s: not enough disk space"
-msgstr "无法更新 %s：磁盘空间不足"
-
-#. TRANSLATORS: failure text for the in-app notification
-#: src/gs-shell.c:1486
-#, c-format
-msgid "Unable to install updates: not enough disk space"
-msgstr "无法安装更新：磁盘空间不足"
-
-#. TRANSLATORS: failure text for the in-app notification,
-#. * where the %s is the application name (e.g. "GIMP")
-#: src/gs-shell.c:1496
-#, c-format
-msgid "Unable to update %s: authentication was required"
-msgstr "无法更新 %s：需要身份验证"
-
-#. TRANSLATORS: failure text for the in-app notification
-#: src/gs-shell.c:1501
-#, c-format
-msgid "Unable to install updates: authentication was required"
-msgstr "无法安装更新：需要身份验证"
-
-#. TRANSLATORS: failure text for the in-app notification,
-#. * where the %s is the application name (e.g. "GIMP")
-#: src/gs-shell.c:1510
-#, c-format
-msgid "Unable to update %s: authentication was invalid"
-msgstr "无法更新 %s：身份验证无效"
-
-#. TRANSLATORS: failure text for the in-app notification
-#: src/gs-shell.c:1515
-#, c-format
-msgid "Unable to install updates: authentication was invalid"
-msgstr "无法安装更新：身份验证无效"
-
-#. TRANSLATORS: failure text for the in-app notification,
-#. * where the %s is the application name (e.g. "GIMP")
-#: src/gs-shell.c:1524
-#, c-format
-msgid "Unable to update %s: you do not have permission to update software"
-msgstr "无法更新 %s：您没有更新软件的权限"
-
-#. TRANSLATORS: failure text for the in-app notification
-#: src/gs-shell.c:1530
-#, c-format
-msgid ""
-"Unable to install updates: you do not have permission to update software"
-msgstr "无法更新更新：您没有更新软件的权限"
-
-#. TRANSLATORS: failure text for the in-app notification,
-#. * where the %s is the application name (e.g. "Dell XPS 13")
-#: src/gs-shell.c:1540
-#, c-format
-msgid "Unable to update %s: AC power is required"
-msgstr "无法更新 %s：需要交流电源"
-
-#. TRANSLATORS: failure text for the in-app notification,
-#. * where the %s is the application name (e.g. "Dell XPS 13")
-#: src/gs-shell.c:1546
-#, c-format
-msgid "Unable to install updates: AC power is required"
-msgstr "无法安装更新：需要交流电源"
-
-#. TRANSLATORS: failure text for the in-app notification,
-#. * where the %s is the application name (e.g. "Dell XPS 13")
-#: src/gs-shell.c:1555
-#, c-format
-msgid "Unable to update %s: The battery level is too low"
-msgstr "无法更新 %s：电池电量太低"
-
-#. TRANSLATORS: failure text for the in-app notification,
-#. * where the %s is the application name (e.g. "Dell XPS 13")
-#: src/gs-shell.c:1561
-#, c-format
-msgid "Unable to install updates: The battery level is too low"
-msgstr "无法安装更新：电池电量太低"
-
-#. TRANSLATORS: failure text for the in-app notification,
-#. * where the %s is the application name (e.g. "GIMP")
-#: src/gs-shell.c:1572
-#, c-format
-msgid "Unable to update %s"
-msgstr "无法更新 %s"
-
-#. TRANSLATORS: failure text for the in-app notification
-#: src/gs-shell.c:1575
-#, c-format
-msgid "Unable to install updates"
-msgstr "无法安装更新"
-
-#. TRANSLATORS: failure text for the in-app notification,
-#. * where the first %s is the distro name (e.g. "Fedora 25") and
-#. * the second %s is the origin, e.g. "Fedora Project [fedoraproject.org]"
-#: src/gs-shell.c:1618
-#, c-format
-msgid "Unable to upgrade to %s from %s"
-msgstr "无法从 %2$s 升级到 %1$s"
-
-#. TRANSLATORS: failure text for the in-app notification,
-#. * where the %s is the app name (e.g. "GIMP")
-#: src/gs-shell.c:1623
-#, c-format
-msgid "Unable to upgrade to %s as download failed"
-msgstr "无法升级到 %s 由于下载失败"
-
-#. TRANSLATORS: failure text for the in-app notification,
-#. * where the %s is the distro name (e.g. "Fedora 25")
-#: src/gs-shell.c:1632
-#, c-format
-msgid ""
-"Unable to upgrade to %s: internet access was required but wasn’t available"
-msgstr "无法升级到 %s：需要互联网连接，但互联网连接不可用"
-
-#. TRANSLATORS: failure text for the in-app notification,
-#. * where the %s is the distro name (e.g. "Fedora 25")
-#: src/gs-shell.c:1641
-#, c-format
-msgid "Unable to upgrade to %s: not enough disk space"
-msgstr "无法升级到 %s：磁盘空间不足"
-
-#. TRANSLATORS: failure text for the in-app notification,
-#. * where the %s is the distro name (e.g. "Fedora 25")
-#: src/gs-shell.c:1649
-#, c-format
-msgid "Unable to upgrade to %s: authentication was required"
-msgstr "无法升级到 %s：需要身份验证"
-
-#. TRANSLATORS: failure text for the in-app notification,
-#. * where the %s is the distro name (e.g. "Fedora 25")
-#: src/gs-shell.c:1656
-#, c-format
-msgid "Unable to upgrade to %s: authentication was invalid"
-msgstr "无法升级到 %s：身份验证无效"
-
-#. TRANSLATORS: failure text for the in-app notification,
-#. * where the %s is the distro name (e.g. "Fedora 25")
-#: src/gs-shell.c:1663
-#, c-format
-msgid "Unable to upgrade to %s: you do not have permission to upgrade"
-msgstr "无法升级到 %s：您没有升级的权限"
-
-#. TRANSLATORS: failure text for the in-app notification,
-#. * where the %s is the distro name (e.g. "Fedora 25")
-#: src/gs-shell.c:1670
-#, c-format
-msgid "Unable to upgrade to %s: AC power is required"
-msgstr "无法升级到 %s：需要交流电源"
-
-#. TRANSLATORS: failure text for the in-app notification,
-#. * where the %s is the distro name (e.g. "Fedora 25")
-#: src/gs-shell.c:1677
-#, c-format
-msgid "Unable to upgrade to %s: The battery level is too low"
-msgstr "无法升级到 %s：电池电量太低"
-
-#. TRANSLATORS: failure text for the in-app notification,
-#. * where the %s is the distro name (e.g. "Fedora 25")
-#: src/gs-shell.c:1686
-#, c-format
-msgid "Unable to upgrade to %s"
-msgstr "无法升级到 %s"
-
-#. TRANSLATORS: failure text for the in-app notification,
-#. * where the %s is the application name (e.g. "GIMP")
-#: src/gs-shell.c:1724
-#, c-format
-msgid "Unable to remove %s: authentication was required"
-msgstr "无法移除 %s：需要身份验证"
-
-#. TRANSLATORS: failure text for the in-app notification,
-#. * where the %s is the application name (e.g. "GIMP")
-#: src/gs-shell.c:1730
-#, c-format
-msgid "Unable to remove %s: authentication was invalid"
-msgstr "无法移除 %s：身份验证无效"
-
-#. TRANSLATORS: failure text for the in-app notification,
-#. * where the %s is the application name (e.g. "GIMP")
-#: src/gs-shell.c:1736
-#, c-format
-msgid "Unable to remove %s: you do not have permission to remove software"
-msgstr "无法移除 %s：您没有移除软件的权限"
-
-#. TRANSLATORS: failure text for the in-app notification,
-#. * where the %s is the application name (e.g. "GIMP")
-#: src/gs-shell.c:1743
-#, c-format
-msgid "Unable to remove %s: AC power is required"
-msgstr "无法移除 %s：需要交流电源"
-
-#. TRANSLATORS: failure text for the in-app notification,
-#. * where the %s is the application name (e.g. "GIMP")
-#: src/gs-shell.c:1750
-#, c-format
-msgid "Unable to remove %s: The battery level is too low"
-msgstr "无法移除 %s：电池电量太低"
-
-#. TRANSLATORS: failure text for the in-app notification,
-#. * where the %s is the application name (e.g. "GIMP")
-#: src/gs-shell.c:1762
-#, c-format
-msgid "Unable to remove %s"
-msgstr "无法移除 %s"
-
-#. TRANSLATORS: failure text for the in-app notification,
-#. * where the first %s is the application name (e.g. "GIMP")
-#. * and the second %s is the name of the runtime, e.g.
-#. * "GNOME SDK [flatpak.gnome.org]"
-#: src/gs-shell.c:1805
-#, c-format
-msgid "Unable to launch %s: %s is not installed"
-msgstr "无法启动 %s：%s 还未安装"
-
-#. TRANSLATORS: failure text for the in-app notification
-#: src/gs-shell.c:1812 src/gs-shell.c:1863 src/gs-shell.c:1904
-#: src/gs-shell.c:1950
-msgid "Not enough disk space — free up some space and try again"
-msgstr "磁盘空间不足——释放一些空间后再试一次"
-
-#. TRANSLATORS: we failed to get a proper error code
-#: src/gs-shell.c:1823 src/gs-shell.c:1874 src/gs-shell.c:1915
-#: src/gs-shell.c:1974
-msgid "Sorry, something went wrong"
-msgstr "抱歉，出现了问题"
-
-#. TRANSLATORS: failure text for the in-app notification
-#: src/gs-shell.c:1855
-msgid "Failed to install file: not supported"
-msgstr "无法安装文件：不支持"
-
-#. TRANSLATORS: failure text for the in-app notification
-#: src/gs-shell.c:1859
-msgid "Failed to install file: authentication failed"
-msgstr "无法安装文件：身份验证失败"
-
-#. TRANSLATORS: failure text for the in-app notification
-#: src/gs-shell.c:1896
-msgid "Failed to install: not supported"
-msgstr "无法安装：不支持"
-
-#. TRANSLATORS: failure text for the in-app notification
-#: src/gs-shell.c:1900
-msgid "Failed to install: authentication failed"
-msgstr "无法安装：身份认证失败"
-
-#. TRANSLATORS: failure text for the in-app notification,
-#. * the %s is the origin, e.g. "Fedora" or
-#. * "Fedora Project [fedoraproject.org]"
-#: src/gs-shell.c:1944
-#, c-format
-msgid "Unable to contact %s"
-msgstr "无法联系 %s"
-
-#. TRANSLATORS: failure text for the in-app notification, where the 'Software' means this application, aka 'GNOME Software'.
-#: src/gs-shell.c:1956
-msgid "Software needs to be restarted to use new plugins."
-msgstr "软件商店需要重启才能使用新插件。"
-
-#. TRANSLATORS: need to be connected to the AC power
-#: src/gs-shell.c:1961
-msgid "AC power is required"
-msgstr "需要交流电源"
-
-#. TRANSLATORS: not enough juice to do this safely
-#: src/gs-shell.c:1965
-msgid "The battery level is too low"
-msgstr "电池电量太低"
-
-#. TRANSLATORS: this refers to where the app came from
-#: src/gs-shell-search-provider.c:267
-#, c-format
-msgid "Source: %s"
-msgstr "来源：%s"
-
-#: src/gs-summary-tile.c:92
-#, c-format
-msgid "%s (Installing)"
-msgstr "%s（安装中）"
-
-#: src/gs-summary-tile.c:97
-#, c-format
-msgid "%s (Removing)"
-msgstr "%s（移除中）"
-
-#. TRANSLATORS: this is a button in the software repositories
-#. dialog for removing multiple repos
-#: src/gs-third-party-repo-row.c:93
-msgid "_Remove All"
-msgstr "全部移除(_R)"
-
-#. TRANSLATORS: this is where the packager did not write
-#. * a description for the update
-#: src/gs-update-dialog.c:190
-msgid "No update description available."
-msgstr "没有可用的更新描述。"
-
-#. TRANSLATORS: this is the subtitle of the installed updates dialog window.
-#. %s will be replaced by the date when the updates were installed.
-#. The date format is defined by the locale's preferred date representation
-#. ("%x" in strftime.)
-#: src/gs-update-dialog.c:316
-#, c-format
-msgid "Installed on %s"
-msgstr "已在 %s 上安装"
-
-#. TRANSLATORS: this is the title of the installed updates dialog window
-#: src/gs-update-dialog.c:336
-msgid "Installed Updates"
-msgstr "已安装的更新"
-
-#. TRANSLATORS: This is the header for package additions during
-#. * a system update
-#: src/gs-update-dialog.c:558
-msgid "Additions"
-msgstr "添加"
-
-#. TRANSLATORS: This is the header for package removals during
-#. * a system update
-#: src/gs-update-dialog.c:562
-msgid "Removals"
-msgstr "移除"
-
-#. TRANSLATORS: This is the header for package updates during
-#. * a system update
-#: src/gs-update-dialog.c:566
-msgid "Updates"
-msgstr "更新"
-
-#. TRANSLATORS: This is the header for package downgrades during
-#. * a system update
-#: src/gs-update-dialog.c:570
-msgid "Downgrades"
-msgstr "降级"
-
-#: src/gs-update-dialog.ui:100
-msgid "No updates have been installed on this system."
-msgstr "此系统未安装过更新。"
-
-#: src/gs-update-monitor.c:193
-msgid "Software Updates Are Out of Date"
-msgstr "软件更新已过时"
-
-#: src/gs-update-monitor.c:194
-msgid "Please check for software updates."
-msgstr "请检查软件更新。"
-
-#: src/gs-update-monitor.c:200
-msgid "Critical Software Update Ready to Install"
-msgstr "关键软件更新已可安装"
-
-#: src/gs-update-monitor.c:201
-msgid "An important software update is ready to be installed."
-msgstr "重要的软件更新已经准备好安装。"
-
-#: src/gs-update-monitor.c:204
-msgid "Critical Software Updates Available to Download"
-msgstr "关键软件更新已可下载"
-
-#: src/gs-update-monitor.c:205
-msgid "Important: critical software updates are waiting."
-msgstr "重要：关键软件更新正在等待。"
-
-#: src/gs-update-monitor.c:211
-msgid "Software Updates Ready to Install"
-msgstr "软件更新已可安装"
-
-#: src/gs-update-monitor.c:212
-msgid "Software updates are waiting and ready to be installed."
-msgstr "软件更新正在等待并且已准备好安装。"
-
-#: src/gs-update-monitor.c:217
-msgid "Software Updates Available to Download"
-msgstr "软件更新已可下载"
-
-#: src/gs-update-monitor.c:218
-msgid "Please download waiting software updates."
-msgstr "请下载等待中的软件更新。"
-
-#. TRANSLATORS: apps were auto-updated and restart is required
-#: src/gs-update-monitor.c:323
-#, c-format
-msgid "%u Application Updated — Restart Required"
-msgid_plural "%u Applications Updated — Restart Required"
-msgstr[0] "已更新 %u 款应用程序——需要重启"
-
-#. TRANSLATORS: apps were auto-updated
-#: src/gs-update-monitor.c:329
-#, c-format
-msgid "%u Application Updated"
-msgid_plural "%u Applications Updated"
-msgstr[0] "已更新 %u 款应用程序"
-
-#. TRANSLATORS: %1 is an application name, e.g. Firefox
-#: src/gs-update-monitor.c:340
-#, c-format
-msgid "%s has been updated."
-msgstr "%s 已经更新。"
-
-#. TRANSLATORS: the app needs restarting
-#: src/gs-update-monitor.c:343
-msgid "Please restart the application."
-msgstr "请重启应用程序。"
-
-#. TRANSLATORS: %1 and %2 are both application names, e.g. Firefox
-#: src/gs-update-monitor.c:351
-#, c-format
-msgid "%s and %s have been updated."
-msgstr "%s 和 %s 已经更新。"
-
-#. TRANSLATORS: at least one application needs restarting
-#: src/gs-update-monitor.c:357 src/gs-update-monitor.c:376
-#, c-format
-msgid "%u application requires a restart."
-msgid_plural "%u applications require a restart."
-msgstr[0] "%u 款应用程序需要重启。"
-
-#. TRANSLATORS: %1, %2 and %3 are all application names, e.g. Firefox
-#: src/gs-update-monitor.c:369
-#, c-format
-msgid "Includes %s, %s and %s."
-msgstr "包括 %s、%s 和 %s。"
-
-#. TRANSLATORS: this is when the current OS version goes end-of-life
-#: src/gs-update-monitor.c:580 src/gs-updates-page.ui:43
-msgid "Operating System Updates Unavailable"
-msgstr "操作系统更新不再提供"
-
-#. TRANSLATORS: this is the message dialog for the distro EOL notice
-#: src/gs-update-monitor.c:582
-msgid "Upgrade to continue receiving security updates."
-msgstr "升级以继续接收安全更新。"
-
-#. TRANSLATORS: this is a distro upgrade, the replacement would be the
-#. * distro name, e.g. 'Fedora'
-#: src/gs-update-monitor.c:637
-#, c-format
-msgid "A new version of %s is available to install"
-msgstr "%s 有新版本可用"
-
-#. TRANSLATORS: this is a distro upgrade
-#: src/gs-update-monitor.c:641
-msgid "Software Upgrade Available"
-msgstr "有可用的软件升级"
-
-#. TRANSLATORS: title when we offline updates have failed
-#: src/gs-update-monitor.c:1035
-msgid "Software Updates Failed"
-msgstr "软件更新失败"
-
-#. TRANSLATORS: message when we offline updates have failed
-#: src/gs-update-monitor.c:1037
-msgid "An important OS update failed to be installed."
-msgstr "重要的操作系统更新安装失败。"
-
-#: src/gs-update-monitor.c:1038
-msgid "Show Details"
-msgstr "显示详细信息"
-
-#. TRANSLATORS: Notification title when we've done a distro upgrade
-#: src/gs-update-monitor.c:1061
-msgid "System Upgrade Complete"
-msgstr "系统升级完成"
-
-#. TRANSLATORS: This is the notification body when we've done a
-#. * distro upgrade. First %s is the distro name and the 2nd %s
-#. * is the version, e.g. "Welcome to Fedora 28!"
-#: src/gs-update-monitor.c:1066
-#, c-format
-msgid "Welcome to %s %s!"
-msgstr "欢迎使用 %s %s！"
-
-#. TRANSLATORS: title when we've done offline updates
-#: src/gs-update-monitor.c:1072
-msgid "Software Update Installed"
-msgid_plural "Software Updates Installed"
-msgstr[0] "软件更新已安装"
-
-#. TRANSLATORS: message when we've done offline updates
-#: src/gs-update-monitor.c:1076
-msgid "An important OS update has been installed."
-msgid_plural "Important OS updates have been installed."
-msgstr[0] "重要的系统更新已安装。"
-
-#. TRANSLATORS: Button to look at the updates that were installed.
-#. * Note that it has nothing to do with the application reviews, the
-#. * users can't express their opinions here. In some languages
-#. * "Review (evaluate) something" is a different translation than
-#. * "Review (browse) something."
-#: src/gs-update-monitor.c:1087
-msgctxt "updates"
-msgid "Review"
-msgstr "回顾"
-
-#. TRANSLATORS: this is when the offline update failed
-#: src/gs-update-monitor.c:1136
-msgid "Failed To Update"
-msgstr "更新失败"
-
-#. TRANSLATORS: the user must have updated manually after
-#. * the updates were prepared
-#: src/gs-update-monitor.c:1142
-msgid "The system was already up to date."
-msgstr "该系统已是最新的。"
-
-#. TRANSLATORS: the user aborted the update manually
-#: src/gs-update-monitor.c:1147
-msgid "The update was cancelled."
-msgstr "更新被取消。"
-
-#. TRANSLATORS: the package manager needed to download
-#. * something with no network available
-#: src/gs-update-monitor.c:1153
-msgid ""
-"Internet access was required but wasn’t available. Please make sure that you "
-"have internet access and try again."
-msgstr "需要互联网连接但是未发现有效连接。请确认您有接入互联网并在此尝试。"
-
-#. TRANSLATORS: if the package is not signed correctly
-#: src/gs-update-monitor.c:1159
-msgid ""
-"There were security issues with the update. Please consult your software "
-"provider for more details."
-msgstr "本次更新有安全性问题。请联系您的软件提供商以获取更多信息。"
-
-#. TRANSLATORS: we ran out of disk space
-#: src/gs-update-monitor.c:1165
-msgid ""
-"There wasn’t enough disk space. Please free up some space and try again."
-msgstr "没有足够的磁盘空间。请释放一些空间后再试一次。"
-
-#. TRANSLATORS: We didn't handle the error type
-#: src/gs-update-monitor.c:1170
-msgid ""
-"We’re sorry: the update failed to install. Please wait for another update "
-"and try again. If the problem persists, contact your software provider."
-msgstr ""
-"很抱歉：更新安装失败。请等待下一次更新时再试一次。如果问题仍存在，请联系您的"
-"软件提供商。"
-
-#. TRANSLATORS: the update panel is doing *something* vague
-#: src/gs-updates-page.c:187
-msgid "Looking for new updates…"
-msgstr "正在查找新更新……"
-
-#. TRANSLATORS: the updates panel is starting up
-#: src/gs-updates-page.c:256
-msgid "Setting up updates…"
-msgstr "正在设置更新……"
-
-#. TRANSLATORS: the updates panel is starting up
-#: src/gs-updates-page.c:257 src/gs-updates-page.c:264
-msgid "(This could take a while)"
-msgstr "（该过程会持续一会儿）"
-
-#. TRANSLATORS: This is the time when we last checked for updates
-#: src/gs-updates-page.c:371
-#, c-format
-msgid "Last checked: %s"
-msgstr "上次检查：%s"
-
-#. TRANSLATORS:  the first %s is the distro name, e.g. 'Fedora'
-#. * and the second %s is the distro version, e.g. '25'
-#: src/gs-updates-page.c:535
-#, c-format
-msgid "%s %s is no longer supported."
-msgstr "不再支持 %s %s。"
-
-#. TRANSLATORS: OS refers to operating system, e.g. Fedora
-#: src/gs-updates-page.c:540
-msgid "Your OS is no longer supported."
-msgstr "您的操作系统已不再支持。"
-
-#. TRANSLATORS: EOL distros do not get important updates
-#: src/gs-updates-page.c:545
-msgid "This means that it does not receive security updates."
-msgstr "这意味着它不会收到安全更新。"
-
-#. TRANSLATORS: upgrade refers to a major update, e.g. Fedora 25 to 26
-#: src/gs-updates-page.c:549
-msgid "It is recommended that you upgrade to a more recent version."
-msgstr "建议您升级到更新的版本。"
-
-#. TRANSLATORS: this is to explain that downloading updates may cost money
-#: src/gs-updates-page.c:807
-msgid "Charges May Apply"
-msgstr "可能需要收费"
-
-#. TRANSLATORS: we need network
-#. * to do the updates check
-#: src/gs-updates-page.c:811
-msgid ""
-"Checking for updates while using mobile broadband could cause you to incur "
-"charges."
-msgstr "使用移动宽带检查更新可能会花费流量。"
-
-#. TRANSLATORS: this is a link to the
-#. * control-center network panel
-#: src/gs-updates-page.c:815
-msgid "Check _Anyway"
-msgstr "依然检查"
-
-#. TRANSLATORS: can't do updates check
-#: src/gs-updates-page.c:831
-msgid "No Network"
-msgstr "无网络连接"
-
-#. TRANSLATORS: we need network
-#. * to do the updates check
-#: src/gs-updates-page.c:835
-msgid "Internet access is required to check for updates."
-msgstr "检查更新需要可访问网络。"
-
-#. This label indicates that the update check is in progress
-#: src/gs-updates-page.c:1258
-msgid "Checking…"
-msgstr "正在检查……"
-
-#: src/gs-updates-page.c:1271
-msgid "Check for updates"
-msgstr "检查更新"
-
-#: src/gs-updates-page.ui:7
-msgid "Updates page"
-msgstr "更新页面"
-
-#. TRANSLATORS: This means all software (plural) installed on this system is up to date.
-#: src/gs-updates-page.ui:177
-msgid "Software is up to date"
-msgstr "软件已为最新"
-
-#: src/gs-updates-page.ui:225
-msgid ""
-"Checking for updates when using mobile broadband could cause you to incur "
-"charges"
-msgstr "使用移动宽带检查更新可能会花费流量"
-
-#: src/gs-updates-page.ui:237
-msgid "_Check Anyway"
-msgstr "依然检查(_C)"
-
-#: src/gs-updates-page.ui:273
-msgid "Go online to check for updates"
-msgstr "上线以检查更新"
-
-#: src/gs-updates-page.ui:284
-msgid "_Network Settings"
-msgstr "网络设置(_N)"
-
-#: src/gs-updates-page.ui:357
-msgid "Updates are automatically managed"
-msgstr "更新将被自动管理"
-
-#. TRANSLATORS: This is the button for installing all
-#. * offline updates
-#: src/gs-updates-section.c:290
-msgid "Restart & Update"
-msgstr "重启并更新"
-
-#. TRANSLATORS: This is the button for upgrading all
-#. * online-updatable applications
-#: src/gs-updates-section.c:296
-msgid "Update All"
-msgstr "全部更新"
-
-#. TRANSLATORS: This is the header for system firmware that
-#. * requires a reboot to apply
-#: src/gs-updates-section.c:427
-msgid "Integrated Firmware"
-msgstr "集成固件"
-
-#. TRANSLATORS: This is the header for offline OS and offline
-#. * app updates that require a reboot to apply
-#: src/gs-updates-section.c:431
-msgid "Requires Restart"
-msgstr "重新启动"
-
-#. TRANSLATORS: This is the header for online runtime and
-#. * app updates, typically flatpaks or snaps
-#: src/gs-updates-section.c:435
-msgid "Application Updates"
-msgstr "应用程序更新"
-
-#. TRANSLATORS: This is the header for device firmware that can
-#. * be installed online
-#: src/gs-updates-section.c:439
-msgid "Device Firmware"
-msgstr "设备固件"
-
-#: src/gs-updates-section.c:467 src/gs-upgrade-banner.ui:102
-msgid "_Download"
-msgstr "下载(_D)"
-
-#: src/gs-upgrade-banner.c:91
-msgid ""
-"It is recommended that you back up your data and files before upgrading."
-msgstr "建议您在更新前备份数据和文件。"
-
-#: src/gs-upgrade-banner.c:95
-msgid "_Restart Now"
-msgstr "立即重启(_R)"
-
-#: src/gs-upgrade-banner.c:97
-msgid "Updates will be applied when the computer is restarted."
-msgstr "更新将在计算机重启后应用。"
-
-#. TRANSLATORS: This is the text displayed when a distro
-#. * upgrade is available. First %s is the distro name and the
-#. * 2nd %s is the version, e.g. "Fedora 23 Now Available"
-#: src/gs-upgrade-banner.c:112
-#, c-format
-msgid "%s %s Now Available"
-msgstr "%s %s 现在可用"
-
-#. TRANSLATORS: This is the text displayed while waiting to
-#. * download a distro upgrade. First %s is the distro name and
-#. * the 2nd %s is the version, e.g. "Waiting to Download Fedora 23"
-#: src/gs-upgrade-banner.c:122
-#, c-format
-msgid "Waiting to Download %s %s"
-msgstr "正在等待下载 %s %s"
-
-#. TRANSLATORS: This is the text displayed while downloading a
-#. * distro upgrade. First %s is the distro name and the 2nd %s
-#. * is the version, e.g. "Downloading Fedora 23"
-#: src/gs-upgrade-banner.c:132
-#, c-format
-msgid "Downloading %s %s"
-msgstr "正在下载 %s %s"
-
-#. TRANSLATORS: This is the text displayed when a distro
-#. * upgrade has been downloaded and is ready to be installed.
-#. * First %s is the distro name and the 2nd %s is the version,
-#. * e.g. "Fedora 23 Ready to be Installed"
-#: src/gs-upgrade-banner.c:143
-#, c-format
-msgid "%s %s Ready to be Installed"
-msgstr "%s %s 已经可以安装"
-
-#: src/gs-upgrade-banner.ui:30
-msgid "A major upgrade, with new features and added polish."
-msgstr "主要升级，附带新特性并添加优化。"
-
-#: src/gs-upgrade-banner.ui:50
-msgid "_Learn More"
-msgstr "了解更多(_L)"
-
-#: src/org.gnome.Software.desktop.in:4
-msgid "Add, remove or update software on this computer"
-msgstr "添加、移除或更新计算机软件"
-
-#. Translators: Search terms to find this application. Do NOT translate or localize the semicolons! The list MUST also end with a semicolon!
-#: src/org.gnome.Software.desktop.in:12
-msgid ""
-"Updates;Upgrade;Sources;Repositories;Preferences;Install;Uninstall;Program;"
-"Software;App;Store;"
-msgstr ""
-"Updates;Upgrade;Sources;Repositories;Preferences;Install;Uninstall;Program;"
-"Software;App;Store;更新;升级;源;仓库;首选项;安装;卸载;程序;软件;应用;商店;"
-=======
 #: src/gs-search-page.ui:17
 msgid "Search for Apps"
 msgstr "搜索应用程序"
@@ -8358,7 +5275,6 @@
 
 #~ msgid "Overtly sexualized human characters"
 #~ msgstr "具有明显性暗示的人类角色"
->>>>>>> 8566498b
 
 #~ msgid "No references to desecration"
 #~ msgstr "无对亵渎行为的暗示"
@@ -8366,26 +5282,6 @@
 #~ msgid "Depictions of or references to historical desecration"
 #~ msgstr "亵渎历史的描写或暗示"
 
-<<<<<<< HEAD
-#. TRANSLATORS: status text when downloading
-#: plugins/core/gs-plugin-rewrite-resource.c:42
-msgid "Downloading featured images…"
-msgstr "正在下载特别推荐的图像……"
-
-#. TRANSLATORS: ‘Endless OS’ is a brand name; https://endlessos.com/
-#: plugins/eos-updater/gs-plugin-eos-updater.c:560
-msgid "Endless OS"
-msgstr "Endless OS"
-
-#. TRANSLATORS: ‘Endless OS’ is a brand name; https://endlessos.com/
-#: plugins/eos-updater/gs-plugin-eos-updater.c:563
-msgid "An Endless OS update with new features and fixes."
-msgstr "Endless OS 更新，附带新特性并添加优化。"
-
-#: plugins/eos-updater/gs-plugin-eos-updater.c:824
-msgid "EOS update service could not fetch and apply the update."
-msgstr "EOS 更新服务无法获取和应用更新。"
-=======
 #~ msgid "Depictions of modern-day human desecration"
 #~ msgstr "对当代人类亵渎的描写"
 
@@ -8397,7 +5293,6 @@
 
 #~ msgid "Visible dead human remains"
 #~ msgstr "有可见死亡人类尸体"
->>>>>>> 8566498b
 
 #~ msgid "Dead human remains that are exposed to the elements"
 #~ msgstr "有死亡人类尸体并展示其内容物"
@@ -8417,23 +5312,6 @@
 #~ msgid "Graphic depictions of modern-day slavery"
 #~ msgstr "对当代奴役行为的图片描写"
 
-<<<<<<< HEAD
-#. TRANSLATORS: status text when downloading
-#: plugins/external-appstream/gs-plugin-external-appstream.c:236
-msgid "Downloading extra metadata files…"
-msgstr "正在下载额外的元数据文件……"
-
-#. TRANSLATORS: status text when downloading
-#: plugins/fedora-pkgdb-collections/gs-plugin-fedora-pkgdb-collections.c:194
-msgid "Downloading upgrade information…"
-msgstr "正在下载升级信息……"
-
-#. TRANSLATORS: this is a title for Fedora distro upgrades
-#: plugins/fedora-pkgdb-collections/gs-plugin-fedora-pkgdb-collections.c:284
-msgid ""
-"Upgrade for the latest features, performance and stability improvements."
-msgstr "升级以获取最新的功能、性能和稳定性改进。"
-=======
 #~ msgid "General"
 #~ msgstr "常规"
 
@@ -8442,7 +5320,6 @@
 
 #~ msgid "Teen"
 #~ msgstr "青少年"
->>>>>>> 8566498b
 
 #~ msgid "Everyone 10+"
 #~ msgstr "十岁及以上"
@@ -8450,556 +5327,8 @@
 #~ msgid "Everyone"
 #~ msgstr "任何人"
 
-<<<<<<< HEAD
-#. TRANSLATORS: status text when downloading new metadata
-#: plugins/flatpak/gs-flatpak.c:1046
-#, c-format
-msgid "Getting flatpak metadata for %s…"
-msgstr "正在获取 %s 的 flatpak 元数据……"
-
-#: plugins/flatpak/gs-flatpak.c:2979
-#, c-format
-msgid "Failed to refine addon ‘%s’: %s"
-msgstr "无法细化扩展“%s”：%s"
-
-#: plugins/flatpak/gs-plugin-flatpak.c:804
-#, c-format
-msgid "Failed to add to install for addon ‘%s’: %s"
-msgstr "无法将扩展“%s”添加来安装：%s"
-
-#: plugins/flatpak/gs-plugin-flatpak.c:818
-#, c-format
-msgid "Failed to add to uninstall for addon ‘%s’: %s"
-msgstr "无法将扩展“%s”添加来卸载：%s"
-
-#. TRANSLATORS: a specific part of hardware,
-#. * the first %s is the device name, e.g. 'Unifying Receiver`
-#: plugins/fwupd/gs-fwupd-app.c:135
-#, c-format
-msgid "%s Device Update"
-msgstr "%s 设备更新"
-
-#. TRANSLATORS: the entire system, e.g. all internal devices,
-#. * the first %s is the device name, e.g. 'ThinkPad P50`
-#: plugins/fwupd/gs-fwupd-app.c:140
-#, c-format
-msgid "%s System Update"
-msgstr "%s 系统更新"
-
-#. TRANSLATORS: the EC is typically the keyboard controller chip,
-#. * the first %s is the device name, e.g. 'ThinkPad P50`
-#: plugins/fwupd/gs-fwupd-app.c:145
-#, c-format
-msgid "%s Embedded Controller Update"
-msgstr "%s 嵌入式控制器（EC）更新"
-
-#. TRANSLATORS: ME stands for Management Engine, the Intel AMT thing,
-#. * the first %s is the device name, e.g. 'ThinkPad P50`
-#: plugins/fwupd/gs-fwupd-app.c:150
-#, c-format
-msgid "%s ME Update"
-msgstr "%s 管理引擎（ME）更新"
-
-#. TRANSLATORS: ME stands for Management Engine (with Intel AMT),
-#. * where the first %s is the device name, e.g. 'ThinkPad P50`
-#: plugins/fwupd/gs-fwupd-app.c:155
-#, c-format
-msgid "%s Corporate ME Update"
-msgstr "%s 企业级管理引擎（ME）更新"
-
-#. TRANSLATORS: ME stands for Management Engine, where
-#. * the first %s is the device name, e.g. 'ThinkPad P50`
-#: plugins/fwupd/gs-fwupd-app.c:160
-#, c-format
-msgid "%s Consumer ME Update"
-msgstr "%s 消费级管理引擎（ME）更新"
-
-#. TRANSLATORS: the controller is a device that has other devices
-#. * plugged into it, for example ThunderBolt, FireWire or USB,
-#. * the first %s is the device name, e.g. 'Intel ThunderBolt`
-#: plugins/fwupd/gs-fwupd-app.c:166
-#, c-format
-msgid "%s Controller Update"
-msgstr "%s 控制器更新"
-
-#. TRANSLATORS: the Thunderbolt controller is a device that
-#. * has other high speed Thunderbolt devices plugged into it;
-#. * the first %s is the system name, e.g. 'ThinkPad P50`
-#: plugins/fwupd/gs-fwupd-app.c:172
-#, c-format
-msgid "%s Thunderbolt Controller Update"
-msgstr "%s Thunderbolt 控制器更新"
-
-#. TRANSLATORS: the CPU microcode is firmware loaded onto the CPU
-#. * at system bootup
-#: plugins/fwupd/gs-fwupd-app.c:177
-#, c-format
-msgid "%s CPU Microcode Update"
-msgstr "%s CPU 微码更新"
-
-#. TRANSLATORS: configuration refers to hardware state,
-#. * e.g. a security database or a default power value
-#: plugins/fwupd/gs-fwupd-app.c:182
-#, c-format
-msgid "%s Configuration Update"
-msgstr "%s 配置更新"
-
-#. TRANSLATORS: status text when downloading
-#: plugins/fwupd/gs-plugin-fwupd.c:715
-msgid "Downloading firmware update signature…"
-msgstr "正在下载固件更新签名……"
-
-#. TRANSLATORS: status text when downloading
-#: plugins/fwupd/gs-plugin-fwupd.c:757
-msgid "Downloading firmware update metadata…"
-msgstr "正在下载固件更新元数据……"
-=======
 #~ msgid "Early Childhood"
 #~ msgstr "儿童"
-
-#~ msgctxt "version"
-#~ msgid "Unknown"
-#~ msgstr "未知"
-
-#~ msgid "this website"
-#~ msgstr "这个网站"
-
-#~ msgid "_Let’s Go Shopping"
-#~ msgstr "去逛逛(_L)"
-
-#~ msgctxt "app status"
-#~ msgid "Removed"
-#~ msgstr "已移除"
-
-#~ msgid "Format"
-#~ msgstr "格式"
-
-#~ msgid "Are you sure you want to remove %s?"
-#~ msgstr "您确定要移除 %s 吗？"
-
-#~ msgid "This application needs to be restarted to use new plugins."
-#~ msgstr "此应用程序需要重启才能使用新插件。"
-
-#~ msgid "Security Updates Pending"
-#~ msgstr "等待的安全更新"
-
-#~ msgid "It is recommended that you install important updates now"
-#~ msgstr "建议您现在安装重要更新"
-
-#~ msgid "Restart & Install"
-#~ msgstr "重启并安装"
-
-#~ msgid "Important OS and application updates are ready to be installed"
-#~ msgstr "重要系统和应用程序更新安装准备就绪"
-
-#~ msgid "View"
-#~ msgstr "查看"
->>>>>>> 8566498b
-
-#~ msgid "%R"
-#~ msgstr "%R"
-
-#~ msgid "%l:%M %p"
-#~ msgstr "%p %l:%M"
-
-<<<<<<< HEAD
-#: plugins/odrs/gs-plugin-odrs.c:159
-msgctxt "Distribution name"
-msgid "Unknown"
-msgstr "未知"
-
-#. TRANSLATORS: status text when downloading
-#: plugins/odrs/gs-plugin-odrs.c:309
-msgid "Downloading application ratings…"
-msgstr "正在下载应用程序评分……"
-=======
-#~ msgid "Yesterday, %R"
-#~ msgstr "昨天，%R"
->>>>>>> 8566498b
-
-#~ msgid "Yesterday, %l:%M %p"
-#~ msgstr "昨天%p，%l:%M"
-
-#~ msgid "Three days ago"
-#~ msgstr "三天前"
-
-<<<<<<< HEAD
-#. TRANSLATORS: default snap store name
-#: plugins/snap/gs-plugin-snap.c:239
-msgid "Snap Store"
-msgstr "Snap 商店"
-=======
-#~ msgid "Four days ago"
-#~ msgstr "四天前"
->>>>>>> 8566498b
-
-#~ msgid "Five days ago"
-#~ msgstr "五天前"
-
-#~ msgid "Six days ago"
-#~ msgstr "六天前"
-
-#~ msgid "Two weeks ago"
-#~ msgstr "两周前"
-
-#~| msgid "_Explore"
-#~ msgid "Explore"
-#~ msgstr "浏览"
-
-#, c-format
-#~| msgid "%s System Update"
-#~ msgid "%s Battery Update"
-#~ msgstr "%s 电池更新"
-
-#, c-format
-#~| msgid "%s Consumer ME Update"
-#~ msgid "%s Camera Update"
-#~ msgstr "%s 摄像头更新"
-
-#, c-format
-#~| msgid "%s ME Update"
-#~ msgid "%s TPM Update"
-#~ msgstr "%s 可信平台模块（TPM）更新"
-
-#, c-format
-#~| msgid "%s ME Update"
-#~ msgid "%s Touchpad Update"
-#~ msgstr "%s 触摸板更新"
-
-#, c-format
-#~| msgid "%s ME Update"
-#~ msgid "%s Mouse Update"
-#~ msgstr "%s 鼠标更新"
-
-#, c-format
-#~| msgid "%s ME Update"
-#~ msgid "%s Keyboard Update"
-#~ msgstr "%s 键盘更新"
-
-#~ msgid "Enable GNOME Shell extensions repository"
-#~ msgstr "启用 GNOME Shell 扩展源"
-
-#~ msgid "No cartoon violence"
-#~ msgstr "无动画角色暴力"
-
-#~ msgid "Cartoon characters in unsafe situations"
-#~ msgstr "动画角色处于危险境地"
-
-#~ msgid "Cartoon characters in aggressive conflict"
-#~ msgstr "动画角色处于激烈冲突"
-
-#~ msgid "Graphic violence involving cartoon characters"
-#~ msgstr "包含动画角色的写实暴力"
-
-#~ msgid "No fantasy violence"
-#~ msgstr "无幻想的暴力"
-
-#~ msgid "Characters in unsafe situations easily distinguishable from reality"
-#~ msgstr "角色处于易于与现实区分的危险境地"
-
-#~ msgid ""
-#~ "Characters in aggressive conflict easily distinguishable from reality"
-#~ msgstr "角色参与易于与现实区分的激烈冲突"
-
-#~ msgid "Graphic violence easily distinguishable from reality"
-#~ msgstr "角色参与易于与现实区分的写实暴力"
-
-#~ msgid "No realistic violence"
-#~ msgstr "无逼真的暴力"
-
-#~ msgid "Mildly realistic characters in unsafe situations"
-#~ msgstr "较逼真角色处于危险境地"
-
-#~ msgid "Depictions of realistic characters in aggressive conflict"
-#~ msgstr "描写逼真角色参与激烈冲突"
-
-#~ msgid "Graphic violence involving realistic characters"
-#~ msgstr "逼真角色参与的写实暴力"
-
-#~ msgid "No bloodshed"
-#~ msgstr "无流血"
-
-#~ msgid "Unrealistic bloodshed"
-#~ msgstr "不逼真的血"
-
-#~ msgid "Realistic bloodshed"
-#~ msgstr "逼真的血"
-
-#~ msgid "Depictions of bloodshed and the mutilation of body parts"
-#~ msgstr "描写流血及肢体伤害"
-
-#~ msgid "No sexual violence"
-#~ msgstr "无性暴力"
-
-#~ msgid "Rape or other violent sexual behavior"
-#~ msgstr "强奸及其他暴力的性行为"
-
-#~ msgid "No references to alcohol"
-#~ msgstr "无对酒精的暗示"
-
-#~ msgid "References to alcoholic beverages"
-#~ msgstr "对酒精饮料的暗示"
-
-#~ msgid "Use of alcoholic beverages"
-#~ msgstr "饮用酒精饮料"
-
-#~ msgid "No references to illicit drugs"
-#~ msgstr "无对非法药物的暗示"
-
-#~ msgid "References to illicit drugs"
-#~ msgstr "对非法药物的暗示"
-
-#~ msgid "Use of illicit drugs"
-#~ msgstr "吸食非法药物"
-
-#~ msgid "No references to tobacco products"
-#~ msgstr "无烟草产品暗示"
-
-#~ msgid "References to tobacco products"
-#~ msgstr "对烟草产品的暗示"
-
-#~ msgid "Use of tobacco products"
-#~ msgstr "吸食烟草产品"
-
-#~ msgid "No nudity of any sort"
-#~ msgstr "无任何形式的裸体"
-
-#~ msgid "Brief artistic nudity"
-#~ msgstr "短暂且艺术性的裸体"
-
-#~ msgid "Prolonged nudity"
-#~ msgstr "长时间的裸体描写"
-
-#~ msgid "No references to or depictions of sexual nature"
-#~ msgstr "无性相关的暗示和描写"
-
-#~ msgid "Provocative references or depictions"
-#~ msgstr "挑衅性暗示或描写"
-
-#~ msgid "Sexual references or depictions"
-#~ msgstr "性暗示或描写"
-
-#~ msgid "Graphic sexual behavior"
-#~ msgstr "生动的性行为"
-
-#~ msgid "No profanity of any kind"
-#~ msgstr "无任何种类的粗俗语言"
-
-#~ msgid "Mild or infrequent use of profanity"
-#~ msgstr "少量粗俗语言"
-
-#~ msgid "Moderate use of profanity"
-#~ msgstr "中等数量的粗俗语言"
-
-#~ msgid "Strong or frequent use of profanity"
-#~ msgstr "大量粗俗语言"
-
-#~ msgid "No inappropriate humor"
-#~ msgstr "无不适当的笑话"
-
-#~ msgid "Slapstick humor"
-#~ msgstr "闹剧式笑话"
-
-#~ msgid "Vulgar or bathroom humor"
-#~ msgstr "粗俗或浴室笑话"
-
-#~ msgid "Mature or sexual humor"
-#~ msgstr "荤笑话"
-
-#~ msgid "No discriminatory language of any kind"
-#~ msgstr "无任何种类的歧视性语言"
-
-#~ msgid "Negativity towards a specific group of people"
-#~ msgstr "对特定人群负面的语言"
-
-#~ msgid "Discrimination designed to cause emotional harm"
-#~ msgstr "伤害情感的歧视性语言"
-
-#~ msgid "Explicit discrimination based on gender, sexuality, race or religion"
-#~ msgstr "针对性别、性向、种族或宗教的歧视性语言"
-
-#~ msgid "No advertising of any kind"
-#~ msgstr "无任何种类的广告"
-
-#~ msgid "Product placement"
-#~ msgstr "植入式广告"
-
-#~ msgid "Explicit references to specific brands or trademarked products"
-#~ msgstr "对特定产品的品牌或商标的明显暗示"
-
-#~ msgid "Users are encouraged to purchase specific real-world items"
-#~ msgstr "鼓励用户购买特定的真实商品"
-
-#~ msgid "No gambling of any kind"
-#~ msgstr "无任何种类的赌博"
-
-#~ msgid "Gambling on random events using tokens or credits"
-#~ msgstr "通过随机事件使用游戏票券赌博"
-
-#~ msgid "Gambling using “play” money"
-#~ msgstr "使用游戏货币赌博"
-
-#~ msgid "Gambling using real money"
-#~ msgstr "使用真实货币赌博"
-
-#~ msgid "No ability to spend money"
-#~ msgstr "无花钱的功能"
-
-#~ msgid "Users are encouraged to donate real money"
-#~ msgstr "鼓励用户捐赠真实货币"
-
-#~ msgid "Ability to spend real money in-app"
-#~ msgstr "应用中可使用真实货币"
-
-#~ msgid "No way to chat with other users"
-#~ msgstr "没有与其他用户聊天的功能"
-
-#~ msgid "User-to-user interactions without chat functionality"
-#~ msgstr "在用户之间不带聊天功能的交互功能"
-
-#~ msgid "Moderated chat functionality between users"
-#~ msgstr "在用户之间受监控的聊天功能"
-
-#~ msgid "Uncontrolled chat functionality between users"
-#~ msgstr "在用户之间不受控制的聊天功能"
-
-#~ msgid "No way to talk with other users"
-#~ msgstr "无与其他用户沟通的方式"
-
-#~ msgid "Uncontrolled audio or video chat functionality between users"
-#~ msgstr "在用户之间不受控制的音频或视频聊天功能"
-
-#~ msgid "No sharing of social network usernames or email addresses"
-#~ msgstr "不共享社交网络的用户名或电子邮件地址"
-
-#~ msgid "Sharing social network usernames or email addresses"
-#~ msgstr "共享社交网络的用户名或电子邮件地址"
-
-#~ msgid "No sharing of user information with third parties"
-#~ msgstr "不与第三方共享用户信息"
-
-#~ msgid "Checking for the latest application version"
-#~ msgstr "正在检查最新应用程序版本"
-
-#~ msgid "Sharing diagnostic data that does not let others identify the user"
-#~ msgstr "分享无法识别用户身份的诊断数据"
-
-#~ msgid "Sharing information that lets others identify the user"
-#~ msgstr "分享可以识别用户身份的信息"
-
-#~ msgid "No sharing of physical location with other users"
-#~ msgstr "不与其他用户共享物理位置"
-
-#~ msgid "Sharing physical location with other users"
-#~ msgstr "与其他用户共享物理位置"
-
-#~ msgid "No references to homosexuality"
-#~ msgstr "无对同性恋的暗示"
-
-#~ msgid "Indirect references to homosexuality"
-#~ msgstr "对同性恋的间接暗示"
-
-#~ msgid "Kissing between people of the same gender"
-#~ msgstr "同性别人类之间的亲吻"
-
-#~ msgid "Graphic sexual behavior between people of the same gender"
-#~ msgstr "含有同性别人类之间性行为的图像"
-
-#~ msgid "No references to prostitution"
-#~ msgstr "无对卖淫的暗示"
-
-#~ msgid "Indirect references to prostitution"
-#~ msgstr "对卖淫的间接暗示"
-
-#~ msgid "Direct references to prostitution"
-#~ msgstr "对卖淫的直接暗示"
-
-#~ msgid "Graphic depictions of the act of prostitution"
-#~ msgstr "卖淫行为的图像描写"
-
-#~ msgid "No references to adultery"
-#~ msgstr "无对通奸的暗示"
-
-#~ msgid "Indirect references to adultery"
-#~ msgstr "对通奸的间接暗示"
-
-#~ msgid "Direct references to adultery"
-#~ msgstr "对通奸的直接暗示"
-
-#~ msgid "Graphic depictions of the act of adultery"
-#~ msgstr "通奸的图像描写"
-
-#~ msgid "No sexualized characters"
-#~ msgstr "无性暗示角色"
-
-#~ msgid "Scantily clad human characters"
-#~ msgstr "穿着暴露的人类角色"
-
-#~ msgid "Overtly sexualized human characters"
-#~ msgstr "具有明显性暗示的人类角色"
-
-#~ msgid "No references to desecration"
-#~ msgstr "无对亵渎行为的暗示"
-
-#~ msgid "Depictions of or references to historical desecration"
-#~ msgstr "亵渎历史的描写或暗示"
-
-#~ msgid "Depictions of modern-day human desecration"
-#~ msgstr "对当代人类亵渎的描写"
-
-#~ msgid "Graphic depictions of modern-day desecration"
-#~ msgstr "亵渎当代社会的图像描写"
-
-#~ msgid "No visible dead human remains"
-#~ msgstr "无可见死亡人类尸体"
-
-#~ msgid "Visible dead human remains"
-#~ msgstr "有可见死亡人类尸体"
-
-#~ msgid "Dead human remains that are exposed to the elements"
-#~ msgstr "有死亡人类尸体并展示其内容物"
-
-#~ msgid "Graphic depictions of desecration of human bodies"
-#~ msgstr "对亵渎人体行为的图像描写"
-
-#~ msgid "No references to slavery"
-#~ msgstr "无对奴役的暗示"
-
-#~ msgid "Depictions of or references to historical slavery"
-#~ msgstr "对历史上奴役行为的描写或暗示"
-
-#~ msgid "Depictions of modern-day slavery"
-#~ msgstr "对当代奴役行为的描写"
-
-#~ msgid "Graphic depictions of modern-day slavery"
-#~ msgstr "对当代奴役行为的图片描写"
-
-#~ msgid "General"
-#~ msgstr "常规"
-
-#~ msgid "ALL"
-#~ msgstr "全部"
-
-#~ msgid "Adults Only"
-#~ msgstr "仅限成人"
-
-#~ msgid "Mature"
-#~ msgstr "成人"
-
-#~ msgid "Teen"
-#~ msgstr "青少年"
-
-#~ msgid "Everyone 10+"
-#~ msgstr "十岁及以上"
-
-#~ msgid "Everyone"
-#~ msgstr "任何人"
-
-#~ msgid "Early Childhood"
-#~ msgstr "儿童"
-
-#~ msgid "_Remove"
-#~ msgstr "移除(_R)"
 
 #~ msgctxt "version"
 #~ msgid "Unknown"
@@ -9371,12 +5700,6 @@
 #~ msgid "Getting runtime source…"
 #~ msgstr "正在获取运行库源…"
 
-<<<<<<< HEAD
-#~ msgid "Limba Support"
-#~ msgstr "Limba 支持"
-
-=======
->>>>>>> 8566498b
 #~ msgid "Limba provides developers a way to easily create software bundles"
 #~ msgstr "Limba 提供给开发者一个轻松创建软件组合包的方法"
 
