--- conflicted
+++ resolved
@@ -8,13 +8,8 @@
 msgstr ""
 "Project-Id-Version: gnome-software main\n"
 "Report-Msgid-Bugs-To: https://gitlab.gnome.org/GNOME/gnome-software/issues\n"
-<<<<<<< HEAD
-"POT-Creation-Date: 2022-05-02 11:23+0000\n"
-"PO-Revision-Date: 2022-05-03 07:54+0700\n"
-=======
 "POT-Creation-Date: 2022-07-04 07:51+0000\n"
 "PO-Revision-Date: 2022-07-07 07:40+0700\n"
->>>>>>> 26441dfd
 "Last-Translator: Trần Ngọc Quân <vnwildman@gmail.com>\n"
 "Language-Team: Vietnamese <gnome-vi-list@gnome.org>\n"
 "Language: vi\n"
@@ -75,11 +70,7 @@
 msgid "The update details"
 msgstr "Chi tiết cập nhật"
 
-<<<<<<< HEAD
-#: data/appdata/org.gnome.Software.appdata.xml.in:1927
-=======
 #: data/metainfo/org.gnome.Software.metainfo.xml.in:1949
->>>>>>> 26441dfd
 msgid "The GNOME Project"
 msgstr "Dự án GNOME"
 
@@ -785,11 +776,7 @@
 #. Example string: "Local file (RPM)"
 #. Translators: The first placeholder is an app runtime
 #. * name, the second is its version number.
-<<<<<<< HEAD
-#: lib/gs-app.c:5757 src/gs-safety-context-dialog.c:419
-=======
 #: lib/gs-app.c:6174 src/gs-safety-context-dialog.c:439
->>>>>>> 26441dfd
 #, c-format
 msgid "%s (%s)"
 msgstr "%s (%s)"
@@ -798,24 +785,6 @@
 msgid "Package"
 msgstr "Gói"
 
-<<<<<<< HEAD
-#: src/gs-app-addon-row.c:97 src/gs-app-row.c:446
-msgid "Pending"
-msgstr "Đang chờ xử lý"
-
-#: src/gs-app-addon-row.c:101 src/gs-app-row.c:450 src/gs-details-page.c:346
-msgid "Pending install"
-msgstr "Chờ để cài đặt"
-
-#: src/gs-app-addon-row.c:105 src/gs-app-row.c:454 src/gs-details-page.c:353
-msgid "Pending remove"
-msgstr "Chờ gỡ bỏ"
-
-#. Translators: This is in the context of a list of apps which are installed on the system.
-#. Translators: A label for a button to show only software which is already installed.
-#: src/gs-app-addon-row.c:111 src/gs-app-row.ui:198 src/gs-app-tile.ui:50
-#: src/gs-feature-tile.c:547 src/gs-installed-page.c:709 src/gs-shell.ui:305
-=======
 #: src/gs-app-addon-row.c:97 src/gs-app-row.c:447
 msgid "Pending"
 msgstr "Đang chờ xử lý"
@@ -831,17 +800,12 @@
 #: src/gs-app-addon-row.c:111 src/gs-app-row.ui:197 src/gs-app-tile.ui:50
 #: src/gs-feature-tile.c:535
 msgctxt "Single app"
->>>>>>> 26441dfd
 msgid "Installed"
 msgstr "Đã cài đặt"
 
 #. TRANSLATORS: this is a button next to the search results that
 #. * shows the status of an application being installed
-<<<<<<< HEAD
-#: src/gs-app-addon-row.c:115 src/gs-app-row.c:199 src/gs-details-page.c:339
-=======
 #: src/gs-app-addon-row.c:115 src/gs-app-row.c:199 src/gs-details-page.c:346
->>>>>>> 26441dfd
 msgid "Installing"
 msgstr "Đang cài đặt"
 
@@ -890,38 +854,20 @@
 msgstr "Thư mục riêng (HOME)"
 
 #: src/gs-app-details-page.c:72 src/gs-app-details-page.c:74
-<<<<<<< HEAD
-#: src/gs-app-details-page.c:77
-=======
 #: src/gs-app-details-page.c:77 src/gs-app-details-page.c:147
->>>>>>> 26441dfd
 msgid "Can view, edit and create files"
 msgstr "Có thể xem, sửa và tạo các tập tin"
 
 #: src/gs-app-details-page.c:73 src/gs-app-details-page.c:75
-<<<<<<< HEAD
-#: src/gs-app-details-page.c:78
-=======
 #: src/gs-app-details-page.c:78 src/gs-app-details-page.c:142
->>>>>>> 26441dfd
 msgid "Can view files"
 msgstr "Có thể xem các tập tin"
 
 #: src/gs-app-details-page.c:74 src/gs-app-details-page.c:75
-#: src/gs-app-details-page.c:76
 msgid "File system"
 msgstr "Hệ thống tập tin"
 
-<<<<<<< HEAD
-#. Translators: This indicates an app can access data in the system unknown to the Software.
-#. * It’s used in a context tile, so should be short.
-#: src/gs-app-details-page.c:76 src/gs-app-context-bar.c:341
-msgid "Can access arbitrary files"
-msgstr "Không thể truy cập các tập tin tùy ý"
-
-=======
 #. The GS_APP_PERMISSIONS_FLAGS_FILESYSTEM_OTHER is used only as a flag, with actual files being part of the read/full lists
->>>>>>> 26441dfd
 #: src/gs-app-details-page.c:77 src/gs-app-details-page.c:78
 msgid "Downloads folder"
 msgstr "Thư mục tải về"
@@ -956,39 +902,23 @@
 #. * ‘deja-dup’ (a package name) or
 #. * ‘app/org.gnome.Builder/x86_64/main’ (a flatpak ID), and the
 #. * version is of the form ‘40.4-1.fc34’ (a version number).
-<<<<<<< HEAD
-#: src/gs-app-details-page.c:138
-=======
 #: src/gs-app-details-page.c:177
->>>>>>> 26441dfd
 #, c-format
 msgid "%s %s"
 msgstr "%s %s"
 
 #. TRANSLATORS: this is where the packager did not write
 #. * a description for the update
-<<<<<<< HEAD
-#: src/gs-app-details-page.c:157
-=======
 #: src/gs-app-details-page.c:196
->>>>>>> 26441dfd
 msgid "No update description available."
 msgstr "Không có mô tả cập nhật."
 
 #: src/gs-app-details-page.ui:25 src/gs-os-update-page.ui:25
-<<<<<<< HEAD
-#: src/gs-shell.ui:365 src/gs-shell.ui:456
-msgid "Go back"
-msgstr "Trở lại"
-
-#: src/gs-app-details-page.ui:47 src/gs-app-row.c:505
-=======
 #: src/gs-shell.ui:367 src/gs-shell.ui:458
 msgid "Go back"
 msgstr "Trở lại"
 
 #: src/gs-app-details-page.ui:48 src/gs-app-row.c:506
->>>>>>> 26441dfd
 msgid "Requires additional permissions"
 msgstr "Yêu cầu quyền bổ sung"
 
@@ -1255,93 +1185,57 @@
 
 #. Translators: This indicates an app can access or change user settings.
 #. * It’s used in a context tile, so should be short.
-<<<<<<< HEAD
-#: src/gs-app-context-bar.c:348 src/gs-safety-context-dialog.c:218
-=======
 #: src/gs-app-context-bar.c:366 src/gs-safety-context-dialog.c:227
->>>>>>> 26441dfd
 msgid "Can access and change user settings"
 msgstr "Có truy cập và thay đổi các cài đặt người dùng"
 
 #. Translators: This indicates an app uses the X11 windowing system.
 #. * It’s used in a context tile, so should be short.
-<<<<<<< HEAD
-#: src/gs-app-context-bar.c:355 src/gs-safety-context-dialog.c:202
-=======
 #: src/gs-app-context-bar.c:373 src/gs-safety-context-dialog.c:211
->>>>>>> 26441dfd
 msgid "Uses a legacy windowing system"
 msgstr "Dùng một hệ thống hiển cửa sổ cũ"
 
 #. Translators: This indicates an app can escape its sandbox.
 #. * It’s used in a context tile, so should be short.
-<<<<<<< HEAD
-#: src/gs-app-context-bar.c:362 src/gs-safety-context-dialog.c:210
-=======
 #: src/gs-app-context-bar.c:380 src/gs-safety-context-dialog.c:219
->>>>>>> 26441dfd
 msgid "Can acquire arbitrary permissions"
 msgstr "Có thể thu thập các quyền tùy ý"
 
 #. Translators: This indicates that an application has been packaged
 #. * by the user’s distribution and is safe.
 #. * It’s used in a context tile, so should be short.
-<<<<<<< HEAD
-#: src/gs-app-context-bar.c:388 src/gs-safety-context-dialog.c:143
-=======
 #: src/gs-app-context-bar.c:406 src/gs-safety-context-dialog.c:146
->>>>>>> 26441dfd
 msgid "Reviewed by your distribution"
 msgstr "Được đánh giá bởi bản phân phối của bạn"
 
 #. Translators: This indicates that an application has been packaged
 #. * by someone other than the user’s distribution, so might not be safe.
 #. * It’s used in a context tile, so should be short.
-<<<<<<< HEAD
-#: src/gs-app-context-bar.c:395 src/gs-safety-context-dialog.c:140
-=======
 #: src/gs-app-context-bar.c:413 src/gs-safety-context-dialog.c:143
->>>>>>> 26441dfd
 msgid "Provided by a third party"
 msgstr "Cung cấp bởi bên thứ ba"
 
 #. Translators: This indicates an app is not licensed under a free software license.
 #. * It’s used in a context tile, so should be short.
-<<<<<<< HEAD
-#: src/gs-app-context-bar.c:407
-=======
 #: src/gs-app-context-bar.c:425
->>>>>>> 26441dfd
 msgid "Proprietary code"
 msgstr "Mã độc quyền"
 
 #. Translators: This indicates an app’s source code is freely available, so can be audited for security.
 #. * It’s used in a context tile, so should be short.
-<<<<<<< HEAD
-#: src/gs-app-context-bar.c:413
-=======
 #: src/gs-app-context-bar.c:431
->>>>>>> 26441dfd
 msgid "Auditable code"
 msgstr "Mã có thể kiểm tra"
 
 #. Translators: This indicates an app was written and released by a developer who has been verified.
 #. * It’s used in a context tile, so should be short.
-<<<<<<< HEAD
-#: src/gs-app-context-bar.c:420
-=======
 #: src/gs-app-context-bar.c:438
->>>>>>> 26441dfd
 msgid "Software developer is verified"
 msgstr "Nhà phát triển phần mềm đã được thẩm định"
 
 #. Translators: This indicates an app or its runtime reached its end of life.
 #. * It’s used in a context tile, so should be short.
-<<<<<<< HEAD
-#: src/gs-app-context-bar.c:429
-=======
 #: src/gs-app-context-bar.c:447
->>>>>>> 26441dfd
 msgid "Software no longer supported"
 msgstr "Phần mềm không còn được hỗ trợ nữa"
 
@@ -1359,88 +1253,24 @@
 #. * If concatenating strings as a list using a separator like this is not
 #. * possible in your language, please file an issue against gnome-software:
 #. * https://gitlab.gnome.org/GNOME/gnome-software/-/issues/new
-<<<<<<< HEAD
-#: src/gs-app-context-bar.c:441 src/gs-app-context-bar.c:702
-=======
 #: src/gs-app-context-bar.c:459 src/gs-app-context-bar.c:730
->>>>>>> 26441dfd
 msgid "; "
 msgstr "; "
 
 #. Translators: The app is considered safe to install and run.
 #. * This is displayed in a context tile, so the string should be short.
-<<<<<<< HEAD
-#: src/gs-app-context-bar.c:449
-=======
 #: src/gs-app-context-bar.c:467
->>>>>>> 26441dfd
 msgid "Safe"
 msgstr "An toàn"
 
 #. Translators: The app is considered potentially unsafe to install and run.
 #. * This is displayed in a context tile, so the string should be short.
-<<<<<<< HEAD
-#: src/gs-app-context-bar.c:456
-=======
 #: src/gs-app-context-bar.c:474
->>>>>>> 26441dfd
 msgid "Potentially Unsafe"
 msgstr "Tiềm ẩn thiếu an toàn"
 
 #. Translators: The app is considered unsafe to install and run.
 #. * This is displayed in a context tile, so the string should be short.
-<<<<<<< HEAD
-#: src/gs-app-context-bar.c:463
-msgid "Unsafe"
-msgstr "Không an toàn"
-
-#: src/gs-app-context-bar.c:542 src/gs-app-context-bar.c:574
-#: src/gs-hardware-support-context-dialog.c:588
-msgid "Mobile Only"
-msgstr "Chỉ trên di động"
-
-#: src/gs-app-context-bar.c:543
-msgid "Only works on a small screen"
-msgstr "Chỉ hoạt động trên một màn hình nhỏ"
-
-#: src/gs-app-context-bar.c:548 src/gs-app-context-bar.c:581
-#: src/gs-app-context-bar.c:588 src/gs-app-context-bar.c:628
-#: src/gs-app-context-bar.c:633 src/gs-hardware-support-context-dialog.c:568
-msgid "Desktop Only"
-msgstr "Chỉ máy tính để bàn"
-
-#: src/gs-app-context-bar.c:549
-msgid "Only works on a large screen"
-msgstr "Chỉ hoạt động trên một màn hình lớn"
-
-#: src/gs-app-context-bar.c:553 src/gs-hardware-support-context-dialog.c:606
-msgid "Screen Size Mismatch"
-msgstr "Kích cỡ màn hình không khớp nhau"
-
-#: src/gs-app-context-bar.c:554 src/gs-hardware-support-context-dialog.c:607
-msgid "Doesn’t support your current screen size"
-msgstr "Không hỗ trợ cỡ màn hình hiện tại của bạn"
-
-#: src/gs-app-context-bar.c:575 src/gs-hardware-support-context-dialog.c:659
-#: src/gs-hardware-support-context-dialog.c:665
-msgid "Requires a touchscreen"
-msgstr "Cần phải có màn hình cảm ứng"
-
-#: src/gs-app-context-bar.c:582 src/gs-hardware-support-context-dialog.c:619
-#: src/gs-hardware-support-context-dialog.c:625
-msgid "Requires a keyboard"
-msgstr "Cần phải có bàn phím"
-
-#: src/gs-app-context-bar.c:589
-msgid "Requires a mouse"
-msgstr "Cần phải có con chuột"
-
-#: src/gs-app-context-bar.c:600
-msgid "Gamepad Needed"
-msgstr "Cần phải có tay chơi game"
-
-#: src/gs-app-context-bar.c:601
-=======
 #: src/gs-app-context-bar.c:481
 msgid "Unsafe"
 msgstr "Không an toàn"
@@ -1491,28 +1321,12 @@
 msgstr "Cần phải có tay chơi game"
 
 #: src/gs-app-context-bar.c:619
->>>>>>> 26441dfd
 msgid "Requires a gamepad to play"
 msgstr "Cần phải có tay chơi game để phát"
 
 #. Translators: This is used in a context tile to indicate that
 #. * an app works on phones, tablets *and* desktops. It should be
 #. * short and in title case.
-<<<<<<< HEAD
-#: src/gs-app-context-bar.c:615
-msgid "Adaptive"
-msgstr "Thích nghi"
-
-#: src/gs-app-context-bar.c:616
-msgid "Works on phones, tablets and desktops"
-msgstr "Làm việc trên điện thoại, máy tính bảng và máy tính để bàn"
-
-#: src/gs-app-context-bar.c:629
-msgid "Probably requires a keyboard or mouse"
-msgstr "Gần như chắc chắn là cần một bàn phím hoặc con chuột"
-
-#: src/gs-app-context-bar.c:634
-=======
 #: src/gs-app-context-bar.c:643
 msgid "Adaptive"
 msgstr "Thích nghi"
@@ -1526,26 +1340,17 @@
 msgstr "Gần như chắc chắn là cần một bàn phím hoặc con chuột"
 
 #: src/gs-app-context-bar.c:662
->>>>>>> 26441dfd
 msgid "Works on desktops and laptops"
 msgstr "Làm việc trên máy tính để bàn và máy tính xách tay"
 
 #. Translators: This indicates that the content rating for an
 #. * app says it can be used by all ages of people, as it contains
 #. * no objectionable content.
-<<<<<<< HEAD
-#: src/gs-app-context-bar.c:677
-msgid "Contains no age-inappropriate content"
-msgstr "Ứng dụng có chứa nội dung không phù hợp với lứa tuổi"
-
-#: src/gs-app-context-bar.c:726
-=======
 #: src/gs-app-context-bar.c:705
 msgid "Contains no age-inappropriate content"
 msgstr "Ứng dụng có chứa nội dung không phù hợp với lứa tuổi"
 
 #: src/gs-app-context-bar.c:753
->>>>>>> 26441dfd
 msgid "No age rating information available"
 msgstr "Không có thông tin đánh giá tuổi sẵn có"
 
@@ -1572,11 +1377,7 @@
 #. * allows the application to be easily installed
 #. TRANSLATORS: button text
 #. TRANSLATORS: update the fw
-<<<<<<< HEAD
-#: src/gs-app-row.c:169 src/gs-common.c:341 src/gs-page.c:366
-=======
 #: src/gs-app-row.c:169 src/gs-common.c:286 src/gs-page.c:374
->>>>>>> 26441dfd
 msgid "Install"
 msgstr "Cài đặt"
 
@@ -1590,13 +1391,8 @@
 #. * allows the application to be easily removed
 #. TRANSLATORS: button text in the header when an application can be erased
 #. TRANSLATORS: this is button text to remove the application
-<<<<<<< HEAD
-#: src/gs-app-row.c:182 src/gs-app-row.c:192 src/gs-details-page.ui:273
-#: src/gs-page.c:525
-=======
 #: src/gs-app-row.c:182 src/gs-app-row.c:192 src/gs-details-page.ui:276
 #: src/gs-page.c:543
->>>>>>> 26441dfd
 msgid "Uninstall"
 msgstr "Gỡ bỏ"
 
@@ -1608,30 +1404,18 @@
 
 #. TRANSLATORS: during the update the device
 #. * will restart into a special update-only mode
-<<<<<<< HEAD
-#: src/gs-app-row.c:316
-=======
 #: src/gs-app-row.c:317
->>>>>>> 26441dfd
 msgid "Device cannot be used during update."
 msgstr "Không thể sử dụng thiết bị trong suốt quá trình cập nhật."
 
 #. TRANSLATORS: this refers to where the app came from
-<<<<<<< HEAD
-#: src/gs-app-row.c:326 src/gs-shell-search-provider.c:264
-=======
 #: src/gs-app-row.c:327 src/gs-shell-search-provider.c:264
->>>>>>> 26441dfd
 #, c-format
 msgid "Source: %s"
 msgstr "Nguồn: %s"
 
 #. Translators: A message to indicate that an app has been renamed. The placeholder is the old human-readable name.
-<<<<<<< HEAD
-#: src/gs-app-row.c:512
-=======
 #: src/gs-app-row.c:513
->>>>>>> 26441dfd
 #, c-format
 msgid "Renamed from %s"
 msgstr "Được đổi tên từ %s"
@@ -3193,13 +2977,8 @@
 
 #. TRANSLATORS: This is the header for package updates during
 #. * a system update
-<<<<<<< HEAD
-#. Translators: A label for a button to show only updates which are available to install.
-#: src/gs-os-update-page.c:258 src/gs-shell.ui:326 src/gs-updates-page.c:1330
-=======
 #: src/gs-os-update-page.c:258
 msgctxt "Packages to be updated during a system upgrade"
->>>>>>> 26441dfd
 msgid "Updates"
 msgstr "Các cập nhật"
 
@@ -3806,45 +3585,20 @@
 msgstr "Có thể đọc mọi dữ liệu trong thư mục"
 
 #. Translators: This refers to permissions (for example, from flatpak) which an app requests from the user.
-<<<<<<< HEAD
-#: src/gs-safety-context-dialog.c:291
-msgid "Access arbitrary files"
-msgstr "Truy cập các tập tin tùy ý"
-
-#: src/gs-safety-context-dialog.c:292
-msgid "Can access arbitrary files on the file system"
-msgstr "Có thể truy cập các tập tin tùy ý trên hệ thống tập tin"
-
-#. Translators: This refers to permissions (for example, from flatpak) which an app requests from the user.
-#: src/gs-safety-context-dialog.c:306
-msgid "No File System Access"
-msgstr "Không truy cập Hệ thống tập tin"
-
-#: src/gs-safety-context-dialog.c:307
-=======
 #: src/gs-safety-context-dialog.c:326
 msgid "No File System Access"
 msgstr "Không truy cập Hệ thống tập tin"
 
 #: src/gs-safety-context-dialog.c:327
->>>>>>> 26441dfd
 msgid "Cannot access the file system at all"
 msgstr "Không thể truy cập hệ thống tập tin"
 
 #. Translators: This refers to permissions (for example, from flatpak) which an app requests from the user.
-<<<<<<< HEAD
-#: src/gs-safety-context-dialog.c:321
-msgid "Proprietary Code"
-msgstr "Mã độc quyền"
-
-#: src/gs-safety-context-dialog.c:322
-=======
 #: src/gs-safety-context-dialog.c:341
 msgid "Proprietary Code"
 msgstr "Mã độc quyền"
 
 #: src/gs-safety-context-dialog.c:342
->>>>>>> 26441dfd
 msgid ""
 "The source code is not public, so it cannot be independently audited and "
 "might be unsafe"
@@ -3853,19 +3607,11 @@
 "lập và có thể thiếu an toàn"
 
 #. Translators: This refers to permissions (for example, from flatpak) which an app requests from the user.
-<<<<<<< HEAD
-#: src/gs-safety-context-dialog.c:325
-msgid "Auditable Code"
-msgstr "Mã kiểm định được"
-
-#: src/gs-safety-context-dialog.c:326
-=======
 #: src/gs-safety-context-dialog.c:345
 msgid "Auditable Code"
 msgstr "Mã kiểm định được"
 
 #: src/gs-safety-context-dialog.c:346
->>>>>>> 26441dfd
 msgid ""
 "The source code is public and can be independently audited, which makes the "
 "app more likely to be safe"
@@ -3875,19 +3621,11 @@
 
 #. Translators: This indicates an app was written and released by a developer who has been verified.
 #. * It’s used in a context tile, so should be short.
-<<<<<<< HEAD
-#: src/gs-safety-context-dialog.c:334
-msgid "App developer is verified"
-msgstr "Nhà phát triển ứng dụng đã được xác thực"
-
-#: src/gs-safety-context-dialog.c:335
-=======
 #: src/gs-safety-context-dialog.c:354
 msgid "App developer is verified"
 msgstr "Nhà phát triển ứng dụng đã được xác thực"
 
 #: src/gs-safety-context-dialog.c:355
->>>>>>> 26441dfd
 msgid "The developer of this app has been verified to be who they say they are"
 msgstr ""
 "Nhà phát triển phần mềm của ứng dụng này đã được xác thực để có thể nó họ là "
@@ -3895,19 +3633,11 @@
 
 #. Translators: This indicates an app uses an outdated SDK.
 #. * It’s used in a context tile, so should be short.
-<<<<<<< HEAD
-#: src/gs-safety-context-dialog.c:346
-msgid "Insecure Dependencies"
-msgstr "Các phần phụ thuộc không an toàn"
-
-#: src/gs-safety-context-dialog.c:347
-=======
 #: src/gs-safety-context-dialog.c:366
 msgid "Insecure Dependencies"
 msgstr "Các phần phụ thuộc không an toàn"
 
 #: src/gs-safety-context-dialog.c:367
->>>>>>> 26441dfd
 msgid ""
 "Software or its dependencies are no longer supported and may be insecure"
 msgstr ""
@@ -3916,33 +3646,21 @@
 
 #. Translators: The app is considered safe to install and run.
 #. * The placeholder is the app name.
-<<<<<<< HEAD
-#: src/gs-safety-context-dialog.c:356
-=======
 #: src/gs-safety-context-dialog.c:376
->>>>>>> 26441dfd
 #, c-format
 msgid "%s is safe"
 msgstr "%s an toàn"
 
 #. Translators: The app is considered potentially unsafe to install and run.
 #. * The placeholder is the app name.
-<<<<<<< HEAD
-#: src/gs-safety-context-dialog.c:363
-=======
 #: src/gs-safety-context-dialog.c:383
->>>>>>> 26441dfd
 #, c-format
 msgid "%s is potentially unsafe"
 msgstr "%s tiềm ẩn thiếu an toàn"
 
 #. Translators: The app is considered unsafe to install and run.
 #. * The placeholder is the app name.
-<<<<<<< HEAD
-#: src/gs-safety-context-dialog.c:370
-=======
 #: src/gs-safety-context-dialog.c:390
->>>>>>> 26441dfd
 #, c-format
 msgid "%s is unsafe"
 msgstr "%s không an toàn"
@@ -4660,11 +4378,7 @@
 msgid "Installed on %s"
 msgstr "Đã cài đặt vào %s"
 
-<<<<<<< HEAD
-#: src/gs-update-dialog.ui:74
-=======
 #: src/gs-update-dialog.ui:77
->>>>>>> 26441dfd
 msgid "No updates have been installed on this system."
 msgstr "Chưa có cập nhật nào được cài đặt trên hệ thống này."
 
@@ -5292,20 +5006,12 @@
 msgstr "Truy cập hệ thống tập tin đến %s"
 
 #. TRANSLATORS: status text when downloading new metadata
-<<<<<<< HEAD
-#: plugins/flatpak/gs-flatpak.c:1219
-=======
 #: plugins/flatpak/gs-flatpak.c:1397
->>>>>>> 26441dfd
 #, c-format
 msgid "Getting flatpak metadata for %s…"
 msgstr "Đang tải siêu dữ liệu flatpak cho %s…"
 
-<<<<<<< HEAD
-#: plugins/flatpak/gs-flatpak.c:3344
-=======
 #: plugins/flatpak/gs-flatpak.c:3534
->>>>>>> 26441dfd
 #, c-format
 msgid "Failed to refine addon ‘%s’: %s"
 msgstr "Gặp lỗi khi tinh lọc phần bổ sung ‘%s’: %s"
@@ -5539,11 +5245,7 @@
 msgid "Packages"
 msgstr "Gói phần mềm"
 
-<<<<<<< HEAD
-#: plugins/rpm-ostree/gs-plugin-rpm-ostree.c:2450
-=======
 #: plugins/rpm-ostree/gs-plugin-rpm-ostree.c:2596
->>>>>>> 26441dfd
 msgid "Operating System (OSTree)"
 msgstr "Hệ điều hành (OSTree)"
 
