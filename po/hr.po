--- conflicted
+++ resolved
@@ -7,13 +7,8 @@
 msgstr ""
 "Project-Id-Version: gnome-software\n"
 "Report-Msgid-Bugs-To: https://gitlab.gnome.org/GNOME/gnome-software/issues\n"
-<<<<<<< HEAD
-"POT-Creation-Date: 2021-11-16 15:23+0000\n"
-"PO-Revision-Date: 2021-11-22 16:39+0100\n"
-=======
 "POT-Creation-Date: 2022-03-02 11:42+0000\n"
 "PO-Revision-Date: 2022-03-02 13:16+0100\n"
->>>>>>> efa81961
 "Last-Translator: gogo <trebelnik2@gmail.com>\n"
 "Language-Team: Croatian <hr@li.org>\n"
 "Language: hr\n"
@@ -23,11 +18,7 @@
 "Plural-Forms: nplurals=3; plural=n%10==1 && n%100!=11 ? 0 : n%10>=2 && "
 "n%10<=4 && (n%100<10 || n%100>=20) ? 1 : 2;\n"
 "X-Launchpad-Export-Date: 2017-03-15 15:32+0000\n"
-<<<<<<< HEAD
-"X-Generator: Poedit 2.3\n"
-=======
 "X-Generator: Poedit 3.0.1\n"
->>>>>>> efa81961
 
 #: data/appdata/org.gnome.Software.appdata.xml.in:7 src/gs-shell.ui:21
 #: src/org.gnome.Software.desktop.in:3
@@ -80,11 +71,7 @@
 msgid "The update details"
 msgstr "Pojedinosti nadopune"
 
-<<<<<<< HEAD
-#: data/appdata/org.gnome.Software.appdata.xml.in:1901
-=======
 #: data/appdata/org.gnome.Software.appdata.xml.in:1807
->>>>>>> efa81961
 msgid "The GNOME Project"
 msgstr "GNOME projekt"
 
@@ -778,11 +765,7 @@
 msgid "How to add missing information"
 msgstr "Kako dodati informacije koje nedostaju"
 
-<<<<<<< HEAD
-#: lib/gs-app.c:5609
-=======
 #: lib/gs-app.c:5713
->>>>>>> efa81961
 msgid "Local file"
 msgstr "Lokalna datoteka"
 
@@ -791,20 +774,12 @@
 #. Example string: "Local file (RPM)"
 #. Translators: The first placeholder is an app runtime
 #. * name, the second is its version number.
-<<<<<<< HEAD
-#: lib/gs-app.c:5625 src/gs-safety-context-dialog.c:391
-=======
 #: lib/gs-app.c:5729 src/gs-safety-context-dialog.c:406
->>>>>>> efa81961
 #, c-format
 msgid "%s (%s)"
 msgstr "%s (%s)"
 
-<<<<<<< HEAD
-#: lib/gs-app.c:5701
-=======
 #: lib/gs-app.c:5805
->>>>>>> efa81961
 msgid "Package"
 msgstr "Paket"
 
@@ -812,41 +787,24 @@
 msgid "Pending"
 msgstr "Na čekanju"
 
-<<<<<<< HEAD
-#: src/gs-app-addon-row.c:101 src/gs-app-row.c:439 src/gs-details-page.c:383
-msgid "Pending install"
-msgstr "Čekanje na instalaciju"
-
-#: src/gs-app-addon-row.c:105 src/gs-app-row.c:443 src/gs-details-page.c:390
-=======
 #: src/gs-app-addon-row.c:101 src/gs-app-row.c:447 src/gs-details-page.c:345
 msgid "Pending install"
 msgstr "Čekanje na instalaciju"
 
 #: src/gs-app-addon-row.c:105 src/gs-app-row.c:451 src/gs-details-page.c:352
->>>>>>> efa81961
 msgid "Pending remove"
 msgstr "Čekanje na uklanjanje"
 
 #. Translators: This is in the context of a list of apps which are installed on the system.
 #. Translators: A label for a button to show only software which is already installed.
-<<<<<<< HEAD
-#: src/gs-app-addon-row.c:111 src/gs-app-row.ui:167 src/gs-app-tile.ui:51
-#: src/gs-feature-tile.c:381 src/gs-installed-page.c:706 src/gs-shell.ui:319
-=======
 #: src/gs-app-addon-row.c:111 src/gs-app-row.ui:144 src/gs-app-tile.ui:50
 #: src/gs-feature-tile.c:512 src/gs-installed-page.c:709 src/gs-shell.ui:305
->>>>>>> efa81961
 msgid "Installed"
 msgstr "Instalirano"
 
 #. TRANSLATORS: this is a button next to the search results that
 #. * shows the status of an application being installed
-<<<<<<< HEAD
-#: src/gs-app-addon-row.c:115 src/gs-app-row.c:195 src/gs-details-page.c:376
-=======
 #: src/gs-app-addon-row.c:115 src/gs-app-row.c:196 src/gs-details-page.c:338
->>>>>>> efa81961
 msgid "Installing"
 msgstr "Instalacija"
 
@@ -2182,13 +2140,7 @@
 msgid "Find in Software"
 msgstr "Potraži u Softveru"
 
-<<<<<<< HEAD
-#. Translators: Button to return more application-submitted reviews.
-#: src/gs-description-box.c:65 src/gs-description-box.c:171
-#: src/gs-details-page.ui:970
-=======
 #: src/gs-description-box.c:67 src/gs-description-box.c:269
->>>>>>> efa81961
 msgid "_Show More"
 msgstr "_Prikaži više"
 
@@ -2196,17 +2148,6 @@
 msgid "_Show Less"
 msgstr "_Prikaži manje"
 
-<<<<<<< HEAD
-#: src/gs-details-page.c:371
-msgid "Removing…"
-msgstr "Uklanjanje…"
-
-#: src/gs-details-page.c:381
-msgid "Requires restart to finish install"
-msgstr "Zahtijeva ponovno pokretanje za završetak instalacije"
-
-#: src/gs-details-page.c:388
-=======
 #: src/gs-details-page.c:333
 msgid "Removing…"
 msgstr "Uklanjanje…"
@@ -2216,45 +2157,28 @@
 msgstr "Zahtijeva ponovno pokretanje za završetak instalacije"
 
 #: src/gs-details-page.c:350
->>>>>>> efa81961
 msgid "Requires restart to finish remove"
 msgstr "Zahtijeva ponovno pokretanje za završetak uklanjanja"
 
 #. TRANSLATORS: This is a label on top of the app's progress
 #. * bar to inform the user that the app should be installed soon
-<<<<<<< HEAD
-#: src/gs-details-page.c:405
-=======
 #: src/gs-details-page.c:367
->>>>>>> efa81961
 msgid "Pending installation…"
 msgstr "Čekanje na instalaciju…"
 
 #. TRANSLATORS: This is a label on top of the app's progress
 #. * bar to inform the user that the app should be updated soon
-<<<<<<< HEAD
-#: src/gs-details-page.c:412
-=======
 #: src/gs-details-page.c:374
->>>>>>> efa81961
 msgid "Pending update…"
 msgstr "Čekanje na nadopunu…"
 
 #. Translators: This string is shown when preparing to download and install an app.
-<<<<<<< HEAD
-#: src/gs-details-page.c:428
-=======
 #: src/gs-details-page.c:390
->>>>>>> efa81961
 msgid "Preparing…"
 msgstr "Pripremanje…"
 
 #. Translators: This string is shown when uninstalling an app.
-<<<<<<< HEAD
-#: src/gs-details-page.c:431
-=======
 #: src/gs-details-page.c:393
->>>>>>> efa81961
 msgid "Uninstalling…"
 msgstr "Deinstalacija…"
 
@@ -2262,21 +2186,12 @@
 #. * can be installed
 #. TRANSLATORS: button text in the header when firmware
 #. * can be live-installed
-<<<<<<< HEAD
-#: src/gs-details-page.c:851 src/gs-details-page.c:877
-#: src/gs-details-page.ui:240
-msgid "_Install"
-msgstr "_Instaliraj"
-
-#: src/gs-details-page.c:867
-=======
 #: src/gs-details-page.c:811 src/gs-details-page.c:837
 #: src/gs-details-page.ui:220 plugins/packagekit/gs-packagekit-task.c:148
 msgid "_Install"
 msgstr "_Instaliraj"
 
 #: src/gs-details-page.c:827
->>>>>>> efa81961
 msgid "_Restart"
 msgstr "_Ponovno pokreni"
 
@@ -2284,39 +2199,23 @@
 #. * be installed.
 #. * The ellipsis indicates that further steps are required,
 #. * e.g. enabling software repositories or the like
-<<<<<<< HEAD
-#: src/gs-details-page.c:891
-=======
 #: src/gs-details-page.c:851
->>>>>>> efa81961
 msgid "_Install…"
 msgstr "_Instaliraj…"
 
 #. TRANSLATORS: we need a remote server to process
-<<<<<<< HEAD
-#: src/gs-details-page.c:1431
-msgid "You need internet access to write a review"
-msgstr "Potreban vam je pristup internetu za pisanje recenzije"
-
-#: src/gs-details-page.c:1576 src/gs-details-page.c:1592
-=======
 #: src/gs-details-page.c:1385
 msgid "You need internet access to write a review"
 msgstr "Potreban vam je pristup internetu za pisanje recenzije"
 
 #: src/gs-details-page.c:1533 src/gs-details-page.c:1549
->>>>>>> efa81961
 #, c-format
 msgid "Unable to find “%s”"
 msgstr "Nemoguće je pronaći “%s”"
 
 #. TRANSLATORS: This is a title for the app details page,
 #. * shown when it’s loading the details of an app.
-<<<<<<< HEAD
-#: src/gs-details-page.c:2152
-=======
 #: src/gs-details-page.c:2077
->>>>>>> efa81961
 msgid "Loading…"
 msgstr "Učitavanje…"
 
@@ -2368,19 +2267,11 @@
 msgstr ""
 "Ova aplikacija se može samo koristiti kada je dostupan pristup internetu."
 
-<<<<<<< HEAD
-#: src/gs-details-page.ui:608
-msgid "Software Repository Included"
-msgstr "Softverski repozitorij je uključen"
-
-#: src/gs-details-page.ui:609
-=======
 #: src/gs-details-page.ui:529
 msgid "Software Repository Included"
 msgstr "Softverski repozitorij je uključen"
 
 #: src/gs-details-page.ui:530
->>>>>>> efa81961
 msgid ""
 "This application includes a software repository which provides updates, as "
 "well as access to other software."
@@ -2388,19 +2279,11 @@
 "Ova aplikacija uključuje softverski repozitorij koji pruža nadopune, kao i "
 "pristup ostalom softveru."
 
-<<<<<<< HEAD
-#: src/gs-details-page.ui:628
-msgid "No Software Repository Included"
-msgstr "Nema uključenog softverskog repozitorija"
-
-#: src/gs-details-page.ui:629
-=======
 #: src/gs-details-page.ui:547
 msgid "No Software Repository Included"
 msgstr "Nema uključenog softverskog repozitorija"
 
 #: src/gs-details-page.ui:548
->>>>>>> efa81961
 msgid ""
 "This application does not include a software repository. It will not be "
 "updated with new versions."
@@ -2408,11 +2291,7 @@
 "Ova aplikacija ne uključuje softverski repozitorij, stoga neće pružati "
 "nadopune na nove inačice."
 
-<<<<<<< HEAD
-#: src/gs-details-page.ui:649
-=======
 #: src/gs-details-page.ui:566
->>>>>>> efa81961
 msgid ""
 "This software is already provided by your distribution and should not be "
 "replaced."
@@ -2421,19 +2300,11 @@
 "zamijenjen."
 
 #. Translators: a repository file used for installing software has been discovered.
-<<<<<<< HEAD
-#: src/gs-details-page.ui:668
-msgid "Software Repository Identified"
-msgstr "Softverski repozitorij otkriven"
-
-#: src/gs-details-page.ui:669
-=======
 #: src/gs-details-page.ui:583
 msgid "Software Repository Identified"
 msgstr "Softverski repozitorij otkriven"
 
 #: src/gs-details-page.ui:584
->>>>>>> efa81961
 msgid ""
 "Adding this software repository will give you access to additional software "
 "and upgrades."
@@ -2441,17 +2312,6 @@
 "Dodavanje ovog softverskog repozitorija dati će vam pristup dodatnom "
 "softveru i nadopunama."
 
-<<<<<<< HEAD
-#: src/gs-details-page.ui:670
-msgid "Only use software repositories that you trust."
-msgstr "Koristite samo repozitorije softvera kojima vjerujete."
-
-#: src/gs-details-page.ui:735
-msgid "No Metadata"
-msgstr "Nema metapodataka"
-
-#: src/gs-details-page.ui:745
-=======
 #: src/gs-details-page.ui:585
 msgid "Only use software repositories that you trust."
 msgstr "Koristite samo repozitorije softvera kojima vjerujete."
@@ -2461,7 +2321,6 @@
 msgstr "Nema metapodataka"
 
 #: src/gs-details-page.ui:659
->>>>>>> efa81961
 msgid ""
 "This software doesn’t provide any links to a website, code repository or "
 "issue tracker."
@@ -2469,43 +2328,6 @@
 "Ovaj softver ne omogućuje poveznice do web stranice, repozitorija kôda ili "
 "pratitelja grešaka."
 
-<<<<<<< HEAD
-#: src/gs-details-page.ui:773
-msgid "Project _Website"
-msgstr "Web stranica _projekta"
-
-#: src/gs-details-page.ui:799
-msgid "_Donate"
-msgstr "_Donirajte"
-
-#: src/gs-details-page.ui:825
-msgid "Contribute _Translations"
-msgstr "Doprinesite _prijevodu"
-
-#: src/gs-details-page.ui:851
-msgid "_Report an Issue"
-msgstr "_Prijavite problem"
-
-#: src/gs-details-page.ui:877
-msgid "_Help"
-msgstr "_Pomoć"
-
-#. Translators: Header of the section with other users' opinions about the app.
-#: src/gs-details-page.ui:930
-msgid "Reviews"
-msgstr "Recenzije"
-
-#. Translators: Button opening a dialog where the users can write and publish their opinions about the apps.
-#: src/gs-details-page.ui:948
-msgid "_Write a Review"
-msgstr "_Napiši recenziju"
-
-#. Translators: This is a label in the header bar, followed by a drop down to choose between different source repos
-#. Translators: This is a heading for a row showing the origin/source of an app (such as ‘flathub’).
-#: src/gs-details-page.ui:1047 src/gs-safety-context-dialog.ui:189
-msgid "Source"
-msgstr "Repozitorij"
-=======
 #: src/gs-details-page.ui:687
 msgid "Project _Website"
 msgstr "Web stranica _projekta"
@@ -2535,7 +2357,6 @@
 #: src/gs-details-page.ui:881
 msgid "All Reviews"
 msgstr "Sve recenzije"
->>>>>>> efa81961
 
 #. TRANSLATORS: status text when downloading
 #: lib/gs-external-appstream-utils.c:245
@@ -2747,29 +2568,17 @@
 "Nažalost, %s koje ste tražili ne mogu se pronaći. Pogledajte %s za više "
 "informacija."
 
-<<<<<<< HEAD
-#: src/gs-extras-page.c:564 src/gs-extras-page.c:620 src/gs-extras-page.c:659
-=======
 #: src/gs-extras-page.c:574 src/gs-extras-page.c:630 src/gs-extras-page.c:669
->>>>>>> efa81961
 #, c-format
 msgid "Failed to find any search results: %s"
 msgstr "Neuspjelo pretraživanje svih rezultata pretrage: %s"
 
-<<<<<<< HEAD
-#: src/gs-extras-page.c:850
-=======
 #: src/gs-extras-page.c:860
->>>>>>> efa81961
 #, c-format
 msgid "%s file format"
 msgstr "%s datotečni format"
 
-<<<<<<< HEAD
-#: src/gs-extras-page.c:1225
-=======
 #: src/gs-extras-page.c:1235
->>>>>>> efa81961
 msgid "Unable to Find Requested Software"
 msgstr "Nemoguć pronalazak zatraženog softvera"
 
@@ -3001,11 +2810,7 @@
 
 #. origin_ui on a remote is the repo dialogue section name,
 #. * not the remote title
-<<<<<<< HEAD
-#: src/gs-installed-page.ui:76 plugins/flatpak/gs-flatpak-utils.c:108
-=======
 #: src/gs-installed-page.ui:72 plugins/flatpak/gs-flatpak-utils.c:107
->>>>>>> efa81961
 msgid "Applications"
 msgstr "Aplikacije"
 
@@ -3175,20 +2980,12 @@
 #. Translators: This is a clickable link on the third party repositories info bar. It's
 #. part of a constructed sentence: "Provides access to additional software from [selected external sources].
 #. Some proprietary software is included."
-<<<<<<< HEAD
-#: src/gs-overview-page.c:635
-=======
 #: src/gs-overview-page.c:641
->>>>>>> efa81961
 msgid "selected external sources"
 msgstr "odabranog vanjskog izvora"
 
 #. Translators: This is the third party repositories info bar. The %s is replaced with "selected external sources" link.
-<<<<<<< HEAD
-#: src/gs-overview-page.c:637
-=======
 #: src/gs-overview-page.c:643
->>>>>>> efa81961
 #, c-format
 msgid ""
 "Provides access to additional software from %s. Some proprietary software is "
@@ -3199,21 +2996,13 @@
 
 #. TRANSLATORS: button to turn on third party software repositories
 #. TRANSLATORS: button to accept the agreement
-<<<<<<< HEAD
-#: src/gs-overview-page.c:646 src/gs-repos-dialog.c:198
-=======
 #: src/gs-overview-page.c:652 src/gs-repos-dialog.c:169
->>>>>>> efa81961
 msgid "Enable"
 msgstr "Omogući"
 
 #. Translators: This is the title of the main page of the UI.
 #. Translators: A label for a button to show all available software.
-<<<<<<< HEAD
-#: src/gs-overview-page.c:701 src/gs-shell.ui:306
-=======
 #: src/gs-overview-page.c:706 src/gs-shell.ui:292
->>>>>>> efa81961
 msgid "Explore"
 msgstr "Istraži"
 
@@ -3234,16 +3023,12 @@
 msgid "No Application Data Found"
 msgstr "Nema pronađenih podataka o aplikaciji"
 
-<<<<<<< HEAD
-#: lib/gs-plugin-loader.c:3042
-=======
 #. TRANSLATORS: status text when downloading
 #: lib/gs-plugin-loader.c:950
 msgid "Downloading application ratings…"
 msgstr "Preuzimanje ocjena aplikacija…"
 
 #: lib/gs-plugin-loader.c:2899
->>>>>>> efa81961
 msgctxt "Distribution name"
 msgid "Unknown"
 msgstr "Nepoznat"
@@ -3366,69 +3151,41 @@
 msgid "_Remove"
 msgstr "_Ukloni"
 
-<<<<<<< HEAD
-#: src/gs-repos-dialog.c:519
-msgid "Enable New Repositories"
-msgstr "Omogući nove repozitorije"
-
-#: src/gs-repos-dialog.c:520
-=======
 #: src/gs-repos-dialog.c:503
 msgid "Enable New Repositories"
 msgstr "Omogući nove repozitorije"
 
 #: src/gs-repos-dialog.c:504
->>>>>>> efa81961
 msgid "Turn on new repositories when they are added."
 msgstr "Uključi nove repozitorije kada su dodani."
 
 #. TRANSLATORS: this is the clickable
 #. * link on the third party repositories info bar
-<<<<<<< HEAD
-#: src/gs-repos-dialog.c:529
-=======
 #: src/gs-repos-dialog.c:513
->>>>>>> efa81961
 msgid "more information"
 msgstr "više informacija"
 
 #. TRANSLATORS: this is the third party repositories info bar. The '%s' is replaced
 #. with a link consisting a text "more information", which constructs a sentence:
 #. "Additional repositories from selected third parties - more information."
-<<<<<<< HEAD
-#: src/gs-repos-dialog.c:534
-=======
 #: src/gs-repos-dialog.c:518
->>>>>>> efa81961
 #, c-format
 msgid "Additional repositories from selected third parties — %s."
 msgstr "Dodatni repozitoriji iz odabranih trećih strana — %s."
 
-<<<<<<< HEAD
-#: src/gs-repos-dialog.c:539
-=======
 #: src/gs-repos-dialog.c:523
->>>>>>> efa81961
 msgid "Fedora Third Party Repositories"
 msgstr "Fedora repozitoriji treće strane"
 
 #. TRANSLATORS: this is the fallback text we use if we can't
 #. figure out the name of the operating system
-<<<<<<< HEAD
-#: src/gs-repos-dialog.c:676
-=======
 #: src/gs-repos-dialog.c:665
->>>>>>> efa81961
 msgid "the operating system"
 msgstr "operativan sustav"
 
 #. TRANSLATORS: This is the description text displayed in the Software Repositories dialog.
 #. %s gets replaced by the name of the actual distro, e.g. Fedora.
-<<<<<<< HEAD
-#: src/gs-repos-dialog.c:734
-=======
 #: src/gs-repos-dialog.c:723
->>>>>>> efa81961
 #, c-format
 msgid "These repositories supplement the default software provided by %s."
 msgstr "Ovi repozitoriji nadopunjuju zadani softver koji pruža %s."
@@ -4708,67 +4465,57 @@
 msgid "Includes %s, %s and %s."
 msgstr "Uključuje %s, %s i %s."
 
-<<<<<<< HEAD
-#. TRANSLATORS: this is when the current OS version goes end-of-life
-#: src/gs-update-monitor.c:654 src/gs-updates-page.ui:43
-=======
 #. TRANSLATORS: this is when the current operating system version goes end-of-life
 #: src/gs-update-monitor.c:656 src/gs-updates-page.ui:19
->>>>>>> efa81961
 msgid "Operating System Updates Unavailable"
 msgstr "Nadopune operativnog sustava nisu dostupne"
 
 #. TRANSLATORS: this is the message dialog for the distro EOL notice
-#: src/gs-update-monitor.c:656
+#: src/gs-update-monitor.c:658
 msgid "Upgrade to continue receiving security updates."
 msgstr "Nadogradi za nastavak preuzimanja sigurnosnih nadopuna."
 
 #. TRANSLATORS: this is a distro upgrade, the replacement would be the
 #. * distro name, e.g. 'Fedora'
-#: src/gs-update-monitor.c:711
+#: src/gs-update-monitor.c:713
 #, c-format
 msgid "A new version of %s is available to install"
 msgstr "Nova %s inačica je dostupna za instalaciju"
 
 #. TRANSLATORS: this is a distro upgrade
-#: src/gs-update-monitor.c:715
+#: src/gs-update-monitor.c:717
 msgid "Software Upgrade Available"
 msgstr "Dostupna je nadogradnja softvera"
 
 #. TRANSLATORS: title when we offline updates have failed
-#: src/gs-update-monitor.c:1112
+#: src/gs-update-monitor.c:1114
 msgid "Software Updates Failed"
 msgstr "Neuspjelo nadopunjavanje softvera"
 
 #. TRANSLATORS: message when we offline updates have failed
-<<<<<<< HEAD
-#: src/gs-update-monitor.c:1114
-msgid "An important OS update failed to be installed."
-=======
 #: src/gs-update-monitor.c:1116
 msgid "An important operating system update failed to be installed."
->>>>>>> efa81961
 msgstr "Bitna nadopuna operativnog sustava je neuspješno instalirana."
 
-#: src/gs-update-monitor.c:1115
+#: src/gs-update-monitor.c:1117
 msgid "Show Details"
 msgstr "Prikaži pojedinosti"
 
 #. TRANSLATORS: Notification title when we've done a distro upgrade
-#: src/gs-update-monitor.c:1138
+#: src/gs-update-monitor.c:1140
 msgid "System Upgrade Complete"
 msgstr "Nadogradnja sustava završena"
 
 #. TRANSLATORS: This is the notification body when we've done a
 #. * distro upgrade. First %s is the distro name and the 2nd %s
 #. * is the version, e.g. "Welcome to Fedora 28!"
-#: src/gs-update-monitor.c:1143
+#: src/gs-update-monitor.c:1145
 #, c-format
 msgid "Welcome to %s %s!"
 msgstr "Dobrodošli u %s %s!"
 
 #. TRANSLATORS: title when we've done offline updates
-#: src/gs-update-monitor.c:1149
+#: src/gs-update-monitor.c:1151
 msgid "Software Update Installed"
 msgid_plural "Software Updates Installed"
 msgstr[0] "Softverska nadopuna je instalirana"
@@ -4776,15 +4523,9 @@
 msgstr[2] "Softverske nadopune su instalirane"
 
 #. TRANSLATORS: message when we've done offline updates
-<<<<<<< HEAD
-#: src/gs-update-monitor.c:1153
-msgid "An important OS update has been installed."
-msgid_plural "Important OS updates have been installed."
-=======
 #: src/gs-update-monitor.c:1155
 msgid "An important operating system update has been installed."
 msgid_plural "Important operating system updates have been installed."
->>>>>>> efa81961
 msgstr[0] "Bitna nadopuna operativnog sustava je instalirana."
 msgstr[1] "Bitne nadopune operativnog sustava su instalirane."
 msgstr[2] "Bitne nadopune operativnog sustava su instalirane."
@@ -4794,30 +4535,30 @@
 #. * users can't express their opinions here. In some languages
 #. * "Review (evaluate) something" is a different translation than
 #. * "Review (browse) something."
-#: src/gs-update-monitor.c:1164
+#: src/gs-update-monitor.c:1166
 msgctxt "updates"
 msgid "Review"
 msgstr "Recenzija"
 
 #. TRANSLATORS: this is when the offline update failed
-#: src/gs-update-monitor.c:1213
+#: src/gs-update-monitor.c:1215
 msgid "Failed To Update"
 msgstr "Neuspjea nadopuna"
 
 #. TRANSLATORS: the user must have updated manually after
 #. * the updates were prepared
-#: src/gs-update-monitor.c:1219
+#: src/gs-update-monitor.c:1221
 msgid "The system was already up to date."
 msgstr "Sustav ima najnovije nadopune."
 
 #. TRANSLATORS: the user aborted the update manually
-#: src/gs-update-monitor.c:1224
+#: src/gs-update-monitor.c:1226
 msgid "The update was cancelled."
 msgstr "Nadopunjivanje je prekinuto."
 
 #. TRANSLATORS: the package manager needed to download
 #. * something with no network available
-#: src/gs-update-monitor.c:1230
+#: src/gs-update-monitor.c:1232
 msgid ""
 "Internet access was required but wasn’t available. Please make sure that you "
 "have internet access and try again."
@@ -4826,7 +4567,7 @@
 "povezani s Internetom i pokušajte ponovno."
 
 #. TRANSLATORS: if the package is not signed correctly
-#: src/gs-update-monitor.c:1236
+#: src/gs-update-monitor.c:1238
 msgid ""
 "There were security issues with the update. Please consult your software "
 "provider for more details."
@@ -4835,7 +4576,7 @@
 "softvera za više pojedinosti."
 
 #. TRANSLATORS: we ran out of disk space
-#: src/gs-update-monitor.c:1242
+#: src/gs-update-monitor.c:1244
 msgid ""
 "There wasn’t enough disk space. Please free up some space and try again."
 msgstr ""
@@ -4843,7 +4584,7 @@
 "pokušajte ponovno."
 
 #. TRANSLATORS: We didn't handle the error type
-#: src/gs-update-monitor.c:1247
+#: src/gs-update-monitor.c:1249
 msgid ""
 "We’re sorry: the update failed to install. Please wait for another update "
 "and try again. If the problem persists, contact your software provider."
@@ -5138,20 +4879,12 @@
 msgstr "Flatpak je radni okvir za aplikacije radne površine na Linuxu"
 
 #. TRANSLATORS: status text when downloading new metadata
-<<<<<<< HEAD
-#: plugins/flatpak/gs-flatpak.c:1160
-=======
 #: plugins/flatpak/gs-flatpak.c:1154
->>>>>>> efa81961
 #, c-format
 msgid "Getting flatpak metadata for %s…"
 msgstr "Dobivanje flatpak metapodataka za %s…"
 
-<<<<<<< HEAD
-#: plugins/flatpak/gs-flatpak.c:3168
-=======
 #: plugins/flatpak/gs-flatpak.c:3207
->>>>>>> efa81961
 #, c-format
 msgid "Failed to refine addon ‘%s’: %s"
 msgstr "Neuspjelo čišćenje dodatka ‘%s’: %s"
