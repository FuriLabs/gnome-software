# SOME DESCRIPTIVE TITLE.
# Copyright (C) YEAR THE PACKAGE'S COPYRIGHT HOLDER
# This file is distributed under the same license as the PACKAGE package.
# Arash Mousavi <mousavi.arash@gmail.com>, 2016.
# Danial Behzadi <dani.behzi@ubuntu.com>, 2017-2022.
#
msgid ""
msgstr ""
"Project-Id-Version: \n"
"Report-Msgid-Bugs-To: https://gitlab.gnome.org/GNOME/gnome-software/issues\n"
<<<<<<< HEAD
"POT-Creation-Date: 2022-05-05 09:36+0000\n"
"PO-Revision-Date: 2022-05-15 10:55+0430\n"
=======
"POT-Creation-Date: 2022-07-25 18:02+0000\n"
"PO-Revision-Date: 2022-07-26 11:45+0430\n"
>>>>>>> 26441dfd
"Last-Translator: Danial Behzadi <dani.behzi@ubuntu.com>\n"
"Language-Team: \n"
"Language: fa_IR\n"
"MIME-Version: 1.0\n"
"Content-Type: text/plain; charset=UTF-8\n"
"Content-Transfer-Encoding: 8bit\n"
"Plural-Forms: nplurals=1; plural=0;\n"
"X-Generator: Poedit 3.1\n"
"X-DamnedLies-Scope: partial\n"

#: data/metainfo/org.gnome.Software.metainfo.xml.in:7 src/gs-shell.ui:21
#: src/org.gnome.Software.desktop.in:3
msgid "Software"
msgstr "نرم‌افزارها"

#: data/metainfo/org.gnome.Software.metainfo.xml.in:8
msgid "Application manager for GNOME"
msgstr "مدیر برنامه برای گنوم"

#: data/metainfo/org.gnome.Software.metainfo.xml.in:10
msgid ""
"Software allows you to find and install new applications and system extensions and "
"remove existing installed applications."
msgstr ""
"نرم‌افزارها می‌گذارد برنامه‌های جدید و افزونه‌های سامانه‌ای را یافته و نصب کنید و "
"برنامه‌های پیش‌تر نصب‌شده را بردارید."

#: data/metainfo/org.gnome.Software.metainfo.xml.in:14
msgid ""
"Software showcases featured and popular applications with useful descriptions and "
"multiple screenshots per application. Applications can be found either through "
"browsing the list of categories or by searching. It also allows you to update your "
"system using an offline update."
msgstr ""
"نرم‌افزارها برنامه‌های محبوب و برتر را همراه با توضیحات مفید و چندین نماگرفت از هر "
"برنامه نمایش می‌دهد. برنامه‌ها می‌توانند از طریق مرور دسته‌بندی‌ها یا با استفاده از "
"جست‌وجو پیدا و نصب شوند. همچنین به شما اجازه به‌روز رسانی سامانه از طریق به‌روز رسانی "
"برون‌خط را می‌دهد."

#: data/metainfo/org.gnome.Software.metainfo.xml.in:25
msgid "Overview panel"
msgstr "تابلوی نمای‌کلی"

#: data/metainfo/org.gnome.Software.metainfo.xml.in:29
#: data/metainfo/org.gnome.Software.metainfo.xml.in:33
msgid "Details panel"
msgstr "تابلوی جزییات"

#: data/metainfo/org.gnome.Software.metainfo.xml.in:37
msgid "Installed panel"
msgstr "تابلوی نصب شده‌ها"

#: data/metainfo/org.gnome.Software.metainfo.xml.in:41
#: data/metainfo/org.gnome.Software.metainfo.xml.in:45
msgid "Updates panel"
msgstr "تابلوی به‌روز رسانی‌ها"

#: data/metainfo/org.gnome.Software.metainfo.xml.in:49
msgid "The update details"
msgstr "جزییات به‌روز رسانی"

<<<<<<< HEAD
#: data/appdata/org.gnome.Software.appdata.xml.in:1927
=======
#: data/metainfo/org.gnome.Software.metainfo.xml.in:1949 src/gs-application.c:245
>>>>>>> 26441dfd
msgid "The GNOME Project"
msgstr "پروژهٔ گنوم"

#: data/org.gnome.software.external-appstream.policy.in.in:11
msgid "Install an appstream file into a system location"
msgstr "نصب یک پروندهٔ appstream در مکانی سامانه‌ای"

#: data/org.gnome.software.external-appstream.policy.in.in:12
msgid "Installing an appstream file into a system location"
msgstr "در حال نصب یک پرونده appstream در مکانی سامانه‌ای"

#: data/org.gnome.software.gschema.xml:5
msgid "A list of compatible projects"
msgstr "فهرستی از پروژه‌های سازگار"

#: data/org.gnome.software.gschema.xml:6
msgid ""
"This is a list of compatible projects we should show such as GNOME, KDE and XFCE."
msgstr ""
"این فهرستی است از پروژه‌های سازگار مانند گنوم، KDE و XFCE است که باید نمایش دهیم."

#: data/org.gnome.software.gschema.xml:10
msgid "Whether to manage updates and upgrades in GNOME Software"
msgstr "این که به‌روز رسانی‌ها و ارتقاها در نرم‌افزارهای گنوم مدیریت شود یا نه"

#: data/org.gnome.software.gschema.xml:11
msgid ""
"If disabled, GNOME Software will hide the updates panel, not perform any automatic "
"updates actions or prompt for upgrades."
msgstr ""
"اگر از کار افتاده باشد، نرم‌افزارهای گنوم تابلوی به‌روز رسانی‌ها را پنهان کرده و هیچ "
"کنشی برای به‌روز رسانی خودکار یا اعلانی برای ارتقا نخواهد داد."

#: data/org.gnome.software.gschema.xml:15
msgid "Automatically download and install updates"
msgstr "بارگیری و نصب خودکار به‌روز رسانی‌ها"

#: data/org.gnome.software.gschema.xml:16
msgid ""
"If enabled, GNOME Software automatically downloads software updates in the "
"background, also installing ones that do not require a reboot."
msgstr ""
"اگر به کار افتاده باشد، نرم‌افزارهای گنوم به صورت خودکار به‌روز رسانی‌ها را در "
"پس‌زمینه دریافت کرده و آن‌هایی که نیاز به شروع دوباره سامانه ندارند را هم نصب می‌کند."

#: data/org.gnome.software.gschema.xml:20
msgid "Notify the user about software updated in the background"
msgstr "آگاهی کاربر از نرم‌افزارهای به‌روز شده در پس‌زمینه"

#: data/org.gnome.software.gschema.xml:21
msgid ""
"If enabled, GNOME Software notifies the user about updates that happened whilst "
"the user was idle."
msgstr ""
"اگر به کار افتاده باشد، نرم‌افزارهای گنوم دربارهٔ به‌روز رسانی‌هایی که در زمان بی‌کار "
"بودن کاربر انجام شدند، به او آگاهی می‌دهد."

#: data/org.gnome.software.gschema.xml:25
msgid "Whether to automatically refresh when on a metered connection"
msgstr ""
"این که هنگام بودن روی اتّصال اندازه‌گیری شده، به صورت خودکار تازه‌سازی شود یا نه"

#: data/org.gnome.software.gschema.xml:26
msgid ""
"If enabled, GNOME Software automatically refreshes in the background even when "
"using a metered connection (eventually downloading some metadata, checking for "
"updates, etc., which may incur in costs for the user)."
msgstr ""
"اگر به کار افتاده باشد، نرم‌افزارهای گنوم حتا روی یک اتّصال اندازه‌گیری شده هم به "
"صورت خودکار در پس‌زمینه تازه‌سازی می‌شود (در نهایت بارگیری کمی فراداده، بررسی برای "
"به‌روز رسانی‌ها و… که ممکن است برای کاربر هزینه داشته باشد)."

#: data/org.gnome.software.gschema.xml:30
msgid "Whether it’s the very first run of GNOME Software"
msgstr "این که نخستین اجرای نرم‌افزارهای گنوم است یا نه"

#: data/org.gnome.software.gschema.xml:34
msgid "Show star ratings next to applications"
msgstr "نمایش رتبه‌بندی ستاره‌ای در کنار نرم‌افزارها"

#: data/org.gnome.software.gschema.xml:38
msgid "Filter applications based on the default branch set for the remote"
msgstr "پالایش برنامه‌ها بر مبنای مجموعهٔ شاخهٔ پیش‌گزیده برای دوردست"

#: data/org.gnome.software.gschema.xml:42
msgid "Non-free applications show a warning dialog before install"
msgstr "برنامه‌های مالکیتی، پیش از نصب، گفت‌وگوی هشداری نمایش می‌دهند"

#: data/org.gnome.software.gschema.xml:43
msgid ""
"When non-free applications are installed a warning dialog can be shown. This "
"controls if that dialog is suppressed."
msgstr ""
"هنگامی که برنامه‌های مالکیتی نصب می‌شود، می‌توان یک گفت‌وگوی هشدار نمایش داد. این "
"کنترل میکند که گفت‌وگو نمایش داده شود یا نه."

#: data/org.gnome.software.gschema.xml:47
msgid "The last update check timestamp"
msgstr "آخرین زمان بررسی به‌روز رسانی"

#: data/org.gnome.software.gschema.xml:51
msgid "The last upgrade notification timestamp"
msgstr "آخرین زمان آگاهی ارتقا"

#: data/org.gnome.software.gschema.xml:55
msgid "The last update notification timestamp"
msgstr "آخرین زمان آگاهی به‌روز رسانی"

#: data/org.gnome.software.gschema.xml:59
msgid "The timestamp of the first security update, cleared after update"
msgstr "زمان نخستین به‌روز رسانی امنیتی، پاک شده بعد از به‌روز رسانی"

#: data/org.gnome.software.gschema.xml:63
msgid "The last update timestamp"
msgstr "آخرین زمان به‌روز رسانی"

#: data/org.gnome.software.gschema.xml:67
msgid "The last timestamp when the system was online and got any updates"
msgstr "آخرین زمانی که سامانه برخط بود و به‌روز رسانی‌ای دریافت کرد"

#: data/org.gnome.software.gschema.xml:71
msgid "The age in seconds to verify the upstream screenshot is still valid"
msgstr "سن بر حسب ثانیه برای تأیید اینکه نماگرفت بالادستی هنوز معتبر است"

#: data/org.gnome.software.gschema.xml:72
msgid ""
"Choosing a larger value will mean less round-trips to the remote server but "
"updates to the screenshots may take longer to show to the user. A value of 0 means "
"to never check the server if the image already exists in the cache."
msgstr ""
"گزینش مقداری بزرگ‌تر یعنی درخواست‌های کم‌تر به کارساز دوردست، ولی ممکن است نمایش "
"به‌روز رسانی‌های نماگرفت‌ها به کاربر، بیش‌تر طول بکشد. مقدار ۰ یعنی در صورت وجود تصویر "
"در انباره، هرگز کارساز بررسی نشود."

#: data/org.gnome.software.gschema.xml:81
msgid "The server to use for application reviews"
msgstr "کارگزار جهت استفاده برای بازبینی‌های برنامه‌ها"

#: data/org.gnome.software.gschema.xml:85
msgid "The minimum karma score for reviews"
msgstr "کمینه امتیاز کارما برای بازبینی‌ها"

#: data/org.gnome.software.gschema.xml:86
msgid "Reviews with karma less than this number will not be shown."
msgstr "بازبینی‌هایی با کارمای کم‌تر از این عدد، نمایش داده نخواهند شد."

#: data/org.gnome.software.gschema.xml:90
msgid "A list of official repositories that should not be considered 3rd party"
msgstr "فهرستی از مخزن‌های رسمی که نباید سوم‌شخص در نظر گرفته شوند"

#: data/org.gnome.software.gschema.xml:94
msgid "A list of required repositories that cannot be disabled or removed"
msgstr "فهرستی از مخزن‌های مورد نیاز که نمی‌توانند غیرفعّال یا حذف شوند"

#: data/org.gnome.software.gschema.xml:98
msgid "A list of official repositories that should be considered free software"
msgstr "فهرستی از مخزن‌های رسمی که باید نرم‌افزار آزاد در نظر گرفته شوند"

#: data/org.gnome.software.gschema.xml:102
msgid "The licence URL to use when an application should be considered free software"
msgstr ""
"نشانی اینترنتی پروانهٔ مورد استفاده، هنگامی که برنامه‌ای باید نرم‌افزار آزاد در نظر "
"گرفته شود"

#: data/org.gnome.software.gschema.xml:106
msgid "Install bundled applications for all users on the system where possible"
msgstr "نصب برنامه‌های بسته‌ای برای همهٔ کاربران سامانه در صورت امکان"

#: data/org.gnome.software.gschema.xml:110
msgid "Allow access to the Software Repositories dialog"
msgstr "اجازه دسترسی به گفت‌وگوی مخزن‌های نرم‌افزاری"

#: data/org.gnome.software.gschema.xml:114
msgid "Offer upgrades for pre-releases"
msgstr "پیشنهاد ارتقا برای پیش‌انتشارها"

#: data/org.gnome.software.gschema.xml:118
msgid "Show some UI elements informing the user that an app is non-free"
msgstr "نمایش چند عنصر رابط کاربری برای مطّلع کردن کاربر از آزاد نبودن برنامه"

#: data/org.gnome.software.gschema.xml:122
msgid "Show the installed size for apps in the list of installed applications"
msgstr "نمایش اندازهٔ نصب‌شده برای کاره‌ها در فهرست برنامه‌های نصب‌شده"

#. Translators: Replace the link with a version in your language, e.g. 'https://de.wikipedia.org/wiki/Proprietäre_Software'. Remember to include ''.
#: data/org.gnome.software.gschema.xml:126
msgid "'https://en.wikipedia.org/wiki/Proprietary_software'"
msgstr "'https://wiki.ubuntu.ir/wiki/Proprietary_Software'"

#: data/org.gnome.software.gschema.xml:127
msgid "The URI that explains nonfree and proprietary software"
msgstr "نشانی اینترنتی‌ای که نرم‌افزار مالکیتی و ناآزاد را توضیح می‌دهد"

#: data/org.gnome.software.gschema.xml:131
msgid ""
"A list of URLs pointing to appstream files that will be downloaded into an "
"swcatalog folder"
msgstr ""
"سیاهه‌ای از نشانی‌های اشاره کننده به پرونده‌های appstream که در یک شاخهٔ swcatalog "
"بارگیری خواهند شد"

#: data/org.gnome.software.gschema.xml:135
msgid ""
"Install the AppStream files to a system-wide location for all users. If false, "
"files are installed in non-standard $XDG_DATA_HOME/swcatalog/xml directory"
msgstr ""
"نصب پرونده‌های AppStream به مکان سامانه‌ای برای تمامی کاربران. در صورت خاموش بودن، "
"پرونده‌ها در شاخهٔ غیر استاندارد ‪$XDG_DATA_HOME/swcatalog/xmls‬ نصب می‌شوند"

#: data/org.gnome.software.gschema.xml:139
msgid ""
"Priority order of packaging formats to prefer, with more important formats listed "
"first. An empty array means the default order. Omitted formats are assumed to be "
"listed last. Example packaging formats are: deb, flatpak, rpm, snap."
msgstr ""
"ترتیب اولویت ترجیحی قالب بسته‌ها که قالب‌های مهم‌تر، نخست فهرست می‌شوند. آرایهٔ خالی به "
"معنی ترتیب پیش‌گزیده است. قالب‌های جا گذاشته به عنوان فهرست شده در انتها فرض می‌شوند. "
"قالب‌های بسته‌بندی مثال شامل: deb، flatpak، rpm و snap."

#: data/org.gnome.software.gschema.xml:146
msgid "A string storing the gnome-online-account id used to login"
msgstr "برای ورود از رشته‌ای که شناسهٔ حساب برخط گنوم را ذخیره کرده استفاده شد"

#. TRANSLATORS: tool that is used when moving profiles system-wide
#: gs-install-appstream/gs-install-appstream.c:143
msgid "GNOME Software AppStream system-wide installer"
msgstr "نصب‌کنندهٔ AppStream بر گسترهٔ سامانهٔ نرم‌افزارهای گنوم"

#: gs-install-appstream/gs-install-appstream.c:145
msgid "Failed to parse command line arguments"
msgstr "شکست در تجزیه‌ٔ آرگومان‌های خط فرمان"

#. TRANSLATORS: user did not specify a valid filename
#: gs-install-appstream/gs-install-appstream.c:152
msgid "You need to specify exactly one filename"
msgstr "شما باید دقیقا یک نام مشخص کنید"

#. TRANSLATORS: only able to install files as root
#: gs-install-appstream/gs-install-appstream.c:159
msgid "This program can only be used by the root user"
msgstr "این برنامه تنها می‌تواند از طریق کاربر ریشه استفاده شود"

#. TRANSLATORS: error details
#: gs-install-appstream/gs-install-appstream.c:167
#, c-format
msgid "Failed to validate content type: %s"
msgstr "شکست در تایید گونهٔ محتوا: %s"

#. TRANSLATORS: error details
#: gs-install-appstream/gs-install-appstream.c:178
#, c-format
msgid "Failed to move: %s"
msgstr "شکست در جابه‌جایی: %s"

#: src/gnome-software-local-file.desktop.in:3
msgid "Software Install"
msgstr "نصب نرم‌افزار"

#: src/gnome-software-local-file.desktop.in:4
msgid "Install selected software on the system"
msgstr "نصب نرم‌افزارهای گزیده روی سامانه"

#. TRANSLATORS: content rating title, see https://hughsie.github.io/oars/
#: src/gs-age-rating-context-dialog.c:134
msgid "Cartoon Violence"
msgstr "خشونت کارتونی"

#. TRANSLATORS: content rating description, see https://hughsie.github.io/oars/
#: src/gs-age-rating-context-dialog.c:136
msgid "No information regarding cartoon violence"
msgstr "اطّلاعاتی دربارهٔ خشونت کارتونی موجود نیست"

#. TRANSLATORS: content rating title, see https://hughsie.github.io/oars/
#: src/gs-age-rating-context-dialog.c:144
msgid "Fantasy Violence"
msgstr "خشونت فانتزی"

#. TRANSLATORS: content rating description, see https://hughsie.github.io/oars/
#: src/gs-age-rating-context-dialog.c:146
msgid "No information regarding fantasy violence"
msgstr "اطّلاعاتی دربارهٔ خشونت فانتزی موجود نیست"

#. TRANSLATORS: content rating title, see https://hughsie.github.io/oars/
#: src/gs-age-rating-context-dialog.c:154
msgid "Realistic Violence"
msgstr "خشونت واقعی"

#. TRANSLATORS: content rating description, see https://hughsie.github.io/oars/
#: src/gs-age-rating-context-dialog.c:156
msgid "No information regarding realistic violence"
msgstr "اطّلاعاتی دربارهٔ خشونت واقعی موجود نیست"

#. TRANSLATORS: content rating title, see https://hughsie.github.io/oars/
#: src/gs-age-rating-context-dialog.c:164
msgid "Violence Depicting Bloodshed"
msgstr "خشونت تجسّم خونباری"

#. TRANSLATORS: content rating description, see https://hughsie.github.io/oars/
#: src/gs-age-rating-context-dialog.c:166
msgid "No information regarding bloodshed"
msgstr "اطّلاعاتی دربارهٔ خون‌ریزی موجود نیست"

#. TRANSLATORS: content rating title, see https://hughsie.github.io/oars/
#: src/gs-age-rating-context-dialog.c:174
msgid "Sexual Violence"
msgstr "خشونت جنسی"

#. TRANSLATORS: content rating description, see https://hughsie.github.io/oars/
#: src/gs-age-rating-context-dialog.c:176
msgid "No information regarding sexual violence"
msgstr "اطّلاعاتی دربارهٔ خشونت جنسی موجود نیست"

#. TRANSLATORS: content rating title, see https://hughsie.github.io/oars/
#: src/gs-age-rating-context-dialog.c:184
msgid "Alcohol"
msgstr "الکل"

#. TRANSLATORS: content rating description, see https://hughsie.github.io/oars/
#: src/gs-age-rating-context-dialog.c:186
msgid "No information regarding references to alcohol"
msgstr "اطّلاعاتی دربارهٔ اشاره به نوشیدنی‌های الکلی موجود نیست"

#. TRANSLATORS: content rating title, see https://hughsie.github.io/oars/
#: src/gs-age-rating-context-dialog.c:194
msgid "Narcotics"
msgstr "مواد مخدّر"

#. TRANSLATORS: content rating description, see https://hughsie.github.io/oars/
#: src/gs-age-rating-context-dialog.c:196
msgid "No information regarding references to illicit drugs"
msgstr "اطّلاعاتی دربارهٔ اشاره به مخدّرهای غیرقانونی موجود نیست"

#. TRANSLATORS: content rating title, see https://hughsie.github.io/oars/
#: src/gs-age-rating-context-dialog.c:204
msgid "Tobacco"
msgstr "دخانیات"

#. TRANSLATORS: content rating description, see https://hughsie.github.io/oars/
#: src/gs-age-rating-context-dialog.c:206
msgid "No information regarding references to tobacco products"
msgstr "اطّلاعاتی دربارهٔ اشاره به محصولات تنباکو موجود نیست"

#. TRANSLATORS: content rating title, see https://hughsie.github.io/oars/
#: src/gs-age-rating-context-dialog.c:214 src/gs-age-rating-context-dialog.c:543
msgid "Nudity"
msgstr "برهنگی"

#. TRANSLATORS: content rating description, see https://hughsie.github.io/oars/
#: src/gs-age-rating-context-dialog.c:216
msgid "No information regarding nudity of any sort"
msgstr "اطّلاعاتی دربارهٔ هیچ نوع برهنگی موجود نیست"

#. TRANSLATORS: content rating title, see https://hughsie.github.io/oars/
#: src/gs-age-rating-context-dialog.c:224
msgid "Sexual Themes"
msgstr "زمینه‌های جنسی"

#. TRANSLATORS: content rating description, see https://hughsie.github.io/oars/
#: src/gs-age-rating-context-dialog.c:226
msgid "No information regarding references to or depictions of sexual nature"
msgstr "اطّلاعاتی دربارهٔ اشاره یا ترسیم طبیعت جنسی موجود نیست"

#. TRANSLATORS: content rating title, see https://hughsie.github.io/oars/
#: src/gs-age-rating-context-dialog.c:234
msgid "Profanity"
msgstr "فحّاشی"

#. TRANSLATORS: content rating description, see https://hughsie.github.io/oars/
#: src/gs-age-rating-context-dialog.c:236
msgid "No information regarding profanity of any kind"
msgstr "اطّلاعاتی دربارهٔ هیچ نوع ناسزا موجود نیست"

#. TRANSLATORS: content rating title, see https://hughsie.github.io/oars/
#: src/gs-age-rating-context-dialog.c:244
msgid "Inappropriate Humor"
msgstr "شوخی‌های نامربوط"

#. TRANSLATORS: content rating description, see https://hughsie.github.io/oars/
#: src/gs-age-rating-context-dialog.c:246
msgid "No information regarding inappropriate humor"
msgstr "اطّلاعاتی دربارهٔ شوخی‌های نامربوط موجود نیست"

#. TRANSLATORS: content rating title, see https://hughsie.github.io/oars/
#: src/gs-age-rating-context-dialog.c:254
msgid "Discrimination"
msgstr "تبعیض"

#. TRANSLATORS: content rating description, see https://hughsie.github.io/oars/
#: src/gs-age-rating-context-dialog.c:256
msgid "No information regarding discriminatory language of any kind"
msgstr "اطّلاعاتی دربارهٔ هیچ نوع زبان تبعیض‌آمیز موجود نیست"

#. TRANSLATORS: content rating title, see https://hughsie.github.io/oars/
#: src/gs-age-rating-context-dialog.c:264
msgid "Advertising"
msgstr "تبلیغات"

#. TRANSLATORS: content rating description, see https://hughsie.github.io/oars/
#: src/gs-age-rating-context-dialog.c:266
msgid "No information regarding advertising of any kind"
msgstr "اطّلاعاتی دربارهٔ هیچ نوع تبلیغات موجود نیست"

#. TRANSLATORS: content rating title, see https://hughsie.github.io/oars/
#: src/gs-age-rating-context-dialog.c:274
msgid "Gambling"
msgstr "قمار"

#. TRANSLATORS: content rating description, see https://hughsie.github.io/oars/
#: src/gs-age-rating-context-dialog.c:276
msgid "No information regarding gambling of any kind"
msgstr "اطّلاعاتی دربارهٔ هیچ نوع قمار موجود نیست"

#. TRANSLATORS: content rating title, see https://hughsie.github.io/oars/
#: src/gs-age-rating-context-dialog.c:284
msgid "Purchasing"
msgstr "خرید"

#. TRANSLATORS: content rating description, see https://hughsie.github.io/oars/
#: src/gs-age-rating-context-dialog.c:286
msgid "No information regarding the ability to spend money"
msgstr "اطّلاعاتی دربارهٔ امکان خرج کردن پول موجود نیست"

#. TRANSLATORS: content rating title, see https://hughsie.github.io/oars/
#: src/gs-age-rating-context-dialog.c:294
msgid "Chat Between Users"
msgstr "گپ میان کاربران"

#. TRANSLATORS: content rating description, see https://hughsie.github.io/oars/
#: src/gs-age-rating-context-dialog.c:296
msgid "No information regarding ways to chat with other users"
msgstr "اطّلاعاتی دربارهٔ امکان گپ با دیگر کاربران موجود نیست"

#. TRANSLATORS: content rating title, see https://hughsie.github.io/oars/
#: src/gs-age-rating-context-dialog.c:304
msgid "Audio Chat Between Users"
msgstr "گپ صوتی میان کاربران"

#. TRANSLATORS: content rating description, see https://hughsie.github.io/oars/
#: src/gs-age-rating-context-dialog.c:306
msgid "No information regarding ways to talk with other users"
msgstr "اطّلاعاتی دربارهٔ امکان صحبت با دیگر کاربران موجود نیست"

#. TRANSLATORS: content rating title, see https://hughsie.github.io/oars/
#: src/gs-age-rating-context-dialog.c:314
msgid "Contact Details"
msgstr "جزئیات تماس"

#. TRANSLATORS: content rating description, see https://hughsie.github.io/oars/
#: src/gs-age-rating-context-dialog.c:316
msgid ""
"No information regarding sharing of social network usernames or email addresses"
msgstr ""
"اطّلاعاتی دربارهٔ هم‌رسانی نام‌کاربری شبکه‌های اجتماعی یا نشانی‌های رایانامه موجود نیست"

#. TRANSLATORS: content rating title, see https://hughsie.github.io/oars/
#: src/gs-age-rating-context-dialog.c:324
msgid "Identifying Information"
msgstr "اطّلاعات تشخیصی"

#. TRANSLATORS: content rating description, see https://hughsie.github.io/oars/
#: src/gs-age-rating-context-dialog.c:326
msgid "No information regarding sharing of user information with third parties"
msgstr "اطّلاعاتی دربارهٔ هم‌رسانی اطّلاعات کاربر با سوم‌شخص‌ها موجود نیست"

#. TRANSLATORS: content rating title, see https://hughsie.github.io/oars/
#: src/gs-age-rating-context-dialog.c:334
msgid "Location Sharing"
msgstr "هم‌رسانی مکان"

#. TRANSLATORS: content rating description, see https://hughsie.github.io/oars/
#: src/gs-age-rating-context-dialog.c:336
msgid "No information regarding sharing of physical location with other users"
msgstr "اطّلاعاتی دربارهٔ هم‌رسانی مکان فیزیکی با دیگر کاربران موجود نیست"

#. TRANSLATORS: content rating title, see https://hughsie.github.io/oars/
#: src/gs-age-rating-context-dialog.c:360
msgid "Homosexuality"
msgstr "هم‌جنسگرایی"

#. TRANSLATORS: content rating description, see https://hughsie.github.io/oars/
#: src/gs-age-rating-context-dialog.c:362
msgid "No information regarding references to homosexuality"
msgstr "اطّلاعاتی دربارهٔ اشاره به هم‌جنسگرایی موجود نیست"

#. TRANSLATORS: content rating title, see https://hughsie.github.io/oars/
#: src/gs-age-rating-context-dialog.c:370
msgid "Prostitution"
msgstr "روسپیگری"

#. TRANSLATORS: content rating description, see https://hughsie.github.io/oars/
#: src/gs-age-rating-context-dialog.c:372
msgid "No information regarding references to prostitution"
msgstr "اطّلاعاتی دربارهٔ اشاره به فاحشگی موجود نیست"

#. TRANSLATORS: content rating title, see https://hughsie.github.io/oars/
#: src/gs-age-rating-context-dialog.c:380
msgid "Adultery"
msgstr "بی‌عفّتی"

#. TRANSLATORS: content rating description, see https://hughsie.github.io/oars/
#: src/gs-age-rating-context-dialog.c:382
msgid "No information regarding references to adultery"
msgstr "اطّلاعاتی دربارهٔ اشاره به زنا موجود نیست"

#. TRANSLATORS: content rating title, see https://hughsie.github.io/oars/
#: src/gs-age-rating-context-dialog.c:390
msgid "Sexualized Characters"
msgstr "شخصیت‌های جنسیت‌زده"

#. TRANSLATORS: content rating description, see https://hughsie.github.io/oars/
#: src/gs-age-rating-context-dialog.c:392
msgid "No information regarding sexualized characters"
msgstr "اطّلاعاتی دربارهٔ شخصیت‌های جنسیت‌زده موجود نیست"

#. TRANSLATORS: content rating title, see https://hughsie.github.io/oars/
#: src/gs-age-rating-context-dialog.c:400
msgid "Desecration"
msgstr "بی‌حرمتی"

#. TRANSLATORS: content rating description, see https://hughsie.github.io/oars/
#: src/gs-age-rating-context-dialog.c:402
msgid "No information regarding references to desecration"
msgstr "اطّلاعاتی دربارهٔ اشاره به هتک حرمت موجود نیست"

#. TRANSLATORS: content rating title, see https://hughsie.github.io/oars/
#: src/gs-age-rating-context-dialog.c:410
msgid "Human Remains"
msgstr "بقایای انسانی"

#. TRANSLATORS: content rating description, see https://hughsie.github.io/oars/
#: src/gs-age-rating-context-dialog.c:412
msgid "No information regarding visible dead human remains"
msgstr "اطّلاعاتی دربارهٔ نمایانی بقایای جسد انسانی موجود نیست"

#. TRANSLATORS: content rating title, see https://hughsie.github.io/oars/
#: src/gs-age-rating-context-dialog.c:420
msgid "Slavery"
msgstr "بردگی"

#. TRANSLATORS: content rating description, see https://hughsie.github.io/oars/
#: src/gs-age-rating-context-dialog.c:422
msgid "No information regarding references to slavery"
msgstr "اطّلاعاتی دربارهٔ اشاره به بردگی موجود نیست"

#: src/gs-age-rating-context-dialog.c:494
msgid "Does not include references to drugs"
msgstr "شامل اشاره به مواد مخدّر نیست"

#: src/gs-age-rating-context-dialog.c:496
msgid "Does not include swearing, profanity, and other kinds of strong language"
msgstr "شامل فحش، بی‌حرمتی یا دیگر گونه‌های زبان خشن نیست"

#: src/gs-age-rating-context-dialog.c:498
msgid "Does not include ads or monetary transactions"
msgstr "شامل تبلیغ یا تراکنش‌های مالی نیست"

#: src/gs-age-rating-context-dialog.c:500
msgid "Does not include sex or nudity"
msgstr "شامل نزدیکی یا برهنگی نیست"

#: src/gs-age-rating-context-dialog.c:502
msgid "Does not include uncontrolled chat functionality"
msgstr "شامل قابلیت گپ بدون نظارت نیست"

#: src/gs-age-rating-context-dialog.c:504
msgid "Does not include violence"
msgstr "شامل خشونت نیست"

#: src/gs-age-rating-context-dialog.c:537
msgid "Drugs"
msgstr "مواد مخدّر"

#: src/gs-age-rating-context-dialog.c:539
msgid "Strong Language"
msgstr "زبان خشن"

#: src/gs-age-rating-context-dialog.c:541
msgid "Money"
msgstr "پول"

#: src/gs-age-rating-context-dialog.c:545
msgid "Social"
msgstr "اجتماعی"

#: src/gs-age-rating-context-dialog.c:547
msgid "Violence"
msgstr "خشونت"

#. Translators: This is used to join two list items together in
#. * a compressed way of displaying a list of descriptions of age
#. * ratings for apps. The order of the items does not matter.
#: src/gs-age-rating-context-dialog.c:658
#, c-format
msgid "%s • %s"
msgstr "%s • %s"

#. Translators: The app is considered suitable to be run by all ages of people.
#. * This is displayed in a context tile, so the string should be short.
#: src/gs-age-rating-context-dialog.c:936
msgctxt "Age rating"
msgid "All"
msgstr "همه"

#. Translators: This is displayed for the download size in an
#. * app’s context tile if the size is unknown. It should be short
#. * (at most a couple of characters wide).
#. Translators: This is shown in a bubble if the storage
#. * size of an application is not known. The bubble is small,
#. * so the string should be as short as possible.
#: src/gs-age-rating-context-dialog.c:949 src/gs-app-context-bar.c:206
#: src/gs-storage-context-dialog.c:89
msgid "?"
msgstr "؟"

#. Translators: This is a dialogue title which indicates that an app is suitable
#. * for all ages. The placeholder is the app name.
#: src/gs-age-rating-context-dialog.c:1023
#, c-format
msgid "%s is suitable for everyone"
msgstr "%s مناسب همه است"

#. Translators: This is a dialogue title which indicates that an app is suitable
#. * for children up to around age 3. The placeholder is the app name.
#: src/gs-age-rating-context-dialog.c:1027
#, c-format
msgid "%s is suitable for toddlers"
msgstr "%s مناسب خردسالان است"

#. Translators: This is a dialogue title which indicates that an app is suitable
#. * for children up to around age 5. The placeholder is the app name.
#: src/gs-age-rating-context-dialog.c:1031
#, c-format
msgid "%s is suitable for young children"
msgstr "%s مناسب کودکان است"

#. Translators: This is a dialogue title which indicates that an app is suitable
#. * for people up to around age 18. The placeholder is the app name.
#: src/gs-age-rating-context-dialog.c:1039
#, c-format
msgid "%s is suitable for teenagers"
msgstr "%s مناسب نوجوانان است"

#. Translators: This is a dialogue title which indicates that an app is suitable
#. * for people aged up to and over 18. The placeholder is the app name.
#: src/gs-age-rating-context-dialog.c:1043
#, c-format
msgid "%s is suitable for adults"
msgstr "%s مناسب بزرگسالان است"

#. Translators: This is a dialogue title which indicates that an app is suitable
#. * for a specified age group. The first placeholder is the app name, the second
#. * is the age group.
#: src/gs-age-rating-context-dialog.c:1048
#, c-format
msgid "%s is suitable for %s"
msgstr "%s مناسب %s است"

#. Translators: This is the title of the dialog which contains information about the suitability of an app for different ages.
#. this one’s not a placeholder
#: src/gs-age-rating-context-dialog.ui:5 src/gs-app-context-bar.ui:211
msgid "Age Rating"
msgstr "رتبه‌بندی سنی"

#: src/gs-age-rating-context-dialog.ui:68
#: src/gs-hardware-support-context-dialog.ui:71 src/gs-safety-context-dialog.ui:221
msgid "How to contribute missing information"
msgstr "چگونگی افزودن اطّلاعات غایب"

#: lib/gs-app.c:6164
msgid "Local file"
msgstr "پروندهٔ محلّی"

#. TRANSLATORS: the first %s is replaced with an origin name;
#. the second %s is replaced with the packaging format.
#. Example string: "Local file (RPM)"
#. Translators: The first placeholder is an app runtime
#. * name, the second is its version number.
<<<<<<< HEAD
#: lib/gs-app.c:5757 src/gs-safety-context-dialog.c:419
=======
#: lib/gs-app.c:6180 src/gs-safety-context-dialog.c:439
>>>>>>> 26441dfd
#, c-format
msgid "%s (%s)"
msgstr "%s (%s)"

#: lib/gs-app.c:6256
msgid "Package"
msgstr "بسته"

<<<<<<< HEAD
#: src/gs-app-addon-row.c:97 src/gs-app-row.c:446
msgid "Pending"
msgstr "در انتظار"

#: src/gs-app-addon-row.c:101 src/gs-app-row.c:450 src/gs-details-page.c:346
msgid "Pending install"
msgstr "منتظر نصب"

#: src/gs-app-addon-row.c:105 src/gs-app-row.c:454 src/gs-details-page.c:353
msgid "Pending remove"
msgstr "منتظر برداشتن"

#. Translators: This is in the context of a list of apps which are installed on the system.
#. Translators: A label for a button to show only software which is already installed.
#: src/gs-app-addon-row.c:111 src/gs-app-row.ui:198 src/gs-app-tile.ui:50
#: src/gs-feature-tile.c:547 src/gs-installed-page.c:709 src/gs-shell.ui:305
=======
#: src/gs-app-addon-row.c:97 src/gs-app-row.c:456
msgid "Pending"
msgstr "در انتظار"

#: src/gs-app-addon-row.c:101 src/gs-app-row.c:460 src/gs-details-page.c:353
msgid "Pending install"
msgstr "منتظر نصب"

#: src/gs-app-addon-row.c:105 src/gs-app-row.c:464 src/gs-details-page.c:360
msgid "Pending remove"
msgstr "منتظر برداشتن"

#: src/gs-app-addon-row.c:111 src/gs-app-row.ui:197 src/gs-app-tile.ui:50
#: src/gs-feature-tile.c:535
msgctxt "Single app"
>>>>>>> 26441dfd
msgid "Installed"
msgstr "نصب شده"

#. TRANSLATORS: this is a button next to the search results that
#. * shows the status of an application being installed
<<<<<<< HEAD
#: src/gs-app-addon-row.c:115 src/gs-app-row.c:199 src/gs-details-page.c:339
=======
#: src/gs-app-addon-row.c:115 src/gs-app-row.c:204 src/gs-details-page.c:346
>>>>>>> 26441dfd
msgid "Installing"
msgstr "نصب کردن"

#: src/gs-app-addon-row.c:119
msgid "Removing"
msgstr "برداشتن"

#: src/gs-app-addon-row.ui:64
msgid "_Uninstall"
msgstr "_حذف"

#: src/gs-app-details-page.c:68
msgid "Network"
msgstr "شبکه"

#: src/gs-app-details-page.c:68
msgid "Can communicate over the network"
msgstr "توانایی ارتباط روی شبکه"

#: src/gs-app-details-page.c:69
msgid "System Services"
msgstr "خدمت‌های سامانه"

#: src/gs-app-details-page.c:69
msgid "Can access D-Bus services on the system bus"
msgstr "توانایی دسترسی به خدمت‌های دی‌باس روی باس سامانه"

#: src/gs-app-details-page.c:70
msgid "Session Services"
msgstr "خدمت‌های نشست"

#: src/gs-app-details-page.c:70
msgid "Can access D-Bus services on the session bus"
msgstr "توانایی دسترسی به خدمت‌های دی‌باس روی باس نشست"

#: src/gs-app-details-page.c:71
msgid "Devices"
msgstr "‌افزاره‌ها"

#: src/gs-app-details-page.c:71
msgid "Can access system device files"
msgstr "توانایی دسترسی به پرونده‌های افزارهٔ سامانه"

#: src/gs-app-details-page.c:72 src/gs-app-details-page.c:73
msgid "Home folder"
msgstr "شاخهٔ خانه"

#: src/gs-app-details-page.c:72 src/gs-app-details-page.c:74
<<<<<<< HEAD
#: src/gs-app-details-page.c:77
=======
#: src/gs-app-details-page.c:77 src/gs-app-details-page.c:150
>>>>>>> 26441dfd
msgid "Can view, edit and create files"
msgstr "توانایی دیدن، ویرایش و ایجاد پرونده‌ها"

#: src/gs-app-details-page.c:73 src/gs-app-details-page.c:75
<<<<<<< HEAD
#: src/gs-app-details-page.c:78
=======
#: src/gs-app-details-page.c:78 src/gs-app-details-page.c:145
>>>>>>> 26441dfd
msgid "Can view files"
msgstr "توانایی دیدن پرونده‌ها"

#: src/gs-app-details-page.c:74 src/gs-app-details-page.c:75
#: src/gs-app-details-page.c:76
msgid "File system"
msgstr "سامانهٔ پرونده"

<<<<<<< HEAD
#. Translators: This indicates an app can access data in the system unknown to the Software.
#. * It’s used in a context tile, so should be short.
#: src/gs-app-details-page.c:76 src/gs-app-context-bar.c:341
msgid "Can access arbitrary files"
msgstr "می‌تواند به پرونده‌های نامعقولی دسترسی داشته باشد"

=======
#. The GS_APP_PERMISSIONS_FLAGS_FILESYSTEM_OTHER is used only as a flag, with actual files being part of the read/full lists
>>>>>>> 26441dfd
#: src/gs-app-details-page.c:77 src/gs-app-details-page.c:78
msgid "Downloads folder"
msgstr "شاخهٔ بارگیری‌ها"

#: src/gs-app-details-page.c:79
msgid "Settings"
msgstr "تنظیمات"

#: src/gs-app-details-page.c:79
msgid "Can view and change any settings"
msgstr "توانایی دیدن و تغییر هر تنظیمی"

#: src/gs-app-details-page.c:80
msgid "Legacy display system"
msgstr "سامانهٔ نمایشی قدیمی"

#: src/gs-app-details-page.c:80
msgid "Uses an old, insecure display system"
msgstr "استفاده از یک سامانهٔ نمایشی ناامن قدیمی"

#: src/gs-app-details-page.c:81
msgid "Sandbox escape"
msgstr "گریز از قرنطینه"

#: src/gs-app-details-page.c:81
msgid "Can escape the sandbox and circumvent any other restrictions"
msgstr "توانایی گریز از قرنطینه و دور زدن هر محدودیت دیگری"

#. Translators: This is the source and upgrade version of an
#. * application, shown to the user when they view more detailed
#. * information about pending updates. The source is of the form
#. * ‘deja-dup’ (a package name) or
#. * ‘app/org.gnome.Builder/x86_64/main’ (a flatpak ID), and the
#. * version is of the form ‘40.4-1.fc34’ (a version number).
<<<<<<< HEAD
#: src/gs-app-details-page.c:138
=======
#: src/gs-app-details-page.c:180
>>>>>>> 26441dfd
#, c-format
msgid "%s %s"
msgstr "%s %s"

#. TRANSLATORS: this is where the packager did not write
#. * a description for the update
<<<<<<< HEAD
#: src/gs-app-details-page.c:157
msgid "No update description available."
msgstr "هیچ توضیحی برای به‌روز رسانی موجود نیست."

#: src/gs-app-details-page.ui:25 src/gs-os-update-page.ui:25 src/gs-shell.ui:365
#: src/gs-shell.ui:456
msgid "Go back"
msgstr "بازگشت"

#: src/gs-app-details-page.ui:47 src/gs-app-row.c:505
=======
#: src/gs-app-details-page.c:199
msgid "No update description available."
msgstr "هیچ توضیحی برای به‌روز رسانی موجود نیست."

#: src/gs-app-details-page.ui:25 src/gs-os-update-page.ui:25 src/gs-shell.ui:367
#: src/gs-shell.ui:458
msgid "Go back"
msgstr "بازگشت"

#: src/gs-app-details-page.ui:48 src/gs-app-row.c:515
>>>>>>> 26441dfd
msgid "Requires additional permissions"
msgstr "نیاز به اجازه‌های اضافی دارد"

#. Translators: Header of the section with other users' opinions about the app.
#: src/gs-app-reviews-dialog.ui:6 src/gs-details-page.ui:800
msgid "Reviews"
msgstr "بازبینی‌ها"

#: src/gs-app-reviews-dialog.ui:25
msgid "No reviews were found for this application."
msgstr "هیچ بازبینی‌ای برای این برنامه پیدا نشد."

#: src/gs-app-reviews-dialog.ui:27
msgid "No Reviews"
msgstr "بدون بازبینی"

#: src/gs-app-version-history-dialog.ui:6 src/gs-details-page.ui:478
msgid "Version History"
msgstr "تاریخچهٔ نگارش"

#: src/gs-app-version-history-row.c:71
#, c-format
msgid "New in Version %s"
msgstr "جدید در نگارش %s"

#: src/gs-app-version-history-row.c:78
#, c-format
msgid "Version %s"
msgstr "نگارش %s"

#: src/gs-app-version-history-row.c:80
msgid "No details for this release"
msgstr "هیچ جزییاتی برای این انتشار موجود نیست"

#. TRANSLATORS: This is the date string with: day number, month name, year.
#. i.e. "25 May 2012"
#: src/gs-app-version-history-row.c:94 src/gs-review-row.c:63
msgid "%e %B %Y"
msgstr "%%Oe %OB %Oy"

#. TRANSLATORS: this is a command line option
#: src/gs-application.c:124
msgid "Start up mode: either ‘updates’, ‘updated’, ‘installed’ or ‘overview’"
msgstr "حالت بالا آمدن: یا «updates»، «updated»، «installed» یا «overview»"

#: src/gs-application.c:124
msgid "MODE"
msgstr "MODE"

#: src/gs-application.c:126
msgid "Search for applications"
msgstr "جست‌وجوی برنامه‌ها"

#: src/gs-application.c:126
msgid "SEARCH"
msgstr "SEARCH"

#: src/gs-application.c:128
msgid "Show application details (using application ID)"
msgstr "نمایش جزییات برنامه (با استفاده از شناسه برنامه)"

#: src/gs-application.c:128 src/gs-application.c:132 src/gs-application.c:134
msgid "ID"
msgstr "ID"

#: src/gs-application.c:130
msgid "Show application details (using package name)"
msgstr "نمایش جزییات برنامه (با استفاده از نام بسته)"

#: src/gs-application.c:130
msgid "PKGNAME"
msgstr "PKGNAME"

#: src/gs-application.c:132
msgid "Install the application (using application ID)"
msgstr "نصب برنامه (با استفاده از شناسهٔ برنامه)"

#: src/gs-application.c:134
msgid "Uninstall the application (using application ID)"
msgstr "حذف نصب برنامه (با استفاده از شناسهٔ برنامه)"

#: src/gs-application.c:136
msgid "Open a local package file"
msgstr "گشودن یک پروندهٔ بسته محلّی"

#: src/gs-application.c:136 src/gs-application.c:141
msgid "FILENAME"
msgstr "FILENAME"

#: src/gs-application.c:138
msgid ""
"The kind of interaction expected for this action: either ‘none’, ‘notify’, or "
"‘full’"
msgstr "گونهٔ برهم‌کنش مورد انتظار برای این کنش: none، notify یا full"

#: src/gs-application.c:141
msgid "Show a local metainfo or appdata file"
msgstr "نمایش یک پروندهٔ فراداده یا فرااطّلاعات محلّی"

#: src/gs-application.c:143
msgid "Show verbose debugging information"
msgstr "نمایش اطّلاعات کامل اشکال‌زدایی"

#: src/gs-application.c:145
msgid "Installs any pending updates in the background"
msgstr "هر به‌روز رسانی در انتظاری را در پس‌زمینه نصب می‌کند"

#: src/gs-application.c:147
msgid "Show update preferences"
msgstr "نمایش ترجیحات به‌روز رسانی"

#: src/gs-application.c:149
msgid "Quit the running instance"
msgstr "خروج از نمونه در حال اجرا"

#: src/gs-application.c:151
msgid "Prefer local file sources to AppStream"
msgstr "ترجیح دادن منابع محلّی به AppStream"

#: src/gs-application.c:153
msgid "Show version number"
msgstr "نمایش شماره نسخه"

# در این رشته از نویسه LRM استفاده شده است
#: src/gs-application.c:250 src/gs-application.c:258
msgid "Copyright © 2016–2022 GNOME Software contributors"
msgstr "حق رونوشت © ‎۱۳۹۵-۱۴۰۱ مشارکت‌کنندگان نرم‌افزارهای گنوم"

#: src/gs-application.c:252 src/gs-application.c:261
msgid "translator-credits"
msgstr ""
"آرش موسوی <mousavi.arash@gmail.com>\n"
"دانیال بهزادی <dani.behzi@ubuntu.com>\n"
"سید اسحاق مقیم شهیدانی <eshagh094@gmail.com>\n"
"محمد صالح کامیاب <mskf1383@protonmail.com>"

#. TRANSLATORS: this is the title of the about window
#. TRANSLATORS: this is the menu item that opens the about window
<<<<<<< HEAD
#: src/gs-application.c:257 src/gs-shell.c:2149
=======
#: src/gs-application.c:266 src/gs-shell.c:2167
>>>>>>> 26441dfd
msgid "About Software"
msgstr "دربارهٔ نرم‌افزارها"

#. TRANSLATORS: well, we seem to think so, anyway
#: src/gs-application.c:269
msgid "A nice way to manage the software on your system."
msgstr "راهی خوب برای مدیریت نرم‌افزارهای سامانه‌تان."

#. TRANSLATORS: we tried to show an app that did not exist
#: src/gs-application.c:457
msgid "Sorry! There are no details for that application."
msgstr "متأسفانه هیچ جزییاتی برای این برنامه وجود ندارد."

#. Translators: The disk usage of an application when installed.
#. * This is displayed in a context tile, so the string should be short.
#: src/gs-app-context-bar.c:162 src/gs-storage-context-dialog.c:133
msgid "Installed Size"
msgstr "اندازهٔ نصب‌شده"

#: src/gs-app-context-bar.c:165
#, c-format
msgid "Includes %s of data and %s of cache"
msgstr "شامل %s داده و %s انباره"

#: src/gs-app-context-bar.c:168
#, c-format
msgid "Includes %s of data"
msgstr "شامل %s داده"

#: src/gs-app-context-bar.c:171
#, c-format
msgid "Includes %s of cache"
msgstr "شامل %s انباره"

#: src/gs-app-context-bar.c:174
msgid "Cache and data usage unknown"
msgstr "استفادهٔ نامشخص از داده و انباره"

#. Translators: The download size of an application.
#. * This is displayed in a context tile, so the string should be short.
#: src/gs-app-context-bar.c:187 src/gs-storage-context-dialog.c:165
msgid "Download Size"
msgstr "اندازهٔ بارگیری"

#: src/gs-app-context-bar.c:191
msgid "Needs no additional system downloads"
msgstr "نیاز به هیچ بارگیری سامانه‌ای اضافه ندارد"

#: src/gs-app-context-bar.c:193
msgid "Needs an unknown size of additional system downloads"
msgstr "نیاز به اندازهٔ نامشخصی از بارگیری‌های سامانه‌ای اضافه دارد"

#. Translators: The placeholder is for a size string,
#. * such as ‘150 MB’ or ‘1.5 GB’.
#: src/gs-app-context-bar.c:198
#, c-format
msgid "Needs %s of additional system downloads"
msgstr "نیاز به %s بارگیری سامانه‌ای اضافه دارد"

#. Translators: Displayed if the download or installed size of
#. * an app could not be determined.
#. * This is displayed in a context tile, so the string should be short.
#: src/gs-app-context-bar.c:212
msgid "Size is unknown"
msgstr "اندازه مشخص نیست"

#. Translators: This indicates an app requires no permissions to run.
#. * It’s used in a context tile, so should be short.
#: src/gs-app-context-bar.c:282
msgid "No permissions"
msgstr "بدون اجازه"

#. Translators: This indicates an app uses the network.
#. * It’s used in a context tile, so should be short.
#: src/gs-app-context-bar.c:293
msgid "Has network access"
msgstr "دسترسی شبکه دارد"

#. Translators: This indicates an app uses D-Bus system services.
#. * It’s used in a context tile, so should be short.
#: src/gs-app-context-bar.c:300
msgid "Uses system services"
msgstr "از خدمت‌های سامانه استفاده می‌کند"

#. Translators: This indicates an app uses D-Bus session services.
#. * It’s used in a context tile, so should be short.
#: src/gs-app-context-bar.c:307
msgid "Uses session services"
msgstr "از خدمت‌های نشست استفاده می‌کند"

#. Translators: This indicates an app can access arbitrary hardware devices.
#. * It’s used in a context tile, so should be short.
#: src/gs-app-context-bar.c:314
msgid "Can access hardware devices"
msgstr "می‌تواند به افزاره‌های سخت‌افزاری دسترسی داشته باشد"

#. Translators: This indicates an app can read/write to the user’s home or the entire filesystem.
#. * It’s used in a context tile, so should be short.
#: src/gs-app-context-bar.c:326
msgid "Can read/write all your data"
msgstr "می‌تواند تمامی داده‌هایتان را خوانده یا رویشان بنویسد"

#. Translators: This indicates an app can read (but not write) from the user’s home or the entire filesystem.
#. * It’s used in a context tile, so should be short.
#: src/gs-app-context-bar.c:338
msgid "Can read all your data"
msgstr "می‌تواند تمامی داده‌هایتان را بخواند"

#. Translators: This indicates an app can read/write to the user’s Downloads directory.
#. * It’s used in a context tile, so should be short.
#: src/gs-app-context-bar.c:345
msgid "Can read/write your downloads"
msgstr "می‌تواند تمامی بارگیری‌هایتان را خوانده یا رویشان بنویسد"

#. Translators: This indicates an app can read (but not write) from the user’s Downloads directory.
#. * It’s used in a context tile, so should be short.
#: src/gs-app-context-bar.c:352
msgid "Can read your downloads"
msgstr "می‌تواند تمامی بارگیری‌هایتان را بخواند"

#. Translators: This indicates an app can access data in the system unknown to the Software.
#. * It’s used in a context tile, so should be short.
#: src/gs-app-context-bar.c:359
msgid "Can access arbitrary files"
msgstr "می‌تواند به پرونده‌های نامعقولی دسترسی داشته باشد"

#. Translators: This indicates an app can access or change user settings.
#. * It’s used in a context tile, so should be short.
<<<<<<< HEAD
#: src/gs-app-context-bar.c:348 src/gs-safety-context-dialog.c:218
=======
#: src/gs-app-context-bar.c:366 src/gs-safety-context-dialog.c:227
>>>>>>> 26441dfd
msgid "Can access and change user settings"
msgstr "می‌تواند به تنظیمات کاربری دسترسی داشته و تغییرشان دهد"

#. Translators: This indicates an app uses the X11 windowing system.
#. * It’s used in a context tile, so should be short.
<<<<<<< HEAD
#: src/gs-app-context-bar.c:355 src/gs-safety-context-dialog.c:202
=======
#: src/gs-app-context-bar.c:373 src/gs-safety-context-dialog.c:211
>>>>>>> 26441dfd
msgid "Uses a legacy windowing system"
msgstr "از یک سامانهٔ پنجرهٔ قدیمی استفاده می‌کند"

#. Translators: This indicates an app can escape its sandbox.
#. * It’s used in a context tile, so should be short.
<<<<<<< HEAD
#: src/gs-app-context-bar.c:362 src/gs-safety-context-dialog.c:210
=======
#: src/gs-app-context-bar.c:380 src/gs-safety-context-dialog.c:219
>>>>>>> 26441dfd
msgid "Can acquire arbitrary permissions"
msgstr "می‌تواند اجازه‌های دلخواه را به دست آورد"

#. Translators: This indicates that an application has been packaged
#. * by the user’s distribution and is safe.
#. * It’s used in a context tile, so should be short.
<<<<<<< HEAD
#: src/gs-app-context-bar.c:388 src/gs-safety-context-dialog.c:143
=======
#: src/gs-app-context-bar.c:406 src/gs-safety-context-dialog.c:146
>>>>>>> 26441dfd
msgid "Reviewed by your distribution"
msgstr "بررسی شده به دست توزیعتان"

#. Translators: This indicates that an application has been packaged
#. * by someone other than the user’s distribution, so might not be safe.
#. * It’s used in a context tile, so should be short.
<<<<<<< HEAD
#: src/gs-app-context-bar.c:395 src/gs-safety-context-dialog.c:140
=======
#: src/gs-app-context-bar.c:413 src/gs-safety-context-dialog.c:143
>>>>>>> 26441dfd
msgid "Provided by a third party"
msgstr "فراهم شده به دست سوم‌شخص"

#. Translators: This indicates an app is not licensed under a free software license.
#. * It’s used in a context tile, so should be short.
<<<<<<< HEAD
#: src/gs-app-context-bar.c:407
=======
#: src/gs-app-context-bar.c:425
>>>>>>> 26441dfd
msgid "Proprietary code"
msgstr "کد مالکیتی"

#. Translators: This indicates an app’s source code is freely available, so can be audited for security.
#. * It’s used in a context tile, so should be short.
<<<<<<< HEAD
#: src/gs-app-context-bar.c:413
=======
#: src/gs-app-context-bar.c:431
>>>>>>> 26441dfd
msgid "Auditable code"
msgstr "کد بازرسی‌پذیر"

#. Translators: This indicates an app was written and released by a developer who has been verified.
#. * It’s used in a context tile, so should be short.
<<<<<<< HEAD
#: src/gs-app-context-bar.c:420
=======
#: src/gs-app-context-bar.c:438
>>>>>>> 26441dfd
msgid "Software developer is verified"
msgstr "توسعه‌دهندهٔ نرم‌افزار تأیید شده است"

#. Translators: This indicates an app or its runtime reached its end of life.
#. * It’s used in a context tile, so should be short.
<<<<<<< HEAD
#: src/gs-app-context-bar.c:429
=======
#: src/gs-app-context-bar.c:447
>>>>>>> 26441dfd
msgid "Software no longer supported"
msgstr "نرم‌افزار دیگر پشتیبانی نمی‌شود"

#. Translators: This string is used to join various other translated
#. * strings into an inline list of reasons why an app has been marked as
#. * ‘safe’, ‘potentially safe’ or ‘unsafe’. For example:
#. * “App comes from a trusted source; Auditable code; No permissions”
#. * If concatenating strings as a list using a separator like this is not
#. * possible in your language, please file an issue against gnome-software:
#. * https://gitlab.gnome.org/GNOME/gnome-software/-/issues/new
#. Translators: This string is used to join various other translated
#. * strings into an inline list of reasons why an app has been given a
#. * certain content rating. For example:
#. * “References to alcoholic beverages; Moderated chat functionality between users”
#. * If concatenating strings as a list using a separator like this is not
#. * possible in your language, please file an issue against gnome-software:
#. * https://gitlab.gnome.org/GNOME/gnome-software/-/issues/new
<<<<<<< HEAD
#: src/gs-app-context-bar.c:441 src/gs-app-context-bar.c:702
=======
#: src/gs-app-context-bar.c:459 src/gs-app-context-bar.c:730
>>>>>>> 26441dfd
msgid "; "
msgstr "؛ "

#. Translators: The app is considered safe to install and run.
#. * This is displayed in a context tile, so the string should be short.
<<<<<<< HEAD
#: src/gs-app-context-bar.c:449
=======
#: src/gs-app-context-bar.c:467
>>>>>>> 26441dfd
msgid "Safe"
msgstr "امن"

#. Translators: The app is considered potentially unsafe to install and run.
#. * This is displayed in a context tile, so the string should be short.
<<<<<<< HEAD
#: src/gs-app-context-bar.c:456
=======
#: src/gs-app-context-bar.c:474
>>>>>>> 26441dfd
msgid "Potentially Unsafe"
msgstr "بالقوه ناامن"

#. Translators: The app is considered unsafe to install and run.
#. * This is displayed in a context tile, so the string should be short.
<<<<<<< HEAD
#: src/gs-app-context-bar.c:463
msgid "Unsafe"
msgstr "ناامن"

#: src/gs-app-context-bar.c:542 src/gs-app-context-bar.c:574
#: src/gs-hardware-support-context-dialog.c:588
msgid "Mobile Only"
msgstr "فقط همراه"

#: src/gs-app-context-bar.c:543
msgid "Only works on a small screen"
msgstr "فقط روی صفحه‌های کوچک کار می‌کند"

#: src/gs-app-context-bar.c:548 src/gs-app-context-bar.c:581
#: src/gs-app-context-bar.c:588 src/gs-app-context-bar.c:628
#: src/gs-app-context-bar.c:633 src/gs-hardware-support-context-dialog.c:568
msgid "Desktop Only"
msgstr "فقط میزکار"

#: src/gs-app-context-bar.c:549
msgid "Only works on a large screen"
msgstr "فقط روی صفحه‌های بزرگ کار می‌کند"

#: src/gs-app-context-bar.c:553 src/gs-hardware-support-context-dialog.c:606
msgid "Screen Size Mismatch"
msgstr "ناهماهنگی در اندازهٔ صفحه"

#: src/gs-app-context-bar.c:554 src/gs-hardware-support-context-dialog.c:607
msgid "Doesn’t support your current screen size"
msgstr "اندازهٔ صفحهٔ کنونیتان را پشتیبانی نمی‌کند"

#: src/gs-app-context-bar.c:575 src/gs-hardware-support-context-dialog.c:659
#: src/gs-hardware-support-context-dialog.c:665
msgid "Requires a touchscreen"
msgstr "نیازمند صفحه‌لمسی"

#: src/gs-app-context-bar.c:582 src/gs-hardware-support-context-dialog.c:619
#: src/gs-hardware-support-context-dialog.c:625
msgid "Requires a keyboard"
msgstr "نیازمند صفحه‌کلید"

#: src/gs-app-context-bar.c:589
msgid "Requires a mouse"
msgstr "نیازمند موشی"

#: src/gs-app-context-bar.c:600
msgid "Gamepad Needed"
msgstr "نیاز به دستهٔ بازی"

#: src/gs-app-context-bar.c:601
=======
#: src/gs-app-context-bar.c:481
msgid "Unsafe"
msgstr "ناامن"

#: src/gs-app-context-bar.c:560 src/gs-app-context-bar.c:592
#: src/gs-hardware-support-context-dialog.c:603
msgid "Mobile Only"
msgstr "فقط همراه"

#: src/gs-app-context-bar.c:561
msgid "Only works on a small screen"
msgstr "فقط روی صفحه‌های کوچک کار می‌کند"

#: src/gs-app-context-bar.c:566 src/gs-app-context-bar.c:599
#: src/gs-app-context-bar.c:606 src/gs-app-context-bar.c:656
#: src/gs-app-context-bar.c:661 src/gs-hardware-support-context-dialog.c:583
msgid "Desktop Only"
msgstr "فقط میزکار"

#: src/gs-app-context-bar.c:567
msgid "Only works on a large screen"
msgstr "فقط روی صفحه‌های بزرگ کار می‌کند"

#: src/gs-app-context-bar.c:571 src/gs-hardware-support-context-dialog.c:621
msgid "Screen Size Mismatch"
msgstr "ناهماهنگی در اندازهٔ صفحه"

#: src/gs-app-context-bar.c:572 src/gs-hardware-support-context-dialog.c:622
msgid "Doesn’t support your current screen size"
msgstr "اندازهٔ صفحهٔ کنونیتان را پشتیبانی نمی‌کند"

#: src/gs-app-context-bar.c:593 src/gs-hardware-support-context-dialog.c:674
#: src/gs-hardware-support-context-dialog.c:680
msgid "Requires a touchscreen"
msgstr "نیازمند صفحه‌لمسی"

#: src/gs-app-context-bar.c:600 src/gs-hardware-support-context-dialog.c:634
#: src/gs-hardware-support-context-dialog.c:640
msgid "Requires a keyboard"
msgstr "نیازمند صفحه‌کلید"

#: src/gs-app-context-bar.c:607
msgid "Requires a mouse"
msgstr "نیازمند موشی"

#: src/gs-app-context-bar.c:618
msgid "Gamepad Needed"
msgstr "نیاز به دستهٔ بازی"

#: src/gs-app-context-bar.c:619
>>>>>>> 26441dfd
msgid "Requires a gamepad to play"
msgstr "نیازمند دسته برای بازی"

#. Translators: This is used in a context tile to indicate that
#. * an app works on phones, tablets *and* desktops. It should be
#. * short and in title case.
<<<<<<< HEAD
#: src/gs-app-context-bar.c:615
msgid "Adaptive"
msgstr "وفق‌پذیر"

#: src/gs-app-context-bar.c:616
msgid "Works on phones, tablets and desktops"
msgstr "کار روی تلفن‌ها، رایانک‌ها و میزکارها"

#: src/gs-app-context-bar.c:629
msgid "Probably requires a keyboard or mouse"
msgstr "احتمالاً نیازمند یک صفحه‌کلید یا موشی"

#: src/gs-app-context-bar.c:634
=======
#: src/gs-app-context-bar.c:643
msgid "Adaptive"
msgstr "وفق‌پذیر"

#: src/gs-app-context-bar.c:644
msgid "Works on phones, tablets and desktops"
msgstr "کار روی تلفن‌ها، رایانک‌ها و میزکارها"

#: src/gs-app-context-bar.c:657
msgid "Probably requires a keyboard or mouse"
msgstr "احتمالاً نیازمند یک صفحه‌کلید یا موشی"

#: src/gs-app-context-bar.c:662
>>>>>>> 26441dfd
msgid "Works on desktops and laptops"
msgstr "کار روی میزکارها و لپ‌تاپ‌ها"

#. Translators: This indicates that the content rating for an
#. * app says it can be used by all ages of people, as it contains
#. * no objectionable content.
<<<<<<< HEAD
#: src/gs-app-context-bar.c:677
msgid "Contains no age-inappropriate content"
msgstr "هیچ محتوای نامرتبط به سنی ندارد"

#: src/gs-app-context-bar.c:726
=======
#: src/gs-app-context-bar.c:705
msgid "Contains no age-inappropriate content"
msgstr "هیچ محتوای نامرتبط به سنی ندارد"

#: src/gs-app-context-bar.c:753
>>>>>>> 26441dfd
msgid "No age rating information available"
msgstr "هیچ اطّلاعات رتبه‌بندی‌ای موجود نیست"

#. TRANSLATORS: this is a button next to the search results that
#. * allows the application to be easily installed
<<<<<<< HEAD
#: src/gs-app-row.c:147
=======
#: src/gs-app-row.c:152
>>>>>>> 26441dfd
msgid "Visit Website"
msgstr "مشاهدهٔ پایگاه وب"

#. TRANSLATORS: this is a button next to the search results that
#. * allows the application to be easily installed.
#. * The ellipsis indicates that further steps are required
<<<<<<< HEAD
#: src/gs-app-row.c:153
=======
#: src/gs-app-row.c:158
>>>>>>> 26441dfd
msgid "Install…"
msgstr "نصب…"

#. TRANSLATORS: this is a button next to the search results that
#. * allows to cancel a queued install of the application
<<<<<<< HEAD
#: src/gs-app-row.c:161 src/gs-updates-section.ui:62
=======
#: src/gs-app-row.c:166 src/gs-updates-section.ui:62
>>>>>>> 26441dfd
msgid "Cancel"
msgstr "لغو"

#. TRANSLATORS: this is a button next to the search results that
#. * allows the application to be easily installed
#. TRANSLATORS: button text
#. TRANSLATORS: update the fw
<<<<<<< HEAD
#: src/gs-app-row.c:169 src/gs-common.c:341 src/gs-page.c:366
=======
#: src/gs-app-row.c:174 src/gs-common.c:286 src/gs-page.c:374
>>>>>>> 26441dfd
msgid "Install"
msgstr "نصب"

#. TRANSLATORS: this is a button in the updates panel
#. * that allows the app to be easily updated live
<<<<<<< HEAD
#: src/gs-app-row.c:177
=======
#: src/gs-app-row.c:182
>>>>>>> 26441dfd
msgid "Update"
msgstr "به‌روز رسانی"

#. TRANSLATORS: this is a button next to the search results that
#. * allows the application to be easily removed
#. TRANSLATORS: button text in the header when an application can be erased
#. TRANSLATORS: this is button text to remove the application
<<<<<<< HEAD
#: src/gs-app-row.c:182 src/gs-app-row.c:192 src/gs-details-page.ui:273
#: src/gs-page.c:525
=======
#: src/gs-app-row.c:187 src/gs-app-row.c:197 src/gs-details-page.ui:276
#: src/gs-page.c:549
>>>>>>> 26441dfd
msgid "Uninstall"
msgstr "حذف"

#. TRANSLATORS: this is a button next to the search results that
#. * shows the status of an application being erased
<<<<<<< HEAD
#: src/gs-app-row.c:206
=======
#: src/gs-app-row.c:211
>>>>>>> 26441dfd
msgid "Uninstalling"
msgstr "در حال حذف"

#. TRANSLATORS: during the update the device
#. * will restart into a special update-only mode
<<<<<<< HEAD
#: src/gs-app-row.c:316
=======
#: src/gs-app-row.c:326
>>>>>>> 26441dfd
msgid "Device cannot be used during update."
msgstr "از دستگاه نمی‌توان در هنگام به‌روز رسانی استفاده کرد."

#. TRANSLATORS: this refers to where the app came from
<<<<<<< HEAD
#: src/gs-app-row.c:326 src/gs-shell-search-provider.c:264
=======
#: src/gs-app-row.c:336 src/gs-shell-search-provider.c:264
>>>>>>> 26441dfd
#, c-format
msgid "Source: %s"
msgstr "منبع: %s"

#. Translators: A message to indicate that an app has been renamed. The placeholder is the old human-readable name.
<<<<<<< HEAD
#: src/gs-app-row.c:512
=======
#: src/gs-app-row.c:522
>>>>>>> 26441dfd
#, c-format
msgid "Renamed from %s"
msgstr "تغییر نام از %s"

#. Translators: The placeholder is an application name
#: src/gs-app-translation-dialog.c:67
#, c-format
msgid "Help Translate %s"
msgstr "کمک به ترجمهٔ %s"

#. Translators: The placeholder is an application name
#: src/gs-app-translation-dialog.c:70
#, c-format
msgid ""
"%s is designed, developed, and translated by an international community of "
"volunteers.\n"
"\n"
"This means that while it’s not yet available in your language, you can get "
"involved and help translate it yourself."
msgstr ""
"%s به دست اجتماعی از داوطلبان طرّاحی، توسعه و ترجمه شده است.\n"
"\n"
"این بدان معنی است که گرچه به زبانتان موجود نیست، می‌توانید درگیر شده و خودتان به "
"ترجمه‌اش کمک کنید."

#: src/gs-app-translation-dialog.ui:5
msgid "Translations"
msgstr "ترجمه‌ها"

#: src/gs-app-translation-dialog.ui:92
msgid "_Translation Website"
msgstr "پایگاه وب _ترجمه"

#. TRANSLATORS: This is a description for entering user/password
#: src/gs-basic-auth-dialog.c:82
#, c-format
msgid "Login required remote %s (realm %s)"
msgstr "نیاز به ورود دوردست %s (قلمرو %s)"

#: src/gs-basic-auth-dialog.ui:13
msgid "Login Required"
msgstr "نیاز به ورود"

#: src/gs-basic-auth-dialog.ui:21 src/gs-common.c:612 src/gs-details-page.ui:289
#: src/gs-removal-dialog.ui:17 src/gs-review-dialog.ui:18
msgid "_Cancel"
msgstr "_لغو"

#: src/gs-basic-auth-dialog.ui:35
msgid "_Login"
msgstr "_ورود"

#: src/gs-basic-auth-dialog.ui:88
msgid "_User"
msgstr "_کاربر"

#: src/gs-basic-auth-dialog.ui:107
msgid "_Password"
msgstr "_گذرواژه"

#. TRANSLATORS: this is where all applications that don't
#. * fit in other groups are put
#: lib/gs-category.c:209
msgid "Other"
msgstr "سایر"

#. TRANSLATORS: this is a subcategory matching all the
#. * different apps in the parent category, e.g. "Games"
#: lib/gs-category.c:214
msgctxt "Category"
msgid "All"
msgstr "همه"

#. TRANSLATORS: this is a subcategory of featured apps
#: lib/gs-category.c:218
msgid "Featured"
msgstr "ویژه"

#. Heading for featured apps on a category page
#. Translators: This is a heading for software which has been featured ('picked') by the distribution.
#: src/gs-category-page.ui:41 src/gs-overview-page.ui:110
msgid "Editor’s Choice"
msgstr "گزینش سردبیر"

#. Heading for recently updated apps on a category page
#. Translators: This is a heading for software which has been recently released upstream.
#: src/gs-category-page.ui:69 src/gs-overview-page.ui:133
msgid "New & Updated"
msgstr "جدید و به‌روز"

#. Heading for web apps on a category page
#: src/gs-category-page.ui:97
msgid "Picks from the Web"
msgstr "گزیده‌های وب"

#. Heading for the rest of the apps on a category page
#: src/gs-category-page.ui:125
msgid "Other Software"
msgstr "دیگر نرم‌افزارها"

#. TRANSLATORS: the user isn't reading the question
#: lib/gs-cmd.c:194
#, c-format
msgid "Please enter a number from 1 to %u: "
msgstr "لطفاً عددی از ۱ تا %Iu وارد کنید: "

#. TRANSLATORS: asking the user to choose an app from a list
#: lib/gs-cmd.c:266
msgid "Choose an application:"
msgstr "یک برنامه انتخاب کنید:"

#: lib/gs-desktop-data.c:16
msgctxt "Menu of Graphics & Photography"
msgid "All"
msgstr "همه"

#: lib/gs-desktop-data.c:20
msgctxt "Menu of Graphics & Photography"
msgid "Featured"
msgstr "ویژه"

#: lib/gs-desktop-data.c:24
msgctxt "Menu of Graphics & Photography"
msgid "3D Graphics"
msgstr "گرافیک سه‌بعدی"

#: lib/gs-desktop-data.c:27
msgctxt "Menu of Graphics & Photography"
msgid "Photography"
msgstr "عکّاسی"

#: lib/gs-desktop-data.c:30
msgctxt "Menu of Graphics & Photography"
msgid "Scanning"
msgstr "پویش"

#: lib/gs-desktop-data.c:33
msgctxt "Menu of Graphics & Photography"
msgid "Vector Graphics"
msgstr "گرافیک برداری"

#: lib/gs-desktop-data.c:36
msgctxt "Menu of Graphics & Photography"
msgid "Viewers"
msgstr "نمایشگرها"

#: lib/gs-desktop-data.c:39
msgctxt "Menu of Audio & Video"
msgid "Audio Creation & Editing"
msgstr "ساخت و ویرایش صدا"

#: lib/gs-desktop-data.c:45
msgctxt "Menu of Audio & Video"
msgid "Music Players"
msgstr "پخش‌کننده‌های آهنگ"

#: lib/gs-desktop-data.c:53
msgctxt "Menu of Productivity"
msgid "All"
msgstr "همه"

#: lib/gs-desktop-data.c:58
msgctxt "Menu of Productivity"
msgid "Featured"
msgstr "ویژه"

#: lib/gs-desktop-data.c:62
msgctxt "Menu of Productivity"
msgid "Calendar"
msgstr "تقویم"

#: lib/gs-desktop-data.c:66
msgctxt "Menu of Productivity"
msgid "Database"
msgstr "پایگاه داده"

#: lib/gs-desktop-data.c:69
msgctxt "Menu of Productivity"
msgid "Finance"
msgstr "مالی"

#: lib/gs-desktop-data.c:73
msgctxt "Menu of Productivity"
msgid "Word Processor"
msgstr "پردازشگر متن"

#: lib/gs-desktop-data.c:77
msgctxt "Menu of Utilities"
msgid "Text Editors"
msgstr "ویرایشگرهای متن"

#: lib/gs-desktop-data.c:80
msgctxt "Menu of Communication & News"
msgid "Web Browsers"
msgstr "مرورگرهای وب"

#: lib/gs-desktop-data.c:87
msgctxt "Menu of Audio & Video"
msgid "All"
msgstr "همه"

#: lib/gs-desktop-data.c:90
msgctxt "Menu of Audio & Video"
msgid "Featured"
msgstr "ویژه"

#: lib/gs-desktop-data.c:93
msgctxt "Menu of Games"
msgid "Action"
msgstr "اکشن"

#: lib/gs-desktop-data.c:96
msgctxt "Menu of Games"
msgid "Adventure"
msgstr "ماجراجویی"

#: lib/gs-desktop-data.c:99
msgctxt "Menu of Games"
msgid "Arcade"
msgstr "آرکید"

#: lib/gs-desktop-data.c:102
msgctxt "Menu of Games"
msgid "Blocks"
msgstr "بلوکه‌ها"

#: lib/gs-desktop-data.c:105
msgctxt "Menu of Games"
msgid "Board"
msgstr "تخته‌ای"

#: lib/gs-desktop-data.c:108
msgctxt "Menu of Games"
msgid "Card"
msgstr "کارت"

#: lib/gs-desktop-data.c:111
msgctxt "Menu of Games"
msgid "Emulators"
msgstr "شبیه‌ساز"

#: lib/gs-desktop-data.c:114
msgctxt "Menu of Games"
msgid "Kids"
msgstr "کودکان"

#: lib/gs-desktop-data.c:117
msgctxt "Menu of Games"
msgid "Logic"
msgstr "منطق"

#: lib/gs-desktop-data.c:121
msgctxt "Menu of Games"
msgid "Role Playing"
msgstr "ایفای نقش"

#: lib/gs-desktop-data.c:124
msgctxt "Menu of Games"
msgid "Sports"
msgstr "ورزشی"

#: lib/gs-desktop-data.c:127
msgctxt "Menu of Games"
msgid "Strategy"
msgstr "استراتژی"

#: lib/gs-desktop-data.c:134
msgctxt "Menu of Communication & News"
msgid "All"
msgstr "همه"

#: lib/gs-desktop-data.c:137
msgctxt "Menu of Communication & News"
msgid "Featured"
msgstr "ویژه"

#: lib/gs-desktop-data.c:140
msgctxt "Menu of Communication & News"
msgid "Chat"
msgstr "گپ"

#: lib/gs-desktop-data.c:151
msgctxt "Menu of Education & Science"
msgid "All"
msgstr "همه"

#: lib/gs-desktop-data.c:158
msgctxt "Menu of Education & Science"
msgid "Featured"
msgstr "ویژه"

#: lib/gs-desktop-data.c:163
msgctxt "Menu of Education & Science"
msgid "Artificial Intelligence"
msgstr "هوش مصنوعی"

#: lib/gs-desktop-data.c:166
msgctxt "Menu of Education & Science"
msgid "Astronomy"
msgstr "ستاره‌شناسی"

#: lib/gs-desktop-data.c:170
msgctxt "Menu of Education & Science"
msgid "Chemistry"
msgstr "شیمی"

#: lib/gs-desktop-data.c:174
msgctxt "Menu of Education & Science"
msgid "Languages"
msgstr "زبان‌ها"

#: lib/gs-desktop-data.c:178
msgctxt "Menu of Education & Science"
msgid "Math"
msgstr "ریاضی"

#: lib/gs-desktop-data.c:185
msgctxt "Menu of Communication & News"
msgid "News"
msgstr "اخبار"

#: lib/gs-desktop-data.c:189
msgctxt "Menu of Education & Science"
msgid "Robotics"
msgstr "روباتیک"

#: lib/gs-desktop-data.c:192
msgctxt "Menu of Art"
msgid "Art"
msgstr "هنر"

#: lib/gs-desktop-data.c:195
msgctxt "Menu of Reference"
msgid "Biography"
msgstr "زندگی‌نامه"

#: lib/gs-desktop-data.c:198
msgctxt "Menu of Reference"
msgid "Comics"
msgstr "کُمیک"

#: lib/gs-desktop-data.c:201
msgctxt "Menu of Reference"
msgid "Fiction"
msgstr "تخیلی"

#: lib/gs-desktop-data.c:204
msgctxt "Menu of Reference"
msgid "Health"
msgstr "سلامتی"

#: lib/gs-desktop-data.c:207
msgctxt "Menu of Reference"
msgid "History"
msgstr "تاریخ"

#: lib/gs-desktop-data.c:210
msgctxt "Menu of Reference"
msgid "Lifestyle"
msgstr "سبک زندگی"

#: lib/gs-desktop-data.c:213
msgctxt "Menu of Reference"
msgid "Politics"
msgstr "سیاسی"

#: lib/gs-desktop-data.c:216
msgctxt "Menu of Reference"
msgid "Sports"
msgstr "ورزش"

#: lib/gs-desktop-data.c:223
msgctxt "Menu of Developer Tools"
msgid "All"
msgstr "همه"

#: lib/gs-desktop-data.c:226
msgctxt "Menu of Developer Tools"
msgid "Featured"
msgstr "ویژه"

#: lib/gs-desktop-data.c:229
msgctxt "Menu of Developer Tools"
msgid "Debuggers"
msgstr "اشکال‌زداها"

#: lib/gs-desktop-data.c:232
msgctxt "Menu of Developer Tools"
msgid "IDEs"
msgstr "محیط‌های توسعه"

#: lib/gs-desktop-data.c:240
msgctxt "Menu of Add-ons"
msgid "Codecs"
msgstr "رمزینه‌ها"

#: lib/gs-desktop-data.c:247
msgctxt "Menu of Add-ons"
msgid "Hardware Drivers"
msgstr "راه‌اندازهای سخت‌افزاری"

#: lib/gs-desktop-data.c:254
msgctxt "Menu of Add-ons"
msgid "Fonts"
msgstr "قلم‌ها"

#: lib/gs-desktop-data.c:261
msgctxt "Menu of Add-ons"
msgid "Input Sources"
msgstr "منابع ورودی"

#: lib/gs-desktop-data.c:268
msgctxt "Menu of Add-ons"
msgid "Language Packs"
msgstr "بسته‌های زبان"

#: lib/gs-desktop-data.c:275
msgctxt "Menu of Add-ons"
msgid "Localization"
msgstr "بومی‌سازی"

#. Translators: this is a menu category
#: lib/gs-desktop-data.c:285
msgid "Create"
msgstr "ایجاد"

#. Translators: this is a menu category
#: lib/gs-desktop-data.c:287
msgid "Work"
msgstr "کاری"

#. Translators: this is a menu category
#: lib/gs-desktop-data.c:289
msgid "Play"
msgstr "بازی"

#. Translators: this is a menu category
#: lib/gs-desktop-data.c:291
msgid "Socialize"
msgstr "اجتماعی"

#. Translators: this is a menu category
#: lib/gs-desktop-data.c:293
msgid "Learn"
msgstr "بیاموزید"

#. Translators: this is a menu category
#: lib/gs-desktop-data.c:295
msgid "Develop"
msgstr "توسعه"

#. Translators: this is a menu category
#: lib/gs-desktop-data.c:298
msgid "Codecs"
msgstr "رمزینه‌ها"

#. Translators: this is a menu category
#: lib/gs-desktop-data.c:300
msgid "Hardware Drivers"
msgstr "راه‌اندازهای سخت‌افزاری"

#. Translators: this is a menu category
#: lib/gs-desktop-data.c:302
msgid "Fonts"
msgstr "قلم‌ها"

#. Translators: this is a menu category
#: lib/gs-desktop-data.c:304
msgid "Input Sources"
msgstr "منابع ورودی"

#. Translators: this is a menu category
#: lib/gs-desktop-data.c:306
msgid "Language Packs"
msgstr "بسته‌های زبان"

#. Translators: this is a menu category
#: lib/gs-desktop-data.c:308
msgid "Localization"
msgstr "بومی‌سازی"

#. TRANSLATORS: this is the summary of a notification that an application
#. * has been successfully installed
#. TRANSLATORS: this is the summary of a notification that a component
#. * has been successfully installed
#: src/gs-common.c:68 src/gs-common.c:91
#, c-format
msgid "%s is now installed"
msgstr "حالا %s نصب شد"

#. TRANSLATORS: an application has been installed, but
#. * needs a reboot to complete the installation
#: src/gs-common.c:72 src/gs-common.c:95
msgid "A restart is required for the changes to take effect."
msgstr "برای اثربخشی تغییرات نیاز به یک شروع دوباره است."

#. TRANSLATORS: this is the body of a notification that an application
#. * has been successfully installed
#: src/gs-common.c:76
msgid "Application is ready to be used."
msgstr "برنامه برای استفاده آماده است."

#. TRANSLATORS: this is the summary of a notification that OS updates
#. * have been successfully installed
#: src/gs-common.c:84
msgid "System updates are now installed"
msgstr "اکنون به‌روز رسانی‌های سامانه نصب شده‌اند"

#. TRANSLATORS: this is the body of a notification that OS updates
#. * have been successfully installed
#: src/gs-common.c:87
msgid "Recently installed updates are available to review"
msgstr "برنامه‌های نصب شدهٔ اخیر برای ارسال بازبینی آماده‌اند"

#. TRANSLATORS: button text
#: src/gs-common.c:106 src/gs-common.c:775
msgid "Restart"
msgstr "راه‌اندازی دوباره"

#: src/gs-common.c:112
msgid "Launch"
msgstr "اجرا"

#. TRANSLATORS: window title
#: src/gs-common.c:218
msgid "Install Third-Party Software?"
msgstr "نصب نرم‌افزار سوم‌شخص؟"

#. TRANSLATORS: window title
#: src/gs-common.c:222 src/gs-repos-dialog.c:168
msgid "Enable Third-Party Software Repository?"
msgstr "به کار انداختن مخزن نرم‌افزاری سوم‌شخص؟"

#. TRANSLATORS: the replacements are as follows:
#. * 1. Application name, e.g. "Firefox"
#. * 2. Software repository name, e.g. fedora-optional
#.
#: src/gs-common.c:240
#, c-format
msgid ""
"%s is not <a href=\"https://en.wikipedia.org/wiki/Free_and_open-"
"source_software\">free and open source software</a>, and is provided by “%s”."
msgstr ""
"برنامهٔ %s یک <a href=\"https://wiki.ubuntu.ir/wiki/Free_Software\">نرم‌افزار آزاد</"
"a> نیست و به دست «%s» فراهم شده است."

#. TRANSLATORS: the replacements are as follows:
#. * 1. Application name, e.g. "Firefox"
#. * 2. Software repository name, e.g. fedora-optional
#: src/gs-common.c:250
#, c-format
msgid "%s is provided by “%s”."
msgstr "برنامهٔ %s به دست «%s» فراهم شده است."

#: src/gs-common.c:259
msgid "This software repository must be enabled to continue installation."
msgstr "برای ادامهٔ نصب، باید این مخزن نرم‌افزاری به کار افتاده باشد."

#. TRANSLATORS: Laws are geographical, urgh...
#: src/gs-common.c:269
#, c-format
msgid "It may be illegal to install or use %s in some countries."
msgstr "ممکن است نصب یا استفاده از %s در بعضی کشورها ممنوع باشد."

#. TRANSLATORS: Laws are geographical, urgh...
#: src/gs-common.c:275
msgid "It may be illegal to install or use this codec in some countries."
msgstr "ممکن است نصب یا استفاده از این رمزینه در بعضی کشورها ممنوع باشد."

#. TRANSLATORS: this is button text to not ask about non-free content again
#: src/gs-common.c:282
msgid "Don’t Warn Again"
msgstr "دوباره هشدار نده"

#. TRANSLATORS: button text
#: src/gs-common.c:291
msgid "Enable and Install"
msgstr "فعّال‌سازی و نصب"

#. TRANSLATORS: these are show_detailed_error messages from the
#. * package manager no mortal is supposed to understand,
#. * but google might know what they mean
#: src/gs-common.c:493
msgid "Detailed errors from the package manager follow:"
msgstr "جزییات خطاها از مدیر بسته‌ها:"

#: src/gs-common.c:509 src/gs-safety-context-dialog.ui:72
msgid "Details"
msgstr "جزییات"

#. Translators: an accept button label, in a Cancel/Accept dialog
#: src/gs-common.c:600
msgid "_Accept"
msgstr "_پذیرش"

#. TRANSLATORS: we've just live-updated some apps
#: src/gs-common.c:750
msgid "An update has been installed"
msgid_plural "Updates have been installed"
msgstr[0] "به‌روز رسانی‌ها نصب شدند"

#. TRANSLATORS: we've just removed some apps
#: src/gs-common.c:760
msgid "An application has been removed"
msgid_plural "Applications have been removed"
msgstr[0] "برنامه‌ها برداشته شدند"

#. TRANSLATORS: the new apps will not be run until we restart
#: src/gs-common.c:766
msgid "A restart is required for it to take effect."
msgid_plural "A restart is required for them to take effect."
msgstr[0] "برای اثربخشی تغییرات نیاز به یک شروع دوباره است."

#. TRANSLATORS: button text
#: src/gs-common.c:773
msgid "Not Now"
msgstr "الآن نه"

#. TRANSLATORS: something happened less than 5 minutes ago
#: src/gs-common.c:869
msgid "Just now"
msgstr "همین الآن"

#: src/gs-common.c:871
#, c-format
msgid "%d minute ago"
msgid_plural "%d minutes ago"
msgstr[0] "%Id دقیقه پیش"

#: src/gs-common.c:875
#, c-format
msgid "%d hour ago"
msgid_plural "%d hours ago"
msgstr[0] "%Id ساعت پیش"

#: src/gs-common.c:879
#, c-format
msgid "%d day ago"
msgid_plural "%d days ago"
msgstr[0] "%Id روز پیش"

#: src/gs-common.c:883
#, c-format
msgid "%d week ago"
msgid_plural "%d weeks ago"
msgstr[0] "%Id هفته پیش"

#: src/gs-common.c:887
#, c-format
msgid "%d month ago"
msgid_plural "%d months ago"
msgstr[0] "%Id ماه پیش"

#: src/gs-common.c:891
#, c-format
msgid "%d year ago"
msgid_plural "%d years ago"
msgstr[0] "%Id سال پیش"

#. Translators: This is to construct a disk size string consisting of the value and its unit, while
#. * the unit is drawn with a smaller font. If you need to flip the order, then you can use "%2$s %1$s".
#. * Make sure you'll preserve the no break space between the values.
#. * Example result: "13.0 MB"
#: src/gs-common.c:1246
#, c-format
msgctxt "format-size"
msgid "%s %s"
msgstr "%s %s"

#. TRANSLATORS: this is a what we use in notifications if the app's name is unknown
#: src/gs-dbus-helper.c:291
msgid "An application"
msgstr "یک برنامه"

#. TRANSLATORS: this is a notification displayed when an app needs additional MIME types.
#: src/gs-dbus-helper.c:297
#, c-format
msgid "%s is requesting additional file format support."
msgstr "برنامه %s درخواست پشتیبانی از یک قالب پرونده اضافی را دارد."

#. TRANSLATORS: notification title
#: src/gs-dbus-helper.c:299
msgid "Additional MIME Types Required"
msgstr "نیاز به یک نوع MIME جدید"

#. TRANSLATORS: this is a notification displayed when an app needs additional fonts.
#: src/gs-dbus-helper.c:303
#, c-format
msgid "%s is requesting additional fonts."
msgstr "برنامه %s درخواست قلم‌های جدیدی دارد."

#. TRANSLATORS: notification title
#: src/gs-dbus-helper.c:305
msgid "Additional Fonts Required"
msgstr "نیاز به قلم‌های جدید"

#. TRANSLATORS: this is a notification displayed when an app needs additional codecs.
#: src/gs-dbus-helper.c:309
#, c-format
msgid "%s is requesting additional multimedia codecs."
msgstr "برنامه %s درخواست رمزینهٔ رسانه‌ای جدیدی دارد."

#. TRANSLATORS: notification title
#: src/gs-dbus-helper.c:311
msgid "Additional Multimedia Codecs Required"
msgstr "نیاز به رمزینهٔ رسانه‌ای جدید"

#. TRANSLATORS: this is a notification displayed when an app needs additional printer drivers.
#: src/gs-dbus-helper.c:315
#, c-format
msgid "%s is requesting additional printer drivers."
msgstr "برنامه %s درخواست راه‌انداز چاپگر جدیدی دارد."

#. TRANSLATORS: notification title
#: src/gs-dbus-helper.c:317
msgid "Additional Printer Drivers Required"
msgstr "نیاز به راه‌انداز چاپگر جدید"

#. TRANSLATORS: this is a notification displayed when an app wants to install additional packages.
#: src/gs-dbus-helper.c:321
#, c-format
msgid "%s is requesting additional packages."
msgstr "برنامه %s درخواست بسته‌های جدیدی دارد."

#. TRANSLATORS: notification title
#: src/gs-dbus-helper.c:323
msgid "Additional Packages Required"
msgstr "نیاز به بسته‌های جدید"

#. TRANSLATORS: this is a button that launches gnome-software
#: src/gs-dbus-helper.c:332
msgid "Find in Software"
msgstr "یافتن در نرم‌افزارها"

#: src/gs-description-box.c:67 src/gs-description-box.c:269
msgid "_Show More"
msgstr "_نمایش بیش‌تر"

#: src/gs-description-box.c:67
msgid "_Show Less"
msgstr "_نمایش کم‌تر"

#: src/gs-details-page.c:341
msgid "Removing…"
msgstr "در حال برداشتن…"

#: src/gs-details-page.c:351
msgid "Requires restart to finish install"
msgstr "نیازمند آغاز دوباره برای پایان نصب"

#: src/gs-details-page.c:358
msgid "Requires restart to finish remove"
msgstr "نیازمند آغاز دوباره برای پایان برداشتن"

#. TRANSLATORS: This is a label on top of the app's progress
#. * bar to inform the user that the app should be installed soon
#: src/gs-details-page.c:375
msgid "Pending installation…"
msgstr "در انتظار نصب…"

#. TRANSLATORS: This is a label on top of the app's progress
#. * bar to inform the user that the app should be updated soon
#: src/gs-details-page.c:382
msgid "Pending update…"
msgstr "منتظر به‌روز رسانی…"

#. Translators: This string is shown when preparing to download and install an app.
#: src/gs-details-page.c:398
msgid "Preparing…"
msgstr "در حال آماده‌سازی…"

#. Translators: This string is shown when uninstalling an app.
#: src/gs-details-page.c:401
msgid "Uninstalling…"
msgstr "در حال حذف…"

#. TRANSLATORS: button text in the header when an application
#. * can be installed
#. TRANSLATORS: button text in the header when firmware
#. * can be live-installed
#: src/gs-details-page.c:828 src/gs-details-page.c:854 src/gs-details-page.ui:223
#: plugins/packagekit/gs-packagekit-task.c:150
msgid "_Install"
msgstr "_نصب"

#: src/gs-details-page.c:844
msgid "_Restart"
msgstr "_آغاز دوباره"

#. TRANSLATORS: this is a button that allows the apps to
#. * be installed.
#. * The ellipsis indicates that further steps are required,
#. * e.g. enabling software repositories or the like
#: src/gs-details-page.c:868
msgid "_Install…"
msgstr "_نصب…"

#. Translators: the '%s' is replaced with a developer name or a project group
#: src/gs-details-page.c:1148
#, c-format
msgid "Other Apps by %s"
msgstr "دیگر کاره‌ها از %s"

#. TRANSLATORS: we need a remote server to process
#: src/gs-details-page.c:1531
msgid "You need internet access to write a review"
msgstr "برای نوشتن بازبینی، نیاز به دسترسی به اینترنت دارید"

#: src/gs-details-page.c:1682 src/gs-details-page.c:1698
#, c-format
msgid "Unable to find “%s”"
msgstr "امکان یافتن «%s» نبود"

#: src/gs-details-page.ui:7
msgid "Details page"
msgstr "صفحهٔ جزییات"

#: src/gs-details-page.ui:42
msgid "Loading application details…"
msgstr "بار کردن جزییات برنامه…"

#: src/gs-details-page.ui:80
msgid ""
"This software is not available in your language and will appear in US English."
msgstr "این نرم‌افزار به زبانتان موجود نیست و به انگلیسی آمریکایی نشان داده خواهد شد."

#: src/gs-details-page.ui:86
msgid "Help _Translate"
msgstr "کمک به _ترجمه"

#. TRANSLATORS: A label for a button to execute the selected application.
#: src/gs-details-page.ui:239
msgid "_Open"
msgstr "_گشودن"

#: src/gs-details-page.ui:252 plugins/packagekit/gs-packagekit-task.c:160
msgid "_Update"
msgstr "_به‌روز رسانی"

#: src/gs-details-page.ui:314
msgid "Downloading"
msgstr "در حال بارگیری"

#: src/gs-details-page.ui:401 src/gs-installed-page.ui:135
msgid "Add-ons"
msgstr "افزودنی‌ها"

#: src/gs-details-page.ui:412
msgid "Selected add-ons will be installed with the application."
msgstr "افزودنی‌های گزیده همراه برنامه نصب خواهند شد."

#: src/gs-details-page.ui:512
msgid ""
"This application can only be used when there is an active internet connection."
msgstr ""
"این برنامه تنها زمانی که یک اتّصال فعّال اینترنتی داشته باشید، قابل استفاده است."

#: src/gs-details-page.ui:532
msgid "Software Repository Included"
msgstr "دارای مخزن نرم‌افزاری"

#: src/gs-details-page.ui:533
msgid ""
"This application includes a software repository which provides updates, as well as "
"access to other software."
msgstr ""
"این برنامه دارای یک مخزن نرم‌افزاری است که به‌روز رسانی‌ها و همچنین دسترسی به "
"نرم‌افزارهایی دیگر را فراهم می‌کند."

#: src/gs-details-page.ui:550
msgid "No Software Repository Included"
msgstr "بدون مخزن نرم‌افزاری"

#: src/gs-details-page.ui:551
msgid ""
"This application does not include a software repository. It will not be updated "
"with new versions."
msgstr ""
"این برنامه دارای یک مخزن نرم‌افزاری نیست و به نگارش‌های جدید به‌روز رسانی نخواهد شد."

#: src/gs-details-page.ui:569
msgid ""
"This software is already provided by your distribution and should not be replaced."
msgstr "این برنامه از پیش به دست توزیعتان فراهم شده و نباید جایگزین شود."

#. Translators: a repository file used for installing software has been discovered.
#: src/gs-details-page.ui:586
msgid "Software Repository Identified"
msgstr "مخزن نرم‌افزاری شناسایی شد"

#: src/gs-details-page.ui:587
msgid ""
"Adding this software repository will give you access to additional software and "
"upgrades."
msgstr ""
"افزودن این مخزن نرم‌افزاری، دسترسی به نرم‌افزارها و به‌روز رسانی‌های اضافی را می‌دهد."

#: src/gs-details-page.ui:588
msgid "Only use software repositories that you trust."
msgstr "تنها از منابع نرم‌افزاری که به آن‌ها اعتماد دارید استفاده کنید."

#: src/gs-details-page.ui:653
msgid "No Metadata"
msgstr "بدون فراداده"

#: src/gs-details-page.ui:662
msgid ""
"This software doesn’t provide any links to a website, code repository or issue "
"tracker."
msgstr "این نرم‌افزار هیچ پیوندی به پایگاه وب، مخزن کد یا ردیاب مشکل ندارد."

#: src/gs-details-page.ui:690
msgid "Project _Website"
msgstr "پایگاه _وب پروژه"

#: src/gs-details-page.ui:707
msgid "_Donate"
msgstr "_اعانه"

#: src/gs-details-page.ui:724
msgid "Contribute _Translations"
msgstr "مشارکت در _ترجمه‌ها"

#: src/gs-details-page.ui:741
msgid "_Report an Issue"
msgstr "_گزارش یک مشکل"

#: src/gs-details-page.ui:758
msgid "_Help"
msgstr "_راهنما"

#. Translators: Button opening a dialog where the users can write and publish their opinions about the apps.
#: src/gs-details-page.ui:848
msgid "_Write Review"
msgstr "_نوشتن بازبینی"

#. Translators: Button opening a dialog showing all reviews for an app.
#: src/gs-details-page.ui:885
msgid "All Reviews"
msgstr "همهٔ بازبینی‌ها"

#. TRANSLATORS: status text when downloading
#: lib/gs-external-appstream-utils.c:216
msgid "Downloading extra metadata files…"
msgstr "بارگیری پرونده‌های فرادادهٔ اضافی…"

#. TRANSLATORS: separator for a list of items
#: src/gs-extras-page.c:142
msgid " and "
msgstr " و "

#. TRANSLATORS: separator for a list of items
#: src/gs-extras-page.c:145
msgid ", "
msgstr "، "

#. TRANSLATORS: Application window title for fonts installation.
#. %s will be replaced by name of the script we're searching for.
#: src/gs-extras-page.c:171
#, c-format
msgid "Available fonts for the %s script"
msgid_plural "Available fonts for the %s scripts"
msgstr[0] "قلم‌های موجود برای کدنوشته‌های %s"

#. TRANSLATORS: Application window title for codec installation.
#. %s will be replaced by actual codec name(s)
#: src/gs-extras-page.c:179
#, c-format
msgid "Available software for %s"
msgid_plural "Available software for %s"
msgstr[0] "نرم‌افزارهای موجود برای %s"

#: src/gs-extras-page.c:242
msgid "Requested software not found"
msgstr "نرم‌افزار درخواستی پیدا نشد"

#: src/gs-extras-page.c:244
msgid "Failed to find requested software"
msgstr "شکست در یافتن نرم‌افزار درخواستی"

#. TRANSLATORS: This string is used for codecs that weren't found
#: src/gs-extras-page.c:343
#, c-format
msgid "%s not found"
msgstr "مورد %s پیدا نشد"

#. TRANSLATORS: hyperlink title
#: src/gs-extras-page.c:347
msgid "on the website"
msgstr "روی پایگاه وب"

#. TRANSLATORS: this is when we know about an application or
#. * addon, but it can't be listed for some reason
#: src/gs-extras-page.c:354
#, c-format
msgid "No applications are available that provide the file %s."
msgstr "هیچ برنامه‌ای موجود نیست که پرونده %s را فراهم کند."

#. TRANSLATORS: first %s is the codec name, and second %s is a
#. * hyperlink with the "on the website" text
#: src/gs-extras-page.c:358 src/gs-extras-page.c:369 src/gs-extras-page.c:380
#, c-format
msgid ""
"Information about %s, as well as options for how to get missing applications might "
"be found %s."
msgstr ""
"ممکن است اطّلاعات درباره %s، همچنین گزینه‌هایی برای اینکه چگونه برنامه‌های ناموجود را "
"پیدا کنید در %s باشند."

#. TRANSLATORS: this is when we know about an application or
#. * addon, but it can't be listed for some reason
#: src/gs-extras-page.c:365 src/gs-extras-page.c:387
#, c-format
msgid "No applications are available for %s support."
msgstr "هیچ برنامه‌ای برای پشتیبانی %s موجود نیست."

#. TRANSLATORS: this is when we know about an application or
#. * addon, but it can't be listed for some reason
#: src/gs-extras-page.c:376
#, c-format
msgid "%s is not available."
msgstr "برنامه %s موجود نیست."

#. TRANSLATORS: first %s is the codec name, and second %s is a
#. * hyperlink with the "on the website" text
#: src/gs-extras-page.c:391
#, c-format
msgid ""
"Information about %s, as well as options for how to get an application that can "
"support this format might be found %s."
msgstr ""
"اطّلاعات در مورد %s، همچنین گزینه‌هایی در خصوص دریافت برنامه‌ای که بتواند از این قالب "
"پشتیبانی کند را ممکن است در %s پیدا کنید."

#. TRANSLATORS: this is when we know about an application or
#. * addon, but it can't be listed for some reason
#: src/gs-extras-page.c:398
#, c-format
msgid "No fonts are available for the %s script support."
msgstr "هیچ قلمی برای پشتیبانی کدنوشته %s موجود نیست."

#. TRANSLATORS: first %s is the codec name, and second %s is a
#. * hyperlink with the "on the website" text
#: src/gs-extras-page.c:402
#, c-format
msgid ""
"Information about %s, as well as options for how to get additional fonts might be "
"found %s."
msgstr ""
"اطّلاعات در مورد %s، همچنین گزینه‌هایی در خصوص دریافت قلم‌های اضافی را ممکن است در %s "
"پیدا کنید."

#. TRANSLATORS: this is when we know about an application or
#. * addon, but it can't be listed for some reason
#: src/gs-extras-page.c:409
#, c-format
msgid "No addon codecs are available for the %s format."
msgstr "هیچ رمزینهٔ افزودنی‌ای برای قالب %s موجود نیست."

#. TRANSLATORS: first %s is the codec name, and second %s is a
#. * hyperlink with the "on the website" text
#: src/gs-extras-page.c:413
#, c-format
msgid ""
"Information about %s, as well as options for how to get a codec that can play this "
"format might be found %s."
msgstr ""
"اطّلاعات در مورد %s، همچنین گزینه‌هایی در خصوص چگونگی دریافت رمزینه‌ای که بتواند این "
"قالب را پخش کند را ممکن است در %s پیدا کنید."

#. TRANSLATORS: this is when we know about an application or
#. * addon, but it can't be listed for some reason
#: src/gs-extras-page.c:420
#, c-format
msgid "No Plasma resources are available for %s support."
msgstr "هیچ منبع پلاسمایی برای پشتیبانی %s موجود نیست."

#. TRANSLATORS: first %s is the codec name, and second %s is a
#. * hyperlink with the "on the website" text
#: src/gs-extras-page.c:424
#, c-format
msgid ""
"Information about %s, as well as options for how to get additional Plasma "
"resources might be found %s."
msgstr ""
"اطّلاعات در مورد %s، همچنین گزینه‌هایی در خصوص چگونگی دریافت منابع پلاسما اضافی را "
"ممکن است در %s پیدا کنید."

#. TRANSLATORS: this is when we know about an application or
#. * addon, but it can't be listed for some reason
#: src/gs-extras-page.c:431
#, c-format
msgid "No printer drivers are available for %s."
msgstr "هیچ راه اندازی چاپگری برای %s موجود نیست."

#. TRANSLATORS: first %s is the codec name, and second %s is a
#. * hyperlink with the "on the website" text
#: src/gs-extras-page.c:435
#, c-format
msgid ""
"Information about %s, as well as options for how to get a driver that supports "
"this printer might be found %s."
msgstr ""
"اطّلاعات در مورد %s، همچنین گزینه‌هایی در خصوص چگونگی دریافت راه‌اندازی که از این "
"چاپگر پشتیبانی کند را ممکن است در %s پیدا کنید."

#. TRANSLATORS: hyperlink title
#: src/gs-extras-page.c:481
msgid "the documentation"
msgstr "مستندات"

#. TRANSLATORS: no codecs were found. The first %s will be replaced by actual codec name(s),
#. the second %s is the application name, which requested the codecs, the third %s is a link titled "the documentation"
#: src/gs-extras-page.c:487
#, c-format
msgid "Unable to find the %s requested by %s. Please see %s for more information."
msgid_plural ""
"Unable to find the %s requested by %s. Please see %s for more information."
msgstr[0] "ناتوان در یافتن %s درخواستی از %s. لطفاً برای اطّلاعات بیش‌تر %s را ببینید."

#. TRANSLATORS: no codecs were found. First %s will be replaced by actual codec name(s), second %s is a link titled "the documentation"
#: src/gs-extras-page.c:496
#, c-format
msgid ""
"Unable to find the %s you were searching for. Please see %s for more information."
msgid_plural ""
"Unable to find the %s you were searching for. Please see %s for more information."
msgstr[0] ""
"ناتوان در یافتن %s که جست‌وجویش می‌کردید. لطفاً برای اطّلاعات بیش‌تر %s را ببینید."

#: src/gs-extras-page.c:574 src/gs-extras-page.c:631 src/gs-extras-page.c:671
#, c-format
msgid "Failed to find any search results: %s"
msgstr "شکست در یافتن نتیجه‌ای برای جست‌وجو: %s"

#: src/gs-extras-page.c:874
#, c-format
msgid "%s file format"
msgstr "قالب پروندهٔ %s"

#: src/gs-extras-page.c:1254
msgid "Unable to Find Requested Software"
msgstr "نرم‌افزار درخواست شده پیدا نشد"

#: src/gs-extras-page.ui:6
msgid "Codecs page"
msgstr "صفحه رمزینه‌ها"

#: src/gs-featured-carousel.ui:43
msgid "Previous"
msgstr "قبلی"

#: src/gs-featured-carousel.ui:66
msgid "Next"
msgstr "بعدی"

#: src/gs-featured-carousel.ui:83
msgid "Featured Apps List"
msgstr "فهرست کاره‌های معرّفی‌شده"

#: src/gs-hardware-support-context-dialog.c:577
#: src/gs-hardware-support-context-dialog.c:586
msgid "Desktop Support"
msgstr "پشتیبانی از میزکار"

#: src/gs-hardware-support-context-dialog.c:578
#: src/gs-hardware-support-context-dialog.c:587
msgid "Supports being used on a large screen"
msgstr "از استفاده روی صفحه‌های بزرگ پشتیبانی می‌کند"

#: src/gs-hardware-support-context-dialog.c:580
msgid "Desktop Support Unknown"
msgstr "پشتیبانی از میزکار نامشخّص"

#: src/gs-hardware-support-context-dialog.c:581
msgid "Not enough information to know if large screens are supported"
msgstr "اطّلاعات برای تشخیص پشتیبانی از صفحه‌های بزرگ کافی نیست"

#: src/gs-hardware-support-context-dialog.c:584
msgid "Requires a large screen"
msgstr "نیاز به صفحهٔ بزرگ دارد"

#: src/gs-hardware-support-context-dialog.c:589
msgid "Desktop Not Supported"
msgstr "میزکار پشتیبانی نمی‌شود"

#: src/gs-hardware-support-context-dialog.c:590
msgid "Cannot be used on a large screen"
msgstr "نمی‌تواند روی صفحهٔ بزرگ استفاده شود"

#: src/gs-hardware-support-context-dialog.c:597
#: src/gs-hardware-support-context-dialog.c:606
msgid "Mobile Support"
msgstr "پشتیبانی از تلفن همراه"

#: src/gs-hardware-support-context-dialog.c:598
#: src/gs-hardware-support-context-dialog.c:607
msgid "Supports being used on a small screen"
msgstr "از استفاده روی صفحه‌های کوچک پشتیبانی می‌کند"

#: src/gs-hardware-support-context-dialog.c:600
msgid "Mobile Support Unknown"
msgstr "پشتیبانی از تلفن همراه نامشخّص"

#: src/gs-hardware-support-context-dialog.c:601
msgid "Not enough information to know if small screens are supported"
msgstr "اطّلاعات برای تشخیص پشتیبانی از صفحه‌های کوچک کافی نیست"

#: src/gs-hardware-support-context-dialog.c:604
msgid "Requires a small screen"
msgstr "نیاز به صفحهٔ کوچک دارد"

#: src/gs-hardware-support-context-dialog.c:609
msgid "Mobile Not Supported"
msgstr "تلفن همراه پشتیبانی نمی‌شود"

#: src/gs-hardware-support-context-dialog.c:610
msgid "Cannot be used on a small screen"
msgstr "نمی‌تواند روی صفحهٔ کوچک استفاده شود"

#: src/gs-hardware-support-context-dialog.c:633
#: src/gs-hardware-support-context-dialog.c:642
msgid "Keyboard Support"
msgstr "پشتیبانی از صفحه‌کلید"

#: src/gs-hardware-support-context-dialog.c:636
msgid "Keyboard Support Unknown"
msgstr "پشتیبانی از صفحه‌کلید نامشخّص"

#: src/gs-hardware-support-context-dialog.c:637
msgid "Not enough information to know if keyboards are supported"
msgstr "اطّلاعات برای تشخیص پشتیبانی از صفحه‌کلیدها کافی نیست"

#: src/gs-hardware-support-context-dialog.c:639
msgid "Keyboard Required"
msgstr "نیازمند صفحه‌کلید"

#: src/gs-hardware-support-context-dialog.c:643
msgid "Supports keyboards"
msgstr "از صفحه‌کلید پشتیبانی می‌کند"

#: src/gs-hardware-support-context-dialog.c:645
msgid "Keyboard Not Supported"
msgstr "صفحه‌کلید پشتیبانی نمی‌شود"

#: src/gs-hardware-support-context-dialog.c:646
msgid "Cannot be used with a keyboard"
msgstr "نمی‌تواند با صفحه‌کلید استفاده شود"

#: src/gs-hardware-support-context-dialog.c:653
#: src/gs-hardware-support-context-dialog.c:662
msgid "Mouse Support"
msgstr "پشتیبانی از موشی"

#: src/gs-hardware-support-context-dialog.c:654
#: src/gs-hardware-support-context-dialog.c:660
msgid "Requires a mouse or pointing device"
msgstr "نیازمند موشی یا افزاره‌ای نشانگر"

#: src/gs-hardware-support-context-dialog.c:656
msgid "Mouse Support Unknown"
msgstr "پشتیبانی از موشی نامشخّص"

#: src/gs-hardware-support-context-dialog.c:657
msgid "Not enough information to know if mice or pointing devices are supported"
msgstr "اطّلاعات برای تشخیص پشتیبانی از موشی‌ها یا افزاره‌های نشانگر کافی نیست"

#: src/gs-hardware-support-context-dialog.c:659
msgid "Mouse Required"
msgstr "موشی لازم است"

#: src/gs-hardware-support-context-dialog.c:663
msgid "Supports mice and pointing devices"
msgstr "از موشی‌ها و افزاره‌های نشانگر پشتیبانی می‌کند"

#: src/gs-hardware-support-context-dialog.c:665
msgid "Mouse Not Supported"
msgstr "موشی پشتیبانی نمی‌شود"

#: src/gs-hardware-support-context-dialog.c:666
msgid "Cannot be used with a mouse or pointing device"
msgstr "نمی‌تواند با موشی یا افزاره‌ای نشانگر استفاده شود"

#: src/gs-hardware-support-context-dialog.c:673
#: src/gs-hardware-support-context-dialog.c:682
msgid "Touchscreen Support"
msgstr "پشتیبانی از صفحه‌لمسی"

#: src/gs-hardware-support-context-dialog.c:676
msgid "Touchscreen Support Unknown"
msgstr "پشتیبانی از صفحه‌لمسی نامشخّص"

#: src/gs-hardware-support-context-dialog.c:677
msgid "Not enough information to know if touchscreens are supported"
msgstr "اطّلاعات برای تشخیص پشتیبانی از صفحه‌لمسی‌ها کافی نیست"

#: src/gs-hardware-support-context-dialog.c:679
msgid "Touchscreen Required"
msgstr "صفحه‌لمسی لازم است"

#: src/gs-hardware-support-context-dialog.c:683
msgid "Supports touchscreens"
msgstr "از صفحه‌لمسی پشتیبانی می‌کند"

#: src/gs-hardware-support-context-dialog.c:685
msgid "Touchscreen Not Supported"
msgstr "صفحه‌لمسی پشتیبانی نمی‌شود"

#: src/gs-hardware-support-context-dialog.c:686
msgid "Cannot be used with a touchscreen"
msgstr "نمی‌تواند با یک صفحه‌لمسی استفاده شود"

#: src/gs-hardware-support-context-dialog.c:699
msgid "Gamepad Required"
msgstr "دستهٔ بازی لازم است"

#: src/gs-hardware-support-context-dialog.c:700
msgid "Requires a gamepad"
msgstr "نیازمند دستهٔ بازی"

#: src/gs-hardware-support-context-dialog.c:702
msgid "Gamepad Support"
msgstr "پشتیبانی از دستهٔ بازی"

#: src/gs-hardware-support-context-dialog.c:703
msgid "Supports gamepads"
msgstr "از دستهٔ بازی پشتیبانی می‌کند"

#. Translators: It’s unknown whether this app is supported on
#. * the current hardware. The placeholder is the app name.
#: src/gs-hardware-support-context-dialog.c:712
#, c-format
msgid "%s probably works on this device"
msgstr "احتمالاً %s روی این افزاره کار می‌کند"

#. Translators: The app will work on the current hardware.
#. * The placeholder is the app name.
#: src/gs-hardware-support-context-dialog.c:719
#, c-format
msgid "%s works on this device"
msgstr "%s روی این افزاره کار می‌کند"

#. Translators: The app may not work fully on the current hardware.
#. * The placeholder is the app name.
#: src/gs-hardware-support-context-dialog.c:726
#, c-format
msgid "%s will not work properly on this device"
msgstr "%s به خوبی روی این افزاره کار نخواهد کرد"

#. Translators: The app will not work properly on the current hardware.
#. * The placeholder is the app name.
#: src/gs-hardware-support-context-dialog.c:733
#, c-format
msgid "%s will not work on this device"
msgstr "%s روی این افزاره کار نخواهد کرد"

#. Translators: This is the title of the dialog which contains information about the hardware support/requirements of an app
#: src/gs-hardware-support-context-dialog.ui:5
msgid "Hardware Support"
msgstr "پشتیبانی از سخت‌افزار"

#. Translators: This is in the context of a list of apps which are installed on the system.
#. Translators: A label for a button to show only software which is already installed.
#: src/gs-installed-page.c:820 src/gs-shell.ui:307
msgctxt "List of installed apps"
msgid "Installed"
msgstr "نصب شده"

#: src/gs-installed-page.ui:6
msgid "Installed page"
msgstr "صفحهٔ نصب شده‌ها"

#: src/gs-installed-page.ui:55
msgid "In Progress"
msgstr "در حال پیشرفت"

#. origin_ui on a remote is the repo dialogue section name,
#. * not the remote title
#: src/gs-installed-page.ui:75 plugins/flatpak/gs-flatpak-utils.c:107
msgid "Applications"
msgstr "برنامه‌ها"

#: src/gs-installed-page.ui:95
msgid "Web Applications"
msgstr "برنامه‌های وب"

#: src/gs-installed-page.ui:115
msgid "System Applications"
msgstr "برنامه‌های سامانه‌ای"

#: src/gs-license-tile.c:95
msgid "Community Built"
msgstr "ساخت اجتماع"

#. Translators: The first placeholder here is a link to information about the license, and the second placeholder here is the name of a software license.
#: src/gs-license-tile.c:112
#, c-format
msgid ""
"This software is developed in the open by a community of volunteers, and released "
"under the <a href=\"%s\">%s license</a>.\n"
"\n"
"You can contribute and help make it even better."
msgstr ""
"این نرم‌افزار به صورت آزاد به دست اجتماعی از داوطلبان توسعه یافته و با <a "
"href=\"%s\">پروانهٔ %s</a> منتشر شده.\n"
"\n"
"می‌توانید در بهتر از این کردنش، مشارکت و یاری کنید."

#. Translators: The placeholder here is the name of a software license.
#: src/gs-license-tile.c:119
#, c-format
msgid ""
"This software is developed in the open by a community of volunteers, and released "
"under the %s license.\n"
"\n"
"You can contribute and help make it even better."
msgstr ""
"این نرم‌افزار به صورت آزاد به دست اجتماعی از داوطلبان توسعه یافته و با پروانهٔ %s "
"منتشر شده.\n"
"\n"
"می‌توانید در بهتر از این کردنش، مشارکت و یاری کنید."

#: src/gs-license-tile.c:125
msgid "Proprietary"
msgstr "مالکیتی"

#: src/gs-license-tile.c:132
msgid ""
"This software is not developed in the open, so only its developers know how it "
"works. There may be restrictions on its use, and it may be harder to tell if the "
"software is insecure.\n"
"\n"
"You may not be able to contribute to this software or influence its development."
msgstr ""
"این نرم‌افزار به صورت آزاد توسعه نیافته، پس فقط توسعه‌دهندگانش می‌دانند چگونه کار "
"می‌کند. این کاره می‌تواند ناامن بوده یا به طور فعّال، رفتارهای شرورانه‌ای انجام دهد که "
"تشخیص یا پیشگیری از آن‌ها دشوار است.\n"
"\n"
"شما احتمالاً قادر به مشارکت در این نرم‌افزار یا تحت تأثیر قرار دادن توسعه‌اش نیستید."

#: src/gs-license-tile.ui:97
msgid "_Get Involved"
msgstr "_درگیر شدن"

#. TRANSLATORS: initial start
#: src/gs-loading-page.c:56
msgid "Downloading software catalog"
msgstr "بارگیری کاتالوگ نرم‌افزاری"

#: src/gs-loading-page.ui:6
msgid "Loading page"
msgstr "صفحهٔ بار"

#: src/gs-loading-page.ui:11
msgid "Starting up…"
msgstr "در حال برپاسازی…"

#: src/gs-metered-data-dialog.ui:5 src/gs-shell.ui:256
msgid "Automatic Updates Paused"
msgstr "به‌روز رسانی‌های خودکار مکث شدند"

#: src/gs-metered-data-dialog.ui:9
msgid ""
"The current network is metered. Metered connections have data limits or charges "
"associated with them. To save data, automatic updates have therefore been paused.\n"
"\n"
"Automatic updates will be resumed when an un­metered network becomes available. "
"Until then, it is still possible to manually install updates.\n"
"\n"
"Alternatively, if the current network has been in­correctly identified as being "
"metered, this setting can be changed."
msgstr ""
"شبکهٔ کنونی اندازه‌گیری‌شده است. اتّصال‌های اندازه‌گیری‌شده محدودیت‌های داده‌ای یا هزینه‌های "
"مربوط دارند. بنابراین برای ذخیرهٔ داده، به‌روز رسانی‌های خودکار مکث شده‌اند.\n"
"\n"
"به‌روز رسانی‌های خودکار هنگام موجود بودن یک شبکهٔ اندازه‌گیری‌نشده از سر گرفته خواهند "
"شد. تا آن‌هنگام، می‌توان به صورت دستی، به‌روز رسانی کرد.\n"
"\n"
"همچنین اگر این شبکه به صورت نادرست به عنوان اندازه‌گیری‌شده شناخته شده، می‌توان این "
"تنظیم را تغییر داد."

#: src/gs-metered-data-dialog.ui:17
msgid "Open Network _Settings"
msgstr "گشودن _تنظیمات شبکه"

#: src/gs-moderate-page.ui:6
msgid "Moderate page"
msgstr "صفحهٔ مدیریت"

#: src/gs-moderate-page.ui:71
msgid "There are no reviews to moderate"
msgstr "هیچ بازبینی‌ای برای مدیریت وجود ندارد"

#. TRANSLATORS: This is followed by a file name, e.g. "Name: gedit.rpm"
#: src/gs-origin-popover-row.c:55
msgid "Name"
msgstr "نام"

#. TRANSLATORS: the installation location for flatpaks
#: src/gs-origin-popover-row.c:72
msgid "system"
msgstr "سامانه"

#. TRANSLATORS: the installation location for flatpaks
#: src/gs-origin-popover-row.c:75
msgid "user"
msgstr "کاربر"

#. TRANSLATORS: the title for Snap channels
#: src/gs-origin-popover-row.c:91
msgid "Channel"
msgstr "کانال"

#. TRANSLATORS: the title for Flatpak branches
#. Translators: The branch, e.g. 'stable' or '3.32'
#: src/gs-origin-popover-row.c:96 src/gs-origin-popover-row.ui:82
msgid "Branch"
msgstr "شاخه"

#: src/gs-origin-popover-row.ui:30
msgid "URL"
msgstr "نشانی"

#. Translators: The installation location for flatpaks, e.g. 'user' or 'system'
#: src/gs-origin-popover-row.ui:56
msgid "Installation"
msgstr "نصب"

#. Translators: The available version of an app
#: src/gs-origin-popover-row.ui:108
msgid "Version"
msgstr "نگارش"

#. TRANSLATORS: This is the header for package additions during
#. * a system update
#: src/gs-os-update-page.c:250
msgid "Additions"
msgstr "افزودنی"

#. TRANSLATORS: This is the header for package removals during
#. * a system update
#: src/gs-os-update-page.c:254
msgid "Removals"
msgstr "برداشتنی"

#. TRANSLATORS: This is the header for package updates during
#. * a system update
<<<<<<< HEAD
#. Translators: A label for a button to show only updates which are available to install.
#: src/gs-os-update-page.c:258 src/gs-shell.ui:326 src/gs-updates-page.c:1330
=======
#: src/gs-os-update-page.c:258
msgctxt "Packages to be updated during a system upgrade"
>>>>>>> 26441dfd
msgid "Updates"
msgstr "به‌روز رسانی"

#. TRANSLATORS: This is the header for package downgrades during
#. * a system update
#: src/gs-os-update-page.c:262
msgid "Downgrades"
msgstr "پایین‌بری"

#. Translators: This is a clickable link on the third party repositories info bar. It's
#. part of a constructed sentence: "Provides access to additional software from [selected external sources].
#. Some proprietary software is included."
#: src/gs-overview-page.c:877
msgid "selected external sources"
msgstr "منبع‌های خارجی گزیده"

#. Translators: This is the third party repositories info bar. The %s is replaced with "selected external sources" link.
#: src/gs-overview-page.c:879
#, c-format
msgid ""
"Provides access to additional software from %s. Some proprietary software is "
"included."
msgstr ""
"دسترسی به نرم‌افزارهای اضافی از %s را فراهم می‌کند. شامل برخی نرم‌افزارهای مالکیتی."

#. TRANSLATORS: button to turn on third party software repositories
#. TRANSLATORS: button to accept the agreement
#: src/gs-overview-page.c:888 src/gs-repos-dialog.c:173
msgid "Enable"
msgstr "به کار انداختن"

#. Translators: This is the title of the main page of the UI.
#. Translators: A label for a button to show all available software.
#: src/gs-overview-page.c:947 src/gs-shell.ui:294
msgid "Explore"
msgstr "کشف"

#: src/gs-overview-page.ui:7
msgid "Overview page"
msgstr "صفحهٔ نمای‌کلی"

#: src/gs-overview-page.ui:39
msgid "Enable Third Party Software Repositories?"
msgstr "به کار انداختن مخزن‌های نرم‌افزاری سوم‌شخص؟"

#. Translators: This is a heading for a list of categories.
#: src/gs-overview-page.ui:184
msgid "Other Categories"
msgstr "دیگر دسته‌ها"

#: src/gs-overview-page.ui:225
msgid "No Application Data Found"
msgstr "هیچ دادهٔ برنامه‌ای پیدا نشد"

#: lib/gs-plugin-loader.c:2821
msgctxt "Distribution name"
msgid "Unknown"
msgstr "ناشناخته"

#: src/gs-page.c:274
msgid "User declined installation"
msgstr "کاربر نصب را لغو کرد"

#. TRANSLATORS: this is a prompt message, and
#. * '%s' is an application summary, e.g. 'GNOME Clocks'
#: src/gs-page.c:365
#, c-format
msgid "Prepare %s"
msgstr "آماده‌سازی %s"

#. TRANSLATORS: this is a prompt message, and '%s' is an
#. * repository name, e.g. 'GNOME Nightly'
#: src/gs-page.c:518
#, c-format
msgid "Are you sure you want to remove the %s repository?"
msgstr "مطمئنید می‌خواهید مخزن %s را بردارید؟"

#. TRANSLATORS: longer dialog text
#: src/gs-page.c:522
#, c-format
msgid ""
"All applications from %s will be uninstalled, and you will have to re-install the "
"repository to use them again."
msgstr ""
"تمام برنامه‌های %s حذف خواهند شد و برای استفادهٔ دوباره از آن‌ها، باید بازنصبشان کنید."

#. TRANSLATORS: this is a prompt message, and '%s' is an
#. * application summary, e.g. 'GNOME Clocks'
#: src/gs-page.c:530
#, c-format
msgid "Are you sure you want to uninstall %s?"
msgstr "آیا مطمئنید که می‌خواهید %s را حذف کنید؟"

#. TRANSLATORS: longer dialog text
#: src/gs-page.c:533
#, c-format
msgid "%s will be uninstalled, and you will have to install it to use it again."
msgstr "%s حذف خواهد شد و باید برای استفادهٔ دوباره از آن، نصبش کنید."

#: src/gs-prefs-dialog.ui:5
msgid "Update Preferences"
msgstr "ترجیحات به‌روز رسانی"

#: src/gs-prefs-dialog.ui:16
msgid ""
"To avoid charges and network caps, software updates are not automatically "
"downloaded on mobile or metered connections."
msgstr ""
"برای جلوگیری از هزینه‌های شبکه، به‌روز رسانی‌های نرم‌افزاری روی اتّصال‌های اندازه‌گیری "
"شده یا همراه، به صورت خودکار بارگیری نمی‌شوند."

#: src/gs-prefs-dialog.ui:19
msgid "Automatic Updates"
msgstr "به‌روز رسانی‌های خودکار"

#: src/gs-prefs-dialog.ui:20
msgid "Downloads and installs software updates in the background, when possible."
msgstr "در صورت امکام، نرم‌افزارها را در پس‌زمینه بارگیری و نصب می‌کند."

#: src/gs-prefs-dialog.ui:32
msgid "Automatic Update Notifications"
msgstr "آگاهی‌های به‌روز رسانی خودکار"

#: src/gs-prefs-dialog.ui:33
msgid "Show notifications when updates have been automatically installed."
msgstr "نمایش آگاهی‌ها هنگامی که به‌روز رسانی‌ها به صورت خودکار نصب شدند."

#. TRANSLATORS: This is a text displayed during a distro upgrade. %s
#. will be replaced by the name and version of distro, e.g. 'Fedora 23'.
#: src/gs-removal-dialog.c:89
#, c-format
msgid ""
"Some of the currently installed software is not compatible with %s. If you "
"continue, the following will be automatically removed during the upgrade:"
msgstr ""
"تعدادی از نرم‌افزارهای نصب شده با %s سازگار نیستند. اگر ادامه دهید، موارد مقابل "
"بطور خودکار در هنگام ارتقا حذف خواهند شد:"

#: src/gs-removal-dialog.ui:4
msgid "Incompatible Software"
msgstr "نرم‌افزار ناسازگار"

#: src/gs-removal-dialog.ui:23
msgid "_Continue"
msgstr "_ادامه"

#. TRANSLATORS: The '%s' is replaced with a repository name, like "Fedora Modular - x86_64"
#: src/gs-repos-dialog.c:239
#, c-format
msgid "Software that has been installed from “%s” will cease to receive updates."
msgstr "نرم‌افزارهایی که از «%s» نصب شده اند، دیگر به‌روز نخواهند شد."

#: src/gs-repos-dialog.c:248
msgid "Disable Repository?"
msgstr "از کار انداختن مخزن؟"

#: src/gs-repos-dialog.c:248
msgid "Remove Repository?"
msgstr "برداشتن مخزن؟"

#. TRANSLATORS: this is button text to disable a repo
#: src/gs-repos-dialog.c:254
msgid "_Disable"
msgstr "_از کار انداختن"

#. TRANSLATORS: this is button text to remove a repo
#: src/gs-repos-dialog.c:257
msgid "_Remove"
msgstr "_برداشتن"

#: src/gs-repos-dialog.c:508
msgid "Enable New Repositories"
msgstr "به کار انداختن مخزن‌های جدید"

#: src/gs-repos-dialog.c:509
msgid "Turn on new repositories when they are added."
msgstr "روشن کردن مخزن‌های جدید هنگام افزودنشان."

#. TRANSLATORS: this is the clickable
#. * link on the third party repositories info bar
#: src/gs-repos-dialog.c:518
msgid "more information"
msgstr "اطّلاعات بیش‌تر"

#. TRANSLATORS: this is the third party repositories info bar. The '%s' is replaced
#. with a link consisting a text "more information", which constructs a sentence:
#. "Additional repositories from selected third parties - more information."
#: src/gs-repos-dialog.c:523
#, c-format
msgid "Additional repositories from selected third parties — %s."
msgstr "مخزن‌های اضافی از سوم‌شخص‌های گزیده — %s."

#: src/gs-repos-dialog.c:528
msgid "Fedora Third Party Repositories"
msgstr "مخزن‌های سوم‌شخص فدورا"

#. TRANSLATORS: this is the fallback text we use if we can't
#. figure out the name of the operating system
#: src/gs-repos-dialog.c:670
msgid "the operating system"
msgstr "سیستم‌عامل"

#. TRANSLATORS: This is the description text displayed in the Software Repositories dialog.
#. %s gets replaced by the name of the actual distro, e.g. Fedora.
#: src/gs-repos-dialog.c:728
#, c-format
msgid "These repositories supplement the default software provided by %s."
msgstr "این مخزن‌ها، نرم‌افزارهای پیش‌گزیده‌ای که به دست %s فراهم شده را تکمیل می‌کنند."

#. button in the info bar
#: src/gs-repos-dialog.ui:8 src/gs-shell.ui:88
msgid "Software Repositories"
msgstr "مخزن‌های نرم‌افزاری"

#: src/gs-repos-dialog.ui:56
msgid "No Repositories"
msgstr "بدون مخزن"

#. TRANSLATORS: This string is used to construct the 'X applications
#. installed' sentence, describing a software repository.
#: src/gs-repo-row.c:160
#, c-format
msgid "%u application installed"
msgid_plural "%u applications installed"
msgstr[0] "%Iu برنامه نصب شد"

#. TRANSLATORS: This string is used to construct the 'X add-ons
#. installed' sentence, describing a software repository.
#: src/gs-repo-row.c:167
#, c-format
msgid "%u add-on installed"
msgid_plural "%u add-ons installed"
msgstr[0] "%Iu افزونه نصب شد"

#. TRANSLATORS: This string is used to construct the 'X applications
#. and y add-ons installed' sentence, describing a software repository.
#. The correct form here depends on the number of applications.
#: src/gs-repo-row.c:175
#, c-format
msgid "%u application"
msgid_plural "%u applications"
msgstr[0] "%Iu برنامه"

#. TRANSLATORS: This string is used to construct the 'X applications
#. and y add-ons installed' sentence, describing a software repository.
#. The correct form here depends on the number of add-ons.
#: src/gs-repo-row.c:181
#, c-format
msgid "%u add-on"
msgid_plural "%u add-ons"
msgstr[0] "%Iu افزونه"

#. TRANSLATORS: This string is used to construct the 'X applications
#. and y add-ons installed' sentence, describing a software repository.
#. The correct form here depends on the total number of
#. applications and add-ons.
#: src/gs-repo-row.c:188
#, c-format
msgid "%s and %s installed"
msgid_plural "%s and %s installed"
msgstr[0] "%s و %s نصب شدند"

#. Translators: The first '%s' is replaced with a text like '10 applications installed',
#. the second '%s' is replaced with installation kind, like in case of Flatpak 'User Installation'.
#: src/gs-repo-row.c:243
#, c-format
msgctxt "repo-row"
msgid "%s • %s"
msgstr "%s • %s"

#. TRANSLATORS: lighthearted star rating description;
#. *		A really bad application
#: src/gs-review-dialog.c:78
msgid "Hate it"
msgstr "بدم می‌آید"

#. TRANSLATORS: lighthearted star rating description;
#. *		Not a great application
#: src/gs-review-dialog.c:82
msgid "Don’t like it"
msgstr "نمی‌پسندم"

#. TRANSLATORS: lighthearted star rating description;
#. *		A fairly-good application
#: src/gs-review-dialog.c:86
msgid "It’s OK"
msgstr "قابل قبول"

#. TRANSLATORS: lighthearted star rating description;
#. *		A good application
#: src/gs-review-dialog.c:90
msgid "Like it"
msgstr "می‌پسندم"

#. TRANSLATORS: lighthearted star rating description;
#. *		A really awesome application
#: src/gs-review-dialog.c:94
msgid "Love it"
msgstr "خوشم می‌آید"

#. TRANSLATORS: the review can't just be copied and pasted
#: src/gs-review-dialog.c:118
msgid "Please take more time writing the review"
msgstr "لطفاً زمان بیش‌تری برای نوشتن بازبینی بگذارید"

#. TRANSLATORS: the review is not acceptable
#: src/gs-review-dialog.c:122
msgid "Please choose a star rating"
msgstr "لطفاً یک ستاره رتبه‌بندی انتخاب کنید"

#. TRANSLATORS: the review is not acceptable
#: src/gs-review-dialog.c:126
msgid "The summary is too short"
msgstr "خلاصه خیلی کوتاه است"

#. TRANSLATORS: the review is not acceptable
#: src/gs-review-dialog.c:130
msgid "The summary is too long"
msgstr "خلاصه خیلی بلند است"

#. TRANSLATORS: the review is not acceptable
#: src/gs-review-dialog.c:134
msgid "The description is too short"
msgstr "توضیحات خیلی کوتاه است"

#. TRANSLATORS: the review is not acceptable
#: src/gs-review-dialog.c:138
msgid "The description is too long"
msgstr "توضیحات خیلی بلند است"

#. Translators: Title of the dialog box where the users can write and publish their opinions about the apps.
#: src/gs-review-dialog.ui:10
msgid "Post Review"
msgstr "فرستادن بازبینی"

#. Translators: A button to publish the user's opinion about the app.
#: src/gs-review-dialog.ui:26
msgid "_Post"
msgstr "_فرستادن"

#: src/gs-review-dialog.ui:56
msgid "Rating"
msgstr "رتبه‌بندی"

#: src/gs-review-dialog.ui:88
msgid "Summary"
msgstr "خلاصه"

#: src/gs-review-dialog.ui:97
msgid ""
"Give a short summary of your review, for example: “Great app, would recommend”."
msgstr ""
"یک خلاصه از بازبینی خود بنویسید، برای مثال: «یک برنامه عالی، پیشنهادش میکنم»."

#. Translators: This is where the users enter their opinions about the apps.
#: src/gs-review-dialog.ui:119
msgctxt "app review"
msgid "Review"
msgstr "بازبینی"

#: src/gs-review-dialog.ui:128
msgid "What do you think of the app? Try to give reasons for your views."
msgstr "در مورد برنامه چه فکری می‌کنید؟ سعی کنید برای دیدگاه‌های خود دلیل بیاورید."

#: src/gs-review-dialog.ui:156
msgid ""
"Find what data is sent in our <a href=\"https://odrs.gnome.org/privacy\">privacy "
"policy</a>. The full name attached to your account will be shown publicly."
msgstr ""
"در <a href=\"https://odrs.gnome.org/privacy\">سیاست محرمانگیمان</a> ببینید چه "
"داده‌هایی ارسال می‌شوند. نام کامل پیوسته به حسابتان به صورت عمومی دیده خواهد شد."

#: src/gs-review-histogram.c:72
#, c-format
msgid "%u review total"
msgid_plural "%u reviews total"
msgstr[0] "مجموعاً %Iu بازبینی"

#: src/gs-review-histogram.ui:93
msgid "out of 5 stars"
msgstr "از ۵ ستاره"

#. TRANSLATORS: this is when a user doesn't specify a name
#: src/gs-review-row.c:56
msgctxt "Reviewer name"
msgid "Unknown"
msgstr "ناشناخته"

#. TRANSLATORS: we explain what the action is going to do
#: src/gs-review-row.c:220
msgid "You can report reviews for abusive, rude, or discriminatory behavior."
msgstr ""
"شما می‌توانید بازبینی‌ها را به دلیل سوء استفاده، بی‌ادبی یا تبعیض آمیز بودن گزارش "
"دهید."

#. TRANSLATORS: we ask the user if they really want to do this
#: src/gs-review-row.c:225
msgid ""
"Once reported, a review will be hidden until it has been checked by an "
"administrator."
msgstr ""
"زمانی که گزارش ارسال شود، بازبینی مخفی خواهد شد تا زمانی که یک مدیر آن را بررسی "
"کند."

#. TRANSLATORS: window title when
#. * reporting a user-submitted review
#. * for moderation
#: src/gs-review-row.c:239
msgid "Report Review?"
msgstr "گزارش بازبینی؟"

#. TRANSLATORS: button text when
#. * sending a review for moderation
#: src/gs-review-row.c:243
msgid "Report"
msgstr "گزارش"

#. Translators: Users can express their opinions about other users' opinions about the apps.
#: src/gs-review-row.ui:84
msgid "Was this review useful to you?"
msgstr "آیا این بازبینی برای شما مفید بود؟"

#: src/gs-review-row.ui:100
msgid "Yes"
msgstr "بله"

#: src/gs-review-row.ui:108
msgid "No"
msgstr "خیر"

#. Translators: Button text for indifference, only used when moderating
#: src/gs-review-row.ui:116
msgid "Meh"
msgstr "هممم"

#: src/gs-review-row.ui:128
msgid "Report…"
msgstr "گزارش…"

#: src/gs-review-row.ui:137
msgid "Remove…"
msgstr "برداشتن…"

#: src/gs-safety-context-dialog.c:144
msgid "Check that you trust the vendor, as the application isn’t sandboxed"
msgstr "بررسی کنید که به سازنده اطمینان دارید، چرا که برنامه قرنطینه نشده است"

#: src/gs-safety-context-dialog.c:147
msgid ""
"Application isn’t sandboxed but the distribution has checked that it is not "
"malicious"
msgstr "برنامه قرنطینه نشده، ولی توزیع بررسی کرده که مخرّب نباشد"

#. Translators: This refers to permissions (for example, from flatpak) which an app requests from the user.
#: src/gs-safety-context-dialog.c:160
msgid "No Permissions"
msgstr "بدون اجازه"

#: src/gs-safety-context-dialog.c:161
msgid "App is fully sandboxed"
msgstr "کاره کاملاً قرنطینه است"

#. Translators: This refers to permissions (for example, from flatpak) which an app requests from the user.
#: src/gs-safety-context-dialog.c:172
msgid "Network Access"
msgstr "دسترسی شبکه"

#: src/gs-safety-context-dialog.c:173
msgid "Can access the internet"
msgstr "می‌تواند به اینترنت دسترسی داشته باشد"

#. Translators: This refers to permissions (for example, from flatpak) which an app requests from the user.
#: src/gs-safety-context-dialog.c:176
msgid "No Network Access"
msgstr "بدون دسترسی شبکه"

#: src/gs-safety-context-dialog.c:177
msgid "Cannot access the internet"
msgstr "نمی‌تواند به اینترنت دسترسی داشته باشد"

#. Translators: This refers to permissions (for example, from flatpak) which an app requests from the user.
#: src/gs-safety-context-dialog.c:183
msgid "Uses System Services"
msgstr "از خدمت‌های سامانه استفاده می‌کند"

#: src/gs-safety-context-dialog.c:184
msgid "Can request data from system services"
msgstr "می‌تواند از خدمت‌های سامانه، داده درخواست کند"

#. Translators: This refers to permissions (for example, from flatpak) which an app requests from the user.
#: src/gs-safety-context-dialog.c:191
msgid "Uses Session Services"
msgstr "از خدمت‌های نشست استفاده می‌کند"

#: src/gs-safety-context-dialog.c:192
msgid "Can request data from session services"
msgstr "می‌تواند از خدمت‌های نشست، داده درخواست کند"

#. Translators: This refers to permissions (for example, from flatpak) which an app requests from the user.
#: src/gs-safety-context-dialog.c:199
msgid "Device Access"
msgstr "دسترسی ‌افزاره"

#: src/gs-safety-context-dialog.c:200
msgid "Can access devices such as webcams or gaming controllers"
msgstr "می‌تواند به افزاره‌هایی چون وب‌کم و دسته‌ٔ بازی دسترسی داشته باشد"

#. Translators: This refers to permissions (for example, from flatpak) which an app requests from the user.
#: src/gs-safety-context-dialog.c:203
msgid "No Device Access"
msgstr "بدون دسترسی افزاره"

#: src/gs-safety-context-dialog.c:204
msgid "Cannot access devices such as webcams or gaming controllers"
msgstr "نمی‌تواند به افزاره‌هایی چون وب‌کم و دسته‌ٔ بازی دسترسی داشته باشد"

#. Translators: This refers to permissions (for example, from flatpak) which an app requests from the user.
#: src/gs-safety-context-dialog.c:210
msgid "Legacy Windowing System"
msgstr "سامانهٔ پنجرهٔ قدیمی"

#. Translators: This refers to permissions (for example, from flatpak) which an app requests from the user.
#: src/gs-safety-context-dialog.c:218
msgid "Arbitrary Permissions"
msgstr "اجازه‌های دلخواه"

#. Translators: This refers to permissions (for example, from flatpak) which an app requests from the user.
#: src/gs-safety-context-dialog.c:226
msgid "User Settings"
msgstr "تنظیمات کاربری"

#. Translators: This refers to permissions (for example, from flatpak) which an app requests from the user.
#: src/gs-safety-context-dialog.c:238
msgid "Full File System Read/Write Access"
msgstr "دسترسی خواندن و نوشتن کامل روی سامانهٔ پرونده"

#: src/gs-safety-context-dialog.c:239
msgid "Can read and write all data on the file system"
msgstr "می‌تواند تمامی داده‌ها در سامانهٔ پرونده را خوانده و رویشان بنویسد"

#. Translators: This refers to permissions (for example, from flatpak) which an app requests from the user.
#: src/gs-safety-context-dialog.c:247
msgid "Home Folder Read/Write Access"
msgstr "دسترسی خواندن و نوشتن روی شاخهٔ خانه"

#: src/gs-safety-context-dialog.c:248
msgid "Can read and write all data in your home directory"
msgstr "می‌تواند تمامی داده‌ها در شاخهٔ خانگیتان را خوانده و رویشان بنویسد"

#. Translators: This refers to permissions (for example, from flatpak) which an app requests from the user.
#: src/gs-safety-context-dialog.c:256
msgid "Full File System Read Access"
msgstr "دسترسی خواندن کامل روی سامانهٔ پرونده"

#: src/gs-safety-context-dialog.c:257
msgid "Can read all data on the file system"
msgstr "می‌تواند تمامی داده‌ها در سامانهٔ پرونده‌تان را بخواند"

#. Translators: This refers to permissions (for example, from flatpak) which an app requests from the user.
#: src/gs-safety-context-dialog.c:266
msgid "Home Folder Read Access"
msgstr "دسترسی خواندن شاخهٔ خانه"

#: src/gs-safety-context-dialog.c:267
msgid "Can read all data in your home directory"
msgstr "می‌تواند تمامی داده‌ها در شاخهٔ خانگیتان را بخواند"

#. Translators: This refers to permissions (for example, from flatpak) which an app requests from the user.
#: src/gs-safety-context-dialog.c:276
msgid "Download Folder Read/Write Access"
msgstr "دسترسی خواندن و نوشتن روی شاخهٔ بارگیری‌ها"

#: src/gs-safety-context-dialog.c:277
msgid "Can read and write all data in your downloads directory"
msgstr "می‌تواند تمامی داده‌ها در شاخهٔ بارگیری‌هایتان را خوانده و رویشان بنویسد"

#. Translators: This refers to permissions (for example, from flatpak) which an app requests from the user.
#: src/gs-safety-context-dialog.c:288
msgid "Download Folder Read Access"
msgstr "دسترسی خواندن شاخهٔ بارگیری‌ها"

#: src/gs-safety-context-dialog.c:289
msgid "Can read all data in your downloads directory"
msgstr "می‌تواند تمامی داده‌ها در شاخهٔ بارگیری‌هایتان را بخواند"

#: src/gs-safety-context-dialog.c:299
msgid "Can read and write all data in the directory"
msgstr "می‌تواند تمامی داده‌ها در شاخه را خوانده و رویشان بنویسد"

#: src/gs-safety-context-dialog.c:310
msgid "Can read all data in the directory"
msgstr "می‌تواند تمامی داده‌ها در شاخه را بخواند"

#. Translators: This refers to permissions (for example, from flatpak) which an app requests from the user.
<<<<<<< HEAD
#: src/gs-safety-context-dialog.c:291
msgid "Access arbitrary files"
msgstr "دسترسی به پرونده‌های نامعقول"

#: src/gs-safety-context-dialog.c:292
msgid "Can access arbitrary files on the file system"
msgstr "می‌تواند پرونده‌هایی نامعقول در سامانهٔ پرونده‌تان را بخواند"

#. Translators: This refers to permissions (for example, from flatpak) which an app requests from the user.
#: src/gs-safety-context-dialog.c:306
msgid "No File System Access"
msgstr "بدون دسترسی به سامانهٔ پرونده"

#: src/gs-safety-context-dialog.c:307
=======
#: src/gs-safety-context-dialog.c:326
msgid "No File System Access"
msgstr "بدون دسترسی به سامانهٔ پرونده"

#: src/gs-safety-context-dialog.c:327
>>>>>>> 26441dfd
msgid "Cannot access the file system at all"
msgstr "به کل نمی‌تواند به سامانهٔ پرونده دسترسی داشته باشد"

#. Translators: This refers to permissions (for example, from flatpak) which an app requests from the user.
<<<<<<< HEAD
#: src/gs-safety-context-dialog.c:321
msgid "Proprietary Code"
msgstr "کد مالکیتی"

#: src/gs-safety-context-dialog.c:322
=======
#: src/gs-safety-context-dialog.c:341
msgid "Proprietary Code"
msgstr "کد مالکیتی"

#: src/gs-safety-context-dialog.c:342
>>>>>>> 26441dfd
msgid ""
"The source code is not public, so it cannot be independently audited and might be "
"unsafe"
msgstr ""
"کد منبع عمومی نیست، پس نمی‌تواند مستقلانه بررسی شود و به صورت بالقوه ناامن است"

#. Translators: This refers to permissions (for example, from flatpak) which an app requests from the user.
<<<<<<< HEAD
#: src/gs-safety-context-dialog.c:325
msgid "Auditable Code"
msgstr "کد بازرسی‌پذیر"

#: src/gs-safety-context-dialog.c:326
=======
#: src/gs-safety-context-dialog.c:345
msgid "Auditable Code"
msgstr "کد بازرسی‌پذیر"

#: src/gs-safety-context-dialog.c:346
>>>>>>> 26441dfd
msgid ""
"The source code is public and can be independently audited, which makes the app "
"more likely to be safe"
msgstr ""
"کد منبع عمومی است و می‌تواند مستقلانه بررسی شود که کاره را بیش‌تر به امن بودن نزدیک "
"می‌کند"

#. Translators: This indicates an app was written and released by a developer who has been verified.
#. * It’s used in a context tile, so should be short.
<<<<<<< HEAD
#: src/gs-safety-context-dialog.c:334
msgid "App developer is verified"
msgstr "توسعه‌دهندهٔ کاره تأیید شده است"

#: src/gs-safety-context-dialog.c:335
=======
#: src/gs-safety-context-dialog.c:354
msgid "App developer is verified"
msgstr "توسعه‌دهندهٔ کاره تأیید شده است"

#: src/gs-safety-context-dialog.c:355
>>>>>>> 26441dfd
msgid "The developer of this app has been verified to be who they say they are"
msgstr "تأیید شده توسعه‌دهندهٔ این کاره، همانیست که می‌گوید"

#. Translators: This indicates an app uses an outdated SDK.
#. * It’s used in a context tile, so should be short.
<<<<<<< HEAD
#: src/gs-safety-context-dialog.c:346
msgid "Insecure Dependencies"
msgstr "نیازمندی‌های ناامن"

#: src/gs-safety-context-dialog.c:347
=======
#: src/gs-safety-context-dialog.c:366
msgid "Insecure Dependencies"
msgstr "نیازمندی‌های ناامن"

#: src/gs-safety-context-dialog.c:367
>>>>>>> 26441dfd
msgid "Software or its dependencies are no longer supported and may be insecure"
msgstr "نرم‌افزار یا نیازمندی‌هایش دیگر پشتیبانی نمی‌شوند و شاید ناامن باشند"

#. Translators: The app is considered safe to install and run.
#. * The placeholder is the app name.
<<<<<<< HEAD
#: src/gs-safety-context-dialog.c:356
=======
#: src/gs-safety-context-dialog.c:376
>>>>>>> 26441dfd
#, c-format
msgid "%s is safe"
msgstr "%s امن است"

#. Translators: The app is considered potentially unsafe to install and run.
#. * The placeholder is the app name.
<<<<<<< HEAD
#: src/gs-safety-context-dialog.c:363
=======
#: src/gs-safety-context-dialog.c:383
>>>>>>> 26441dfd
#, c-format
msgid "%s is potentially unsafe"
msgstr "%s بالقوه ناامن است"

#. Translators: The app is considered unsafe to install and run.
#. * The placeholder is the app name.
<<<<<<< HEAD
#: src/gs-safety-context-dialog.c:370
=======
#: src/gs-safety-context-dialog.c:390
>>>>>>> 26441dfd
#, c-format
msgid "%s is unsafe"
msgstr "%s ناامن است"

#. Translators: This is the title of the dialog which contains information about the permissions of an app
#: src/gs-safety-context-dialog.ui:5
msgid "Safety"
msgstr "امنیت"

#: src/gs-safety-context-dialog.ui:101
msgid "License"
msgstr "پروانه"

#. Translators: This is a heading for a row showing the origin/source of an app (such as ‘flathub’).
#: src/gs-safety-context-dialog.ui:141
msgid "Source"
msgstr "منبع"

#: src/gs-safety-context-dialog.ui:181
msgid "SDK"
msgstr "ابزار توسعهٔ نرم‌افزار"

#: src/gs-safety-context-dialog.ui:205
msgid "Outdated SDK version"
msgstr "نگارش تاریخ‌گذشتهٔ ابزار توسعهٔ نرم‌افزار"

#. Translators: This is the accessible description for a button to go to the previous screenshot in the screenshot carousel.
#: src/gs-screenshot-carousel.ui:46
msgid "Previous Screenshot"
msgstr "نماگرفت قبلی"

#. Translators: This is the accessible description for a button to go to the next screenshot in the screenshot carousel.
#: src/gs-screenshot-carousel.ui:74
msgid "Next Screenshot"
msgstr "نماگرفت بعدی"

#: src/gs-screenshot-carousel.ui:127
msgid "No screenshot provided"
msgstr "هیچ نماگرفتی فراهم نشده است"

#. TRANSLATORS: this is when we try to download a screenshot and
#. * we get back 404
#: src/gs-screenshot-image.c:355 src/gs-screenshot-image.c:412
msgid "Screenshot not found"
msgstr "نماگرفتی پیدا نشد"

#. TRANSLATORS: possibly image file corrupt or not an image
#: src/gs-screenshot-image.c:431
msgid "Failed to load image"
msgstr "بارگیری تصویر شکست خورد"

#. TRANSLATORS: this is when we request a screenshot size that
#. * the generator did not create or the parser did not add
#: src/gs-screenshot-image.c:582
msgid "Screenshot size not found"
msgstr "اندازه نماگرفت پیدا نشد"

#. TRANSLATORS: this is when we try create the cache directory
#. * but we were out of space or permission was denied
#: src/gs-screenshot-image.c:663
msgid "Could not create cache"
msgstr "نمی‌توان انباره را ساخت"

#. TRANSLATORS: this is when we try to download a screenshot
#. * that was not a valid URL
#: src/gs-screenshot-image.c:677
msgid "Screenshot not valid"
msgstr "نماگرفت معتبر نیست"

#. TRANSLATORS: this is when networking is not available
#: src/gs-screenshot-image.c:709
msgid "Screenshot not available"
msgstr "نماگرفتی از برنامه موجود نیست"

#: src/gs-screenshot-image.ui:6
msgid "Screenshot"
msgstr "نماگرفت"

#. TRANSLATORS: this is when there are too many search results
#. * to show in in the search page
#: src/gs-search-page.c:169
#, c-format
msgid "%u more match"
msgid_plural "%u more matches"
msgstr[0] "%Iu مورد منطبق بیش‌تر"

#: src/gs-search-page.ui:6
msgid "Search page"
msgstr "صفحهٔ جست‌وجو"

#: src/gs-search-page.ui:17
msgid "Search for Apps"
msgstr "جست‌وجوی کاره‌ها"

#: src/gs-search-page.ui:46
msgid "No Application Found"
msgstr "هیچ برنامه‌ای پیدا نشد"

#. TRANSLATORS: this is part of the in-app notification,
#. * where the %s is the truncated hostname, e.g.
#. * 'alt.fedoraproject.org'
#. TRANSLATORS: this is part of the in-app notification,
#. * where the %s is the origin id, e.g. 'fedora'
#. TRANSLATORS: this is part of the in-app notification,
#. * where the %s is a multi-word localised app name
#. * e.g. 'Getting things GNOME!"
<<<<<<< HEAD
#: src/gs-shell.c:1199 src/gs-shell.c:1204 src/gs-shell.c:1219 src/gs-shell.c:1223
=======
#: src/gs-shell.c:1217 src/gs-shell.c:1222 src/gs-shell.c:1237 src/gs-shell.c:1241
>>>>>>> 26441dfd
#, c-format
msgid "“%s”"
msgstr "«%s»"

#. Translators: The '%s' is replaced with an error message, which had been shortened.
#. The dots at the end are there to highlight that to the user.
<<<<<<< HEAD
#: src/gs-shell.c:1240
=======
#: src/gs-shell.c:1258
>>>>>>> 26441dfd
#, c-format
msgid "%s…"
msgstr "%s…"

#. TRANSLATORS: failure text for the in-app notification,
#. * where the %s is the source (e.g. "alt.fedoraproject.org")
<<<<<<< HEAD
#: src/gs-shell.c:1275
=======
#: src/gs-shell.c:1293
>>>>>>> 26441dfd
#, c-format
msgid "Unable to download firmware updates from %s"
msgstr "ناتوان در بارگیری به‌روز رسانی‌های ثابت‌افزار از %s"

#. TRANSLATORS: failure text for the in-app notification,
#. * where the %s is the source (e.g. "alt.fedoraproject.org")
<<<<<<< HEAD
#: src/gs-shell.c:1281
=======
#: src/gs-shell.c:1299
>>>>>>> 26441dfd
#, c-format
msgid "Unable to download updates from %s"
msgstr "ناتوان در بارگیری به‌روز رسانی‌ها از %s"

#. TRANSLATORS: failure text for the in-app notification
<<<<<<< HEAD
#: src/gs-shell.c:1288 src/gs-shell.c:1328
=======
#: src/gs-shell.c:1306 src/gs-shell.c:1346
>>>>>>> 26441dfd
msgid "Unable to download updates"
msgstr "ناتوان در بارگیری به‌روز رسانی‌ها"

#. TRANSLATORS: failure text for the in-app notification
<<<<<<< HEAD
#: src/gs-shell.c:1293
=======
#: src/gs-shell.c:1311
>>>>>>> 26441dfd
msgid "Unable to download updates: internet access was required but wasn’t available"
msgstr "ناتوان در بارگیری به‌روز رسانی‌ها: دسترسی به اینترنت مورد نیاز است"

#. TRANSLATORS: failure text for the in-app notification,
#. * where the %s is the source (e.g. "alt.fedoraproject.org")
<<<<<<< HEAD
#: src/gs-shell.c:1301
=======
#: src/gs-shell.c:1319
>>>>>>> 26441dfd
#, c-format
msgid "Unable to download updates from %s: not enough disk space"
msgstr "ناتوان در بارگیری به‌روز رسانی‌ها از %s: فضای دیسک ناکافی"

#. TRANSLATORS: failure text for the in-app notification
<<<<<<< HEAD
#: src/gs-shell.c:1306
=======
#: src/gs-shell.c:1324
>>>>>>> 26441dfd
msgid "Unable to download updates: not enough disk space"
msgstr "ناتوان در بارگیری به‌روز رسانی‌ها: فضای دیسک ناکافی"

#. TRANSLATORS: failure text for the in-app notification
<<<<<<< HEAD
#: src/gs-shell.c:1312
=======
#: src/gs-shell.c:1330
>>>>>>> 26441dfd
msgid "Unable to download updates: authentication was required"
msgstr "ناتوان در بارگیری به‌روز رسانی‌ها: نیاز به تصدیق هویت"

#. TRANSLATORS: failure text for the in-app notification
<<<<<<< HEAD
#: src/gs-shell.c:1316
=======
#: src/gs-shell.c:1334
>>>>>>> 26441dfd
msgid "Unable to download updates: authentication was invalid"
msgstr "ناتوان در بارگیری به‌روز رسانی‌ها: تصدیق هویت نامعتبر"

#. TRANSLATORS: failure text for the in-app notification
<<<<<<< HEAD
#: src/gs-shell.c:1320
=======
#: src/gs-shell.c:1338
>>>>>>> 26441dfd
msgid "Unable to download updates: you do not have permission to install software"
msgstr "ناتوان در بارگیری به‌روز رسانی‌ها: شما اجازهٔ نصب نرم‌افزار را ندارید"

#. TRANSLATORS: failure text for the in-app notification
<<<<<<< HEAD
#: src/gs-shell.c:1331
=======
#: src/gs-shell.c:1349
>>>>>>> 26441dfd
msgid "Unable to get list of updates"
msgstr "ناتوان در گرفتن فهرست به‌روز رسانی‌ها"

#. TRANSLATORS: failure text for the in-app notification,
#. * where the first %s is the application name (e.g. "GIMP") and
#. * the second %s is the origin, e.g. "Fedora Project [fedoraproject.org]"
<<<<<<< HEAD
#: src/gs-shell.c:1373
=======
#: src/gs-shell.c:1391
>>>>>>> 26441dfd
#, c-format
msgid "Unable to install %s as download failed from %s"
msgstr "ناتوان در نصب %s به دلیل شکست بارگیری از %s"

#. TRANSLATORS: failure text for the in-app notification,
#. * where the %s is the application name (e.g. "GIMP")
<<<<<<< HEAD
#: src/gs-shell.c:1379
=======
#: src/gs-shell.c:1397
>>>>>>> 26441dfd
#, c-format
msgid "Unable to install %s as download failed"
msgstr "ناتوان در نصب %s به دلیل شکست بارگیری"

#. TRANSLATORS: failure text for the in-app notification,
#. * where the first %s is the application name (e.g. "GIMP")
#. * and the second %s is the name of the runtime, e.g.
#. * "GNOME SDK [flatpak.gnome.org]"
<<<<<<< HEAD
#: src/gs-shell.c:1391
=======
#: src/gs-shell.c:1409
>>>>>>> 26441dfd
#, c-format
msgid "Unable to install %s as runtime %s not available"
msgstr "ناتوان در نصب %s به دلیل موجود نبودن زمان اجرای %s"

#. TRANSLATORS: failure text for the in-app notification,
#. * where the %s is the application name (e.g. "GIMP")
<<<<<<< HEAD
#: src/gs-shell.c:1397
=======
#: src/gs-shell.c:1415
>>>>>>> 26441dfd
#, c-format
msgid "Unable to install %s as not supported"
msgstr "ناتوان در نصب %s به دلیل عدم پشتیبانی"

#. TRANSLATORS: failure text for the in-app notification
<<<<<<< HEAD
#: src/gs-shell.c:1403
=======
#: src/gs-shell.c:1421
>>>>>>> 26441dfd
msgid "Unable to install: internet access was required but wasn’t available"
msgstr "ناتوان در نصب: دسترسی به اینترنت مورد نیاز است"

#. TRANSLATORS: failure text for the in-app notification
<<<<<<< HEAD
#: src/gs-shell.c:1408
=======
#: src/gs-shell.c:1426
>>>>>>> 26441dfd
msgid "Unable to install: the application has an invalid format"
msgstr "ناتوان در نصب: برنامه قالبی نامعتبر دارد"

#. TRANSLATORS: failure text for the in-app notification,
#. * where the %s is the application name (e.g. "GIMP")
<<<<<<< HEAD
#: src/gs-shell.c:1412
=======
#: src/gs-shell.c:1430
>>>>>>> 26441dfd
#, c-format
msgid "Unable to install %s: not enough disk space"
msgstr "ناتوان در نصب %s: فضای دیسک ناکافی"

#. TRANSLATORS: failure text for the in-app notification
<<<<<<< HEAD
#: src/gs-shell.c:1418
=======
#: src/gs-shell.c:1436
>>>>>>> 26441dfd
#, c-format
msgid "Unable to install %s: authentication was required"
msgstr "ناتوان در نصب %s: نیاز به تصدیق هویت"

#. TRANSLATORS: failure text for the in-app notification,
#. * where the %s is the application name (e.g. "GIMP")
<<<<<<< HEAD
#: src/gs-shell.c:1424
=======
#: src/gs-shell.c:1442
>>>>>>> 26441dfd
#, c-format
msgid "Unable to install %s: authentication was invalid"
msgstr "ناتوان در نصب %s: تصدیق هویت نامعتبر"

#. TRANSLATORS: failure text for the in-app notification,
#. * where the %s is the application name (e.g. "GIMP")
<<<<<<< HEAD
#: src/gs-shell.c:1430
=======
#: src/gs-shell.c:1448
>>>>>>> 26441dfd
#, c-format
msgid "Unable to install %s: you do not have permission to install software"
msgstr "ناتوان در نصب %s: شما اجازهٔ نصب نرم‌افزار را ندارید"

#. TRANSLATORS: failure text for the in-app notification,
#. * where the %s is the application name (e.g. "Dell XPS 13")
<<<<<<< HEAD
#: src/gs-shell.c:1437
=======
#: src/gs-shell.c:1455
>>>>>>> 26441dfd
#, c-format
msgid "Unable to install %s: AC power is required"
msgstr "ناتوان در نصب %s: نیاز به برق متناوب"

#. TRANSLATORS: failure text for the in-app notification,
#. * where the %s is the application name (e.g. "Dell XPS 13")
<<<<<<< HEAD
#: src/gs-shell.c:1443
=======
#: src/gs-shell.c:1461
>>>>>>> 26441dfd
#, c-format
msgid "Unable to install %s: The battery level is too low"
msgstr "ناتوان در نصب %s: سطح باتری بیش از حد کم"

#. TRANSLATORS: failure text for the in-app notification,
#. * where the %s is the application name (e.g. "GIMP")
<<<<<<< HEAD
#: src/gs-shell.c:1452
=======
#: src/gs-shell.c:1470
>>>>>>> 26441dfd
#, c-format
msgid "Unable to install %s"
msgstr "ناتوان در نصب %s"

#. TRANSLATORS: failure text for the in-app notification,
#. * where the first %s is the app name (e.g. "GIMP") and
#. * the second %s is the origin, e.g. "Fedora" or
#. * "Fedora Project [fedoraproject.org]"
<<<<<<< HEAD
#: src/gs-shell.c:1497
=======
#: src/gs-shell.c:1515
>>>>>>> 26441dfd
#, c-format
msgid "Unable to update %s from %s as download failed"
msgstr "ناتوان در به‌روز رسانی %s از %s به دلیل شکست بارگیری"

#. TRANSLATORS: failure text for the in-app notification,
#. * where the %s is the application name (e.g. "GIMP")
<<<<<<< HEAD
#: src/gs-shell.c:1504
=======
#: src/gs-shell.c:1522
>>>>>>> 26441dfd
#, c-format
msgid "Unable to update %s as download failed"
msgstr "ناتوان در به‌روز رسانی %s به دلیل شکست بارگیری"

#. TRANSLATORS: failure text for the in-app notification,
#. * where the %s is the origin, e.g. "Fedora" or
#. * "Fedora Project [fedoraproject.org]"
<<<<<<< HEAD
#: src/gs-shell.c:1511
=======
#: src/gs-shell.c:1529
>>>>>>> 26441dfd
#, c-format
msgid "Unable to install updates from %s as download failed"
msgstr "ناتوان در نصب به‌روز رسانی‌ها از %s به دلیل شکست بارگیری"

#. TRANSLATORS: failure text for the in-app notification
<<<<<<< HEAD
#: src/gs-shell.c:1515
=======
#: src/gs-shell.c:1533
>>>>>>> 26441dfd
#, c-format
msgid "Unable to install updates as download failed"
msgstr "ناتوان در نصب به‌روز رسانی‌ها به دلیل شکست بارگیری"

#. TRANSLATORS: failure text for the in-app notification
<<<<<<< HEAD
#: src/gs-shell.c:1520
=======
#: src/gs-shell.c:1538
>>>>>>> 26441dfd
msgid "Unable to update: internet access was required but wasn’t available"
msgstr "ناتوان در به‌روز رسانی: نیاز به دسترسی اینترنتی"

#. TRANSLATORS: failure text for the in-app notification,
#. * where the %s is the application name (e.g. "GIMP")
<<<<<<< HEAD
#: src/gs-shell.c:1529
=======
#: src/gs-shell.c:1547
>>>>>>> 26441dfd
#, c-format
msgid "Unable to update %s: not enough disk space"
msgstr "ناتوان در به‌روز رسانی %s: فضای دیسک ناکافی"

#. TRANSLATORS: failure text for the in-app notification
<<<<<<< HEAD
#: src/gs-shell.c:1534
=======
#: src/gs-shell.c:1552
>>>>>>> 26441dfd
#, c-format
msgid "Unable to install updates: not enough disk space"
msgstr "ناتوان در نصب به‌روز رسانی‌ها: فضای دیسک ناکافی"

#. TRANSLATORS: failure text for the in-app notification,
#. * where the %s is the application name (e.g. "GIMP")
<<<<<<< HEAD
#: src/gs-shell.c:1543
=======
#: src/gs-shell.c:1561
>>>>>>> 26441dfd
#, c-format
msgid "Unable to update %s: authentication was required"
msgstr "ناتوان در به‌روز رسانی به %s: نیاز به تصدیق هویت"

#. TRANSLATORS: failure text for the in-app notification
<<<<<<< HEAD
#: src/gs-shell.c:1548
=======
#: src/gs-shell.c:1566
>>>>>>> 26441dfd
#, c-format
msgid "Unable to install updates: authentication was required"
msgstr "ناتوان در نصب به‌روز رسانی‌ها: نیاز به تصدیق هویت"

#. TRANSLATORS: failure text for the in-app notification,
#. * where the %s is the application name (e.g. "GIMP")
<<<<<<< HEAD
#: src/gs-shell.c:1556
=======
#: src/gs-shell.c:1574
>>>>>>> 26441dfd
#, c-format
msgid "Unable to update %s: authentication was invalid"
msgstr "ناتوان در به‌روز رسانی %s: تصدیق هویت نامعتبر"

#. TRANSLATORS: failure text for the in-app notification
<<<<<<< HEAD
#: src/gs-shell.c:1561
=======
#: src/gs-shell.c:1579
>>>>>>> 26441dfd
#, c-format
msgid "Unable to install updates: authentication was invalid"
msgstr "ناتوان در نصب به‌روز رسانی‌ها: تصدیق هویت نامعتبر"

#. TRANSLATORS: failure text for the in-app notification,
#. * where the %s is the application name (e.g. "GIMP")
<<<<<<< HEAD
#: src/gs-shell.c:1569
=======
#: src/gs-shell.c:1587
>>>>>>> 26441dfd
#, c-format
msgid "Unable to update %s: you do not have permission to update software"
msgstr "ناتوان در به‌روز رسانی %s: شما اجازهٔ به‌روز رسانی نرم‌افزار را ندارید"

#. TRANSLATORS: failure text for the in-app notification
<<<<<<< HEAD
#: src/gs-shell.c:1575
=======
#: src/gs-shell.c:1593
>>>>>>> 26441dfd
#, c-format
msgid "Unable to install updates: you do not have permission to update software"
msgstr "ناتوان در نصب به‌روز رسانی‌ها: شما اجازهٔ به‌روز رسانی نرم‌افزار را ندارید"

#. TRANSLATORS: failure text for the in-app notification,
#. * where the %s is the application name (e.g. "Dell XPS 13")
<<<<<<< HEAD
#: src/gs-shell.c:1584
=======
#: src/gs-shell.c:1602
>>>>>>> 26441dfd
#, c-format
msgid "Unable to update %s: AC power is required"
msgstr "ناتوان در به‌روز رسانی %s: نیاز به برق متناوب"

#. TRANSLATORS: failure text for the in-app notification,
#. * where the %s is the application name (e.g. "Dell XPS 13")
<<<<<<< HEAD
#: src/gs-shell.c:1590
=======
#: src/gs-shell.c:1608
>>>>>>> 26441dfd
#, c-format
msgid "Unable to install updates: AC power is required"
msgstr "ناتوان در نصب به‌روز رسانی‌ها: نیاز به برق متناوب"

#. TRANSLATORS: failure text for the in-app notification,
#. * where the %s is the application name (e.g. "Dell XPS 13")
<<<<<<< HEAD
#: src/gs-shell.c:1598
=======
#: src/gs-shell.c:1616
>>>>>>> 26441dfd
#, c-format
msgid "Unable to update %s: The battery level is too low"
msgstr "ناتوان در به‌روز رسانی %s: سطح باتری بیش از حد کم"

#. TRANSLATORS: failure text for the in-app notification,
#. * where the %s is the application name (e.g. "Dell XPS 13")
<<<<<<< HEAD
#: src/gs-shell.c:1604
=======
#: src/gs-shell.c:1622
>>>>>>> 26441dfd
#, c-format
msgid "Unable to install updates: The battery level is too low"
msgstr "ناتوان در نصب به‌روز رسانی: سطح باتری بیش از حد کم"

#. TRANSLATORS: failure text for the in-app notification,
#. * where the %s is the application name (e.g. "GIMP")
<<<<<<< HEAD
#: src/gs-shell.c:1615
=======
#: src/gs-shell.c:1633
>>>>>>> 26441dfd
#, c-format
msgid "Unable to update %s"
msgstr "ناتوان در به‌روز رسانی %s"

#. TRANSLATORS: failure text for the in-app notification
<<<<<<< HEAD
#: src/gs-shell.c:1618
=======
#: src/gs-shell.c:1636
>>>>>>> 26441dfd
#, c-format
msgid "Unable to install updates"
msgstr "ناتوان در نصب به‌روز رسانی‌ها"

#. TRANSLATORS: failure text for the in-app notification,
#. * where the first %s is the distro name (e.g. "Fedora 25") and
#. * the second %s is the origin, e.g. "Fedora Project [fedoraproject.org]"
<<<<<<< HEAD
#: src/gs-shell.c:1660
=======
#: src/gs-shell.c:1678
>>>>>>> 26441dfd
#, c-format
msgid "Unable to upgrade to %s from %s"
msgstr "ناتوان در ارتقا به %s از %s"

#. TRANSLATORS: failure text for the in-app notification,
#. * where the %s is the app name (e.g. "GIMP")
<<<<<<< HEAD
#: src/gs-shell.c:1665
=======
#: src/gs-shell.c:1683
>>>>>>> 26441dfd
#, c-format
msgid "Unable to upgrade to %s as download failed"
msgstr "ناتوان در ارتقا به %s به دلیل شکست بارگیری"

#. TRANSLATORS: failure text for the in-app notification,
#. * where the %s is the distro name (e.g. "Fedora 25")
<<<<<<< HEAD
#: src/gs-shell.c:1673
=======
#: src/gs-shell.c:1691
>>>>>>> 26441dfd
#, c-format
msgid "Unable to upgrade to %s: internet access was required but wasn’t available"
msgstr "ناتوان در ارتقا به %s: دسترسی به اینترنت مورد نیاز است"

#. TRANSLATORS: failure text for the in-app notification,
#. * where the %s is the distro name (e.g. "Fedora 25")
<<<<<<< HEAD
#: src/gs-shell.c:1681
=======
#: src/gs-shell.c:1699
>>>>>>> 26441dfd
#, c-format
msgid "Unable to upgrade to %s: not enough disk space"
msgstr "ناتوان در ارتقا به %s: فضای دیسک ناکافی"

#. TRANSLATORS: failure text for the in-app notification,
#. * where the %s is the distro name (e.g. "Fedora 25")
<<<<<<< HEAD
#: src/gs-shell.c:1688
=======
#: src/gs-shell.c:1706
>>>>>>> 26441dfd
#, c-format
msgid "Unable to upgrade to %s: authentication was required"
msgstr "ناتوان در ارتقا به %s: نیاز به تصدیق هویت"

#. TRANSLATORS: failure text for the in-app notification,
#. * where the %s is the distro name (e.g. "Fedora 25")
<<<<<<< HEAD
#: src/gs-shell.c:1694
=======
#: src/gs-shell.c:1712
>>>>>>> 26441dfd
#, c-format
msgid "Unable to upgrade to %s: authentication was invalid"
msgstr "ناتوان در ارتقا به %s: تصدیق هویت نامعتبر"

#. TRANSLATORS: failure text for the in-app notification,
#. * where the %s is the distro name (e.g. "Fedora 25")
<<<<<<< HEAD
#: src/gs-shell.c:1700
=======
#: src/gs-shell.c:1718
>>>>>>> 26441dfd
#, c-format
msgid "Unable to upgrade to %s: you do not have permission to upgrade"
msgstr "ناتوان در ارتقا به %s: شما اجازهٔ ارتقای نرم‌افزار را ندارید"

#. TRANSLATORS: failure text for the in-app notification,
#. * where the %s is the distro name (e.g. "Fedora 25")
<<<<<<< HEAD
#: src/gs-shell.c:1706
=======
#: src/gs-shell.c:1724
>>>>>>> 26441dfd
#, c-format
msgid "Unable to upgrade to %s: AC power is required"
msgstr "ناتوان در ارتقا به %s: نیاز به برق متناوب"

#. TRANSLATORS: failure text for the in-app notification,
#. * where the %s is the distro name (e.g. "Fedora 25")
<<<<<<< HEAD
#: src/gs-shell.c:1712
=======
#: src/gs-shell.c:1730
>>>>>>> 26441dfd
#, c-format
msgid "Unable to upgrade to %s: The battery level is too low"
msgstr "ناتوان در ارتقا به %s: سطح باتری بیش از حد کم"

#. TRANSLATORS: failure text for the in-app notification,
#. * where the %s is the distro name (e.g. "Fedora 25")
<<<<<<< HEAD
#: src/gs-shell.c:1721
=======
#: src/gs-shell.c:1739
>>>>>>> 26441dfd
#, c-format
msgid "Unable to upgrade to %s"
msgstr "ناتوان در ارتقا به %s"

#. TRANSLATORS: failure text for the in-app notification,
#. * where the %s is the application name (e.g. "GIMP")
<<<<<<< HEAD
#: src/gs-shell.c:1758
=======
#: src/gs-shell.c:1776
>>>>>>> 26441dfd
#, c-format
msgid "Unable to remove %s: authentication was required"
msgstr "ناتوان در برداشتن %s: نیاز به تصدیق هویت"

#. TRANSLATORS: failure text for the in-app notification,
#. * where the %s is the application name (e.g. "GIMP")
<<<<<<< HEAD
#: src/gs-shell.c:1763
=======
#: src/gs-shell.c:1781
>>>>>>> 26441dfd
#, c-format
msgid "Unable to remove %s: authentication was invalid"
msgstr "ناتوان در برداشتن %s: تصدیق هویت نامعتبر"

#. TRANSLATORS: failure text for the in-app notification,
#. * where the %s is the application name (e.g. "GIMP")
<<<<<<< HEAD
#: src/gs-shell.c:1768
=======
#: src/gs-shell.c:1786
>>>>>>> 26441dfd
#, c-format
msgid "Unable to remove %s: you do not have permission to remove software"
msgstr "ناتوان در برداشتن %s: شما اجازهٔ برداشتن نرم‌افزار را ندارید"

#. TRANSLATORS: failure text for the in-app notification,
#. * where the %s is the application name (e.g. "GIMP")
<<<<<<< HEAD
#: src/gs-shell.c:1774
=======
#: src/gs-shell.c:1792
>>>>>>> 26441dfd
#, c-format
msgid "Unable to remove %s: AC power is required"
msgstr "ناتوان در برداشتن %s: نیاز به برق متناوب"

#. TRANSLATORS: failure text for the in-app notification,
#. * where the %s is the application name (e.g. "GIMP")
<<<<<<< HEAD
#: src/gs-shell.c:1780
=======
#: src/gs-shell.c:1798
>>>>>>> 26441dfd
#, c-format
msgid "Unable to remove %s: The battery level is too low"
msgstr "ناتوان در برداشتن %s: سطح باتری بیش از حد کم"

#. TRANSLATORS: failure text for the in-app notification,
#. * where the %s is the application name (e.g. "GIMP")
<<<<<<< HEAD
#: src/gs-shell.c:1792
=======
#: src/gs-shell.c:1810
>>>>>>> 26441dfd
#, c-format
msgid "Unable to remove %s"
msgstr "ناتوان در برداشتن %s"

#. TRANSLATORS: failure text for the in-app notification,
#. * where the first %s is the application name (e.g. "GIMP")
#. * and the second %s is the name of the runtime, e.g.
#. * "GNOME SDK [flatpak.gnome.org]"
<<<<<<< HEAD
#: src/gs-shell.c:1833
=======
#: src/gs-shell.c:1851
>>>>>>> 26441dfd
#, c-format
msgid "Unable to launch %s: %s is not installed"
msgstr "ناتوان در اجرای %s: %s نصب نشده است"

#. TRANSLATORS: failure text for the in-app notification
<<<<<<< HEAD
#: src/gs-shell.c:1839 src/gs-shell.c:1887 src/gs-shell.c:1925 src/gs-shell.c:1968
=======
#: src/gs-shell.c:1857 src/gs-shell.c:1905 src/gs-shell.c:1943 src/gs-shell.c:1986
>>>>>>> 26441dfd
msgid "Not enough disk space — free up some space and try again"
msgstr "فضای دیسک ناکافی — کمی فضا آزاد کرده و دوباره تلاش کنید"

#. TRANSLATORS: we failed to get a proper error code
<<<<<<< HEAD
#: src/gs-shell.c:1850 src/gs-shell.c:1898 src/gs-shell.c:1936 src/gs-shell.c:1989
=======
#: src/gs-shell.c:1868 src/gs-shell.c:1916 src/gs-shell.c:1954 src/gs-shell.c:2007
>>>>>>> 26441dfd
msgid "Sorry, something went wrong"
msgstr "متأسفیم، اشکالی به وجود آمد"

#. TRANSLATORS: failure text for the in-app notification
<<<<<<< HEAD
#: src/gs-shell.c:1881
=======
#: src/gs-shell.c:1899
>>>>>>> 26441dfd
msgid "Failed to install file: not supported"
msgstr "شکست در نصب پرونده: عدم پشتیبانی"

#. TRANSLATORS: failure text for the in-app notification
<<<<<<< HEAD
#: src/gs-shell.c:1884
=======
#: src/gs-shell.c:1902
>>>>>>> 26441dfd
msgid "Failed to install file: authentication failed"
msgstr "شکست در نصب پرونده: شکست تصدیق هویت"

#. TRANSLATORS: failure text for the in-app notification
<<<<<<< HEAD
#: src/gs-shell.c:1919
=======
#: src/gs-shell.c:1937
>>>>>>> 26441dfd
msgid "Failed to install: not supported"
msgstr "شکست در نصب: عدم پشتیبانی"

#. TRANSLATORS: failure text for the in-app notification
<<<<<<< HEAD
#: src/gs-shell.c:1922
=======
#: src/gs-shell.c:1940
>>>>>>> 26441dfd
msgid "Failed to install: authentication failed"
msgstr "شکست در نصب: شکست تصدیق هویت"

#. TRANSLATORS: failure text for the in-app notification,
#. * the %s is the origin, e.g. "Fedora" or
#. * "Fedora Project [fedoraproject.org]"
<<<<<<< HEAD
#: src/gs-shell.c:1963
=======
#: src/gs-shell.c:1981
>>>>>>> 26441dfd
#, c-format
msgid "Unable to contact %s"
msgstr "ناتوان در تماس با %s"

#. TRANSLATORS: failure text for the in-app notification, where the 'Software' means this application, aka 'GNOME Software'.
<<<<<<< HEAD
#: src/gs-shell.c:1973
=======
#: src/gs-shell.c:1991
>>>>>>> 26441dfd
msgid "Software needs to be restarted to use new plugins."
msgstr "برای استفاده از افزایه‌های جدید، نرم‌افزار باید دوباره شروع شود."

#. TRANSLATORS: need to be connected to the AC power
<<<<<<< HEAD
#: src/gs-shell.c:1977
=======
#: src/gs-shell.c:1995
>>>>>>> 26441dfd
msgid "AC power is required"
msgstr "نیاز به برق متناوب"

#. TRANSLATORS: not enough juice to do this safely
<<<<<<< HEAD
#: src/gs-shell.c:1980
=======
#: src/gs-shell.c:1998
>>>>>>> 26441dfd
msgid "The battery level is too low"
msgstr "سطح باتری بیش از حد کم"

#: src/gs-shell.ui:7
msgid "_Software Repositories"
msgstr "_مخزن‌های نرم‌افزاری"

#: src/gs-shell.ui:12
msgid "_Update Preferences"
msgstr "ترجیحات _به‌روز رسانی"

#. button in the info bar
#: src/gs-shell.ui:98
msgid "Examine Disk"
msgstr "بررسی دیسک"

#. button in the info bar
#. TRANSLATORS: this is a link to the
#. * control-center network panel
#: src/gs-shell.ui:108 src/gs-updates-page.c:881
msgid "Network Settings"
msgstr "تنظیمات شبکه"

#. button in the info bar
#: src/gs-shell.ui:118
msgid "Restart Now"
msgstr "هم‌اکنون انجام راه‌اندازی دوباره"

#. button in the info bar
#: src/gs-shell.ui:128
msgid "More Information"
msgstr "اطّلاعات بیش‌تر"

#: src/gs-shell.ui:189
msgid "Search"
msgstr "جست‌وجو"

#: src/gs-shell.ui:204
msgid "Primary Menu"
msgstr "فهرست اصلی"

#: src/gs-shell.ui:274
msgid "Find Out _More"
msgstr "بیش‌تر دریابید"

#. Translators: A label for a button to show only updates which are available to install.
#: src/gs-shell.ui:328
msgctxt "Header bar button for list of apps to be updated"
msgid "Updates"
msgstr "به‌روز رسانی‌ها"

#. Translators: This is shown in a bubble to represent a 0 byte
#. * storage size, so its context is “storage size: none”. The
#. * bubble is small, so the string should be as short as
#. * possible.
#: src/gs-storage-context-dialog.c:95
msgid "None"
msgstr "هیچ‌کدام"

#: src/gs-storage-context-dialog.c:139
msgid "Application Data"
msgstr "دادهٔ برنامه"

#: src/gs-storage-context-dialog.c:140
msgid "Data needed for the application to run"
msgstr "برای اجرای برنامه نیاز به داده است"

#: src/gs-storage-context-dialog.c:145
msgid "User Data"
msgstr "دادهٔ کاربر"

#: src/gs-storage-context-dialog.c:146
msgid "Data created by you in the application"
msgstr "داده‌های تولیدیتان در برنامه"

#: src/gs-storage-context-dialog.c:153
msgid "Cache Data"
msgstr "دادهٔ انباره"

#: src/gs-storage-context-dialog.c:154
msgid "Temporary cached data"
msgstr "داده‌های موقّتی انبار شده"

#: src/gs-storage-context-dialog.c:172
msgid "The application itself"
msgstr "خود برنامه"

#: src/gs-storage-context-dialog.c:177
msgid "Required Dependencies"
msgstr "نیازمند پیش‌نیاز"

#: src/gs-storage-context-dialog.c:178
msgid "Shared system components required by this application"
msgstr "این برنامه نیازمند مولّفه‌های سامانه‌ای هم‌رسانده است"

#: src/gs-storage-context-dialog.c:188
msgctxt "Download size"
msgid "Unknown"
msgstr "نامعلوم"

#. Translators: This is the title of the dialog which contains information about the storage or download size needed for an app
#: src/gs-storage-context-dialog.ui:5
msgid "Storage"
msgstr "ذخیره‌سازی"

#. Translators: Please do not translate the markup or link href
#: src/gs-storage-context-dialog.ui:69
msgid ""
"Cached data can be cleared from the <a href=\"dummy\">_application settings</a>."
msgstr ""
"داده‌های انبار شده می‌توانند از <a href=\"dummy\">_تنظیمات برنامه</a> پاک‌سازی شوند."

#: src/gs-summary-tile.c:118
#, c-format
msgid "%s (Installed)"
msgstr "%s (نصب شده)"

#: src/gs-summary-tile.c:123
#, c-format
msgid "%s (Installing)"
msgstr "%s (در حال نصب)"

#: src/gs-summary-tile.c:128
#, c-format
msgid "%s (Removing)"
msgstr "%s (در حال برداشتن)"

#. TRANSLATORS: this is the title of the installed updates dialog window
#: src/gs-update-dialog.c:65 src/gs-update-dialog.c:152
msgid "Installed Updates"
msgstr "به‌روز رسانی‌های نصب شده"

#. TRANSLATORS: this is the subtitle of the installed updates dialog window.
#. %s will be replaced by the date when the updates were installed.
#. The date format is defined by the locale's preferred date representation
#. ("%x" in strftime.)
#: src/gs-update-dialog.c:131
#, c-format
msgid "Installed on %s"
msgstr "در %s نصب شده است"

<<<<<<< HEAD
#: src/gs-update-dialog.ui:74
msgid "No updates have been installed on this system."
msgstr "هیچ به‌روز رسانی‌ای روی این سامانه نصب نشده است."

#: src/gs-update-monitor.c:219
msgid "Software Updates Are Out of Date"
msgstr "به‌روز رسانی‌های نرم‌افزاری خارج از رده‌اند"

#: src/gs-update-monitor.c:220
msgid "Please check for software updates."
msgstr "لطفاً به‌روز رسانی‌های نرم‌افزاری را بررسی کنید."

#: src/gs-update-monitor.c:226
msgid "Critical Software Update Ready to Install"
msgstr "به‌روز رسانی‌های نرم‌افزاری حسّاس، آمادهٔ نصبند"

#: src/gs-update-monitor.c:227
msgid "An important software update is ready to be installed."
msgstr "یک به‌روز رسانی مهم نرم‌افزار، آمادهٔ نصب است."

#: src/gs-update-monitor.c:230
msgid "Critical Software Updates Available to Download"
msgstr "به‌روز رسانی‌های حسّاس نرم‌افزاری، برای بارگیری موجودند"

#: src/gs-update-monitor.c:231
msgid "Important: critical software updates are waiting."
msgstr "مهم: به روز رسانی‌های حسّاس نرم‌افزاری در انتظارند."

#: src/gs-update-monitor.c:239
msgid "Software Updates Ready to Install"
msgstr "به‌روز رسانی‌های نرم‌افزاری، آمادهٔ نصبند"

#: src/gs-update-monitor.c:240
msgid "Software updates are waiting and ready to be installed."
msgstr "به‌روز رسانی‌های نرم‌افزاری منتظر و آمادهٔ نصبند."

#: src/gs-update-monitor.c:245
msgid "Software Updates Available to Download"
msgstr "به‌روز رسانی‌های نرم‌افزاری برای بارگیری موجودند"

#: src/gs-update-monitor.c:246
=======
#: src/gs-update-dialog.ui:77
msgid "No updates have been installed on this system."
msgstr "هیچ به‌روز رسانی‌ای روی این سامانه نصب نشده است."

#: src/gs-update-monitor.c:213
msgid "Software Updates Are Out of Date"
msgstr "به‌روز رسانی‌های نرم‌افزاری خارج از رده‌اند"

#: src/gs-update-monitor.c:214
msgid "Please check for software updates."
msgstr "لطفاً به‌روز رسانی‌های نرم‌افزاری را بررسی کنید."

#: src/gs-update-monitor.c:220
msgid "Critical Software Update Ready to Install"
msgstr "به‌روز رسانی‌های نرم‌افزاری حسّاس، آمادهٔ نصبند"

#: src/gs-update-monitor.c:221
msgid "An important software update is ready to be installed."
msgstr "یک به‌روز رسانی مهم نرم‌افزار، آمادهٔ نصب است."

#: src/gs-update-monitor.c:224
msgid "Critical Software Updates Available to Download"
msgstr "به‌روز رسانی‌های حسّاس نرم‌افزاری، برای بارگیری موجودند"

#: src/gs-update-monitor.c:225
msgid "Important: critical software updates are waiting."
msgstr "مهم: به روز رسانی‌های حسّاس نرم‌افزاری در انتظارند."

#: src/gs-update-monitor.c:231
msgid "Software Updates Ready to Install"
msgstr "به‌روز رسانی‌های نرم‌افزاری، آمادهٔ نصبند"

#: src/gs-update-monitor.c:232
msgid "Software updates are waiting and ready to be installed."
msgstr "به‌روز رسانی‌های نرم‌افزاری منتظر و آمادهٔ نصبند."

#: src/gs-update-monitor.c:238
msgid "Software Updates Available to Download"
msgstr "به‌روز رسانی‌های نرم‌افزاری برای بارگیری موجودند"

#: src/gs-update-monitor.c:239
>>>>>>> 26441dfd
msgid "Please download waiting software updates."
msgstr "لطفاً به‌روز رسانی‌های نرم‌افزاری منتظر را بارگیری کنید."

#. TRANSLATORS: apps were auto-updated and restart is required
<<<<<<< HEAD
#: src/gs-update-monitor.c:358
=======
#: src/gs-update-monitor.c:355
>>>>>>> 26441dfd
#, c-format
msgid "%u Application Updated — Restart Required"
msgid_plural "%u Applications Updated — Restart Required"
msgstr[0] "%Iu برنامه به‌روز رسانی شد — نیاز به شروع دوباره"

#. TRANSLATORS: apps were auto-updated
<<<<<<< HEAD
#: src/gs-update-monitor.c:364
=======
#: src/gs-update-monitor.c:361
>>>>>>> 26441dfd
#, c-format
msgid "%u Application Updated"
msgid_plural "%u Applications Updated"
msgstr[0] "%Iu برنامه به‌روز رسانی شد"

#. TRANSLATORS: %1 is an application name, e.g. Firefox
<<<<<<< HEAD
#: src/gs-update-monitor.c:375
=======
#: src/gs-update-monitor.c:372
>>>>>>> 26441dfd
#, c-format
msgid "%s has been updated."
msgstr "%s به‌روز شد."

#. TRANSLATORS: the app needs restarting
<<<<<<< HEAD
#: src/gs-update-monitor.c:378
=======
#: src/gs-update-monitor.c:375
>>>>>>> 26441dfd
msgid "Please restart the application."
msgstr "لطفاً برنامه را دوباره شروع کنید."

#. TRANSLATORS: %1 and %2 are both application names, e.g. Firefox
<<<<<<< HEAD
#: src/gs-update-monitor.c:386
=======
#: src/gs-update-monitor.c:383
>>>>>>> 26441dfd
#, c-format
msgid "%s and %s have been updated."
msgstr "%s و %s به‌روز شدند."

#. TRANSLATORS: at least one application needs restarting
<<<<<<< HEAD
#: src/gs-update-monitor.c:392 src/gs-update-monitor.c:411
=======
#: src/gs-update-monitor.c:389 src/gs-update-monitor.c:408
>>>>>>> 26441dfd
#, c-format
msgid "%u application requires a restart."
msgid_plural "%u applications require a restart."
msgstr[0] "%Iu برنامه نیاز به یک شروع دوباره دارند."

#. TRANSLATORS: %1, %2 and %3 are all application names, e.g. Firefox
<<<<<<< HEAD
#: src/gs-update-monitor.c:404
=======
#: src/gs-update-monitor.c:401
>>>>>>> 26441dfd
#, c-format
msgid "Includes %s, %s and %s."
msgstr "شامل %s، %s و %s."

#. TRANSLATORS: this is when the current operating system version goes end-of-life
<<<<<<< HEAD
#: src/gs-update-monitor.c:674 src/gs-updates-page.ui:20
=======
#: src/gs-update-monitor.c:671 src/gs-updates-page.ui:20
>>>>>>> 26441dfd
msgid "Operating System Updates Unavailable"
msgstr "به‌روز رسانی‌های سیستم‌عامل ناموجودند"

#. TRANSLATORS: this is the message dialog for the distro EOL notice
<<<<<<< HEAD
#: src/gs-update-monitor.c:676
=======
#: src/gs-update-monitor.c:673
>>>>>>> 26441dfd
msgid "Upgrade to continue receiving security updates."
msgstr "برای ادامهٔ دریافت به‌روز رسانی‌های امنیتی، ارتقا دهید."

#. TRANSLATORS: this is a distro upgrade, the replacement would be the
#. * distro name, e.g. 'Fedora'
<<<<<<< HEAD
#: src/gs-update-monitor.c:732
=======
#: src/gs-update-monitor.c:728
>>>>>>> 26441dfd
#, c-format
msgid "A new version of %s is available to install"
msgstr "نگارشی جدید از %s برای نصب موجود است"

#. TRANSLATORS: this is a distro upgrade
<<<<<<< HEAD
#: src/gs-update-monitor.c:736
=======
#: src/gs-update-monitor.c:732
>>>>>>> 26441dfd
msgid "Software Upgrade Available"
msgstr "ارتقای نرم‌افزاری موجود است"

#. TRANSLATORS: title when we offline updates have failed
<<<<<<< HEAD
#: src/gs-update-monitor.c:1141
=======
#: src/gs-update-monitor.c:1137
>>>>>>> 26441dfd
msgid "Software Updates Failed"
msgstr "شکست در به‌روز رسانی نرم‌افزارها"

#. TRANSLATORS: message when we offline updates have failed
<<<<<<< HEAD
#: src/gs-update-monitor.c:1143
msgid "An important operating system update failed to be installed."
msgstr "نصب یک به‌روز رسانی مهم سیستم‌عامل شکست خورد."

#: src/gs-update-monitor.c:1144
=======
#: src/gs-update-monitor.c:1139
msgid "An important operating system update failed to be installed."
msgstr "نصب یک به‌روز رسانی مهم سیستم‌عامل شکست خورد."

#: src/gs-update-monitor.c:1140
>>>>>>> 26441dfd
msgid "Show Details"
msgstr "نمایش جزییات"

#. TRANSLATORS: Notification title when we've done a distro upgrade
<<<<<<< HEAD
#: src/gs-update-monitor.c:1167
=======
#: src/gs-update-monitor.c:1162
>>>>>>> 26441dfd
msgid "System Upgrade Complete"
msgstr "ارتقای سامانه کامل شد"

#. TRANSLATORS: This is the notification body when we've done a
#. * distro upgrade. First %s is the distro name and the 2nd %s
#. * is the version, e.g. "Welcome to Fedora 28!"
<<<<<<< HEAD
#: src/gs-update-monitor.c:1172
=======
#: src/gs-update-monitor.c:1167
>>>>>>> 26441dfd
#, c-format
msgid "Welcome to %s %s!"
msgstr "به %s %s خوش‌آمدید!"

#. TRANSLATORS: title when we've done offline updates
<<<<<<< HEAD
#: src/gs-update-monitor.c:1178
=======
#: src/gs-update-monitor.c:1173
>>>>>>> 26441dfd
msgid "Software Update Installed"
msgid_plural "Software Updates Installed"
msgstr[0] "به‌روز رسانی‌های نرم‌افزاری نصب شد"

#. TRANSLATORS: message when we've done offline updates
<<<<<<< HEAD
#: src/gs-update-monitor.c:1182
=======
#: src/gs-update-monitor.c:1177
>>>>>>> 26441dfd
msgid "An important operating system update has been installed."
msgid_plural "Important operating system updates have been installed."
msgstr[0] "به‌روز رسانی‌های مهم سیستم‌عامل نصب شد."

#. TRANSLATORS: Button to look at the updates that were installed.
#. * Note that it has nothing to do with the application reviews, the
#. * users can't express their opinions here. In some languages
#. * "Review (evaluate) something" is a different translation than
#. * "Review (browse) something."
<<<<<<< HEAD
#: src/gs-update-monitor.c:1193
=======
#: src/gs-update-monitor.c:1188
>>>>>>> 26441dfd
msgctxt "updates"
msgid "Review"
msgstr "بازبینی"

#. TRANSLATORS: this is when the offline update failed
<<<<<<< HEAD
#: src/gs-update-monitor.c:1243
=======
#: src/gs-update-monitor.c:1237
>>>>>>> 26441dfd
msgid "Failed To Update"
msgstr "به‌روز رسانی شکست خورد"

#. TRANSLATORS: the user must have updated manually after
#. * the updates were prepared
<<<<<<< HEAD
#: src/gs-update-monitor.c:1248
=======
#: src/gs-update-monitor.c:1242
>>>>>>> 26441dfd
msgid "The system was already up to date."
msgstr "سامانه از پیش به‌روز بود."

#. TRANSLATORS: the user aborted the update manually
<<<<<<< HEAD
#: src/gs-update-monitor.c:1253
=======
#: src/gs-update-monitor.c:1247
>>>>>>> 26441dfd
msgid "The update was cancelled."
msgstr "به‌روز رسانی لغو شد."

#. TRANSLATORS: the package manager needed to download
#. * something with no network available
<<<<<<< HEAD
#: src/gs-update-monitor.c:1258
=======
#: src/gs-update-monitor.c:1252
>>>>>>> 26441dfd
msgid ""
"Internet access was required but wasn’t available. Please make sure that you have "
"internet access and try again."
msgstr ""
"دسترسی به اینترنت لازم بود، اما امکان اتّصال وجود نداشت. لطفاً مطمئن شوید که دسترسی "
"به اینترنت دارید و دوباره تلاش کنید."

#. TRANSLATORS: if the package is not signed correctly
<<<<<<< HEAD
#: src/gs-update-monitor.c:1263
=======
#: src/gs-update-monitor.c:1257
>>>>>>> 26441dfd
msgid ""
"There were security issues with the update. Please consult your software provider "
"for more details."
msgstr ""
"مشکلات امنیتی در به‌روز رسانی وجود داشت. لطفاً برای اطّلاعات بیش‌تر با فراهم کننده "
"نرم‌افزار خود مشورت کنید."

#. TRANSLATORS: we ran out of disk space
<<<<<<< HEAD
#: src/gs-update-monitor.c:1268
=======
#: src/gs-update-monitor.c:1262
>>>>>>> 26441dfd
msgid "There wasn’t enough disk space. Please free up some space and try again."
msgstr "فضای دیسک کافی نبود. لطفاً کمی فضا خالی کنید و دوباره تلاش کنید."

#. TRANSLATORS: We didn't handle the error type
<<<<<<< HEAD
#: src/gs-update-monitor.c:1272
=======
#: src/gs-update-monitor.c:1266
>>>>>>> 26441dfd
msgid ""
"We’re sorry: the update failed to install. Please wait for another update and try "
"again. If the problem persists, contact your software provider."
msgstr ""
"ما متأسفیم: نصب به‌روز رسانی شکست خورد. لطفاً برای یک به‌روز رسانی دیگر صبر کنید و "
"دوباره تلاش کنید. اگر باز هم مشکل داشتید، با فراهم کننده نرم‌افزار تماس بگیرید."

#. TRANSLATORS: This is the time when we last checked for updates
#: src/gs-updates-page.c:247
#, c-format
msgid "Last checked: %s"
msgstr "آخرین بررسی: %s"

#. TRANSLATORS:  the first %s is the distro name, e.g. 'Fedora'
#. * and the second %s is the distro version, e.g. '25'
#: src/gs-updates-page.c:559
#, c-format
msgid "%s %s is no longer supported."
msgstr "%s %s دیگر پشتیبانی نمی‌شود."

#: src/gs-updates-page.c:563
msgid "Your operating system is no longer supported."
msgstr "سیستم‌عاملتان دیگر پشتیبانی نمی‌شود."

#. TRANSLATORS: EOL distros do not get important updates
#: src/gs-updates-page.c:568
msgid "This means that it does not receive security updates."
msgstr "این یعنی به‌روز رسانی‌های امنیتی را نخواهید گرفت."

#. TRANSLATORS: upgrade refers to a major update, e.g. Fedora 25 to 26
#: src/gs-updates-page.c:572
msgid "It is recommended that you upgrade to a more recent version."
msgstr "توصیه می‌شود که به نگارشی جدیدتر ارتقا دهید."

#. TRANSLATORS: this is to explain that downloading updates may cost money
#: src/gs-updates-page.c:849
msgid "Charges May Apply"
msgstr "ممکن است هزینه‌بر باشد"

#. TRANSLATORS: we need network
#. * to do the updates check
#: src/gs-updates-page.c:853
msgid ""
"Checking for updates while using mobile broadband could cause you to incur charges."
msgstr ""
"بررسی به‌روز رسانی‌ها هنگام استفاده از شبکهٔ پهن‌باند همراه، ممکن است برایتان "
"هزینه‌هایی داشته باشد."

#. TRANSLATORS: this is a link to the
#. * control-center network panel
#: src/gs-updates-page.c:857
msgid "Check _Anyway"
msgstr "_به هر حال بررسی شود"

#. TRANSLATORS: can't do updates check
#: src/gs-updates-page.c:873
msgid "No Network"
msgstr "بدون شبکه"

#. TRANSLATORS: we need network
#. * to do the updates check
#: src/gs-updates-page.c:877
msgid "Internet access is required to check for updates."
msgstr "دسترسی به اینترنت برای بررسی به‌روز رسانی‌ها لازم است."

#: src/gs-updates-page.c:1250
msgid "Check for updates"
msgstr "بررسی برای به‌روز رسانی‌ها"

#: src/gs-updates-page.c:1286
msgctxt "Apps to be updated"
msgid "Updates"
msgstr "به‌روز رسانی‌ها"

#: src/gs-updates-page.ui:6
msgid "Updates page"
msgstr "صفحهٔ به‌روز رسانی‌ها"

#. TRANSLATORS: the updates panel is starting up.
<<<<<<< HEAD
#: src/gs-updates-page.ui:82
=======
#: src/gs-updates-page.ui:83
>>>>>>> 26441dfd
msgid "Loading Updates…"
msgstr "بار کردن به‌روز رسانی‌ها…"

#. TRANSLATORS: the updates panel is starting up.
<<<<<<< HEAD
#: src/gs-updates-page.ui:95
=======
#: src/gs-updates-page.ui:96
>>>>>>> 26441dfd
msgid "This could take a while."
msgstr "ممکن است مدتی طول بکشد."

#. TRANSLATORS: This means all software (plural) installed on this system is up to date.
<<<<<<< HEAD
#: src/gs-updates-page.ui:203
msgid "Up to Date"
msgstr "به روز"

#: src/gs-updates-page.ui:242
msgid "Use Mobile Data?"
msgstr "استفاده از دادهٔ همراه؟"

#: src/gs-updates-page.ui:243
=======
#: src/gs-updates-page.ui:204
msgid "Up to Date"
msgstr "به روز"

#: src/gs-updates-page.ui:243
msgid "Use Mobile Data?"
msgstr "استفاده از دادهٔ همراه؟"

#: src/gs-updates-page.ui:244
>>>>>>> 26441dfd
msgid ""
"Checking for updates when using mobile broadband could cause you to incur charges."
msgstr ""
"بررسی به‌روز رسانی‌ها هنگام استفاد از شبکهٔ پهن‌باند همراه، ممکن است برایتان هزینه‌هایی "
"داشته باشد."

<<<<<<< HEAD
#: src/gs-updates-page.ui:246
msgid "_Check Anyway"
msgstr "به _هر حال بررسی شود"

#: src/gs-updates-page.ui:262
msgid "No Connection"
msgstr "بدون اتّصال"

#: src/gs-updates-page.ui:263
msgid "Go online to check for updates."
msgstr "برای بررسی به‌روز رسانی‌ها، برخط شوید."

#: src/gs-updates-page.ui:266
msgid "_Network Settings"
msgstr "تنظیمات _شبکه"

#: src/gs-updates-page.ui:295
msgid "Error"
msgstr "خطا"

#: src/gs-updates-page.ui:296
=======
#: src/gs-updates-page.ui:247
msgid "_Check Anyway"
msgstr "به _هر حال بررسی شود"

#: src/gs-updates-page.ui:263
msgid "No Connection"
msgstr "بدون اتّصال"

#: src/gs-updates-page.ui:264
msgid "Go online to check for updates."
msgstr "برای بررسی به‌روز رسانی‌ها، برخط شوید."

#: src/gs-updates-page.ui:267
msgid "_Network Settings"
msgstr "تنظیمات _شبکه"

#: src/gs-updates-page.ui:296
msgid "Error"
msgstr "خطا"

#: src/gs-updates-page.ui:297
>>>>>>> 26441dfd
msgid "Updates are automatically managed."
msgstr "به‌روز رسانی‌ها به صورت خودکار مدیریت می‌شوند."

#. TRANSLATORS: This is the button for installing all
#. * offline updates
#: src/gs-updates-section.c:318
msgid "Restart & Update"
msgstr "راه‌اندازی دوباره و به‌روز رسانی"

#. TRANSLATORS: This is the button for upgrading all
#. * online-updatable applications
#: src/gs-updates-section.c:324
msgid "Update All"
msgstr "به‌روز رسانی همه"

#. TRANSLATORS: This is the header for system firmware that
#. * requires a reboot to apply
#: src/gs-updates-section.c:456
msgid "Integrated Firmware"
msgstr "ثابت‌افزار یکپارچه"

#. TRANSLATORS: This is the header for offline OS and offline
#. * app updates that require a reboot to apply
#: src/gs-updates-section.c:461
msgid "Requires Restart"
msgstr "نیاز به راه‌اندازی دوباره دارد"

#. TRANSLATORS: This is the header for online runtime and
#. * app updates, typically flatpaks or snaps
#: src/gs-updates-section.c:466
msgid "Application Updates"
msgstr "به‌روز رسانی برنامه‌ها"

#. TRANSLATORS: This is the header for device firmware that can
#. * be installed online
#: src/gs-updates-section.c:471
msgid "Device Firmware"
msgstr "ثابت‌افزار افزاره"

#: src/gs-updates-section.ui:33 src/gs-upgrade-banner.ui:72
#: plugins/packagekit/gs-packagekit-task.c:155
msgid "_Download"
msgstr "_بارگیری"

#. TRANSLATORS: This is the text displayed when a distro
#. * upgrade is available. The first %s is the distro name
#. * and the 2nd %s is the version, e.g. "Fedora 35 Available"
#: src/gs-upgrade-banner.c:90
#, c-format
msgid "%s %s Available"
msgstr "%s %s موجود است"

#. TRANSLATORS: This is the text displayed when a distro
#. * upgrade is available. The %s is the distro name,
#. * e.g. "GNOME OS Available"
#: src/gs-upgrade-banner.c:95
#, c-format
msgid "%s Available"
msgstr "%s موجود است"

#: src/gs-upgrade-banner.c:143
msgid "Learn about the new version"
msgstr "دربارهٔ نگارش جدید بیاموزید"

#: src/gs-upgrade-banner.c:167
msgid "Downloading…"
msgstr "بار گرفتن…"

#. Translators: the first '%s' is replaced with the downloaded size, the second '%s'
#. with the total download size, forming text like "135 MB of 2 GB downloaded"
#: src/gs-upgrade-banner.c:185
#, c-format
msgid "%s of %s downloaded"
msgstr "%s از %s بارگیری"

#. Translators: the '%u' is replaced with the actual percentage being already
#. downloaded, forming text like "13% downloaded"
#: src/gs-upgrade-banner.c:189
#, c-format
msgid "%u%% downloaded"
msgstr "%Iu٪ بار گرفته"

#: src/gs-upgrade-banner.ui:42
msgid "A major upgrade, with new features and added polish."
msgstr "یک ارتقای عمده، همراه امکانات جدید و بهینه‌سازی‌های بیش‌تر."

#: src/gs-upgrade-banner.ui:187
msgid "_Restart & Upgrade"
msgstr "_آغاز دوباره و نصب"

#: src/gs-upgrade-banner.ui:201
msgid "Remember to back up data and files before upgrading."
msgstr "به یاد داشته باشید که پیش از ارتقا، از داده‌ها و پرونده‌ها پشتیبان بگیرید."

#: src/org.gnome.Software.desktop.in:4
msgid "Add, remove or update software on this computer"
msgstr "افزودن، برداشتن یا به‌روز رسانی نرم‌افزارهای این رایانه"

#. Translators: Search terms to find this application. Do NOT translate or localize the semicolons! The list MUST also end with a semicolon!
#: src/org.gnome.Software.desktop.in:12
msgid ""
"Updates;Upgrade;Sources;Repositories;Preferences;Install;Uninstall;Program;"
"Software;App;Store;"
msgstr ""
"Updates;Upgrade;Sources;Repositories;Preferences;Install;Uninstall;Program;"
"Software;App;Store;به‌روز رسانی‌ها;ارتقا;منابع;مخازن;ترجیحات;نصب;حذف;برنامه;نرم‌افزار;"
"اپ;استور;"

#. TRANSLATORS: this is a group of updates that are not
#. * packages and are not shown in the main list
#: plugins/core/gs-plugin-generic-updates.c:67
msgid "System Updates"
msgstr "به‌روز رسانی‌های سامانه"

#. TRANSLATORS: this is a longer description of the
#. * "System Updates" string
#: plugins/core/gs-plugin-generic-updates.c:72
msgid ""
"General system updates, such as security or bug fixes, and performance "
"improvements."
msgstr "به‌روز رسانی‌های عمومی سامانه، مانند رفع اشکال و بهبودهای کارایی."

#. TRANSLATORS: status text when downloading
#: plugins/core/gs-plugin-rewrite-resource.c:155
msgid "Downloading featured images…"
msgstr "بارگیری تصویرهای ویژه…"

#. Translators: The '%s' is replaced with the OS name, like "Endless OS"
#: plugins/eos-updater/gs-plugin-eos-updater.c:637
#, c-format
msgid "%s update with new features and fixes."
msgstr "به‌روز رسانی %s با امکانات جدید و رفع اشکال‌ها."

#: plugins/eos-updater/gs-plugin-eos-updater.c:970
msgid "EOS update service could not fetch and apply the update."
msgstr "خدمت به‌روز رسانی اندلس نتوانست به‌روز رسانی را گرفته و اعمال کند."

#: plugins/epiphany/gs-plugin-epiphany.c:474
msgid "GNOME Web"
msgstr "وبِ گنوم"

#: plugins/epiphany/org.gnome.Software.Plugin.Epiphany.metainfo.xml.in:6
msgid "Web Apps Support"
msgstr "پشتیبانی برنامه‌های وبی"

#: plugins/epiphany/org.gnome.Software.Plugin.Epiphany.metainfo.xml.in:7
msgid "Run popular web applications in a browser"
msgstr "برنامه‌های وبی مشهور را در یک مرورگر اجرا کنید"

#. TRANSLATORS: status text when downloading
#: plugins/fedora-pkgdb-collections/gs-plugin-fedora-pkgdb-collections.c:257
msgid "Downloading upgrade information…"
msgstr "بارگیری اطّلاعات ارتقا…"

#. TRANSLATORS: this is a title for Fedora distro upgrades
#: plugins/fedora-pkgdb-collections/gs-plugin-fedora-pkgdb-collections.c:404
msgid "Upgrade for the latest features, performance and stability improvements."
msgstr "ارتقا برای جدیدترین ویژگی‌ها و بهبود پایداری و کارایی."

#: plugins/flatpak/org.gnome.Software.Plugin.Flatpak.metainfo.xml.in:6
msgid "Flatpak Support"
msgstr "پشتیبانی فلت‌پک"

#: plugins/flatpak/org.gnome.Software.Plugin.Flatpak.metainfo.xml.in:7
msgid "Flatpak is a framework for desktop applications on Linux"
msgstr "فلت‌پک چارچوبی برای برنامه‌های میزکار روی گنو/لینوکس است"

#. Reference: https://docs.flatpak.org/en/latest/flatpak-command-reference.html#idm45858571325264
#: plugins/flatpak/gs-flatpak.c:307
#, c-format
msgid "System folder %s"
msgstr "شاخهٔ سامانه %s"

#: plugins/flatpak/gs-flatpak.c:308 plugins/flatpak/gs-flatpak.c:309
#, c-format
msgid "Home subfolder %s"
msgstr "شاخهٔ خانه %s"

#: plugins/flatpak/gs-flatpak.c:310
msgid "Host system folders"
msgstr "شاخه‌های سامانهٔ میزبان"

#: plugins/flatpak/gs-flatpak.c:311
msgid "Host system configuration from /etc"
msgstr "پیکربندی سامانهٔ میزبان از ‪/etc"

#: plugins/flatpak/gs-flatpak.c:312
msgid "Desktop folder"
msgstr "شاخهٔ میزکار"

#: plugins/flatpak/gs-flatpak.c:312
#, c-format
msgid "Desktop subfolder %s"
msgstr "زیرشاخهٔ میزکار %s"

#: plugins/flatpak/gs-flatpak.c:313
msgid "Documents folder"
msgstr "شاخهٔ سندها"

#: plugins/flatpak/gs-flatpak.c:313
#, c-format
msgid "Documents subfolder %s"
msgstr "زیرشاخهٔ سندها %s"

#: plugins/flatpak/gs-flatpak.c:314
msgid "Music folder"
msgstr "شاخهٔ آهنگ‌ها"

#: plugins/flatpak/gs-flatpak.c:314
#, c-format
msgid "Music subfolder %s"
msgstr "زیرشاخهٔ آهنگ‌ها %s"

#: plugins/flatpak/gs-flatpak.c:315
msgid "Pictures folder"
msgstr "شاخهٔ عکس‌ها"

#: plugins/flatpak/gs-flatpak.c:315
#, c-format
msgid "Pictures subfolder %s"
msgstr "زیرشاخهٔ عکس‌ها %s"

#: plugins/flatpak/gs-flatpak.c:316
msgid "Public Share folder"
msgstr "شاخهٔ هم‌رسانی عمومی"

#: plugins/flatpak/gs-flatpak.c:316
#, c-format
msgid "Public Share subfolder %s"
msgstr "زیرشاخهٔ هم‌رسانی عمومی %s"

#: plugins/flatpak/gs-flatpak.c:317
msgid "Videos folder"
msgstr "شاخهٔ ویدیوها"

#: plugins/flatpak/gs-flatpak.c:317
#, c-format
msgid "Videos subfolder %s"
msgstr "زیرشاخهٔ ویدیوها %s"

#: plugins/flatpak/gs-flatpak.c:318
msgid "Templates folder"
msgstr "شاخهٔ قالب‌ها"

#: plugins/flatpak/gs-flatpak.c:318
#, c-format
msgid "Templates subfolder %s"
msgstr "زیرشاخهٔ قالب‌ها %s"

#: plugins/flatpak/gs-flatpak.c:319
msgid "User cache folder"
msgstr "شاخهٔ انبارش کاربر"

#: plugins/flatpak/gs-flatpak.c:319
#, c-format
msgid "User cache subfolder %s"
msgstr "زیرشاخهٔ انبارش کاربر %s"

#: plugins/flatpak/gs-flatpak.c:320
msgid "User configuration folder"
msgstr "شاخهٔ پیکربندی کاربر"

#: plugins/flatpak/gs-flatpak.c:320
#, c-format
msgid "User configuration subfolder %s"
msgstr "زیرشاخهٔ پیکربندی کاربر %s"

#: plugins/flatpak/gs-flatpak.c:321
msgid "User data folder"
msgstr "شاخهٔ دادهٔ کاربر"

#: plugins/flatpak/gs-flatpak.c:321
#, c-format
msgid "User data subfolder %s"
msgstr "زیرشاخهٔ دادهٔ کاربر %s"

#: plugins/flatpak/gs-flatpak.c:322
msgid "User runtime folder"
msgstr "شاخهٔ زمان اجرای کاربر"

#: plugins/flatpak/gs-flatpak.c:322
#, c-format
msgid "User runtime subfolder %s"
msgstr "زیرشاخهٔ زمان اجرای کاربر %s"

#: plugins/flatpak/gs-flatpak.c:380
#, c-format
msgid "Filesystem access to %s"
msgstr "دسترسی به سامانهٔ پروندهٔ %s"

#. TRANSLATORS: status text when downloading new metadata
<<<<<<< HEAD
#: plugins/flatpak/gs-flatpak.c:1219
=======
#: plugins/flatpak/gs-flatpak.c:1397
>>>>>>> 26441dfd
#, c-format
msgid "Getting flatpak metadata for %s…"
msgstr "در حال گرفتن فرادادهٔ فلت‌پک برای %s…"

<<<<<<< HEAD
#: plugins/flatpak/gs-flatpak.c:3344
=======
#: plugins/flatpak/gs-flatpak.c:3534
>>>>>>> 26441dfd
#, c-format
msgid "Failed to refine addon ‘%s’: %s"
msgstr "شکست در پالایش افزونهٔ «%s»: %s"

#: plugins/flatpak/gs-flatpak-utils.c:94
msgid "User Installation"
msgstr "نصب کاربر"

#: plugins/flatpak/gs-flatpak-utils.c:94
msgid "System Installation"
msgstr "نصب سامانه"

<<<<<<< HEAD
#: plugins/flatpak/gs-plugin-flatpak.c:1093
=======
#: plugins/flatpak/gs-plugin-flatpak.c:1038
>>>>>>> 26441dfd
#, c-format
msgid "Failed to add to install for addon ‘%s’: %s"
msgstr "شکست در افزودن به نصب برای افزونهٔ «%s»: %s"

<<<<<<< HEAD
#: plugins/flatpak/gs-plugin-flatpak.c:1107
=======
#: plugins/flatpak/gs-plugin-flatpak.c:1052
>>>>>>> 26441dfd
#, c-format
msgid "Failed to add to uninstall for addon ‘%s’: %s"
msgstr "شکست در افزودن به حذف برای افزونهٔ «%s»: %s"

#: plugins/flatpak/gs-plugin-flatpak.c:1318
#, c-format
msgid ""
"Remote “%s” doesn't allow install of “%s”, possibly due to its filter. Remove the "
"filter and repeat the install. Detailed error: %s"
msgstr ""
"مخزن «%s» اجازهٔ نصب «%s» را احتمالاً به خاطر پالایه‌هایش نمی‌دهد. پالایه را برداشته و "
"نصب را تکرار کنید. خطای با جزییات: %s"

#. TRANSLATORS: a specific part of hardware,
#. * the first %s is the device name, e.g. 'Unifying Receiver`
#: plugins/fwupd/gs-fwupd-app.c:134
#, c-format
msgid "%s Device Update"
msgstr "به‌روز رسانی افزارهٔ %s"

#. TRANSLATORS: the entire system, e.g. all internal devices,
#. * the first %s is the device name, e.g. 'ThinkPad P50`
#: plugins/fwupd/gs-fwupd-app.c:139
#, c-format
msgid "%s System Update"
msgstr "به‌روز رسانی سامانهٔ %s"

#. TRANSLATORS: the EC is typically the keyboard controller chip,
#. * the first %s is the device name, e.g. 'ThinkPad P50`
#: plugins/fwupd/gs-fwupd-app.c:144
#, c-format
msgid "%s Embedded Controller Update"
msgstr "به‌روز رسانی واپایشگر توکار %s"

#. TRANSLATORS: ME stands for Management Engine, the Intel AMT thing,
#. * the first %s is the device name, e.g. 'ThinkPad P50`
#: plugins/fwupd/gs-fwupd-app.c:149
#, c-format
msgid "%s ME Update"
msgstr "به‌روز رسانی موتور مدیریت %s"

#. TRANSLATORS: ME stands for Management Engine (with Intel AMT),
#. * where the first %s is the device name, e.g. 'ThinkPad P50`
#: plugins/fwupd/gs-fwupd-app.c:154
#, c-format
msgid "%s Corporate ME Update"
msgstr "به‌روز رسانی موتور مدیریت تجاری %s"

#. TRANSLATORS: ME stands for Management Engine, where
#. * the first %s is the device name, e.g. 'ThinkPad P50`
#: plugins/fwupd/gs-fwupd-app.c:159
#, c-format
msgid "%s Consumer ME Update"
msgstr "به‌روز رسانی موتور مدیریت مصرفی %s"

#. TRANSLATORS: the controller is a device that has other devices
#. * plugged into it, for example ThunderBolt, FireWire or USB,
#. * the first %s is the device name, e.g. 'Intel ThunderBolt`
#: plugins/fwupd/gs-fwupd-app.c:165
#, c-format
msgid "%s Controller Update"
msgstr "به‌روز رسانی واپایشگر %s"

#. TRANSLATORS: the Thunderbolt controller is a device that
#. * has other high speed Thunderbolt devices plugged into it;
#. * the first %s is the system name, e.g. 'ThinkPad P50`
#: plugins/fwupd/gs-fwupd-app.c:171
#, c-format
msgid "%s Thunderbolt Controller Update"
msgstr "به‌روز رسانی واپایشگر تاندربولت %s"

#. TRANSLATORS: the CPU microcode is firmware loaded onto the CPU
#. * at system bootup
#: plugins/fwupd/gs-fwupd-app.c:176
#, c-format
msgid "%s CPU Microcode Update"
msgstr "به‌روز رسانی ریزرمز پردازندهٔ %s"

#. TRANSLATORS: configuration refers to hardware state,
#. * e.g. a security database or a default power value
#: plugins/fwupd/gs-fwupd-app.c:181
#, c-format
msgid "%s Configuration Update"
msgstr "به‌روز رسانی پیکربندی %s"

#. TRANSLATORS: battery refers to the system power source
#: plugins/fwupd/gs-fwupd-app.c:185
#, c-format
msgid "%s Battery Update"
msgstr "به‌روز رسانی باتری %s"

#. TRANSLATORS: camera can refer to the laptop internal
#. * camera in the bezel or external USB webcam
#: plugins/fwupd/gs-fwupd-app.c:190
#, c-format
msgid "%s Camera Update"
msgstr "به‌روز رسانی دوربین %s"

#. TRANSLATORS: TPM refers to a Trusted Platform Module
#: plugins/fwupd/gs-fwupd-app.c:194
#, c-format
msgid "%s TPM Update"
msgstr "به‌روز رسانی تی‌پی‌ام %s"

#. TRANSLATORS: TouchPad refers to a flat input device
#: plugins/fwupd/gs-fwupd-app.c:198
#, c-format
msgid "%s Touchpad Update"
msgstr "به‌روز رسانی صفحه لمسی %s"

#. TRANSLATORS: Mouse refers to a handheld input device
#: plugins/fwupd/gs-fwupd-app.c:202
#, c-format
msgid "%s Mouse Update"
msgstr "به‌روز رسانی موشی %s"

#. TRANSLATORS: Keyboard refers to an input device for typing
#: plugins/fwupd/gs-fwupd-app.c:206
#, c-format
msgid "%s Keyboard Update"
msgstr "به‌روز رسانی صفحه‌کلید %s"

#. TRANSLATORS: Storage Controller is typically a RAID or SAS adapter
#: plugins/fwupd/gs-fwupd-app.c:210
#, c-format
msgid "%s Storage Controller Update"
msgstr "به‌روز رسانی واپایشگر حافظهٔ %s"

#. TRANSLATORS: Network Interface refers to the physical
#. * PCI card, not the logical wired connection
#: plugins/fwupd/gs-fwupd-app.c:215
#, c-format
msgid "%s Network Interface Update"
msgstr "به‌روز رسانی واپایشگر شبکهٔ %s"

#. TRANSLATORS: Video Display refers to the laptop internal display or
#. * external monitor
#: plugins/fwupd/gs-fwupd-app.c:220
#, c-format
msgid "%s Display Update"
msgstr "به‌روز رسانی نمایشگر %s"

#. TRANSLATORS: BMC refers to baseboard management controller which
#. * is the device that updates all the other firmware on the system
#: plugins/fwupd/gs-fwupd-app.c:225
#, c-format
msgid "%s BMC Update"
msgstr "به‌روز رسانی BMC %s"

#. TRANSLATORS: Receiver refers to a radio device, e.g. a tiny Bluetooth
#. * device that stays in the USB port so the wireless peripheral works
#: plugins/fwupd/gs-fwupd-app.c:230
#, c-format
msgid "%s USB Receiver Update"
msgstr "به‌روز رسانی گیرندهٔ یواس‌بی %s"

#: plugins/fwupd/gs-plugin-fwupd.c:1241
msgid "Firmware"
msgstr "ثابت‌افزار"

#: plugins/fwupd/org.gnome.Software.Plugin.Fwupd.metainfo.xml.in:6
msgid "Firmware Upgrade Support"
msgstr "پشتیبانی ارتقای ثابت‌افزار"

#: plugins/fwupd/org.gnome.Software.Plugin.Fwupd.metainfo.xml.in:7
msgid "Provides support for firmware upgrades"
msgstr "برای ارتقاهای ثابت‌افزار، پشتیبانی فراهم می‌کند"

#: plugins/packagekit/gs-packagekit-task.c:148
msgid "Install Unsigned Software?"
msgstr "نصب نرم‌افزار امضانشده؟"

#: plugins/packagekit/gs-packagekit-task.c:149
msgid ""
"Software that is to be installed is not signed. It will not be possible to verify "
"the origin of updates to this software, or whether updates have been tampered with."
msgstr ""
"نرم‌افزاری که می‌خواهد نصب شود، امضا نشده. تأیید خاستگاه به‌روز رسانی‌های این نرم‌افزار "
"یا دستکاری نشدنشان ممکن نخواهد بود."

#: plugins/packagekit/gs-packagekit-task.c:153
msgid "Download Unsigned Software?"
msgstr "بارگیری نرم‌افزار امضانشده؟"

#: plugins/packagekit/gs-packagekit-task.c:154
msgid ""
"Unsigned updates are available. Without a signature, it is not possible to verify "
"the origin of the update, or whether it has been tampered with."
msgstr ""
"به‌روز رسانی‌های امضانشده موجودند. بدون امضا، تأیید خاستگاه به‌روز رسانی یا دستکاری "
"نشدنشان ممکن نیست."

#: plugins/packagekit/gs-packagekit-task.c:158
msgid "Update Unsigned Software?"
msgstr "به‌روز رسانی نرم‌افزار امضانشده؟"

#: plugins/packagekit/gs-packagekit-task.c:159
msgid ""
"Unsigned updates are available. Without a signature, it is not possible to verify "
"the origin of the update, or whether it has been tampered with. Software updates "
"will be disabled until unsigned updates are either removed or updated."
msgstr ""
"به‌روز رسانی‌های امضانشده موجودند. بدون امضا، تأیید خاستگاه به‌روز رسانی یا دستکاری "
"نشدنشان ممکن نیست. به‌روز رسانی‌های نرم‌افزار تا هنگام برداشته یا به‌روز شدن به‌روز "
"رسانی‌های امضا نشده، از کار خواهند افتاد."

#: plugins/packagekit/gs-plugin-packagekit.c:367
msgid "Packages"
msgstr "بسته‌ها"

<<<<<<< HEAD
#: plugins/rpm-ostree/gs-plugin-rpm-ostree.c:2450
=======
#: plugins/rpm-ostree/gs-plugin-rpm-ostree.c:2685
>>>>>>> 26441dfd
msgid "Operating System (OSTree)"
msgstr "سیستم‌عامل (OSTree)"

#. TRANSLATORS: default snap store name
#: plugins/snap/gs-plugin-snap.c:300
msgid "Snap Store"
msgstr "فروشگاه اسنپ"

#: plugins/snap/org.gnome.Software.Plugin.Snap.metainfo.xml.in:6
msgid "Snap Support"
msgstr "پشتیبانی اسنپ"

#: plugins/snap/org.gnome.Software.Plugin.Snap.metainfo.xml.in:7
msgid "A snap is a universal Linux package"
msgstr "اسنپ یک بستهٔ جهانی گنو/لینوکسی است"

#~ msgid "Software catalog is being downloaded"
#~ msgstr "در حال بارگیری فهرست نرم‌افزارها"

#~ msgid "Access arbitrary files"
#~ msgstr "دسترسی به پرونده‌های نامعقول"

#~ msgid "Can access arbitrary files on the file system"
#~ msgstr "می‌تواند پرونده‌هایی نامعقول در سامانهٔ پرونده‌تان را بخواند"

#~ msgid "A list of popular applications"
#~ msgstr "فهرستی از برنامه‌های محبوب"

#~ msgid "A list of applications to use, overriding the system defined ones."
#~ msgstr ""
#~ "فهرستی از برنامه‌ها برای استفاده. جایگزین برنامه‌های تعریف شدهٔ سامانه می‌شود."

#~ msgid "Checking…"
#~ msgstr "در حال بررسی…"

#~ msgid "Endless OS"
#~ msgstr "سیستم‌عامل اندلس"

#~ msgid "Loading…"
#~ msgstr "بار کردن…"

#~ msgid "Downloading application ratings…"
#~ msgstr "بارگیری رتبه‌بندی‌های برنامه…"

#~ msgid "The URI that references the background for an upgrade banner."
#~ msgstr "نشانی‌ای که به پس‌زمینهٔ بیرق ارتقا ارجاع می‌دهد."

#~ msgid ""
#~ "The URI can contain up to three '%u', which will be replaced by the upgrade "
#~ "version."
#~ msgstr "نشانی می‌تواند تا سه «%Iu» باشد که با نگارش ارتقا جایگزین خواهد شد."

#~ msgid "_Add shortcut"
#~ msgstr "_افزودن میان‌بر"

#~ msgid "Re_move shortcut"
#~ msgstr "_برداشتن میان‌بر"

#~ msgid "Welcome"
#~ msgstr "خوش آمدید"

#~ msgid "Welcome to Software"
#~ msgstr "به نرم‌افزارها خوش آمدید"

#~ msgid ""
#~ "Software lets you install all the software you need, all from one place. See "
#~ "our recommendations, browse the categories, or search for the applications you "
#~ "want."
#~ msgstr ""
#~ "نرم‌افزارها می‌گذارد تمامی نرم‌افزارهای مورد نیازتان را از یک جا نصب کنید. "
#~ "پیشنهادهایمان را دیده، دسته‌ها را مرور کرده، یا برای برنامه‌هایی که می‌خواهید، "
#~ "جست‌وجو کنید."

#~ msgid "_Browse Software"
#~ msgstr "_مرور نرم‌افزارها"

#~ msgid "OS Updates"
#~ msgstr "به‌روز رسانی‌های سیستم‌عامل"

#~ msgid "Includes performance, stability and security improvements."
#~ msgstr "شامل بهینه‌سازی‌های کارایی، پایداری و امنیتی."

#~ msgid "Downloading firmware update signature…"
#~ msgstr "بارگیری امضای به‌روز رسانی ثابت‌افزار…"

#~ msgid "Downloading firmware update metadata…"
#~ msgstr "بارگیری فرادادهٔ به‌روز رسانی ثابت‌افزار…"

#~ msgid "Software has unknown permissions"
#~ msgstr "نرم‌افزار، اجازه‌هایی ناشناخته دارد"

#~ msgid "Software comes from a trusted source"
#~ msgstr "نرم‌افزار از منبعی مورد اعتماد می‌آید"

#~ msgid "Unknown Permissions"
#~ msgstr "اجازه‌های ناشناخته"

#~ msgid "The permissions needed by this app aren’t known"
#~ msgstr "اجازه‌های لازم برای این کاره شناخته شده نیستند"

#~ msgid "App comes from a trusted source"
#~ msgstr "کاره از منبعی مورد اعتماد می‌آید"

#~ msgid "Your distribution has verified that this app can be trusted"
#~ msgstr "توزیعتان تأیید کرده که این کاره مطمئن است"

#~ msgid "Show the prompt to install nonfree software repositories"
#~ msgstr "نمایش اعلان برای نصب مخزن‌ها نرم‌افزاری ناآزاد"

#~ msgid "Not optimized for touch devices or phones"
#~ msgstr "برای افزاره‌های لکسی یا تلفن‌ها بهینه نشده"

#~ msgid "Editor’s Picks"
#~ msgstr "انتخاب‌های سردبیران"

#~ msgid "Recently Updated"
#~ msgstr "به تازگی به‌روز شده"

#~ msgid "_Read More"
#~ msgstr "_خواندن بیش‌تر"

#~ msgid "_Read Less"
#~ msgstr "_خواندن کم‌تر"

#~ msgid "_Launch"
#~ msgstr "_اجرا"

#~ msgid ""
#~ "Some of this software is proprietary and therefore has restrictions on use, "
#~ "sharing, and access to source code."
#~ msgstr ""
#~ "برخی از این نرم‌افزارها مالکیتی بوده و بنابراین در استفاده، هم‌رسانی و دسترسی به "
#~ "کد مبدأ، محدودند."

#~ msgid "Find out more…"
#~ msgstr "بیش‌تر دریابید…"

#~ msgid "Recent Releases"
#~ msgstr "ارائه‌های اخیر"

#~ msgid "Remove “%s”?"
#~ msgstr "برداشتن «%s»؟"

#~ msgid "Disable “%s”?"
#~ msgstr "از کار انداختن «%s»؟"

#~ msgid "Remove"
#~ msgstr "برداشتن"

#~ msgid "No Additional Repositories"
#~ msgstr "بدون مخزن‌های اضافی"

#~ msgid "_Enable"
#~ msgstr "به کار انداختن"

#~ msgid "_Remove…"
#~ msgstr "_برداشتن…"

#~ msgid "_Disable…"
#~ msgstr "_از کار انداختن…"

#~ msgid "Enabling"
#~ msgstr "به کار انداختن"

#~ msgid "Disabling"
#~ msgstr "از کار انداختن"

#~ msgid "Enabled"
#~ msgstr "به کار افتاده"

#~ msgid "Disabled"
#~ msgstr "از کار افتاده"

#~ msgid "_Remove All"
#~ msgstr "_برداشتن همه"

#~ msgid "_Restart Now"
#~ msgstr "_شروع دوباره هم‌اکنون"

#~ msgid "Updates will be applied when the computer is restarted."
#~ msgstr "به‌روز رسانی‌ها هنگام شروع دوبارهٔ رایانه اعمال خواهند شد."

#~ msgid "Waiting to Download %s %s"
#~ msgstr "در انتظار بارگیری %s %s"

#~ msgid "Downloading %s %s"
#~ msgstr "در حال بارگیری %s %s"

#~ msgid "%s %s Ready to be Installed"
#~ msgstr "%s %s آمادهٔ نصب"

#~ msgid "_Learn More"
#~ msgstr "_بیش‌تر بدانید"

#~ msgid "Requires a specific screen size"
#~ msgstr "نیازمند اندازهٔ صفحهٔ خاص"

#~ msgctxt "updated"
#~ msgid "Never"
#~ msgstr "هیچ وقت"

#~ msgid "Localized in your Language"
#~ msgstr "بومی شده به زبانتان"

#~ msgid "Release Activity"
#~ msgstr "فعالیت انتشار"

#~ msgid "Developer"
#~ msgstr "توسعه‌دهنده"

#~ msgctxt "app status"
#~ msgid "Uninstalled"
#~ msgstr "حذف‌شده"

#~ msgctxt "app status"
#~ msgid "Installed"
#~ msgstr "نصب شد"

#~ msgctxt "app status"
#~ msgid "Updated"
#~ msgstr "به‌روز شد"

#~ msgctxt "app status"
#~ msgid "Unknown"
#~ msgstr "ناشناخته"

#~ msgid "History"
#~ msgstr "تاریخچه"

#~ msgid "More…"
#~ msgstr "بیش‌تر…"

#~ msgid "Recommended Games"
#~ msgstr "بازی‌های پیشنهادی"

#~ msgid "Recommended Creation Applications"
#~ msgstr "برنامه‌های آفرینش پیشنهادی"

#~ msgid "Recommended Work Applications"
#~ msgstr "برنامه‌های کاری پیشنهادی"

#~ msgid "Select All"
#~ msgstr "گزینش همه"

#~ msgid "Select None"
#~ msgstr "گزینش هیچ‌کدام"

#~ msgid "_Installed"
#~ msgstr "_نصب شده"

#~ msgid "_Updates"
#~ msgstr "_به‌روز رسانی‌ها"

#~ msgid "Featured %s"
#~ msgstr "ویژه‌های %s"

#~ msgid "Show"
#~ msgstr "نمایش"

#~ msgid "Subcategories filter menu"
#~ msgstr "فهرست پالایش زیردسته‌ها"

#~ msgid "Sort"
#~ msgstr "چینش"

#~ msgid "Subcategories sorting menu"
#~ msgstr "فهرست چینش زیردسته‌ها"

#~ msgctxt "Menu of Games"
#~ msgid "All"
#~ msgstr "همه"

#~ msgctxt "Menu of Games"
#~ msgid "Featured"
#~ msgstr "ویژه"

#~ msgctxt "Menu of Utilities"
#~ msgid "All"
#~ msgstr "همه"

#~ msgctxt "Menu of Utilities"
#~ msgid "Featured"
#~ msgstr "ویژه"

#~ msgctxt "Menu of Reference"
#~ msgid "All"
#~ msgstr "همه"

#~ msgctxt "Menu of Reference"
#~ msgid "Featured"
#~ msgstr "ویژه"

#~ msgid "Audio & Video"
#~ msgstr "صوت و تصویر"

#~ msgid "Developer Tools"
#~ msgstr "ابزارهای توسعه"

#~ msgid "Education & Science"
#~ msgstr "یادگیری و علم"

#~ msgid "Games"
#~ msgstr "بازی‌ها"

#~ msgid "Graphics & Photography"
#~ msgstr "گرافیک و عکاسی"

#~ msgid "Productivity"
#~ msgstr "بهره‌وری"

#~ msgid "Communication & News"
#~ msgstr "ارتباطات و اخبار"

#~ msgid "Reference"
#~ msgstr "ارجاعات"

#~ msgid "Utilities"
#~ msgstr "ابزارها"

#~ msgid ""
#~ "Unable to determine which parts of the system this application accesses. This "
#~ "is typical for older applications."
#~ msgstr ""
#~ "ناتوانی در تشخیص نواحی‌ای از سامانه که این برنامه به آن‌ها دسترسی دارد. برای "
#~ "برنامه‌های قدیمی، معمول است."

#~ msgctxt "App permissions"
#~ msgid "Low"
#~ msgstr "پایین"

#~ msgctxt "App permissions"
#~ msgid "Medium"
#~ msgstr "متوسّط"

#~ msgctxt "App permissions"
#~ msgid "High"
#~ msgstr "بالا"

#~ msgctxt "App permissions"
#~ msgid "Unknown"
#~ msgstr "نامعلوم"

#~ msgid "Public domain"
#~ msgstr "دامنهٔ عمومی"

#~ msgid "https://en.wikipedia.org/wiki/Public_domain"
#~ msgstr "https://en.wikipedia.org/wiki/Public_domain"

#~ msgid "https://www.gnu.org/philosophy/free-sw"
#~ msgstr "https://wiki.ubuntu.ir/wiki/Free_Software"

#~ msgid "Users are bound by the following license:"
#~ msgid_plural "Users are bound by the following licenses:"
#~ msgstr[0] "کاربران ملزم به پذیرفتن پروانه‌های زیر هستند:"

#~ msgid "Sandboxed"
#~ msgstr "اجرا در محیط ایزوله"

#~ msgid "Category"
#~ msgstr "دسته‌بندی"

#~ msgid "Free"
#~ msgstr "آزاد"

#~ msgctxt "Application license"
#~ msgid "Unknown"
#~ msgstr "ناشناخته"

#~ msgid ""
#~ "This means that the software can be freely run, copied, distributed, studied "
#~ "and modified."
#~ msgstr ""
#~ "یعنی می‌توانید این نرم‌افزار را آزادانه اجرا، رونوشت، توزیع و مطالعه کرده یا "
#~ "تغییر دهید."

#~ msgid "Proprietary Software"
#~ msgstr "نرم‌افزار انحصاری"

#~ msgid ""
#~ "This means that the software is owned by an individual or a company. There are "
#~ "often restrictions on its use and its source code cannot usually be accessed."
#~ msgstr ""
#~ "یعنی نرم‌افزار متعلق به یک فرد یا شرکت است. معمولاً محدودیت‌هایی در استفاده داشته "
#~ "و نمی‌توان به کد مبدأش دسترسی داشت."

#~ msgid "Unknown Software License"
#~ msgstr "پروانهٔ نرم‌افزاری ناشناخته"

#~ msgid "The license terms of this software are unknown."
#~ msgstr "شرایط پروانهٔ این نرم‌افزار ناشناخته است."

#~ msgid "The application was rated this way because it features:"
#~ msgstr "رتبهٔ برنامه این‌گونه‌است، چرا که:"

#~ msgid "No details were available for this rating."
#~ msgstr "هیچ جزییاتی برای این رتبه‌بندی موجود نیست."

#~ msgid "Recommended Audio & Video Applications"
#~ msgstr "برنامه‌های صوتی و ویدیویی پیشنهادی"

#~ msgid "Recommended Productivity Applications"
#~ msgstr "برنامه‌های فراورش پیشنهادی"

#~ msgid "ratings in total"
#~ msgstr "رتبه‌ها در مجموع"

#~ msgid "Looking for new updates…"
#~ msgstr "در حال بررسی برای به‌روز رسانی‌های جدید…"

#~ msgid "Setting up updates…"
#~ msgstr "در حال برپاسازی به‌روز رسانی‌ها…"

#~ msgid "Software is up to date"
#~ msgstr "نرم‌افزار به‌روز است"

#~ msgid "ODRS is a service providing user reviews of applications"
#~ msgstr "پرمیب خدمتی است که بازابینی‌های کاربری از برنامه‌ها را فراهم می‌کند"

#~ msgid "Cartoon characters in unsafe situations"
#~ msgstr "شخصیت‌های کارتونی در وضعیت‌های نا امن"

#~ msgid "Cartoon characters in aggressive conflict"
#~ msgstr "شخصیت‌های کارتونی در وضعیت‌های درگیری"

#~ msgid "Graphic violence involving cartoon characters"
#~ msgstr "خشونت شامل شخصیت‌های کارتونی"

#~ msgid "Characters in unsafe situations easily distinguishable from reality"
#~ msgstr "شخصیت‌ها در موقعیت‌های نا امن که به راحتی از واقعیت قابل تشخیص هستند"

#~ msgid "Characters in aggressive conflict easily distinguishable from reality"
#~ msgstr ""
#~ "شخصیت‌های کارتونی در وضعیت‌های درگیری که به راحتی از واقعیت قابل تشخیص هستند"

#~ msgid "Graphic violence easily distinguishable from reality"
#~ msgstr "شامل خشونت که به راحتی از واقعیت قابل تشخیص هستند"

#~ msgid "Mildly realistic characters in unsafe situations"
#~ msgstr "شخصیت‌های تقریبا واقعی که در وضعیت‌های نا امن"

#~ msgid "Depictions of realistic characters in aggressive conflict"
#~ msgstr "تصاویر شخصیت‌های واقعی در وضعیت‌های درگیری"

#~ msgid "Graphic violence involving realistic characters"
#~ msgstr "خشونت شامل شخصیت‌های واقعی"

#~ msgid "No bloodshed"
#~ msgstr "بدون خون‌ریزی"

#~ msgid "Unrealistic bloodshed"
#~ msgstr "خون‌ریزی غیر واقعی"

#~ msgid "Realistic bloodshed"
#~ msgstr "خون‌ریزی واقعی"

#~ msgid "Depictions of bloodshed and the mutilation of body parts"
#~ msgstr "تصاویر خون‌ریزی و قطع اعضای بدن"

#~ msgid "Rape or other violent sexual behavior"
#~ msgstr "تجاوز یا سایر اعمال جنسی خشونت‌آمیز"

#~ msgid "References to alcoholic beverages"
#~ msgstr "اشاره به نوشیدنی‌های الکلی"

#~ msgid "Use of alcoholic beverages"
#~ msgstr "استفاده از نوشیدنی‌های الکلی"

#~ msgid "References to illicit drugs"
#~ msgstr "اشاره به مخدرهای غیرقانونی"

#~ msgid "Use of illicit drugs"
#~ msgstr "استفاده از مخدرهای غیرقانونی"

#~ msgid "References to tobacco products"
#~ msgstr "اشاره به محصولات تنباکو"

#~ msgid "Use of tobacco products"
#~ msgstr "استفاده از محصولات تنباکو"

#~ msgid "Brief artistic nudity"
#~ msgstr "برهنگی هنری و مختصر"

#~ msgid "Prolonged nudity"
#~ msgstr "برهنگی ممتد"

#~ msgid "Provocative references or depictions"
#~ msgstr "اشاره و یا تصاویر تحریک‌آمیز"

#~ msgid "Sexual references or depictions"
#~ msgstr "اشاره یا تصاویر جنسی"

#~ msgid "Graphic sexual behavior"
#~ msgstr "رفتارهای جنسی گرافیکی"

#~ msgid "Mild or infrequent use of profanity"
#~ msgstr "استفاده کم یا ملایم از ناسزا"

#~ msgid "Moderate use of profanity"
#~ msgstr "استفاده متوسط از ناسزا"

#~ msgid "Strong or frequent use of profanity"
#~ msgstr "استفاده زیاد یا مکرر از ناسزا"

#~ msgid "Slapstick humor"
#~ msgstr "شوخی‌های هیجانی"

#~ msgid "Vulgar or bathroom humor"
#~ msgstr "شوخی‌های مبتذل"

#~ msgid "Mature or sexual humor"
#~ msgstr "شوخی‌های جنسی"

#~ msgid "Negativity towards a specific group of people"
#~ msgstr "اشاره منفی به گروه خاصی از مردم"

#~ msgid "Discrimination designed to cause emotional harm"
#~ msgstr "طراحی خاص برای ایجاد آسیب عاطفی"

#~ msgid "Explicit discrimination based on gender, sexuality, race or religion"
#~ msgstr "تبعیض آشکار بر اساس جنسیت، نژاد یا دین"

#~ msgid "Product placement"
#~ msgstr "جایگذاری محصول"

#~ msgid "Explicit references to specific brands or trademarked products"
#~ msgstr "اشاره‌های واضح به برندهای مشخص یا محصولات دارای نشان تجاری"

#~ msgid "Users are encouraged to purchase specific real-world items"
#~ msgstr "کاربران تشویق می‌شوند اجناسی در دنیای واقعی بخرند"

#~ msgid "Gambling on random events using tokens or credits"
#~ msgstr "شرط‌بندی روی رویداد اتفاقی با استفاده از توکن یا اعتبار"

#~ msgid "Gambling using “play” money"
#~ msgstr "شرط‌بندی با استفاده از پولِ «بازی»"

#~ msgid "Gambling using real money"
#~ msgstr "شرط‌بندی با استفاده از پول واقعی"

#~ msgid "Users are encouraged to donate real money"
#~ msgstr "کاربران تشویق می‌شوند پول واقعی اعانه کنند"

#~ msgid "Ability to spend real money in-app"
#~ msgstr "امکان خرج کردن پول واقعی در کاره"

#~ msgid "User-to-user interactions without chat functionality"
#~ msgstr "ارتباط بازیکن با بازیکن بدون امکان گپ"

#~ msgid "Moderated chat functionality between users"
#~ msgstr "امکان گپ نظارت‌شده بین کاربران"

#~ msgid "Uncontrolled audio or video chat functionality between users"
#~ msgstr "امکان گپ ویدیویی یا صوتی بدون نظارت بین کاربران"

#~ msgid "Sharing social network usernames or email addresses"
#~ msgstr "هم‌رسانی نام‌کاربری شبکه‌های اجتماعی کاربر یا آدرس پست‌های الکترونیکی"

#~ msgid "Checking for the latest application version"
#~ msgstr "در حال بررسی برای جدیدترین نگارش برنامه"

#~ msgid "Sharing diagnostic data that does not let others identify the user"
#~ msgstr "هم‌رسانی داده‌های تشخیصی که نمی‌گذارد دیگران، کاربر را شناسایی کنند"

#~ msgid "Sharing information that lets others identify the user"
#~ msgstr "هم‌رسانی اطّلاعاتی که به دیگران اجازهٔ شناسایی کاربر را می‌دهد"

#~ msgid "Sharing physical location with other users"
#~ msgstr "هم‌رسانی موقعیت فیزیکی با دیگر کاربران"

#~ msgid "Indirect references to homosexuality"
#~ msgstr "اشاره‌های غیرمستقیم به هم‌جنسگرایی"

#~ msgid "Kissing between people of the same gender"
#~ msgstr "بوسه میان افراد هم‌جنس"

#~ msgid "Graphic sexual behavior between people of the same gender"
#~ msgstr "رفتار جنسی ترسیمی میان افراد هم‌جنس"

#~ msgid "Indirect references to prostitution"
#~ msgstr "اشاره‌های غیرمستقیم به فاحشگی"

#~ msgid "Direct references to prostitution"
#~ msgstr "اشاره‌های مستقیم به فاحشگی"

#~ msgid "Graphic depictions of the act of prostitution"
#~ msgstr "ترسیم‌های عمل فاحشگی"

#~ msgid "Indirect references to adultery"
#~ msgstr "اشاره‌های غیرمستقیم به زنا"

#~ msgid "Direct references to adultery"
#~ msgstr "اشاره‌های مستقیم به زنا"

#~ msgid "Graphic depictions of the act of adultery"
#~ msgstr "ترسیم‌های عمل زنا"

#~ msgid "Scantily clad human characters"
#~ msgstr "شخصیت‌های انسانی کم‌پوشش"

#~ msgid "Overtly sexualized human characters"
#~ msgstr "شخصیت‌های انسانی آشکارا جنسیت‌زده"

#~ msgid "Depictions of or references to historical desecration"
#~ msgstr "ترسیم یا اشاره به هتک‌حرمت تاریخی"

#~ msgid "Depictions of modern-day human desecration"
#~ msgstr "ترسیم هتک‌حرمت انسانی نوین"

#~ msgid "Graphic depictions of modern-day desecration"
#~ msgstr "تصویر هتک‌حرمت نوین"

#~ msgid "Visible dead human remains"
#~ msgstr "بقایای جسد انسانی نمایان"

#~ msgid "Dead human remains that are exposed to the elements"
#~ msgstr "جسدهای انسانی در معرض عناصر"

#~ msgid "Graphic depictions of desecration of human bodies"
#~ msgstr "ترسیم هتک‌حرمت به جسدهای انسان"

#~ msgid "Depictions of or references to historical slavery"
#~ msgstr "ترسیم یا اشاره به بردگی تاریخی"

#~ msgid "Depictions of modern-day slavery"
#~ msgstr "ترسیم بردگی نوین"

#~ msgid "Graphic depictions of modern-day slavery"
#~ msgstr "تصویر بردگی نوین"

#~ msgid "General"
#~ msgstr "عمومی"

#~ msgid "ALL"
#~ msgstr "همه"

#~ msgid "Teen"
#~ msgstr "نوجوان"

#~ msgid "Everyone 10+"
#~ msgstr "هرکسی بالای ۱۰"

#~ msgid "Everyone"
#~ msgstr "هرکسی"

#~ msgid "Early Childhood"
#~ msgstr "کودک"

#~ msgctxt "version"
#~ msgid "Unknown"
#~ msgstr "ناشناس"

#~ msgid "Released"
#~ msgstr "منتشر شده"

#~ msgid "Format"
#~ msgstr "قالب"

#~ msgid "%R"
#~ msgstr "%OH:%OM"

#~ msgid "%l:%M %p"
#~ msgstr "%Ol:%OM %p"

#~ msgid "Yesterday, %R"
#~ msgstr "دیروز، %OH:%OM"

#~ msgid "Yesterday, %l:%M %p"
#~ msgstr "دیروز، %Ol:%OM %p"

#~ msgid "Three days ago"
#~ msgstr "سه روز پیش"

#~ msgid "Four days ago"
#~ msgstr "چهار روز پیش"

#~ msgid "Five days ago"
#~ msgstr "پنج روز پیش"

#~ msgid "Six days ago"
#~ msgstr "شش روز پیش"

#~ msgid "Two weeks ago"
#~ msgstr "دو هفته پیش"

#~ msgid "Enable GNOME Shell extensions repository"
#~ msgstr "به کار انداختن مخزن افزونه‌های پوستهٔ گنوم"

#~ msgid "this website"
#~ msgstr "این پایگاه وب"

#~ msgid "_Let’s Go Shopping"
#~ msgstr "_بزن بریم خرید"

#~ msgctxt "app status"
#~ msgid "Removed"
#~ msgstr "برداشته شد"

#~ msgid "Are you sure you want to remove %s?"
#~ msgstr "مطمئنید می‌خواهید %s را بردارید؟"

#~ msgid "This application needs to be restarted to use new plugins."
#~ msgstr "این برنامه باید برای استفاده از افزایه‌های جدید، دوباره شروع شود."

#~ msgid "Security Updates Pending"
#~ msgstr "به‌روز رسانی‌های امنیتی در انتظار هستند"

#~ msgid "It is recommended that you install important updates now"
#~ msgstr "توصیه می‌شود که به‌روز رسانی‌های امنیتی را بلافاصله نصب کنید"

#~ msgid "Restart & Install"
#~ msgstr "شروع دوباره و نصب"

#~ msgid "Important OS and application updates are ready to be installed"
#~ msgstr "به‌روز رسانی‌های مهم سیستم‌عامل و برنامه‌ها برای نصب آماده هستند"

#~ msgid "View"
#~ msgstr "نمایش"

#~ msgid "About %s"
#~ msgstr "دربارهٔ %s"

#~ msgid "%s ME"
#~ msgstr "موتور مدیریت %s"

#~ msgid "Show the folder management UI"
#~ msgstr "نمایش واسط کاربری مدیریت شاخه"

#~ msgid "Folder Name"
#~ msgstr "نام شاخه"

#~ msgid "_Add"
#~ msgstr "_افزودن"

#~ msgid "Add to Application Folder"
#~ msgstr "افزودن به شاخه برنامه"

#~ msgid "Extension Settings"
#~ msgstr "تنظیمات افزونه"

#~ msgid ""
#~ "Extensions are used at your own risk. If you have any system problems, it is "
#~ "recommended to disable them."
#~ msgstr ""
#~ "افزونه‌ها را با مسئولیت خودتان استفاده کنید. اگر هر گونه مشکل سیستمی‌ای داشتید، "
#~ "توصیه می‌شود که آنها را غیرفعال کنید."

#~ msgid "Failed to load components"
#~ msgstr "شکست در بار کردن اجزا"

#~ msgid "CSS validated OK!"
#~ msgstr "اعتبار CSS تایید شد!"

#~ msgid "Failed to load file"
#~ msgstr "بارگیری پرونده شکست خورد"

#~ msgid "Unsaved changes"
#~ msgstr "تغییرات ذخیره نشده"

#~ msgid "The application list is already loaded."
#~ msgstr "فهرست برنامه‌ها قبلا بارگیری شده است."

#~ msgid "Merge documents"
#~ msgstr "ادغام سندها"

#~ msgid "Throw away changes"
#~ msgstr "دور انداختن تغییرات"

#~ msgid "Open AppStream File"
#~ msgstr "گشودن پروندهٔ AppStream"

#~ msgid "Save AppStream File"
#~ msgstr "ذخیرهٔ پروندهٔ AppStream"

#~ msgid "_Save"
#~ msgstr "_ذخیره"

#~ msgid "Failed to save file"
#~ msgstr "شکست در ذخیرهٔ پرونده"

#~ msgid "%s banner design deleted."
#~ msgstr "طراحی بنر %s حذف شد."

#~ msgid "Banner design deleted."
#~ msgstr "طراحی بنر حذف شد."

#~ msgid "The application list has unsaved changes."
#~ msgstr "فهرست برنامه‌ها شامل تغییرات ذخیره نشده است."

#~ msgid "Use verbose logging"
#~ msgstr "استفاده از ثبت وقایعِ دقیق"

#~ msgid "GNOME Software Banner Designer"
#~ msgstr "طراح بنر نرم‌افزارهای گنوم"

#~ msgid "No Designs"
#~ msgstr "بدون طرح"

#~ msgid "Error message here"
#~ msgstr "پیام خطا در اینجا"

#~ msgid "App ID"
#~ msgstr "App ID"

#~ msgid "Category Featured"
#~ msgstr "دستهٔ ویژه"

#~ msgid "Undo"
#~ msgstr "برگردان"

#~ msgid "Banner Designer"
#~ msgstr "طراح بنر"

#~ msgid "New Banner"
#~ msgstr "بنر جدید"

#~ msgid "Import from file"
#~ msgstr "وارد کردن از پرونده"

#~ msgid "Export to file"
#~ msgstr "صدور به پرونده"

#~ msgid "Delete Design"
#~ msgstr "حذف طراحی"

#~ msgid "OS Upgrade"
#~ msgstr "ارتقای سیستم‌عامل"

#~ msgid "Spacing"
#~ msgstr "فاصله‌بندی"

#~ msgid "The amount of space between children"
#~ msgstr "میزان فاصله بین عناصر"

#~ msgid "Click on items to select them"
#~ msgstr "برای گزینش موارد، رویشان کلیک کنید"

#~ msgid "Select"
#~ msgstr "گزینش"

#~ msgid "_Add to Folder…"
#~ msgstr "_افزودن به شاخه…"

#~ msgid "_Move to Folder…"
#~ msgstr "_انتقال به شاخه…"

#~ msgid "_Remove from Folder"
#~ msgstr "_برداشتن از شاخه"

#~ msgid "Featured Applications"
#~ msgstr "برنامه‌های منتخب"

#~ msgid "Design the featured banners for GNOME Software"
#~ msgstr "طرآحی بیرق‌های ویزه برای نرم‌افزارهای گنوم"

#~ msgid "AppStream;Software;App;"
#~ msgstr "AppStream;Software;App;برنامه;نرم‌افزار;"

#~ msgctxt "Menu of Add-ons"
#~ msgid "Shell Extensions"
#~ msgstr "افزونه‌های پوسته"

#~ msgid "GNOME Shell Extensions Repository"
#~ msgstr "مخزن افزونه‌های پوستهٔ گنوم"

#~ msgid "Downloading shell extension metadata…"
#~ msgstr "بارگیری فرادادهٔ افزونهٔ پوسته…"

#~ msgid "GNOME Shell Extension"
#~ msgstr "افزونهٔ پوستهٔ گنوم"

#~ msgid "Top Rated"
#~ msgstr "بالاترین رتیه‌ها"

#~ msgid "The list of extra sources that have been previously enabled"
#~ msgstr "فهرستی از منابع اضافی که قبلا فعال شده‌اند"

#~ msgid ""
#~ "The list of sources that have been previously enabled when installing third-"
#~ "party applications."
#~ msgstr "فهرستی از منابع اضافی که قبلا هنگام نصب برنامه‌های ثالث فعال شده‌اند."

#~ msgid "Show non-free software in search results"
#~ msgstr "نمایش نرم‌افزارهای غیر آزاد در نتایج جست‌وجوها"

#~ msgid "A list of non-free sources that can be optionally enabled"
#~ msgstr "یک فهرست از منابع غیر آزاد که ممکن است به صورت اختیاری فعال شوند"

#~ msgid "system-software-install"
#~ msgstr "system-software-install"

#~ msgid "_All"
#~ msgstr "_همه"

#~ msgid "Show profiling information for the service"
#~ msgstr "نمایش اطلاعات کارایی سرویس"

#~ msgid "To continue you need to sign in."
#~ msgstr "برای ادامه دادن لازم است وارد شوید."

#~ msgid "To continue you need to sign in to %s."
#~ msgstr "برای ادامه دادن لازم است به %s وارد شوید."

#~ msgid "Email address"
#~ msgstr "آدرس پست‌الکترونیکی"

#~ msgid "I have an account already"
#~ msgstr "من از قبل حساب دارم"

#~ msgid "I want to register for an account now"
#~ msgstr "من می‌خواهم برای یک حساب ثبت‌نام کنم"

#~ msgid "I have forgotten my password"
#~ msgstr "من گذرواژه‌ام را از یاد برده‌ام"

#~ msgid "Sign in automatically next time"
#~ msgstr "دفعه آینده بطور خودکار وارد بشو"

#~ msgid "Enter your one-time pin for two-factor authentication."
#~ msgstr "پین یک بار مصرف خود را برای تصدیق‌هویت دو مرحله‌ای وارد کنید."

#~ msgid "PIN"
#~ msgstr "PIN"

#~ msgid "Authenticate"
#~ msgstr "تصدیق هویت"

#~ msgid "Continue"
#~ msgstr "ادامه"

#~ msgid "Player-to-player preset interactions without chat functionality"
#~ msgstr "ارتباط از پیش تعیین شده‌ی بازیکن-با-بازیکن بدون امکان گپ"

#~ msgid "Software catalog is being loaded"
#~ msgstr "در حال بار کردن فهرست نرم‌افزاری"

#~ msgid "_About"
#~ msgstr "_درباره"

#~ msgid "_Quit"
#~ msgstr "_خروج"

#~ msgid "Enable Proprietary Software Sources?"
#~ msgstr "فعال‌سازی منابع نرم‌افزاری تجاری؟"

#~ msgid ""
#~ "Information about %s, as well as options for how to get a codec that can play "
#~ "this format can be found on the website."
#~ msgstr ""
#~ "اطلاعات در مورد %s، همچنین گزینه‌هایی در مورد چگونگی دریافت کُدِک که بتواند این "
#~ "قالب را پخش کند را می‌توانید از پایگاه‌وب دریافت کنید."

#~ msgid "A$%.2f"
#~ msgstr "A$%I.2f"

#~ msgid "C$%.2f"
#~ msgstr "C$%I.2f"

#~ msgid "CN¥%.2f"
#~ msgstr "CN¥%I.2f"

#~ msgid "€%.2f"
#~ msgstr "€%I.2f"

#~ msgid "£%.2f"
#~ msgstr "£%I.2f"

#~ msgid "¥%.2f"
#~ msgstr "¥%I.2f"

#~ msgid "NZ$%.2f"
#~ msgstr "NZ$%I.2f"

#~ msgid "₽%.2f"
#~ msgstr "₽%I.2f"

#~ msgid "US$%.2f"
#~ msgstr "US$I%.2f"

#~ msgid "For more information, visit %s."
#~ msgstr "برای اطلاعات بیشتر به %s مراجعه کنید."

#~ msgid "No applications or addons installed; other software might still be"
#~ msgstr ""
#~ "هیچ برنامه یا افزودنی‌ای نصب نشده است؛ نرم‌افزارهای دیگر هنوز ممکن است باشند"

#~ msgid "Typically has restrictions on use and access to source code."
#~ msgstr "به طور معمول در دسترسی یا استفاده از کد منبع محدودیت دارند."

#~ msgid "Proprietary Software Sources"
#~ msgstr "منابع نرم‌افزاری تجاری"

#~ msgid "Remove Source"
#~ msgstr "حذف منبع"

#~ msgid ""
#~ "Software sources can be downloaded from the internet. They give you access to "
#~ "additional software that is not provided by %s."
#~ msgstr ""
#~ "منابع نرم‌افزاری می‌توانند از طریق اینترنت دریافت شوند. آنها امکان دسترسی به "
#~ "نرم‌افزارهای بیشتری که %s فراهم نمی‌کند را برای شما فراهم می‌کنند."

#~ msgid ""
#~ "Removing a source will also remove any software you have installed from it."
#~ msgstr ""
#~ "پاک کردن یک منبع، تمام نرم‌افزارهایی که از طریق آن نصب کرده‌اید را نیز پاک خواهد "
#~ "کرد."

#~ msgid "No software installed from this source"
#~ msgstr "هیچ نرم‌افزاری از طریق این منبع نصب نشده است"

#~ msgid "Installed from this Source"
#~ msgstr "نصب شده از طریق این منبع"

#~ msgid "Last Checked"
#~ msgstr "آخرین بررسی"

#~ msgid "Added"
#~ msgstr "اضافه شد"

#~ msgid "Website"
#~ msgstr "پایگاه‌وب"

#~ msgid "Downloading new updates…"
#~ msgstr "بارگیری بروزرسانی‌های جدید…"

#~ msgid "U_pdate All"
#~ msgstr "_بروزرسانی همه"

#~ msgid "Restart & _Install"
#~ msgstr "راه‌اندازی مجدد و _نصب"

#~ msgid "org.gnome.Software"
#~ msgstr "org.gnome.Software"

#, fuzzy
#~| msgid "Setting up updates…"
#~ msgid "Getting runtime source…"
#~ msgstr "در حال برپاسازی بروزرسانی‌ها…"

#~ msgid "Downloading application page…"
#~ msgstr "بارگیری صفحهٔ برنامه…"

#~ msgid "Total"
#~ msgstr "مجموع"

#~ msgid "Could not find '%s'"
#~ msgstr "نمی‌توان «%s» را پیدا کرد"

#~ msgid "_Install All"
#~ msgstr "_نصب همه"

#~ msgid "Installation of %s failed."
#~ msgstr "نصب %s شکست خورد"

#~ msgid "Removal of %s failed."
#~ msgstr "حذف %s شکست خورد"

#~ msgid "Please make sure that you have internet access and try again."
#~ msgstr "لطفا مطمئن شوید که دسترسی به اینترنت دارید و دوباره تلاش کنید."

#~ msgid "Please free up some space and try again."
#~ msgstr "لطفا کمی فضا خالی کنید و دوباره تلاش کنید."

#~ msgid "If the problem persists, contact your software provider."
#~ msgstr "اگر باز هم مشکل داشتید، با فراهم کننده نرم‌افزار تماس بگیرید."

#~ msgctxt "content rating violence-fantasy"
#~ msgid "None"
#~ msgstr "هیچکدام"

#~ msgctxt "content rating violence-realistic"
#~ msgid "None"
#~ msgstr "هیچکدام"

#~ msgctxt "content rating violence-bloodshed"
#~ msgid "None"
#~ msgstr "هیچکدام"

#~ msgctxt "content rating violence-sexual"
#~ msgid "None"
#~ msgstr "هیچکدام"

#~ msgctxt "content rating drugs-alcohol"
#~ msgid "None"
#~ msgstr "هیچکدام"

#~ msgctxt "content rating drugs-narcotics"
#~ msgid "None"
#~ msgstr "هیچکدام"

#~ msgctxt "content rating sex-nudity"
#~ msgid "None"
#~ msgstr "هیچکدام"

#~ msgctxt "content rating sex-themes"
#~ msgid "None"
#~ msgstr "هیچکدام"

#~ msgctxt "content rating language-profanity"
#~ msgid "None"
#~ msgstr "هیچکدام"

#~ msgctxt "content rating language-humor"
#~ msgid "None"
#~ msgstr "هیچکدام"

#~ msgctxt "content rating language-discrimination"
#~ msgid "None"
#~ msgstr "هیچکدام"

#~ msgctxt "content rating money-advertising"
#~ msgid "None"
#~ msgstr "هیچکدام"

#~ msgctxt "content rating money-gambling"
#~ msgid "None"
#~ msgstr "هیچکدام"

#~ msgctxt "content rating money-purchasing"
#~ msgid "None"
#~ msgstr "هیچکدام"

#~ msgctxt "content rating social-chat"
#~ msgid "None"
#~ msgstr "هیچکدام"

#~ msgctxt "content rating social-audio"
#~ msgid "None"
#~ msgstr "هیچکدام"

#~ msgctxt "content rating social-contacts"
#~ msgid "None"
#~ msgstr "هیچکدام"

#~ msgctxt "content rating social-info"
#~ msgid "None"
#~ msgstr "هیچکدام"

#~ msgctxt "content rating social-location"
#~ msgid "None"
#~ msgstr "هیچکدام"

#~ msgctxt "Menu of AudioVideo"
#~ msgid "All"
#~ msgstr "همه"

#~ msgctxt "Menu of AudioVideo"
#~ msgid "Featured"
#~ msgstr "ویژه"

#~ msgctxt "Menu of Development"
#~ msgid "All"
#~ msgstr "همه"

#~ msgctxt "Menu of Development"
#~ msgid "Featured"
#~ msgstr "ویژه"

#~ msgctxt "Menu of Education"
#~ msgid "All"
#~ msgstr "همه"

#~ msgctxt "Menu of Education"
#~ msgid "Featured"
#~ msgstr "ویژه"

#~ msgctxt "Menu of Graphics"
#~ msgid "All"
#~ msgstr "همه"

#~ msgctxt "Menu of Graphics"
#~ msgid "Featured"
#~ msgstr "ویژه"

#~ msgctxt "Menu of Office"
#~ msgid "All"
#~ msgstr "همه"

#~ msgctxt "Menu of Office"
#~ msgid "Featured"
#~ msgstr "ویژه"

#~ msgctxt "Menu of Science"
#~ msgid "All"
#~ msgstr "همه"

#~ msgctxt "Menu of Science"
#~ msgid "Featured"
#~ msgstr "ویژه"

#~ msgctxt "Menu of Science"
#~ msgid "Astronomy"
#~ msgstr "ستاره‌شناسی"

#~ msgctxt "Menu of Science"
#~ msgid "Chemistry"
#~ msgstr "شیمی"

#~ msgctxt "Menu of Science"
#~ msgid "Math"
#~ msgstr "ریاضی"

#~ msgctxt "Menu of Communication"
#~ msgid "All"
#~ msgstr "همه"

#~ msgctxt "Menu of Communication"
#~ msgid "Featured"
#~ msgstr "ویژه"

#~ msgctxt "Menu of Utility"
#~ msgid "All"
#~ msgstr "همه"

#~ msgctxt "Menu of Utility"
#~ msgid "Featured"
#~ msgstr "ویژه"

#~ msgid "Science"
#~ msgstr "علوم"<|MERGE_RESOLUTION|>--- conflicted
+++ resolved
@@ -8,13 +8,8 @@
 msgstr ""
 "Project-Id-Version: \n"
 "Report-Msgid-Bugs-To: https://gitlab.gnome.org/GNOME/gnome-software/issues\n"
-<<<<<<< HEAD
-"POT-Creation-Date: 2022-05-05 09:36+0000\n"
-"PO-Revision-Date: 2022-05-15 10:55+0430\n"
-=======
 "POT-Creation-Date: 2022-07-25 18:02+0000\n"
 "PO-Revision-Date: 2022-07-26 11:45+0430\n"
->>>>>>> 26441dfd
 "Last-Translator: Danial Behzadi <dani.behzi@ubuntu.com>\n"
 "Language-Team: \n"
 "Language: fa_IR\n"
@@ -76,11 +71,7 @@
 msgid "The update details"
 msgstr "جزییات به‌روز رسانی"
 
-<<<<<<< HEAD
-#: data/appdata/org.gnome.Software.appdata.xml.in:1927
-=======
 #: data/metainfo/org.gnome.Software.metainfo.xml.in:1949 src/gs-application.c:245
->>>>>>> 26441dfd
 msgid "The GNOME Project"
 msgstr "پروژهٔ گنوم"
 
@@ -758,11 +749,7 @@
 #. Example string: "Local file (RPM)"
 #. Translators: The first placeholder is an app runtime
 #. * name, the second is its version number.
-<<<<<<< HEAD
-#: lib/gs-app.c:5757 src/gs-safety-context-dialog.c:419
-=======
 #: lib/gs-app.c:6180 src/gs-safety-context-dialog.c:439
->>>>>>> 26441dfd
 #, c-format
 msgid "%s (%s)"
 msgstr "%s (%s)"
@@ -771,24 +758,6 @@
 msgid "Package"
 msgstr "بسته"
 
-<<<<<<< HEAD
-#: src/gs-app-addon-row.c:97 src/gs-app-row.c:446
-msgid "Pending"
-msgstr "در انتظار"
-
-#: src/gs-app-addon-row.c:101 src/gs-app-row.c:450 src/gs-details-page.c:346
-msgid "Pending install"
-msgstr "منتظر نصب"
-
-#: src/gs-app-addon-row.c:105 src/gs-app-row.c:454 src/gs-details-page.c:353
-msgid "Pending remove"
-msgstr "منتظر برداشتن"
-
-#. Translators: This is in the context of a list of apps which are installed on the system.
-#. Translators: A label for a button to show only software which is already installed.
-#: src/gs-app-addon-row.c:111 src/gs-app-row.ui:198 src/gs-app-tile.ui:50
-#: src/gs-feature-tile.c:547 src/gs-installed-page.c:709 src/gs-shell.ui:305
-=======
 #: src/gs-app-addon-row.c:97 src/gs-app-row.c:456
 msgid "Pending"
 msgstr "در انتظار"
@@ -804,17 +773,12 @@
 #: src/gs-app-addon-row.c:111 src/gs-app-row.ui:197 src/gs-app-tile.ui:50
 #: src/gs-feature-tile.c:535
 msgctxt "Single app"
->>>>>>> 26441dfd
 msgid "Installed"
 msgstr "نصب شده"
 
 #. TRANSLATORS: this is a button next to the search results that
 #. * shows the status of an application being installed
-<<<<<<< HEAD
-#: src/gs-app-addon-row.c:115 src/gs-app-row.c:199 src/gs-details-page.c:339
-=======
 #: src/gs-app-addon-row.c:115 src/gs-app-row.c:204 src/gs-details-page.c:346
->>>>>>> 26441dfd
 msgid "Installing"
 msgstr "نصب کردن"
 
@@ -863,38 +827,20 @@
 msgstr "شاخهٔ خانه"
 
 #: src/gs-app-details-page.c:72 src/gs-app-details-page.c:74
-<<<<<<< HEAD
-#: src/gs-app-details-page.c:77
-=======
 #: src/gs-app-details-page.c:77 src/gs-app-details-page.c:150
->>>>>>> 26441dfd
 msgid "Can view, edit and create files"
 msgstr "توانایی دیدن، ویرایش و ایجاد پرونده‌ها"
 
 #: src/gs-app-details-page.c:73 src/gs-app-details-page.c:75
-<<<<<<< HEAD
-#: src/gs-app-details-page.c:78
-=======
 #: src/gs-app-details-page.c:78 src/gs-app-details-page.c:145
->>>>>>> 26441dfd
 msgid "Can view files"
 msgstr "توانایی دیدن پرونده‌ها"
 
 #: src/gs-app-details-page.c:74 src/gs-app-details-page.c:75
-#: src/gs-app-details-page.c:76
 msgid "File system"
 msgstr "سامانهٔ پرونده"
 
-<<<<<<< HEAD
-#. Translators: This indicates an app can access data in the system unknown to the Software.
-#. * It’s used in a context tile, so should be short.
-#: src/gs-app-details-page.c:76 src/gs-app-context-bar.c:341
-msgid "Can access arbitrary files"
-msgstr "می‌تواند به پرونده‌های نامعقولی دسترسی داشته باشد"
-
-=======
 #. The GS_APP_PERMISSIONS_FLAGS_FILESYSTEM_OTHER is used only as a flag, with actual files being part of the read/full lists
->>>>>>> 26441dfd
 #: src/gs-app-details-page.c:77 src/gs-app-details-page.c:78
 msgid "Downloads folder"
 msgstr "شاخهٔ بارگیری‌ها"
@@ -929,29 +875,13 @@
 #. * ‘deja-dup’ (a package name) or
 #. * ‘app/org.gnome.Builder/x86_64/main’ (a flatpak ID), and the
 #. * version is of the form ‘40.4-1.fc34’ (a version number).
-<<<<<<< HEAD
-#: src/gs-app-details-page.c:138
-=======
 #: src/gs-app-details-page.c:180
->>>>>>> 26441dfd
 #, c-format
 msgid "%s %s"
 msgstr "%s %s"
 
 #. TRANSLATORS: this is where the packager did not write
 #. * a description for the update
-<<<<<<< HEAD
-#: src/gs-app-details-page.c:157
-msgid "No update description available."
-msgstr "هیچ توضیحی برای به‌روز رسانی موجود نیست."
-
-#: src/gs-app-details-page.ui:25 src/gs-os-update-page.ui:25 src/gs-shell.ui:365
-#: src/gs-shell.ui:456
-msgid "Go back"
-msgstr "بازگشت"
-
-#: src/gs-app-details-page.ui:47 src/gs-app-row.c:505
-=======
 #: src/gs-app-details-page.c:199
 msgid "No update description available."
 msgstr "هیچ توضیحی برای به‌روز رسانی موجود نیست."
@@ -962,7 +892,6 @@
 msgstr "بازگشت"
 
 #: src/gs-app-details-page.ui:48 src/gs-app-row.c:515
->>>>>>> 26441dfd
 msgid "Requires additional permissions"
 msgstr "نیاز به اجازه‌های اضافی دارد"
 
@@ -1101,11 +1030,7 @@
 
 #. TRANSLATORS: this is the title of the about window
 #. TRANSLATORS: this is the menu item that opens the about window
-<<<<<<< HEAD
-#: src/gs-application.c:257 src/gs-shell.c:2149
-=======
 #: src/gs-application.c:266 src/gs-shell.c:2167
->>>>>>> 26441dfd
 msgid "About Software"
 msgstr "دربارهٔ نرم‌افزارها"
 
@@ -1234,93 +1159,57 @@
 
 #. Translators: This indicates an app can access or change user settings.
 #. * It’s used in a context tile, so should be short.
-<<<<<<< HEAD
-#: src/gs-app-context-bar.c:348 src/gs-safety-context-dialog.c:218
-=======
 #: src/gs-app-context-bar.c:366 src/gs-safety-context-dialog.c:227
->>>>>>> 26441dfd
 msgid "Can access and change user settings"
 msgstr "می‌تواند به تنظیمات کاربری دسترسی داشته و تغییرشان دهد"
 
 #. Translators: This indicates an app uses the X11 windowing system.
 #. * It’s used in a context tile, so should be short.
-<<<<<<< HEAD
-#: src/gs-app-context-bar.c:355 src/gs-safety-context-dialog.c:202
-=======
 #: src/gs-app-context-bar.c:373 src/gs-safety-context-dialog.c:211
->>>>>>> 26441dfd
 msgid "Uses a legacy windowing system"
 msgstr "از یک سامانهٔ پنجرهٔ قدیمی استفاده می‌کند"
 
 #. Translators: This indicates an app can escape its sandbox.
 #. * It’s used in a context tile, so should be short.
-<<<<<<< HEAD
-#: src/gs-app-context-bar.c:362 src/gs-safety-context-dialog.c:210
-=======
 #: src/gs-app-context-bar.c:380 src/gs-safety-context-dialog.c:219
->>>>>>> 26441dfd
 msgid "Can acquire arbitrary permissions"
 msgstr "می‌تواند اجازه‌های دلخواه را به دست آورد"
 
 #. Translators: This indicates that an application has been packaged
 #. * by the user’s distribution and is safe.
 #. * It’s used in a context tile, so should be short.
-<<<<<<< HEAD
-#: src/gs-app-context-bar.c:388 src/gs-safety-context-dialog.c:143
-=======
 #: src/gs-app-context-bar.c:406 src/gs-safety-context-dialog.c:146
->>>>>>> 26441dfd
 msgid "Reviewed by your distribution"
 msgstr "بررسی شده به دست توزیعتان"
 
 #. Translators: This indicates that an application has been packaged
 #. * by someone other than the user’s distribution, so might not be safe.
 #. * It’s used in a context tile, so should be short.
-<<<<<<< HEAD
-#: src/gs-app-context-bar.c:395 src/gs-safety-context-dialog.c:140
-=======
 #: src/gs-app-context-bar.c:413 src/gs-safety-context-dialog.c:143
->>>>>>> 26441dfd
 msgid "Provided by a third party"
 msgstr "فراهم شده به دست سوم‌شخص"
 
 #. Translators: This indicates an app is not licensed under a free software license.
 #. * It’s used in a context tile, so should be short.
-<<<<<<< HEAD
-#: src/gs-app-context-bar.c:407
-=======
 #: src/gs-app-context-bar.c:425
->>>>>>> 26441dfd
 msgid "Proprietary code"
 msgstr "کد مالکیتی"
 
 #. Translators: This indicates an app’s source code is freely available, so can be audited for security.
 #. * It’s used in a context tile, so should be short.
-<<<<<<< HEAD
-#: src/gs-app-context-bar.c:413
-=======
 #: src/gs-app-context-bar.c:431
->>>>>>> 26441dfd
 msgid "Auditable code"
 msgstr "کد بازرسی‌پذیر"
 
 #. Translators: This indicates an app was written and released by a developer who has been verified.
 #. * It’s used in a context tile, so should be short.
-<<<<<<< HEAD
-#: src/gs-app-context-bar.c:420
-=======
 #: src/gs-app-context-bar.c:438
->>>>>>> 26441dfd
 msgid "Software developer is verified"
 msgstr "توسعه‌دهندهٔ نرم‌افزار تأیید شده است"
 
 #. Translators: This indicates an app or its runtime reached its end of life.
 #. * It’s used in a context tile, so should be short.
-<<<<<<< HEAD
-#: src/gs-app-context-bar.c:429
-=======
 #: src/gs-app-context-bar.c:447
->>>>>>> 26441dfd
 msgid "Software no longer supported"
 msgstr "نرم‌افزار دیگر پشتیبانی نمی‌شود"
 
@@ -1338,88 +1227,24 @@
 #. * If concatenating strings as a list using a separator like this is not
 #. * possible in your language, please file an issue against gnome-software:
 #. * https://gitlab.gnome.org/GNOME/gnome-software/-/issues/new
-<<<<<<< HEAD
-#: src/gs-app-context-bar.c:441 src/gs-app-context-bar.c:702
-=======
 #: src/gs-app-context-bar.c:459 src/gs-app-context-bar.c:730
->>>>>>> 26441dfd
 msgid "; "
 msgstr "؛ "
 
 #. Translators: The app is considered safe to install and run.
 #. * This is displayed in a context tile, so the string should be short.
-<<<<<<< HEAD
-#: src/gs-app-context-bar.c:449
-=======
 #: src/gs-app-context-bar.c:467
->>>>>>> 26441dfd
 msgid "Safe"
 msgstr "امن"
 
 #. Translators: The app is considered potentially unsafe to install and run.
 #. * This is displayed in a context tile, so the string should be short.
-<<<<<<< HEAD
-#: src/gs-app-context-bar.c:456
-=======
 #: src/gs-app-context-bar.c:474
->>>>>>> 26441dfd
 msgid "Potentially Unsafe"
 msgstr "بالقوه ناامن"
 
 #. Translators: The app is considered unsafe to install and run.
 #. * This is displayed in a context tile, so the string should be short.
-<<<<<<< HEAD
-#: src/gs-app-context-bar.c:463
-msgid "Unsafe"
-msgstr "ناامن"
-
-#: src/gs-app-context-bar.c:542 src/gs-app-context-bar.c:574
-#: src/gs-hardware-support-context-dialog.c:588
-msgid "Mobile Only"
-msgstr "فقط همراه"
-
-#: src/gs-app-context-bar.c:543
-msgid "Only works on a small screen"
-msgstr "فقط روی صفحه‌های کوچک کار می‌کند"
-
-#: src/gs-app-context-bar.c:548 src/gs-app-context-bar.c:581
-#: src/gs-app-context-bar.c:588 src/gs-app-context-bar.c:628
-#: src/gs-app-context-bar.c:633 src/gs-hardware-support-context-dialog.c:568
-msgid "Desktop Only"
-msgstr "فقط میزکار"
-
-#: src/gs-app-context-bar.c:549
-msgid "Only works on a large screen"
-msgstr "فقط روی صفحه‌های بزرگ کار می‌کند"
-
-#: src/gs-app-context-bar.c:553 src/gs-hardware-support-context-dialog.c:606
-msgid "Screen Size Mismatch"
-msgstr "ناهماهنگی در اندازهٔ صفحه"
-
-#: src/gs-app-context-bar.c:554 src/gs-hardware-support-context-dialog.c:607
-msgid "Doesn’t support your current screen size"
-msgstr "اندازهٔ صفحهٔ کنونیتان را پشتیبانی نمی‌کند"
-
-#: src/gs-app-context-bar.c:575 src/gs-hardware-support-context-dialog.c:659
-#: src/gs-hardware-support-context-dialog.c:665
-msgid "Requires a touchscreen"
-msgstr "نیازمند صفحه‌لمسی"
-
-#: src/gs-app-context-bar.c:582 src/gs-hardware-support-context-dialog.c:619
-#: src/gs-hardware-support-context-dialog.c:625
-msgid "Requires a keyboard"
-msgstr "نیازمند صفحه‌کلید"
-
-#: src/gs-app-context-bar.c:589
-msgid "Requires a mouse"
-msgstr "نیازمند موشی"
-
-#: src/gs-app-context-bar.c:600
-msgid "Gamepad Needed"
-msgstr "نیاز به دستهٔ بازی"
-
-#: src/gs-app-context-bar.c:601
-=======
 #: src/gs-app-context-bar.c:481
 msgid "Unsafe"
 msgstr "ناامن"
@@ -1470,28 +1295,12 @@
 msgstr "نیاز به دستهٔ بازی"
 
 #: src/gs-app-context-bar.c:619
->>>>>>> 26441dfd
 msgid "Requires a gamepad to play"
 msgstr "نیازمند دسته برای بازی"
 
 #. Translators: This is used in a context tile to indicate that
 #. * an app works on phones, tablets *and* desktops. It should be
 #. * short and in title case.
-<<<<<<< HEAD
-#: src/gs-app-context-bar.c:615
-msgid "Adaptive"
-msgstr "وفق‌پذیر"
-
-#: src/gs-app-context-bar.c:616
-msgid "Works on phones, tablets and desktops"
-msgstr "کار روی تلفن‌ها، رایانک‌ها و میزکارها"
-
-#: src/gs-app-context-bar.c:629
-msgid "Probably requires a keyboard or mouse"
-msgstr "احتمالاً نیازمند یک صفحه‌کلید یا موشی"
-
-#: src/gs-app-context-bar.c:634
-=======
 #: src/gs-app-context-bar.c:643
 msgid "Adaptive"
 msgstr "وفق‌پذیر"
@@ -1505,57 +1314,36 @@
 msgstr "احتمالاً نیازمند یک صفحه‌کلید یا موشی"
 
 #: src/gs-app-context-bar.c:662
->>>>>>> 26441dfd
 msgid "Works on desktops and laptops"
 msgstr "کار روی میزکارها و لپ‌تاپ‌ها"
 
 #. Translators: This indicates that the content rating for an
 #. * app says it can be used by all ages of people, as it contains
 #. * no objectionable content.
-<<<<<<< HEAD
-#: src/gs-app-context-bar.c:677
-msgid "Contains no age-inappropriate content"
-msgstr "هیچ محتوای نامرتبط به سنی ندارد"
-
-#: src/gs-app-context-bar.c:726
-=======
 #: src/gs-app-context-bar.c:705
 msgid "Contains no age-inappropriate content"
 msgstr "هیچ محتوای نامرتبط به سنی ندارد"
 
 #: src/gs-app-context-bar.c:753
->>>>>>> 26441dfd
 msgid "No age rating information available"
 msgstr "هیچ اطّلاعات رتبه‌بندی‌ای موجود نیست"
 
 #. TRANSLATORS: this is a button next to the search results that
 #. * allows the application to be easily installed
-<<<<<<< HEAD
-#: src/gs-app-row.c:147
-=======
 #: src/gs-app-row.c:152
->>>>>>> 26441dfd
 msgid "Visit Website"
 msgstr "مشاهدهٔ پایگاه وب"
 
 #. TRANSLATORS: this is a button next to the search results that
 #. * allows the application to be easily installed.
 #. * The ellipsis indicates that further steps are required
-<<<<<<< HEAD
-#: src/gs-app-row.c:153
-=======
 #: src/gs-app-row.c:158
->>>>>>> 26441dfd
 msgid "Install…"
 msgstr "نصب…"
 
 #. TRANSLATORS: this is a button next to the search results that
 #. * allows to cancel a queued install of the application
-<<<<<<< HEAD
-#: src/gs-app-row.c:161 src/gs-updates-section.ui:62
-=======
 #: src/gs-app-row.c:166 src/gs-updates-section.ui:62
->>>>>>> 26441dfd
 msgid "Cancel"
 msgstr "لغو"
 
@@ -1563,21 +1351,13 @@
 #. * allows the application to be easily installed
 #. TRANSLATORS: button text
 #. TRANSLATORS: update the fw
-<<<<<<< HEAD
-#: src/gs-app-row.c:169 src/gs-common.c:341 src/gs-page.c:366
-=======
 #: src/gs-app-row.c:174 src/gs-common.c:286 src/gs-page.c:374
->>>>>>> 26441dfd
 msgid "Install"
 msgstr "نصب"
 
 #. TRANSLATORS: this is a button in the updates panel
 #. * that allows the app to be easily updated live
-<<<<<<< HEAD
-#: src/gs-app-row.c:177
-=======
 #: src/gs-app-row.c:182
->>>>>>> 26441dfd
 msgid "Update"
 msgstr "به‌روز رسانی"
 
@@ -1585,52 +1365,31 @@
 #. * allows the application to be easily removed
 #. TRANSLATORS: button text in the header when an application can be erased
 #. TRANSLATORS: this is button text to remove the application
-<<<<<<< HEAD
-#: src/gs-app-row.c:182 src/gs-app-row.c:192 src/gs-details-page.ui:273
-#: src/gs-page.c:525
-=======
 #: src/gs-app-row.c:187 src/gs-app-row.c:197 src/gs-details-page.ui:276
 #: src/gs-page.c:549
->>>>>>> 26441dfd
 msgid "Uninstall"
 msgstr "حذف"
 
 #. TRANSLATORS: this is a button next to the search results that
 #. * shows the status of an application being erased
-<<<<<<< HEAD
-#: src/gs-app-row.c:206
-=======
 #: src/gs-app-row.c:211
->>>>>>> 26441dfd
 msgid "Uninstalling"
 msgstr "در حال حذف"
 
 #. TRANSLATORS: during the update the device
 #. * will restart into a special update-only mode
-<<<<<<< HEAD
-#: src/gs-app-row.c:316
-=======
 #: src/gs-app-row.c:326
->>>>>>> 26441dfd
 msgid "Device cannot be used during update."
 msgstr "از دستگاه نمی‌توان در هنگام به‌روز رسانی استفاده کرد."
 
 #. TRANSLATORS: this refers to where the app came from
-<<<<<<< HEAD
-#: src/gs-app-row.c:326 src/gs-shell-search-provider.c:264
-=======
 #: src/gs-app-row.c:336 src/gs-shell-search-provider.c:264
->>>>>>> 26441dfd
 #, c-format
 msgid "Source: %s"
 msgstr "منبع: %s"
 
 #. Translators: A message to indicate that an app has been renamed. The placeholder is the old human-readable name.
-<<<<<<< HEAD
-#: src/gs-app-row.c:512
-=======
 #: src/gs-app-row.c:522
->>>>>>> 26441dfd
 #, c-format
 msgid "Renamed from %s"
 msgstr "تغییر نام از %s"
@@ -3178,13 +2937,8 @@
 
 #. TRANSLATORS: This is the header for package updates during
 #. * a system update
-<<<<<<< HEAD
-#. Translators: A label for a button to show only updates which are available to install.
-#: src/gs-os-update-page.c:258 src/gs-shell.ui:326 src/gs-updates-page.c:1330
-=======
 #: src/gs-os-update-page.c:258
 msgctxt "Packages to be updated during a system upgrade"
->>>>>>> 26441dfd
 msgid "Updates"
 msgstr "به‌روز رسانی"
 
@@ -3779,45 +3533,20 @@
 msgstr "می‌تواند تمامی داده‌ها در شاخه را بخواند"
 
 #. Translators: This refers to permissions (for example, from flatpak) which an app requests from the user.
-<<<<<<< HEAD
-#: src/gs-safety-context-dialog.c:291
-msgid "Access arbitrary files"
-msgstr "دسترسی به پرونده‌های نامعقول"
-
-#: src/gs-safety-context-dialog.c:292
-msgid "Can access arbitrary files on the file system"
-msgstr "می‌تواند پرونده‌هایی نامعقول در سامانهٔ پرونده‌تان را بخواند"
-
-#. Translators: This refers to permissions (for example, from flatpak) which an app requests from the user.
-#: src/gs-safety-context-dialog.c:306
-msgid "No File System Access"
-msgstr "بدون دسترسی به سامانهٔ پرونده"
-
-#: src/gs-safety-context-dialog.c:307
-=======
 #: src/gs-safety-context-dialog.c:326
 msgid "No File System Access"
 msgstr "بدون دسترسی به سامانهٔ پرونده"
 
 #: src/gs-safety-context-dialog.c:327
->>>>>>> 26441dfd
 msgid "Cannot access the file system at all"
 msgstr "به کل نمی‌تواند به سامانهٔ پرونده دسترسی داشته باشد"
 
 #. Translators: This refers to permissions (for example, from flatpak) which an app requests from the user.
-<<<<<<< HEAD
-#: src/gs-safety-context-dialog.c:321
-msgid "Proprietary Code"
-msgstr "کد مالکیتی"
-
-#: src/gs-safety-context-dialog.c:322
-=======
 #: src/gs-safety-context-dialog.c:341
 msgid "Proprietary Code"
 msgstr "کد مالکیتی"
 
 #: src/gs-safety-context-dialog.c:342
->>>>>>> 26441dfd
 msgid ""
 "The source code is not public, so it cannot be independently audited and might be "
 "unsafe"
@@ -3825,19 +3554,11 @@
 "کد منبع عمومی نیست، پس نمی‌تواند مستقلانه بررسی شود و به صورت بالقوه ناامن است"
 
 #. Translators: This refers to permissions (for example, from flatpak) which an app requests from the user.
-<<<<<<< HEAD
-#: src/gs-safety-context-dialog.c:325
-msgid "Auditable Code"
-msgstr "کد بازرسی‌پذیر"
-
-#: src/gs-safety-context-dialog.c:326
-=======
 #: src/gs-safety-context-dialog.c:345
 msgid "Auditable Code"
 msgstr "کد بازرسی‌پذیر"
 
 #: src/gs-safety-context-dialog.c:346
->>>>>>> 26441dfd
 msgid ""
 "The source code is public and can be independently audited, which makes the app "
 "more likely to be safe"
@@ -3847,69 +3568,41 @@
 
 #. Translators: This indicates an app was written and released by a developer who has been verified.
 #. * It’s used in a context tile, so should be short.
-<<<<<<< HEAD
-#: src/gs-safety-context-dialog.c:334
-msgid "App developer is verified"
-msgstr "توسعه‌دهندهٔ کاره تأیید شده است"
-
-#: src/gs-safety-context-dialog.c:335
-=======
 #: src/gs-safety-context-dialog.c:354
 msgid "App developer is verified"
 msgstr "توسعه‌دهندهٔ کاره تأیید شده است"
 
 #: src/gs-safety-context-dialog.c:355
->>>>>>> 26441dfd
 msgid "The developer of this app has been verified to be who they say they are"
 msgstr "تأیید شده توسعه‌دهندهٔ این کاره، همانیست که می‌گوید"
 
 #. Translators: This indicates an app uses an outdated SDK.
 #. * It’s used in a context tile, so should be short.
-<<<<<<< HEAD
-#: src/gs-safety-context-dialog.c:346
-msgid "Insecure Dependencies"
-msgstr "نیازمندی‌های ناامن"
-
-#: src/gs-safety-context-dialog.c:347
-=======
 #: src/gs-safety-context-dialog.c:366
 msgid "Insecure Dependencies"
 msgstr "نیازمندی‌های ناامن"
 
 #: src/gs-safety-context-dialog.c:367
->>>>>>> 26441dfd
 msgid "Software or its dependencies are no longer supported and may be insecure"
 msgstr "نرم‌افزار یا نیازمندی‌هایش دیگر پشتیبانی نمی‌شوند و شاید ناامن باشند"
 
 #. Translators: The app is considered safe to install and run.
 #. * The placeholder is the app name.
-<<<<<<< HEAD
-#: src/gs-safety-context-dialog.c:356
-=======
 #: src/gs-safety-context-dialog.c:376
->>>>>>> 26441dfd
 #, c-format
 msgid "%s is safe"
 msgstr "%s امن است"
 
 #. Translators: The app is considered potentially unsafe to install and run.
 #. * The placeholder is the app name.
-<<<<<<< HEAD
-#: src/gs-safety-context-dialog.c:363
-=======
 #: src/gs-safety-context-dialog.c:383
->>>>>>> 26441dfd
 #, c-format
 msgid "%s is potentially unsafe"
 msgstr "%s بالقوه ناامن است"
 
 #. Translators: The app is considered unsafe to install and run.
 #. * The placeholder is the app name.
-<<<<<<< HEAD
-#: src/gs-safety-context-dialog.c:370
-=======
 #: src/gs-safety-context-dialog.c:390
->>>>>>> 26441dfd
 #, c-format
 msgid "%s is unsafe"
 msgstr "%s ناامن است"
@@ -4016,141 +3709,85 @@
 #. TRANSLATORS: this is part of the in-app notification,
 #. * where the %s is a multi-word localised app name
 #. * e.g. 'Getting things GNOME!"
-<<<<<<< HEAD
-#: src/gs-shell.c:1199 src/gs-shell.c:1204 src/gs-shell.c:1219 src/gs-shell.c:1223
-=======
 #: src/gs-shell.c:1217 src/gs-shell.c:1222 src/gs-shell.c:1237 src/gs-shell.c:1241
->>>>>>> 26441dfd
 #, c-format
 msgid "“%s”"
 msgstr "«%s»"
 
 #. Translators: The '%s' is replaced with an error message, which had been shortened.
 #. The dots at the end are there to highlight that to the user.
-<<<<<<< HEAD
-#: src/gs-shell.c:1240
-=======
 #: src/gs-shell.c:1258
->>>>>>> 26441dfd
 #, c-format
 msgid "%s…"
 msgstr "%s…"
 
 #. TRANSLATORS: failure text for the in-app notification,
 #. * where the %s is the source (e.g. "alt.fedoraproject.org")
-<<<<<<< HEAD
-#: src/gs-shell.c:1275
-=======
 #: src/gs-shell.c:1293
->>>>>>> 26441dfd
 #, c-format
 msgid "Unable to download firmware updates from %s"
 msgstr "ناتوان در بارگیری به‌روز رسانی‌های ثابت‌افزار از %s"
 
 #. TRANSLATORS: failure text for the in-app notification,
 #. * where the %s is the source (e.g. "alt.fedoraproject.org")
-<<<<<<< HEAD
-#: src/gs-shell.c:1281
-=======
 #: src/gs-shell.c:1299
->>>>>>> 26441dfd
 #, c-format
 msgid "Unable to download updates from %s"
 msgstr "ناتوان در بارگیری به‌روز رسانی‌ها از %s"
 
 #. TRANSLATORS: failure text for the in-app notification
-<<<<<<< HEAD
-#: src/gs-shell.c:1288 src/gs-shell.c:1328
-=======
 #: src/gs-shell.c:1306 src/gs-shell.c:1346
->>>>>>> 26441dfd
 msgid "Unable to download updates"
 msgstr "ناتوان در بارگیری به‌روز رسانی‌ها"
 
 #. TRANSLATORS: failure text for the in-app notification
-<<<<<<< HEAD
-#: src/gs-shell.c:1293
-=======
 #: src/gs-shell.c:1311
->>>>>>> 26441dfd
 msgid "Unable to download updates: internet access was required but wasn’t available"
 msgstr "ناتوان در بارگیری به‌روز رسانی‌ها: دسترسی به اینترنت مورد نیاز است"
 
 #. TRANSLATORS: failure text for the in-app notification,
 #. * where the %s is the source (e.g. "alt.fedoraproject.org")
-<<<<<<< HEAD
-#: src/gs-shell.c:1301
-=======
 #: src/gs-shell.c:1319
->>>>>>> 26441dfd
 #, c-format
 msgid "Unable to download updates from %s: not enough disk space"
 msgstr "ناتوان در بارگیری به‌روز رسانی‌ها از %s: فضای دیسک ناکافی"
 
 #. TRANSLATORS: failure text for the in-app notification
-<<<<<<< HEAD
-#: src/gs-shell.c:1306
-=======
 #: src/gs-shell.c:1324
->>>>>>> 26441dfd
 msgid "Unable to download updates: not enough disk space"
 msgstr "ناتوان در بارگیری به‌روز رسانی‌ها: فضای دیسک ناکافی"
 
 #. TRANSLATORS: failure text for the in-app notification
-<<<<<<< HEAD
-#: src/gs-shell.c:1312
-=======
 #: src/gs-shell.c:1330
->>>>>>> 26441dfd
 msgid "Unable to download updates: authentication was required"
 msgstr "ناتوان در بارگیری به‌روز رسانی‌ها: نیاز به تصدیق هویت"
 
 #. TRANSLATORS: failure text for the in-app notification
-<<<<<<< HEAD
-#: src/gs-shell.c:1316
-=======
 #: src/gs-shell.c:1334
->>>>>>> 26441dfd
 msgid "Unable to download updates: authentication was invalid"
 msgstr "ناتوان در بارگیری به‌روز رسانی‌ها: تصدیق هویت نامعتبر"
 
 #. TRANSLATORS: failure text for the in-app notification
-<<<<<<< HEAD
-#: src/gs-shell.c:1320
-=======
 #: src/gs-shell.c:1338
->>>>>>> 26441dfd
 msgid "Unable to download updates: you do not have permission to install software"
 msgstr "ناتوان در بارگیری به‌روز رسانی‌ها: شما اجازهٔ نصب نرم‌افزار را ندارید"
 
 #. TRANSLATORS: failure text for the in-app notification
-<<<<<<< HEAD
-#: src/gs-shell.c:1331
-=======
 #: src/gs-shell.c:1349
->>>>>>> 26441dfd
 msgid "Unable to get list of updates"
 msgstr "ناتوان در گرفتن فهرست به‌روز رسانی‌ها"
 
 #. TRANSLATORS: failure text for the in-app notification,
 #. * where the first %s is the application name (e.g. "GIMP") and
 #. * the second %s is the origin, e.g. "Fedora Project [fedoraproject.org]"
-<<<<<<< HEAD
-#: src/gs-shell.c:1373
-=======
 #: src/gs-shell.c:1391
->>>>>>> 26441dfd
 #, c-format
 msgid "Unable to install %s as download failed from %s"
 msgstr "ناتوان در نصب %s به دلیل شکست بارگیری از %s"
 
 #. TRANSLATORS: failure text for the in-app notification,
 #. * where the %s is the application name (e.g. "GIMP")
-<<<<<<< HEAD
-#: src/gs-shell.c:1379
-=======
 #: src/gs-shell.c:1397
->>>>>>> 26441dfd
 #, c-format
 msgid "Unable to install %s as download failed"
 msgstr "ناتوان در نصب %s به دلیل شکست بارگیری"
@@ -4159,116 +3796,72 @@
 #. * where the first %s is the application name (e.g. "GIMP")
 #. * and the second %s is the name of the runtime, e.g.
 #. * "GNOME SDK [flatpak.gnome.org]"
-<<<<<<< HEAD
-#: src/gs-shell.c:1391
-=======
 #: src/gs-shell.c:1409
->>>>>>> 26441dfd
 #, c-format
 msgid "Unable to install %s as runtime %s not available"
 msgstr "ناتوان در نصب %s به دلیل موجود نبودن زمان اجرای %s"
 
 #. TRANSLATORS: failure text for the in-app notification,
 #. * where the %s is the application name (e.g. "GIMP")
-<<<<<<< HEAD
-#: src/gs-shell.c:1397
-=======
 #: src/gs-shell.c:1415
->>>>>>> 26441dfd
 #, c-format
 msgid "Unable to install %s as not supported"
 msgstr "ناتوان در نصب %s به دلیل عدم پشتیبانی"
 
 #. TRANSLATORS: failure text for the in-app notification
-<<<<<<< HEAD
-#: src/gs-shell.c:1403
-=======
 #: src/gs-shell.c:1421
->>>>>>> 26441dfd
 msgid "Unable to install: internet access was required but wasn’t available"
 msgstr "ناتوان در نصب: دسترسی به اینترنت مورد نیاز است"
 
 #. TRANSLATORS: failure text for the in-app notification
-<<<<<<< HEAD
-#: src/gs-shell.c:1408
-=======
 #: src/gs-shell.c:1426
->>>>>>> 26441dfd
 msgid "Unable to install: the application has an invalid format"
 msgstr "ناتوان در نصب: برنامه قالبی نامعتبر دارد"
 
 #. TRANSLATORS: failure text for the in-app notification,
 #. * where the %s is the application name (e.g. "GIMP")
-<<<<<<< HEAD
-#: src/gs-shell.c:1412
-=======
 #: src/gs-shell.c:1430
->>>>>>> 26441dfd
 #, c-format
 msgid "Unable to install %s: not enough disk space"
 msgstr "ناتوان در نصب %s: فضای دیسک ناکافی"
 
 #. TRANSLATORS: failure text for the in-app notification
-<<<<<<< HEAD
-#: src/gs-shell.c:1418
-=======
 #: src/gs-shell.c:1436
->>>>>>> 26441dfd
 #, c-format
 msgid "Unable to install %s: authentication was required"
 msgstr "ناتوان در نصب %s: نیاز به تصدیق هویت"
 
 #. TRANSLATORS: failure text for the in-app notification,
 #. * where the %s is the application name (e.g. "GIMP")
-<<<<<<< HEAD
-#: src/gs-shell.c:1424
-=======
 #: src/gs-shell.c:1442
->>>>>>> 26441dfd
 #, c-format
 msgid "Unable to install %s: authentication was invalid"
 msgstr "ناتوان در نصب %s: تصدیق هویت نامعتبر"
 
 #. TRANSLATORS: failure text for the in-app notification,
 #. * where the %s is the application name (e.g. "GIMP")
-<<<<<<< HEAD
-#: src/gs-shell.c:1430
-=======
 #: src/gs-shell.c:1448
->>>>>>> 26441dfd
 #, c-format
 msgid "Unable to install %s: you do not have permission to install software"
 msgstr "ناتوان در نصب %s: شما اجازهٔ نصب نرم‌افزار را ندارید"
 
 #. TRANSLATORS: failure text for the in-app notification,
 #. * where the %s is the application name (e.g. "Dell XPS 13")
-<<<<<<< HEAD
-#: src/gs-shell.c:1437
-=======
 #: src/gs-shell.c:1455
->>>>>>> 26441dfd
 #, c-format
 msgid "Unable to install %s: AC power is required"
 msgstr "ناتوان در نصب %s: نیاز به برق متناوب"
 
 #. TRANSLATORS: failure text for the in-app notification,
 #. * where the %s is the application name (e.g. "Dell XPS 13")
-<<<<<<< HEAD
-#: src/gs-shell.c:1443
-=======
 #: src/gs-shell.c:1461
->>>>>>> 26441dfd
 #, c-format
 msgid "Unable to install %s: The battery level is too low"
 msgstr "ناتوان در نصب %s: سطح باتری بیش از حد کم"
 
 #. TRANSLATORS: failure text for the in-app notification,
 #. * where the %s is the application name (e.g. "GIMP")
-<<<<<<< HEAD
-#: src/gs-shell.c:1452
-=======
 #: src/gs-shell.c:1470
->>>>>>> 26441dfd
 #, c-format
 msgid "Unable to install %s"
 msgstr "ناتوان در نصب %s"
@@ -4277,22 +3870,14 @@
 #. * where the first %s is the app name (e.g. "GIMP") and
 #. * the second %s is the origin, e.g. "Fedora" or
 #. * "Fedora Project [fedoraproject.org]"
-<<<<<<< HEAD
-#: src/gs-shell.c:1497
-=======
 #: src/gs-shell.c:1515
->>>>>>> 26441dfd
 #, c-format
 msgid "Unable to update %s from %s as download failed"
 msgstr "ناتوان در به‌روز رسانی %s از %s به دلیل شکست بارگیری"
 
 #. TRANSLATORS: failure text for the in-app notification,
 #. * where the %s is the application name (e.g. "GIMP")
-<<<<<<< HEAD
-#: src/gs-shell.c:1504
-=======
 #: src/gs-shell.c:1522
->>>>>>> 26441dfd
 #, c-format
 msgid "Unable to update %s as download failed"
 msgstr "ناتوان در به‌روز رسانی %s به دلیل شکست بارگیری"
@@ -4300,179 +3885,111 @@
 #. TRANSLATORS: failure text for the in-app notification,
 #. * where the %s is the origin, e.g. "Fedora" or
 #. * "Fedora Project [fedoraproject.org]"
-<<<<<<< HEAD
-#: src/gs-shell.c:1511
-=======
 #: src/gs-shell.c:1529
->>>>>>> 26441dfd
 #, c-format
 msgid "Unable to install updates from %s as download failed"
 msgstr "ناتوان در نصب به‌روز رسانی‌ها از %s به دلیل شکست بارگیری"
 
 #. TRANSLATORS: failure text for the in-app notification
-<<<<<<< HEAD
-#: src/gs-shell.c:1515
-=======
 #: src/gs-shell.c:1533
->>>>>>> 26441dfd
 #, c-format
 msgid "Unable to install updates as download failed"
 msgstr "ناتوان در نصب به‌روز رسانی‌ها به دلیل شکست بارگیری"
 
 #. TRANSLATORS: failure text for the in-app notification
-<<<<<<< HEAD
-#: src/gs-shell.c:1520
-=======
 #: src/gs-shell.c:1538
->>>>>>> 26441dfd
 msgid "Unable to update: internet access was required but wasn’t available"
 msgstr "ناتوان در به‌روز رسانی: نیاز به دسترسی اینترنتی"
 
 #. TRANSLATORS: failure text for the in-app notification,
 #. * where the %s is the application name (e.g. "GIMP")
-<<<<<<< HEAD
-#: src/gs-shell.c:1529
-=======
 #: src/gs-shell.c:1547
->>>>>>> 26441dfd
 #, c-format
 msgid "Unable to update %s: not enough disk space"
 msgstr "ناتوان در به‌روز رسانی %s: فضای دیسک ناکافی"
 
 #. TRANSLATORS: failure text for the in-app notification
-<<<<<<< HEAD
-#: src/gs-shell.c:1534
-=======
 #: src/gs-shell.c:1552
->>>>>>> 26441dfd
 #, c-format
 msgid "Unable to install updates: not enough disk space"
 msgstr "ناتوان در نصب به‌روز رسانی‌ها: فضای دیسک ناکافی"
 
 #. TRANSLATORS: failure text for the in-app notification,
 #. * where the %s is the application name (e.g. "GIMP")
-<<<<<<< HEAD
-#: src/gs-shell.c:1543
-=======
 #: src/gs-shell.c:1561
->>>>>>> 26441dfd
 #, c-format
 msgid "Unable to update %s: authentication was required"
 msgstr "ناتوان در به‌روز رسانی به %s: نیاز به تصدیق هویت"
 
 #. TRANSLATORS: failure text for the in-app notification
-<<<<<<< HEAD
-#: src/gs-shell.c:1548
-=======
 #: src/gs-shell.c:1566
->>>>>>> 26441dfd
 #, c-format
 msgid "Unable to install updates: authentication was required"
 msgstr "ناتوان در نصب به‌روز رسانی‌ها: نیاز به تصدیق هویت"
 
 #. TRANSLATORS: failure text for the in-app notification,
 #. * where the %s is the application name (e.g. "GIMP")
-<<<<<<< HEAD
-#: src/gs-shell.c:1556
-=======
 #: src/gs-shell.c:1574
->>>>>>> 26441dfd
 #, c-format
 msgid "Unable to update %s: authentication was invalid"
 msgstr "ناتوان در به‌روز رسانی %s: تصدیق هویت نامعتبر"
 
 #. TRANSLATORS: failure text for the in-app notification
-<<<<<<< HEAD
-#: src/gs-shell.c:1561
-=======
 #: src/gs-shell.c:1579
->>>>>>> 26441dfd
 #, c-format
 msgid "Unable to install updates: authentication was invalid"
 msgstr "ناتوان در نصب به‌روز رسانی‌ها: تصدیق هویت نامعتبر"
 
 #. TRANSLATORS: failure text for the in-app notification,
 #. * where the %s is the application name (e.g. "GIMP")
-<<<<<<< HEAD
-#: src/gs-shell.c:1569
-=======
 #: src/gs-shell.c:1587
->>>>>>> 26441dfd
 #, c-format
 msgid "Unable to update %s: you do not have permission to update software"
 msgstr "ناتوان در به‌روز رسانی %s: شما اجازهٔ به‌روز رسانی نرم‌افزار را ندارید"
 
 #. TRANSLATORS: failure text for the in-app notification
-<<<<<<< HEAD
-#: src/gs-shell.c:1575
-=======
 #: src/gs-shell.c:1593
->>>>>>> 26441dfd
 #, c-format
 msgid "Unable to install updates: you do not have permission to update software"
 msgstr "ناتوان در نصب به‌روز رسانی‌ها: شما اجازهٔ به‌روز رسانی نرم‌افزار را ندارید"
 
 #. TRANSLATORS: failure text for the in-app notification,
 #. * where the %s is the application name (e.g. "Dell XPS 13")
-<<<<<<< HEAD
-#: src/gs-shell.c:1584
-=======
 #: src/gs-shell.c:1602
->>>>>>> 26441dfd
 #, c-format
 msgid "Unable to update %s: AC power is required"
 msgstr "ناتوان در به‌روز رسانی %s: نیاز به برق متناوب"
 
 #. TRANSLATORS: failure text for the in-app notification,
 #. * where the %s is the application name (e.g. "Dell XPS 13")
-<<<<<<< HEAD
-#: src/gs-shell.c:1590
-=======
 #: src/gs-shell.c:1608
->>>>>>> 26441dfd
 #, c-format
 msgid "Unable to install updates: AC power is required"
 msgstr "ناتوان در نصب به‌روز رسانی‌ها: نیاز به برق متناوب"
 
 #. TRANSLATORS: failure text for the in-app notification,
 #. * where the %s is the application name (e.g. "Dell XPS 13")
-<<<<<<< HEAD
-#: src/gs-shell.c:1598
-=======
 #: src/gs-shell.c:1616
->>>>>>> 26441dfd
 #, c-format
 msgid "Unable to update %s: The battery level is too low"
 msgstr "ناتوان در به‌روز رسانی %s: سطح باتری بیش از حد کم"
 
 #. TRANSLATORS: failure text for the in-app notification,
 #. * where the %s is the application name (e.g. "Dell XPS 13")
-<<<<<<< HEAD
-#: src/gs-shell.c:1604
-=======
 #: src/gs-shell.c:1622
->>>>>>> 26441dfd
 #, c-format
 msgid "Unable to install updates: The battery level is too low"
 msgstr "ناتوان در نصب به‌روز رسانی: سطح باتری بیش از حد کم"
 
 #. TRANSLATORS: failure text for the in-app notification,
 #. * where the %s is the application name (e.g. "GIMP")
-<<<<<<< HEAD
-#: src/gs-shell.c:1615
-=======
 #: src/gs-shell.c:1633
->>>>>>> 26441dfd
 #, c-format
 msgid "Unable to update %s"
 msgstr "ناتوان در به‌روز رسانی %s"
 
 #. TRANSLATORS: failure text for the in-app notification
-<<<<<<< HEAD
-#: src/gs-shell.c:1618
-=======
 #: src/gs-shell.c:1636
->>>>>>> 26441dfd
 #, c-format
 msgid "Unable to install updates"
 msgstr "ناتوان در نصب به‌روز رسانی‌ها"
@@ -4480,176 +3997,112 @@
 #. TRANSLATORS: failure text for the in-app notification,
 #. * where the first %s is the distro name (e.g. "Fedora 25") and
 #. * the second %s is the origin, e.g. "Fedora Project [fedoraproject.org]"
-<<<<<<< HEAD
-#: src/gs-shell.c:1660
-=======
 #: src/gs-shell.c:1678
->>>>>>> 26441dfd
 #, c-format
 msgid "Unable to upgrade to %s from %s"
 msgstr "ناتوان در ارتقا به %s از %s"
 
 #. TRANSLATORS: failure text for the in-app notification,
 #. * where the %s is the app name (e.g. "GIMP")
-<<<<<<< HEAD
-#: src/gs-shell.c:1665
-=======
 #: src/gs-shell.c:1683
->>>>>>> 26441dfd
 #, c-format
 msgid "Unable to upgrade to %s as download failed"
 msgstr "ناتوان در ارتقا به %s به دلیل شکست بارگیری"
 
 #. TRANSLATORS: failure text for the in-app notification,
 #. * where the %s is the distro name (e.g. "Fedora 25")
-<<<<<<< HEAD
-#: src/gs-shell.c:1673
-=======
 #: src/gs-shell.c:1691
->>>>>>> 26441dfd
 #, c-format
 msgid "Unable to upgrade to %s: internet access was required but wasn’t available"
 msgstr "ناتوان در ارتقا به %s: دسترسی به اینترنت مورد نیاز است"
 
 #. TRANSLATORS: failure text for the in-app notification,
 #. * where the %s is the distro name (e.g. "Fedora 25")
-<<<<<<< HEAD
-#: src/gs-shell.c:1681
-=======
 #: src/gs-shell.c:1699
->>>>>>> 26441dfd
 #, c-format
 msgid "Unable to upgrade to %s: not enough disk space"
 msgstr "ناتوان در ارتقا به %s: فضای دیسک ناکافی"
 
 #. TRANSLATORS: failure text for the in-app notification,
 #. * where the %s is the distro name (e.g. "Fedora 25")
-<<<<<<< HEAD
-#: src/gs-shell.c:1688
-=======
 #: src/gs-shell.c:1706
->>>>>>> 26441dfd
 #, c-format
 msgid "Unable to upgrade to %s: authentication was required"
 msgstr "ناتوان در ارتقا به %s: نیاز به تصدیق هویت"
 
 #. TRANSLATORS: failure text for the in-app notification,
 #. * where the %s is the distro name (e.g. "Fedora 25")
-<<<<<<< HEAD
-#: src/gs-shell.c:1694
-=======
 #: src/gs-shell.c:1712
->>>>>>> 26441dfd
 #, c-format
 msgid "Unable to upgrade to %s: authentication was invalid"
 msgstr "ناتوان در ارتقا به %s: تصدیق هویت نامعتبر"
 
 #. TRANSLATORS: failure text for the in-app notification,
 #. * where the %s is the distro name (e.g. "Fedora 25")
-<<<<<<< HEAD
-#: src/gs-shell.c:1700
-=======
 #: src/gs-shell.c:1718
->>>>>>> 26441dfd
 #, c-format
 msgid "Unable to upgrade to %s: you do not have permission to upgrade"
 msgstr "ناتوان در ارتقا به %s: شما اجازهٔ ارتقای نرم‌افزار را ندارید"
 
 #. TRANSLATORS: failure text for the in-app notification,
 #. * where the %s is the distro name (e.g. "Fedora 25")
-<<<<<<< HEAD
-#: src/gs-shell.c:1706
-=======
 #: src/gs-shell.c:1724
->>>>>>> 26441dfd
 #, c-format
 msgid "Unable to upgrade to %s: AC power is required"
 msgstr "ناتوان در ارتقا به %s: نیاز به برق متناوب"
 
 #. TRANSLATORS: failure text for the in-app notification,
 #. * where the %s is the distro name (e.g. "Fedora 25")
-<<<<<<< HEAD
-#: src/gs-shell.c:1712
-=======
 #: src/gs-shell.c:1730
->>>>>>> 26441dfd
 #, c-format
 msgid "Unable to upgrade to %s: The battery level is too low"
 msgstr "ناتوان در ارتقا به %s: سطح باتری بیش از حد کم"
 
 #. TRANSLATORS: failure text for the in-app notification,
 #. * where the %s is the distro name (e.g. "Fedora 25")
-<<<<<<< HEAD
-#: src/gs-shell.c:1721
-=======
 #: src/gs-shell.c:1739
->>>>>>> 26441dfd
 #, c-format
 msgid "Unable to upgrade to %s"
 msgstr "ناتوان در ارتقا به %s"
 
 #. TRANSLATORS: failure text for the in-app notification,
 #. * where the %s is the application name (e.g. "GIMP")
-<<<<<<< HEAD
-#: src/gs-shell.c:1758
-=======
 #: src/gs-shell.c:1776
->>>>>>> 26441dfd
 #, c-format
 msgid "Unable to remove %s: authentication was required"
 msgstr "ناتوان در برداشتن %s: نیاز به تصدیق هویت"
 
 #. TRANSLATORS: failure text for the in-app notification,
 #. * where the %s is the application name (e.g. "GIMP")
-<<<<<<< HEAD
-#: src/gs-shell.c:1763
-=======
 #: src/gs-shell.c:1781
->>>>>>> 26441dfd
 #, c-format
 msgid "Unable to remove %s: authentication was invalid"
 msgstr "ناتوان در برداشتن %s: تصدیق هویت نامعتبر"
 
 #. TRANSLATORS: failure text for the in-app notification,
 #. * where the %s is the application name (e.g. "GIMP")
-<<<<<<< HEAD
-#: src/gs-shell.c:1768
-=======
 #: src/gs-shell.c:1786
->>>>>>> 26441dfd
 #, c-format
 msgid "Unable to remove %s: you do not have permission to remove software"
 msgstr "ناتوان در برداشتن %s: شما اجازهٔ برداشتن نرم‌افزار را ندارید"
 
 #. TRANSLATORS: failure text for the in-app notification,
 #. * where the %s is the application name (e.g. "GIMP")
-<<<<<<< HEAD
-#: src/gs-shell.c:1774
-=======
 #: src/gs-shell.c:1792
->>>>>>> 26441dfd
 #, c-format
 msgid "Unable to remove %s: AC power is required"
 msgstr "ناتوان در برداشتن %s: نیاز به برق متناوب"
 
 #. TRANSLATORS: failure text for the in-app notification,
 #. * where the %s is the application name (e.g. "GIMP")
-<<<<<<< HEAD
-#: src/gs-shell.c:1780
-=======
 #: src/gs-shell.c:1798
->>>>>>> 26441dfd
 #, c-format
 msgid "Unable to remove %s: The battery level is too low"
 msgstr "ناتوان در برداشتن %s: سطح باتری بیش از حد کم"
 
 #. TRANSLATORS: failure text for the in-app notification,
 #. * where the %s is the application name (e.g. "GIMP")
-<<<<<<< HEAD
-#: src/gs-shell.c:1792
-=======
 #: src/gs-shell.c:1810
->>>>>>> 26441dfd
 #, c-format
 msgid "Unable to remove %s"
 msgstr "ناتوان در برداشتن %s"
@@ -4658,105 +4111,61 @@
 #. * where the first %s is the application name (e.g. "GIMP")
 #. * and the second %s is the name of the runtime, e.g.
 #. * "GNOME SDK [flatpak.gnome.org]"
-<<<<<<< HEAD
-#: src/gs-shell.c:1833
-=======
 #: src/gs-shell.c:1851
->>>>>>> 26441dfd
 #, c-format
 msgid "Unable to launch %s: %s is not installed"
 msgstr "ناتوان در اجرای %s: %s نصب نشده است"
 
 #. TRANSLATORS: failure text for the in-app notification
-<<<<<<< HEAD
-#: src/gs-shell.c:1839 src/gs-shell.c:1887 src/gs-shell.c:1925 src/gs-shell.c:1968
-=======
 #: src/gs-shell.c:1857 src/gs-shell.c:1905 src/gs-shell.c:1943 src/gs-shell.c:1986
->>>>>>> 26441dfd
 msgid "Not enough disk space — free up some space and try again"
 msgstr "فضای دیسک ناکافی — کمی فضا آزاد کرده و دوباره تلاش کنید"
 
 #. TRANSLATORS: we failed to get a proper error code
-<<<<<<< HEAD
-#: src/gs-shell.c:1850 src/gs-shell.c:1898 src/gs-shell.c:1936 src/gs-shell.c:1989
-=======
 #: src/gs-shell.c:1868 src/gs-shell.c:1916 src/gs-shell.c:1954 src/gs-shell.c:2007
->>>>>>> 26441dfd
 msgid "Sorry, something went wrong"
 msgstr "متأسفیم، اشکالی به وجود آمد"
 
 #. TRANSLATORS: failure text for the in-app notification
-<<<<<<< HEAD
-#: src/gs-shell.c:1881
-=======
 #: src/gs-shell.c:1899
->>>>>>> 26441dfd
 msgid "Failed to install file: not supported"
 msgstr "شکست در نصب پرونده: عدم پشتیبانی"
 
 #. TRANSLATORS: failure text for the in-app notification
-<<<<<<< HEAD
-#: src/gs-shell.c:1884
-=======
 #: src/gs-shell.c:1902
->>>>>>> 26441dfd
 msgid "Failed to install file: authentication failed"
 msgstr "شکست در نصب پرونده: شکست تصدیق هویت"
 
 #. TRANSLATORS: failure text for the in-app notification
-<<<<<<< HEAD
-#: src/gs-shell.c:1919
-=======
 #: src/gs-shell.c:1937
->>>>>>> 26441dfd
 msgid "Failed to install: not supported"
 msgstr "شکست در نصب: عدم پشتیبانی"
 
 #. TRANSLATORS: failure text for the in-app notification
-<<<<<<< HEAD
-#: src/gs-shell.c:1922
-=======
 #: src/gs-shell.c:1940
->>>>>>> 26441dfd
 msgid "Failed to install: authentication failed"
 msgstr "شکست در نصب: شکست تصدیق هویت"
 
 #. TRANSLATORS: failure text for the in-app notification,
 #. * the %s is the origin, e.g. "Fedora" or
 #. * "Fedora Project [fedoraproject.org]"
-<<<<<<< HEAD
-#: src/gs-shell.c:1963
-=======
 #: src/gs-shell.c:1981
->>>>>>> 26441dfd
 #, c-format
 msgid "Unable to contact %s"
 msgstr "ناتوان در تماس با %s"
 
 #. TRANSLATORS: failure text for the in-app notification, where the 'Software' means this application, aka 'GNOME Software'.
-<<<<<<< HEAD
-#: src/gs-shell.c:1973
-=======
 #: src/gs-shell.c:1991
->>>>>>> 26441dfd
 msgid "Software needs to be restarted to use new plugins."
 msgstr "برای استفاده از افزایه‌های جدید، نرم‌افزار باید دوباره شروع شود."
 
 #. TRANSLATORS: need to be connected to the AC power
-<<<<<<< HEAD
-#: src/gs-shell.c:1977
-=======
 #: src/gs-shell.c:1995
->>>>>>> 26441dfd
 msgid "AC power is required"
 msgstr "نیاز به برق متناوب"
 
 #. TRANSLATORS: not enough juice to do this safely
-<<<<<<< HEAD
-#: src/gs-shell.c:1980
-=======
 #: src/gs-shell.c:1998
->>>>>>> 26441dfd
 msgid "The battery level is too low"
 msgstr "سطح باتری بیش از حد کم"
 
@@ -4898,49 +4307,6 @@
 msgid "Installed on %s"
 msgstr "در %s نصب شده است"
 
-<<<<<<< HEAD
-#: src/gs-update-dialog.ui:74
-msgid "No updates have been installed on this system."
-msgstr "هیچ به‌روز رسانی‌ای روی این سامانه نصب نشده است."
-
-#: src/gs-update-monitor.c:219
-msgid "Software Updates Are Out of Date"
-msgstr "به‌روز رسانی‌های نرم‌افزاری خارج از رده‌اند"
-
-#: src/gs-update-monitor.c:220
-msgid "Please check for software updates."
-msgstr "لطفاً به‌روز رسانی‌های نرم‌افزاری را بررسی کنید."
-
-#: src/gs-update-monitor.c:226
-msgid "Critical Software Update Ready to Install"
-msgstr "به‌روز رسانی‌های نرم‌افزاری حسّاس، آمادهٔ نصبند"
-
-#: src/gs-update-monitor.c:227
-msgid "An important software update is ready to be installed."
-msgstr "یک به‌روز رسانی مهم نرم‌افزار، آمادهٔ نصب است."
-
-#: src/gs-update-monitor.c:230
-msgid "Critical Software Updates Available to Download"
-msgstr "به‌روز رسانی‌های حسّاس نرم‌افزاری، برای بارگیری موجودند"
-
-#: src/gs-update-monitor.c:231
-msgid "Important: critical software updates are waiting."
-msgstr "مهم: به روز رسانی‌های حسّاس نرم‌افزاری در انتظارند."
-
-#: src/gs-update-monitor.c:239
-msgid "Software Updates Ready to Install"
-msgstr "به‌روز رسانی‌های نرم‌افزاری، آمادهٔ نصبند"
-
-#: src/gs-update-monitor.c:240
-msgid "Software updates are waiting and ready to be installed."
-msgstr "به‌روز رسانی‌های نرم‌افزاری منتظر و آمادهٔ نصبند."
-
-#: src/gs-update-monitor.c:245
-msgid "Software Updates Available to Download"
-msgstr "به‌روز رسانی‌های نرم‌افزاری برای بارگیری موجودند"
-
-#: src/gs-update-monitor.c:246
-=======
 #: src/gs-update-dialog.ui:77
 msgid "No updates have been installed on this system."
 msgstr "هیچ به‌روز رسانی‌ای روی این سامانه نصب نشده است."
@@ -4982,183 +4348,110 @@
 msgstr "به‌روز رسانی‌های نرم‌افزاری برای بارگیری موجودند"
 
 #: src/gs-update-monitor.c:239
->>>>>>> 26441dfd
 msgid "Please download waiting software updates."
 msgstr "لطفاً به‌روز رسانی‌های نرم‌افزاری منتظر را بارگیری کنید."
 
 #. TRANSLATORS: apps were auto-updated and restart is required
-<<<<<<< HEAD
-#: src/gs-update-monitor.c:358
-=======
 #: src/gs-update-monitor.c:355
->>>>>>> 26441dfd
 #, c-format
 msgid "%u Application Updated — Restart Required"
 msgid_plural "%u Applications Updated — Restart Required"
 msgstr[0] "%Iu برنامه به‌روز رسانی شد — نیاز به شروع دوباره"
 
 #. TRANSLATORS: apps were auto-updated
-<<<<<<< HEAD
-#: src/gs-update-monitor.c:364
-=======
 #: src/gs-update-monitor.c:361
->>>>>>> 26441dfd
 #, c-format
 msgid "%u Application Updated"
 msgid_plural "%u Applications Updated"
 msgstr[0] "%Iu برنامه به‌روز رسانی شد"
 
 #. TRANSLATORS: %1 is an application name, e.g. Firefox
-<<<<<<< HEAD
-#: src/gs-update-monitor.c:375
-=======
 #: src/gs-update-monitor.c:372
->>>>>>> 26441dfd
 #, c-format
 msgid "%s has been updated."
 msgstr "%s به‌روز شد."
 
 #. TRANSLATORS: the app needs restarting
-<<<<<<< HEAD
-#: src/gs-update-monitor.c:378
-=======
 #: src/gs-update-monitor.c:375
->>>>>>> 26441dfd
 msgid "Please restart the application."
 msgstr "لطفاً برنامه را دوباره شروع کنید."
 
 #. TRANSLATORS: %1 and %2 are both application names, e.g. Firefox
-<<<<<<< HEAD
-#: src/gs-update-monitor.c:386
-=======
 #: src/gs-update-monitor.c:383
->>>>>>> 26441dfd
 #, c-format
 msgid "%s and %s have been updated."
 msgstr "%s و %s به‌روز شدند."
 
 #. TRANSLATORS: at least one application needs restarting
-<<<<<<< HEAD
-#: src/gs-update-monitor.c:392 src/gs-update-monitor.c:411
-=======
 #: src/gs-update-monitor.c:389 src/gs-update-monitor.c:408
->>>>>>> 26441dfd
 #, c-format
 msgid "%u application requires a restart."
 msgid_plural "%u applications require a restart."
 msgstr[0] "%Iu برنامه نیاز به یک شروع دوباره دارند."
 
 #. TRANSLATORS: %1, %2 and %3 are all application names, e.g. Firefox
-<<<<<<< HEAD
-#: src/gs-update-monitor.c:404
-=======
 #: src/gs-update-monitor.c:401
->>>>>>> 26441dfd
 #, c-format
 msgid "Includes %s, %s and %s."
 msgstr "شامل %s، %s و %s."
 
 #. TRANSLATORS: this is when the current operating system version goes end-of-life
-<<<<<<< HEAD
-#: src/gs-update-monitor.c:674 src/gs-updates-page.ui:20
-=======
 #: src/gs-update-monitor.c:671 src/gs-updates-page.ui:20
->>>>>>> 26441dfd
 msgid "Operating System Updates Unavailable"
 msgstr "به‌روز رسانی‌های سیستم‌عامل ناموجودند"
 
 #. TRANSLATORS: this is the message dialog for the distro EOL notice
-<<<<<<< HEAD
-#: src/gs-update-monitor.c:676
-=======
 #: src/gs-update-monitor.c:673
->>>>>>> 26441dfd
 msgid "Upgrade to continue receiving security updates."
 msgstr "برای ادامهٔ دریافت به‌روز رسانی‌های امنیتی، ارتقا دهید."
 
 #. TRANSLATORS: this is a distro upgrade, the replacement would be the
 #. * distro name, e.g. 'Fedora'
-<<<<<<< HEAD
-#: src/gs-update-monitor.c:732
-=======
 #: src/gs-update-monitor.c:728
->>>>>>> 26441dfd
 #, c-format
 msgid "A new version of %s is available to install"
 msgstr "نگارشی جدید از %s برای نصب موجود است"
 
 #. TRANSLATORS: this is a distro upgrade
-<<<<<<< HEAD
-#: src/gs-update-monitor.c:736
-=======
 #: src/gs-update-monitor.c:732
->>>>>>> 26441dfd
 msgid "Software Upgrade Available"
 msgstr "ارتقای نرم‌افزاری موجود است"
 
 #. TRANSLATORS: title when we offline updates have failed
-<<<<<<< HEAD
-#: src/gs-update-monitor.c:1141
-=======
 #: src/gs-update-monitor.c:1137
->>>>>>> 26441dfd
 msgid "Software Updates Failed"
 msgstr "شکست در به‌روز رسانی نرم‌افزارها"
 
 #. TRANSLATORS: message when we offline updates have failed
-<<<<<<< HEAD
-#: src/gs-update-monitor.c:1143
-msgid "An important operating system update failed to be installed."
-msgstr "نصب یک به‌روز رسانی مهم سیستم‌عامل شکست خورد."
-
-#: src/gs-update-monitor.c:1144
-=======
 #: src/gs-update-monitor.c:1139
 msgid "An important operating system update failed to be installed."
 msgstr "نصب یک به‌روز رسانی مهم سیستم‌عامل شکست خورد."
 
 #: src/gs-update-monitor.c:1140
->>>>>>> 26441dfd
 msgid "Show Details"
 msgstr "نمایش جزییات"
 
 #. TRANSLATORS: Notification title when we've done a distro upgrade
-<<<<<<< HEAD
-#: src/gs-update-monitor.c:1167
-=======
 #: src/gs-update-monitor.c:1162
->>>>>>> 26441dfd
 msgid "System Upgrade Complete"
 msgstr "ارتقای سامانه کامل شد"
 
 #. TRANSLATORS: This is the notification body when we've done a
 #. * distro upgrade. First %s is the distro name and the 2nd %s
 #. * is the version, e.g. "Welcome to Fedora 28!"
-<<<<<<< HEAD
-#: src/gs-update-monitor.c:1172
-=======
 #: src/gs-update-monitor.c:1167
->>>>>>> 26441dfd
 #, c-format
 msgid "Welcome to %s %s!"
 msgstr "به %s %s خوش‌آمدید!"
 
 #. TRANSLATORS: title when we've done offline updates
-<<<<<<< HEAD
-#: src/gs-update-monitor.c:1178
-=======
 #: src/gs-update-monitor.c:1173
->>>>>>> 26441dfd
 msgid "Software Update Installed"
 msgid_plural "Software Updates Installed"
 msgstr[0] "به‌روز رسانی‌های نرم‌افزاری نصب شد"
 
 #. TRANSLATORS: message when we've done offline updates
-<<<<<<< HEAD
-#: src/gs-update-monitor.c:1182
-=======
 #: src/gs-update-monitor.c:1177
->>>>>>> 26441dfd
 msgid "An important operating system update has been installed."
 msgid_plural "Important operating system updates have been installed."
 msgstr[0] "به‌روز رسانی‌های مهم سیستم‌عامل نصب شد."
@@ -5168,50 +4461,30 @@
 #. * users can't express their opinions here. In some languages
 #. * "Review (evaluate) something" is a different translation than
 #. * "Review (browse) something."
-<<<<<<< HEAD
-#: src/gs-update-monitor.c:1193
-=======
 #: src/gs-update-monitor.c:1188
->>>>>>> 26441dfd
 msgctxt "updates"
 msgid "Review"
 msgstr "بازبینی"
 
 #. TRANSLATORS: this is when the offline update failed
-<<<<<<< HEAD
-#: src/gs-update-monitor.c:1243
-=======
 #: src/gs-update-monitor.c:1237
->>>>>>> 26441dfd
 msgid "Failed To Update"
 msgstr "به‌روز رسانی شکست خورد"
 
 #. TRANSLATORS: the user must have updated manually after
 #. * the updates were prepared
-<<<<<<< HEAD
-#: src/gs-update-monitor.c:1248
-=======
 #: src/gs-update-monitor.c:1242
->>>>>>> 26441dfd
 msgid "The system was already up to date."
 msgstr "سامانه از پیش به‌روز بود."
 
 #. TRANSLATORS: the user aborted the update manually
-<<<<<<< HEAD
-#: src/gs-update-monitor.c:1253
-=======
 #: src/gs-update-monitor.c:1247
->>>>>>> 26441dfd
 msgid "The update was cancelled."
 msgstr "به‌روز رسانی لغو شد."
 
 #. TRANSLATORS: the package manager needed to download
 #. * something with no network available
-<<<<<<< HEAD
-#: src/gs-update-monitor.c:1258
-=======
 #: src/gs-update-monitor.c:1252
->>>>>>> 26441dfd
 msgid ""
 "Internet access was required but wasn’t available. Please make sure that you have "
 "internet access and try again."
@@ -5220,11 +4493,7 @@
 "به اینترنت دارید و دوباره تلاش کنید."
 
 #. TRANSLATORS: if the package is not signed correctly
-<<<<<<< HEAD
-#: src/gs-update-monitor.c:1263
-=======
 #: src/gs-update-monitor.c:1257
->>>>>>> 26441dfd
 msgid ""
 "There were security issues with the update. Please consult your software provider "
 "for more details."
@@ -5233,20 +4502,12 @@
 "نرم‌افزار خود مشورت کنید."
 
 #. TRANSLATORS: we ran out of disk space
-<<<<<<< HEAD
-#: src/gs-update-monitor.c:1268
-=======
 #: src/gs-update-monitor.c:1262
->>>>>>> 26441dfd
 msgid "There wasn’t enough disk space. Please free up some space and try again."
 msgstr "فضای دیسک کافی نبود. لطفاً کمی فضا خالی کنید و دوباره تلاش کنید."
 
 #. TRANSLATORS: We didn't handle the error type
-<<<<<<< HEAD
-#: src/gs-update-monitor.c:1272
-=======
 #: src/gs-update-monitor.c:1266
->>>>>>> 26441dfd
 msgid ""
 "We’re sorry: the update failed to install. Please wait for another update and try "
 "again. If the problem persists, contact your software provider."
@@ -5326,35 +4587,16 @@
 msgstr "صفحهٔ به‌روز رسانی‌ها"
 
 #. TRANSLATORS: the updates panel is starting up.
-<<<<<<< HEAD
-#: src/gs-updates-page.ui:82
-=======
 #: src/gs-updates-page.ui:83
->>>>>>> 26441dfd
 msgid "Loading Updates…"
 msgstr "بار کردن به‌روز رسانی‌ها…"
 
 #. TRANSLATORS: the updates panel is starting up.
-<<<<<<< HEAD
-#: src/gs-updates-page.ui:95
-=======
 #: src/gs-updates-page.ui:96
->>>>>>> 26441dfd
 msgid "This could take a while."
 msgstr "ممکن است مدتی طول بکشد."
 
 #. TRANSLATORS: This means all software (plural) installed on this system is up to date.
-<<<<<<< HEAD
-#: src/gs-updates-page.ui:203
-msgid "Up to Date"
-msgstr "به روز"
-
-#: src/gs-updates-page.ui:242
-msgid "Use Mobile Data?"
-msgstr "استفاده از دادهٔ همراه؟"
-
-#: src/gs-updates-page.ui:243
-=======
 #: src/gs-updates-page.ui:204
 msgid "Up to Date"
 msgstr "به روز"
@@ -5364,36 +4606,12 @@
 msgstr "استفاده از دادهٔ همراه؟"
 
 #: src/gs-updates-page.ui:244
->>>>>>> 26441dfd
 msgid ""
 "Checking for updates when using mobile broadband could cause you to incur charges."
 msgstr ""
 "بررسی به‌روز رسانی‌ها هنگام استفاد از شبکهٔ پهن‌باند همراه، ممکن است برایتان هزینه‌هایی "
 "داشته باشد."
 
-<<<<<<< HEAD
-#: src/gs-updates-page.ui:246
-msgid "_Check Anyway"
-msgstr "به _هر حال بررسی شود"
-
-#: src/gs-updates-page.ui:262
-msgid "No Connection"
-msgstr "بدون اتّصال"
-
-#: src/gs-updates-page.ui:263
-msgid "Go online to check for updates."
-msgstr "برای بررسی به‌روز رسانی‌ها، برخط شوید."
-
-#: src/gs-updates-page.ui:266
-msgid "_Network Settings"
-msgstr "تنظیمات _شبکه"
-
-#: src/gs-updates-page.ui:295
-msgid "Error"
-msgstr "خطا"
-
-#: src/gs-updates-page.ui:296
-=======
 #: src/gs-updates-page.ui:247
 msgid "_Check Anyway"
 msgstr "به _هر حال بررسی شود"
@@ -5415,7 +4633,6 @@
 msgstr "خطا"
 
 #: src/gs-updates-page.ui:297
->>>>>>> 26441dfd
 msgid "Updates are automatically managed."
 msgstr "به‌روز رسانی‌ها به صورت خودکار مدیریت می‌شوند."
 
@@ -5707,20 +4924,12 @@
 msgstr "دسترسی به سامانهٔ پروندهٔ %s"
 
 #. TRANSLATORS: status text when downloading new metadata
-<<<<<<< HEAD
-#: plugins/flatpak/gs-flatpak.c:1219
-=======
 #: plugins/flatpak/gs-flatpak.c:1397
->>>>>>> 26441dfd
 #, c-format
 msgid "Getting flatpak metadata for %s…"
 msgstr "در حال گرفتن فرادادهٔ فلت‌پک برای %s…"
 
-<<<<<<< HEAD
-#: plugins/flatpak/gs-flatpak.c:3344
-=======
 #: plugins/flatpak/gs-flatpak.c:3534
->>>>>>> 26441dfd
 #, c-format
 msgid "Failed to refine addon ‘%s’: %s"
 msgstr "شکست در پالایش افزونهٔ «%s»: %s"
@@ -5733,20 +4942,12 @@
 msgid "System Installation"
 msgstr "نصب سامانه"
 
-<<<<<<< HEAD
-#: plugins/flatpak/gs-plugin-flatpak.c:1093
-=======
 #: plugins/flatpak/gs-plugin-flatpak.c:1038
->>>>>>> 26441dfd
 #, c-format
 msgid "Failed to add to install for addon ‘%s’: %s"
 msgstr "شکست در افزودن به نصب برای افزونهٔ «%s»: %s"
 
-<<<<<<< HEAD
-#: plugins/flatpak/gs-plugin-flatpak.c:1107
-=======
 #: plugins/flatpak/gs-plugin-flatpak.c:1052
->>>>>>> 26441dfd
 #, c-format
 msgid "Failed to add to uninstall for addon ‘%s’: %s"
 msgstr "شکست در افزودن به حذف برای افزونهٔ «%s»: %s"
@@ -5957,11 +5158,7 @@
 msgid "Packages"
 msgstr "بسته‌ها"
 
-<<<<<<< HEAD
-#: plugins/rpm-ostree/gs-plugin-rpm-ostree.c:2450
-=======
 #: plugins/rpm-ostree/gs-plugin-rpm-ostree.c:2685
->>>>>>> 26441dfd
 msgid "Operating System (OSTree)"
 msgstr "سیستم‌عامل (OSTree)"
 
