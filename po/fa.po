# SOME DESCRIPTIVE TITLE.
# Copyright (C) YEAR THE PACKAGE'S COPYRIGHT HOLDER
# This file is distributed under the same license as the PACKAGE package.
# Arash Mousavi <mousavi.arash@gmail.com>, 2016.
# Danial Behzadi <dani.behzi@ubuntu.com>, 2017-2023.
#
msgid ""
msgstr ""
"Project-Id-Version: \n"
"Report-Msgid-Bugs-To: https://gitlab.gnome.org/GNOME/gnome-software/issues\n"
<<<<<<< HEAD
"POT-Creation-Date: 2023-06-22 13:39+0000\n"
"PO-Revision-Date: 2023-06-23 02:17+0330\n"
=======
"POT-Creation-Date: 2023-07-28 23:07+0000\n"
"PO-Revision-Date: 2023-07-29 02:59+0330\n"
>>>>>>> 7b70662a
"Last-Translator: Danial Behzadi <dani.behzi@ubuntu.com>\n"
"Language-Team: \n"
"Language: fa_IR\n"
"MIME-Version: 1.0\n"
"Content-Type: text/plain; charset=UTF-8\n"
"Content-Transfer-Encoding: 8bit\n"
"Plural-Forms: nplurals=1; plural=0;\n"
<<<<<<< HEAD
"X-Generator: Poedit 3.3.1\n"
=======
"X-Generator: Poedit 3.3.2\n"
>>>>>>> 7b70662a
"X-DamnedLies-Scope: partial\n"

#: data/metainfo/org.gnome.Software.metainfo.xml.in:7 src/gs-shell.ui:21
#: src/org.gnome.Software.desktop.in:3
msgid "Software"
msgstr "نرم‌افزارها"

#: data/metainfo/org.gnome.Software.metainfo.xml.in:8
msgid "Install and update apps"
msgstr "نصب و به‌روز رسانی کاره‌ها"

#: data/metainfo/org.gnome.Software.metainfo.xml.in:10
msgid ""
"Software allows you to find and install new apps and system extensions and remove "
"existing installed apps."
msgstr ""
"نرم‌افزارها می‌گذارد کاره‌های جدید و افزونه‌های سامانه‌ای را یافته و نصب کنید و کاره‌های "
"پیش‌تر نصب‌شده را بردارید."

#: data/metainfo/org.gnome.Software.metainfo.xml.in:14
msgid ""
"Software showcases featured and popular apps with useful descriptions and multiple "
"screenshots per app. Apps can be found either through browsing the list of "
"categories or by searching. It also allows you to update your system using an "
"offline update."
msgstr ""
"نرم‌افزارها کاره‌های محبوب و برتر را همراه با توضیحات مفید و چند نماگرفت از هر کاره "
"نمایش می‌دهد. کاره‌ها می‌توانند از طریق مرور سیاههٔ دسته‌ها یا با جست‌وجو پیدا شوند. "
"همچنین اجازهٔ به‌روز رسانی سامانه از طریق به‌روز رسانی برون‌خط را می‌دهد."

#: data/metainfo/org.gnome.Software.metainfo.xml.in:25
msgid "Overview panel"
msgstr "تابلوی نمای‌کلی"

#: data/metainfo/org.gnome.Software.metainfo.xml.in:29
#: data/metainfo/org.gnome.Software.metainfo.xml.in:33
msgid "Details panel"
msgstr "تابلوی جزییات"

#: data/metainfo/org.gnome.Software.metainfo.xml.in:37
msgid "Installed panel"
msgstr "تابلوی نصب شده‌ها"

#: data/metainfo/org.gnome.Software.metainfo.xml.in:41
#: data/metainfo/org.gnome.Software.metainfo.xml.in:45
msgid "Updates panel"
msgstr "تابلوی به‌روز رسانی‌ها"

#: data/metainfo/org.gnome.Software.metainfo.xml.in:49
msgid "The update details"
msgstr "جزییات به‌روز رسانی"

<<<<<<< HEAD
#: data/metainfo/org.gnome.Software.metainfo.xml.in:2266 src/gs-application.c:264
=======
#: data/metainfo/org.gnome.Software.metainfo.xml.in:2287 src/gs-application.c:264
>>>>>>> 7b70662a
msgid "The GNOME Project"
msgstr "پروژهٔ گنوم"

#: data/org.gnome.software.external-appstream.policy.in.in:11
msgid "Install an appstream file into a system location"
msgstr "نصب یک پروندهٔ appstream در مکانی سامانه‌ای"

#: data/org.gnome.software.external-appstream.policy.in.in:12
msgid "Installing an appstream file into a system location"
msgstr "در حال نصب یک پرونده appstream در مکانی سامانه‌ای"

#: data/org.gnome.software.gschema.xml:5
msgid "A list of compatible projects"
msgstr "فهرستی از پروژه‌های سازگار"

#: data/org.gnome.software.gschema.xml:6
msgid ""
"This is a list of compatible projects we should show such as GNOME, KDE and XFCE."
msgstr ""
"این فهرستی است از پروژه‌های سازگار مانند گنوم، KDE و XFCE است که باید نمایش دهیم."

#: data/org.gnome.software.gschema.xml:10
msgid "Whether to manage updates and upgrades in GNOME Software"
msgstr "این که به‌روز رسانی‌ها و ارتقاها در نرم‌افزارهای گنوم مدیریت شود یا نه"

#: data/org.gnome.software.gschema.xml:11
msgid ""
"If disabled, GNOME Software will hide the updates panel, not perform any automatic "
"updates actions or prompt for upgrades."
msgstr ""
"اگر از کار افتاده باشد، نرم‌افزارهای گنوم تابلوی به‌روز رسانی‌ها را پنهان کرده و هیچ "
"کنشی برای به‌روز رسانی خودکار یا اعلانی برای ارتقا نخواهد داد."

#: data/org.gnome.software.gschema.xml:15
msgid "Automatically download and install updates"
msgstr "بارگیری و نصب خودکار به‌روز رسانی‌ها"

#: data/org.gnome.software.gschema.xml:16
msgid ""
"If enabled, GNOME Software automatically downloads software updates in the "
"background, also installing ones that do not require a reboot."
msgstr ""
"اگر به کار افتاده باشد، نرم‌افزارهای گنوم به صورت خودکار به‌روز رسانی‌ها را در "
"پس‌زمینه دریافت کرده و آن‌هایی که نیاز به شروع دوباره سامانه ندارند را هم نصب می‌کند."

#: data/org.gnome.software.gschema.xml:20
msgid "Notify the user about software updated in the background"
msgstr "آگاهی کاربر از نرم‌افزارهای به‌روز شده در پس‌زمینه"

#: data/org.gnome.software.gschema.xml:21
msgid ""
"If enabled, GNOME Software notifies the user about updates that happened whilst "
"the user was idle."
msgstr ""
"اگر به کار افتاده باشد، نرم‌افزارهای گنوم دربارهٔ به‌روز رسانی‌هایی که در زمان بی‌کار "
"بودن کاربر انجام شدند، به او آگاهی می‌دهد."

#: data/org.gnome.software.gschema.xml:25
msgid "Whether to automatically refresh when on a metered connection"
msgstr ""
"این که هنگام بودن روی اتّصال اندازه‌گیری شده، به صورت خودکار تازه‌سازی شود یا نه"

#: data/org.gnome.software.gschema.xml:26
msgid ""
"If enabled, GNOME Software automatically refreshes in the background even when "
"using a metered connection (eventually downloading some metadata, checking for "
"updates, etc., which may incur in costs for the user)."
msgstr ""
"اگر به کار افتاده باشد، نرم‌افزارهای گنوم حتا روی یک اتّصال اندازه‌گیری شده هم به "
"صورت خودکار در پس‌زمینه تازه‌سازی می‌شود (در نهایت بارگیری کمی فراداده، بررسی برای "
"به‌روز رسانی‌ها و… که ممکن است برای کاربر هزینه داشته باشد)."

#: data/org.gnome.software.gschema.xml:30
msgid "Whether it’s the very first run of GNOME Software"
msgstr "این که نخستین اجرای نرم‌افزارهای گنوم است یا نه"

#: data/org.gnome.software.gschema.xml:34
msgid "Show star ratings next to applications"
msgstr "نمایش رتبه‌بندی ستاره‌ای در کنار نرم‌افزارها"

#: data/org.gnome.software.gschema.xml:38
msgid "Filter applications based on the default branch set for the remote"
msgstr "پالایش برنامه‌ها بر مبنای مجموعهٔ شاخهٔ پیش‌گزیده برای دوردست"

#: data/org.gnome.software.gschema.xml:42
msgid "Non-free applications show a warning dialog before install"
msgstr "برنامه‌های مالکیتی، پیش از نصب، گفت‌وگوی هشداری نمایش می‌دهند"

#: data/org.gnome.software.gschema.xml:43
msgid ""
"When non-free applications are installed a warning dialog can be shown. This "
"controls if that dialog is suppressed."
msgstr ""
"هنگامی که برنامه‌های مالکیتی نصب می‌شود، می‌توان یک گفت‌وگوی هشدار نمایش داد. این "
"کنترل میکند که گفت‌وگو نمایش داده شود یا نه."

#: data/org.gnome.software.gschema.xml:47
msgid "The last update check timestamp"
msgstr "آخرین زمان بررسی به‌روز رسانی"

#: data/org.gnome.software.gschema.xml:51
msgid "The last upgrade notification timestamp"
msgstr "آخرین زمان آگاهی ارتقا"

#: data/org.gnome.software.gschema.xml:55
msgid "The last update notification timestamp"
msgstr "آخرین زمان آگاهی به‌روز رسانی"

#: data/org.gnome.software.gschema.xml:59
msgid "The timestamp of the first security update, cleared after update"
msgstr "زمان نخستین به‌روز رسانی امنیتی، پاک شده بعد از به‌روز رسانی"

#: data/org.gnome.software.gschema.xml:63
msgid "The last update timestamp"
msgstr "آخرین زمان به‌روز رسانی"

#: data/org.gnome.software.gschema.xml:67
msgid "The age in seconds to verify the upstream screenshot is still valid"
msgstr "سن بر حسب ثانیه برای تأیید اینکه نماگرفت بالادستی هنوز معتبر است"

#: data/org.gnome.software.gschema.xml:68
msgid ""
"Choosing a larger value will mean less round-trips to the remote server but "
"updates to the screenshots may take longer to show to the user. A value of 0 means "
"to never check the server if the image already exists in the cache."
msgstr ""
"گزینش مقداری بزرگ‌تر یعنی درخواست‌های کم‌تر به کارساز دوردست، ولی ممکن است نمایش "
"به‌روز رسانی‌های نماگرفت‌ها به کاربر، بیش‌تر طول بکشد. مقدار ۰ یعنی در صورت وجود تصویر "
"در انباره، هرگز کارساز بررسی نشود."

#: data/org.gnome.software.gschema.xml:77
msgid "The server to use for application reviews"
msgstr "کارگزار جهت استفاده برای بازبینی‌های برنامه‌ها"

#: data/org.gnome.software.gschema.xml:81
msgid "The minimum karma score for reviews"
msgstr "کمینه امتیاز کارما برای بازبینی‌ها"

#: data/org.gnome.software.gschema.xml:82
msgid "Reviews with karma less than this number will not be shown."
msgstr "بازبینی‌هایی با کارمای کم‌تر از این عدد، نمایش داده نخواهند شد."

#: data/org.gnome.software.gschema.xml:86
msgid "A list of official repositories that should not be considered 3rd party"
msgstr "فهرستی از مخزن‌های رسمی که نباید سوم‌شخص در نظر گرفته شوند"

#: data/org.gnome.software.gschema.xml:90
msgid "A list of required repositories that cannot be disabled or removed"
msgstr "فهرستی از مخزن‌های مورد نیاز که نمی‌توانند غیرفعّال یا حذف شوند"

#: data/org.gnome.software.gschema.xml:94
msgid "A list of official repositories that should be considered free software"
msgstr "فهرستی از مخزن‌های رسمی که باید نرم‌افزار آزاد در نظر گرفته شوند"

#: data/org.gnome.software.gschema.xml:98
msgid "The licence URL to use when an application should be considered free software"
msgstr ""
"نشانی اینترنتی پروانهٔ مورد استفاده، هنگامی که برنامه‌ای باید نرم‌افزار آزاد در نظر "
"گرفته شود"

#: data/org.gnome.software.gschema.xml:102
msgid "Install bundled applications for all users on the system where possible"
msgstr "نصب برنامه‌های بسته‌ای برای همهٔ کاربران سامانه در صورت امکان"

#: data/org.gnome.software.gschema.xml:106
msgid "Allow access to the Software Repositories dialog"
msgstr "اجازه دسترسی به گفت‌وگوی مخزن‌های نرم‌افزاری"

#: data/org.gnome.software.gschema.xml:110
msgid "Offer upgrades for pre-releases"
msgstr "پیشنهاد ارتقا برای پیش‌انتشارها"

#: data/org.gnome.software.gschema.xml:114
msgid "Show some UI elements informing the user that an app is non-free"
msgstr "نمایش چند عنصر رابط کاربری برای مطّلع کردن کاربر از آزاد نبودن برنامه"

#: data/org.gnome.software.gschema.xml:118
msgid "Show the installed size for apps in the list of installed applications"
msgstr "نمایش اندازهٔ نصب‌شده برای کاره‌ها در فهرست برنامه‌های نصب‌شده"

#. Translators: Replace the link with a version in your language, e.g. 'https://de.wikipedia.org/wiki/Proprietäre_Software'. Remember to include ''.
#: data/org.gnome.software.gschema.xml:122
msgid "'https://en.wikipedia.org/wiki/Proprietary_software'"
msgstr "'https://wiki.ubuntu.ir/wiki/Proprietary_Software'"

#: data/org.gnome.software.gschema.xml:123
msgid "The URI that explains nonfree and proprietary software"
msgstr "نشانی اینترنتی‌ای که نرم‌افزار مالکیتی و ناآزاد را توضیح می‌دهد"

#: data/org.gnome.software.gschema.xml:127
msgid ""
"A list of URLs pointing to appstream files that will be downloaded into an "
"swcatalog folder"
msgstr ""
"سیاهه‌ای از نشانی‌های اشاره کننده به پرونده‌های appstream که در یک شاخهٔ swcatalog "
"بارگیری خواهند شد"

#: data/org.gnome.software.gschema.xml:131
msgid ""
"Install the AppStream files to a system-wide location for all users. If false, "
"files are installed in non-standard $XDG_DATA_HOME/swcatalog/xml directory"
msgstr ""
"نصب پرونده‌های AppStream به مکان سامانه‌ای برای تمامی کاربران. در صورت خاموش بودن، "
"پرونده‌ها در شاخهٔ غیر استاندارد ‪$XDG_DATA_HOME/swcatalog/xmls‬ نصب می‌شوند"

#: data/org.gnome.software.gschema.xml:135
msgid ""
"Priority order of packaging formats to prefer, with more important formats listed "
"first. An empty array means the default order. Omitted formats are assumed to be "
"listed last. Example packaging formats are: deb, flatpak, rpm, snap. The formats "
"can be optionally specified with an origin name, divided by a colon, for example "
"'flatpak:flathub'."
msgstr ""
"ترتیب اولویت ترجیحی قالب بسته‌ها که قالب‌های مهم‌تر، نخست فهرست می‌شوند. آرایهٔ خالی به "
"معنی ترتیب پیش‌گزیده است. قالب‌های جا گذاشته به عنوان فهرست شده در انتها فرض می‌شوند. "
"قالب‌های بسته‌بندی مثال شامل: deb، flatpak، rpm و snap. قالب‌ها می‌توانند به صورت "
"اختیاری با یک نام اصلی جدا شده با دونقطه مشخّص شوند. برای مثال «flatpak:flathub»."

#: data/org.gnome.software.gschema.xml:139
msgid "The timestamp of the last attempt to remove unused Flatpak runtimes"
msgstr "برچسب زمانی آخرین تلاش برای برداشتن زمان اجراهای بی‌استفادهٔ فلت‌پک"

#: data/org.gnome.software.gschema.xml:143
msgid ""
"Set to 'true' to show only freely licensed apps and hide any proprietary apps."
msgstr "تنظیم به true برای نمایش فقط کاره‌های آزاد و نهفتن کاره‌های مالکیتی."

#: data/org.gnome.software.gschema.xml:147
msgid "The timestamp of the last received historical updates."
msgstr "برچسب زمانی آخرین به‌روز رسانی تاریخی گرفته."

#: data/org.gnome.software.gschema.xml:154
msgid "A string storing the gnome-online-account id used to login"
msgstr "برای ورود از رشته‌ای که شناسهٔ حساب برخط گنوم را ذخیره کرده استفاده شد"

#. TRANSLATORS: tool that is used when moving profiles system-wide
#: gs-install-appstream/gs-install-appstream.c:185
msgid "GNOME Software AppStream system-wide installer"
msgstr "نصب‌کنندهٔ AppStream بر گسترهٔ سامانهٔ نرم‌افزارهای گنوم"

#: gs-install-appstream/gs-install-appstream.c:187
msgid "Failed to parse command line arguments"
msgstr "شکست در تجزیه‌ٔ آرگومان‌های خط فرمان"

#. TRANSLATORS: user did not specify a valid filename
#: gs-install-appstream/gs-install-appstream.c:194
msgid "You need to specify exactly one filename"
msgstr "شما باید دقیقا یک نام مشخص کنید"

#. TRANSLATORS: only able to install files as root
#: gs-install-appstream/gs-install-appstream.c:201
msgid "This program can only be used by the root user"
msgstr "این برنامه تنها می‌تواند از طریق کاربر ریشه استفاده شود"

#. TRANSLATORS: error details
#: gs-install-appstream/gs-install-appstream.c:209
#, c-format
msgid "Failed to validate content type: %s"
msgstr "شکست در تایید گونهٔ محتوا: %s"

#. TRANSLATORS: error details
#: gs-install-appstream/gs-install-appstream.c:220
#, c-format
msgid "Failed to move: %s"
msgstr "شکست در جابه‌جایی: %s"

#: src/gnome-software-local-file-flatpak.desktop.in:3
#: src/gnome-software-local-file-fwupd.desktop.in:3
#: src/gnome-software-local-file-packagekit.desktop.in:3
#: src/gnome-software-local-file-snap.desktop.in:3
msgid "Software Install"
msgstr "نصب نرم‌افزار"

#: src/gnome-software-local-file-flatpak.desktop.in:4
#: src/gnome-software-local-file-fwupd.desktop.in:4
#: src/gnome-software-local-file-packagekit.desktop.in:4
#: src/gnome-software-local-file-snap.desktop.in:4
msgid "Install selected software on the system"
msgstr "نصب نرم‌افزارهای گزیده روی سامانه"

#. TRANSLATORS: content rating title, see https://hughsie.github.io/oars/
#: src/gs-age-rating-context-dialog.c:134
msgid "Cartoon Violence"
msgstr "خشونت کارتونی"

#. TRANSLATORS: content rating description, see https://hughsie.github.io/oars/
#: src/gs-age-rating-context-dialog.c:136
msgid "No information regarding cartoon violence"
msgstr "اطّلاعاتی دربارهٔ خشونت کارتونی موجود نیست"

#. TRANSLATORS: content rating title, see https://hughsie.github.io/oars/
#: src/gs-age-rating-context-dialog.c:144
msgid "Fantasy Violence"
msgstr "خشونت فانتزی"

#. TRANSLATORS: content rating description, see https://hughsie.github.io/oars/
#: src/gs-age-rating-context-dialog.c:146
msgid "No information regarding fantasy violence"
msgstr "اطّلاعاتی دربارهٔ خشونت فانتزی موجود نیست"

#. TRANSLATORS: content rating title, see https://hughsie.github.io/oars/
#: src/gs-age-rating-context-dialog.c:154
msgid "Realistic Violence"
msgstr "خشونت واقعی"

#. TRANSLATORS: content rating description, see https://hughsie.github.io/oars/
#: src/gs-age-rating-context-dialog.c:156
msgid "No information regarding realistic violence"
msgstr "اطّلاعاتی دربارهٔ خشونت واقعی موجود نیست"

#. TRANSLATORS: content rating title, see https://hughsie.github.io/oars/
#: src/gs-age-rating-context-dialog.c:164
msgid "Violence Depicting Bloodshed"
msgstr "خشونت تجسّم خونباری"

#. TRANSLATORS: content rating description, see https://hughsie.github.io/oars/
#: src/gs-age-rating-context-dialog.c:166
msgid "No information regarding bloodshed"
msgstr "اطّلاعاتی دربارهٔ خون‌ریزی موجود نیست"

#. TRANSLATORS: content rating title, see https://hughsie.github.io/oars/
#: src/gs-age-rating-context-dialog.c:174
msgid "Sexual Violence"
msgstr "خشونت جنسی"

#. TRANSLATORS: content rating description, see https://hughsie.github.io/oars/
#: src/gs-age-rating-context-dialog.c:176
msgid "No information regarding sexual violence"
msgstr "اطّلاعاتی دربارهٔ خشونت جنسی موجود نیست"

#. TRANSLATORS: content rating title, see https://hughsie.github.io/oars/
#: src/gs-age-rating-context-dialog.c:184
msgid "Alcohol"
msgstr "الکل"

#. TRANSLATORS: content rating description, see https://hughsie.github.io/oars/
#: src/gs-age-rating-context-dialog.c:186
msgid "No information regarding references to alcohol"
msgstr "اطّلاعاتی دربارهٔ اشاره به نوشیدنی‌های الکلی موجود نیست"

#. TRANSLATORS: content rating title, see https://hughsie.github.io/oars/
#: src/gs-age-rating-context-dialog.c:194
msgid "Narcotics"
msgstr "مواد مخدّر"

#. TRANSLATORS: content rating description, see https://hughsie.github.io/oars/
#: src/gs-age-rating-context-dialog.c:196
msgid "No information regarding references to illicit drugs"
msgstr "اطّلاعاتی دربارهٔ اشاره به مخدّرهای غیرقانونی موجود نیست"

#. TRANSLATORS: content rating title, see https://hughsie.github.io/oars/
#: src/gs-age-rating-context-dialog.c:204
msgid "Tobacco"
msgstr "دخانیات"

#. TRANSLATORS: content rating description, see https://hughsie.github.io/oars/
#: src/gs-age-rating-context-dialog.c:206
msgid "No information regarding references to tobacco products"
msgstr "اطّلاعاتی دربارهٔ اشاره به محصولات تنباکو موجود نیست"

#. TRANSLATORS: content rating title, see https://hughsie.github.io/oars/
#: src/gs-age-rating-context-dialog.c:214 src/gs-age-rating-context-dialog.c:543
msgid "Nudity"
msgstr "برهنگی"

#. TRANSLATORS: content rating description, see https://hughsie.github.io/oars/
#: src/gs-age-rating-context-dialog.c:216
msgid "No information regarding nudity of any sort"
msgstr "اطّلاعاتی دربارهٔ هیچ نوع برهنگی موجود نیست"

#. TRANSLATORS: content rating title, see https://hughsie.github.io/oars/
#: src/gs-age-rating-context-dialog.c:224
msgid "Sexual Themes"
msgstr "زمینه‌های جنسی"

#. TRANSLATORS: content rating description, see https://hughsie.github.io/oars/
#: src/gs-age-rating-context-dialog.c:226
msgid "No information regarding references to or depictions of sexual nature"
msgstr "اطّلاعاتی دربارهٔ اشاره یا ترسیم طبیعت جنسی موجود نیست"

#. TRANSLATORS: content rating title, see https://hughsie.github.io/oars/
#: src/gs-age-rating-context-dialog.c:234
msgid "Profanity"
msgstr "فحّاشی"

#. TRANSLATORS: content rating description, see https://hughsie.github.io/oars/
#: src/gs-age-rating-context-dialog.c:236
msgid "No information regarding profanity of any kind"
msgstr "اطّلاعاتی دربارهٔ هیچ نوع ناسزا موجود نیست"

#. TRANSLATORS: content rating title, see https://hughsie.github.io/oars/
#: src/gs-age-rating-context-dialog.c:244
msgid "Inappropriate Humor"
msgstr "شوخی‌های نامربوط"

#. TRANSLATORS: content rating description, see https://hughsie.github.io/oars/
#: src/gs-age-rating-context-dialog.c:246
msgid "No information regarding inappropriate humor"
msgstr "اطّلاعاتی دربارهٔ شوخی‌های نامربوط موجود نیست"

#. TRANSLATORS: content rating title, see https://hughsie.github.io/oars/
#: src/gs-age-rating-context-dialog.c:254
msgid "Discrimination"
msgstr "تبعیض"

#. TRANSLATORS: content rating description, see https://hughsie.github.io/oars/
#: src/gs-age-rating-context-dialog.c:256
msgid "No information regarding discriminatory language of any kind"
msgstr "اطّلاعاتی دربارهٔ هیچ نوع زبان تبعیض‌آمیز موجود نیست"

#. TRANSLATORS: content rating title, see https://hughsie.github.io/oars/
#: src/gs-age-rating-context-dialog.c:264
msgid "Advertising"
msgstr "تبلیغات"

#. TRANSLATORS: content rating description, see https://hughsie.github.io/oars/
#: src/gs-age-rating-context-dialog.c:266
msgid "No information regarding advertising of any kind"
msgstr "اطّلاعاتی دربارهٔ هیچ نوع تبلیغات موجود نیست"

#. TRANSLATORS: content rating title, see https://hughsie.github.io/oars/
#: src/gs-age-rating-context-dialog.c:274
msgid "Gambling"
msgstr "قمار"

#. TRANSLATORS: content rating description, see https://hughsie.github.io/oars/
#: src/gs-age-rating-context-dialog.c:276
msgid "No information regarding gambling of any kind"
msgstr "اطّلاعاتی دربارهٔ هیچ نوع قمار موجود نیست"

#. TRANSLATORS: content rating title, see https://hughsie.github.io/oars/
#: src/gs-age-rating-context-dialog.c:284
msgid "Purchasing"
msgstr "خرید"

#. TRANSLATORS: content rating description, see https://hughsie.github.io/oars/
#: src/gs-age-rating-context-dialog.c:286
msgid "No information regarding the ability to spend money"
msgstr "اطّلاعاتی دربارهٔ امکان خرج کردن پول موجود نیست"

#. TRANSLATORS: content rating title, see https://hughsie.github.io/oars/
#: src/gs-age-rating-context-dialog.c:294
msgid "Chat Between Users"
msgstr "گپ میان کاربران"

#. TRANSLATORS: content rating description, see https://hughsie.github.io/oars/
#: src/gs-age-rating-context-dialog.c:296
msgid "No information regarding ways to chat with other users"
msgstr "اطّلاعاتی دربارهٔ امکان گپ با دیگر کاربران موجود نیست"

#. TRANSLATORS: content rating title, see https://hughsie.github.io/oars/
#: src/gs-age-rating-context-dialog.c:304
msgid "Audio Chat Between Users"
msgstr "گپ صوتی میان کاربران"

#. TRANSLATORS: content rating description, see https://hughsie.github.io/oars/
#: src/gs-age-rating-context-dialog.c:306
msgid "No information regarding ways to talk with other users"
msgstr "اطّلاعاتی دربارهٔ امکان صحبت با دیگر کاربران موجود نیست"

#. TRANSLATORS: content rating title, see https://hughsie.github.io/oars/
#: src/gs-age-rating-context-dialog.c:314
msgid "Contact Details"
msgstr "جزئیات تماس"

#. TRANSLATORS: content rating description, see https://hughsie.github.io/oars/
#: src/gs-age-rating-context-dialog.c:316
msgid ""
"No information regarding sharing of social network usernames or email addresses"
msgstr ""
"اطّلاعاتی دربارهٔ هم‌رسانی نام‌کاربری شبکه‌های اجتماعی یا نشانی‌های رایانامه موجود نیست"

#. TRANSLATORS: content rating title, see https://hughsie.github.io/oars/
#: src/gs-age-rating-context-dialog.c:324
msgid "Identifying Information"
msgstr "اطّلاعات تشخیصی"

#. TRANSLATORS: content rating description, see https://hughsie.github.io/oars/
#: src/gs-age-rating-context-dialog.c:326
msgid "No information regarding sharing of user information with third parties"
msgstr "اطّلاعاتی دربارهٔ هم‌رسانی اطّلاعات کاربر با سوم‌شخص‌ها موجود نیست"

#. TRANSLATORS: content rating title, see https://hughsie.github.io/oars/
#: src/gs-age-rating-context-dialog.c:334
msgid "Location Sharing"
msgstr "هم‌رسانی مکان"

#. TRANSLATORS: content rating description, see https://hughsie.github.io/oars/
#: src/gs-age-rating-context-dialog.c:336
msgid "No information regarding sharing of physical location with other users"
msgstr "اطّلاعاتی دربارهٔ هم‌رسانی مکان فیزیکی با دیگر کاربران موجود نیست"

#. TRANSLATORS: content rating title, see https://hughsie.github.io/oars/
#: src/gs-age-rating-context-dialog.c:360
msgid "Homosexuality"
msgstr "هم‌جنسگرایی"

#. TRANSLATORS: content rating description, see https://hughsie.github.io/oars/
#: src/gs-age-rating-context-dialog.c:362
msgid "No information regarding references to homosexuality"
msgstr "اطّلاعاتی دربارهٔ اشاره به هم‌جنسگرایی موجود نیست"

#. TRANSLATORS: content rating title, see https://hughsie.github.io/oars/
#: src/gs-age-rating-context-dialog.c:370
msgid "Prostitution"
msgstr "روسپیگری"

#. TRANSLATORS: content rating description, see https://hughsie.github.io/oars/
#: src/gs-age-rating-context-dialog.c:372
msgid "No information regarding references to prostitution"
msgstr "اطّلاعاتی دربارهٔ اشاره به فاحشگی موجود نیست"

#. TRANSLATORS: content rating title, see https://hughsie.github.io/oars/
#: src/gs-age-rating-context-dialog.c:380
msgid "Adultery"
msgstr "بی‌عفّتی"

#. TRANSLATORS: content rating description, see https://hughsie.github.io/oars/
#: src/gs-age-rating-context-dialog.c:382
msgid "No information regarding references to adultery"
msgstr "اطّلاعاتی دربارهٔ اشاره به زنا موجود نیست"

#. TRANSLATORS: content rating title, see https://hughsie.github.io/oars/
#: src/gs-age-rating-context-dialog.c:390
msgid "Sexualized Characters"
msgstr "شخصیت‌های جنسیت‌زده"

#. TRANSLATORS: content rating description, see https://hughsie.github.io/oars/
#: src/gs-age-rating-context-dialog.c:392
msgid "No information regarding sexualized characters"
msgstr "اطّلاعاتی دربارهٔ شخصیت‌های جنسیت‌زده موجود نیست"

#. TRANSLATORS: content rating title, see https://hughsie.github.io/oars/
#: src/gs-age-rating-context-dialog.c:400
msgid "Desecration"
msgstr "بی‌حرمتی"

#. TRANSLATORS: content rating description, see https://hughsie.github.io/oars/
#: src/gs-age-rating-context-dialog.c:402
msgid "No information regarding references to desecration"
msgstr "اطّلاعاتی دربارهٔ اشاره به هتک حرمت موجود نیست"

#. TRANSLATORS: content rating title, see https://hughsie.github.io/oars/
#: src/gs-age-rating-context-dialog.c:410
msgid "Human Remains"
msgstr "بقایای انسانی"

#. TRANSLATORS: content rating description, see https://hughsie.github.io/oars/
#: src/gs-age-rating-context-dialog.c:412
msgid "No information regarding visible dead human remains"
msgstr "اطّلاعاتی دربارهٔ نمایانی بقایای جسد انسانی موجود نیست"

#. TRANSLATORS: content rating title, see https://hughsie.github.io/oars/
#: src/gs-age-rating-context-dialog.c:420
msgid "Slavery"
msgstr "بردگی"

#. TRANSLATORS: content rating description, see https://hughsie.github.io/oars/
#: src/gs-age-rating-context-dialog.c:422
msgid "No information regarding references to slavery"
msgstr "اطّلاعاتی دربارهٔ اشاره به بردگی موجود نیست"

#: src/gs-age-rating-context-dialog.c:494
msgid "Does not include references to drugs"
msgstr "شامل اشاره به مواد مخدّر نیست"

#: src/gs-age-rating-context-dialog.c:496
msgid "Does not include swearing, profanity, and other kinds of strong language"
msgstr "شامل فحش، بی‌حرمتی یا دیگر گونه‌های زبان خشن نیست"

#: src/gs-age-rating-context-dialog.c:498
msgid "Does not include ads or monetary transactions"
msgstr "شامل تبلیغ یا تراکنش‌های مالی نیست"

#: src/gs-age-rating-context-dialog.c:500
msgid "Does not include sex or nudity"
msgstr "شامل نزدیکی یا برهنگی نیست"

#: src/gs-age-rating-context-dialog.c:502
msgid "Does not include uncontrolled chat functionality"
msgstr "شامل قابلیت گپ بدون نظارت نیست"

#: src/gs-age-rating-context-dialog.c:504
msgid "Does not include violence"
msgstr "شامل خشونت نیست"

#: src/gs-age-rating-context-dialog.c:537
msgid "Drugs"
msgstr "مواد مخدّر"

#: src/gs-age-rating-context-dialog.c:539
msgid "Strong Language"
msgstr "زبان خشن"

#: src/gs-age-rating-context-dialog.c:541
msgid "Money"
msgstr "پول"

#: src/gs-age-rating-context-dialog.c:545
msgid "Social"
msgstr "اجتماعی"

#: src/gs-age-rating-context-dialog.c:547
msgid "Violence"
msgstr "خشونت"

#. Translators: This is used to join two list items together in
#. * a compressed way of displaying a list of descriptions of age
#. * ratings for apps. The order of the items does not matter.
#: src/gs-age-rating-context-dialog.c:659
#, c-format
msgid "%s • %s"
msgstr "%s • %s"

#. Translators: The app is considered suitable to be run by all ages of people.
#. * This is displayed in a context tile, so the string should be short.
#: src/gs-age-rating-context-dialog.c:936
msgctxt "Age rating"
msgid "All"
msgstr "همه"

#. Translators: This is displayed for the download size in an
#. * app’s context tile if the size is unknown. It should be short
#. * (at most a couple of characters wide).
#. Translators: This is shown in a bubble if the storage
#. * size of an app is not known. The bubble is small,
#. * so the string should be as short as possible.
#: src/gs-age-rating-context-dialog.c:949 src/gs-app-context-bar.c:206
#: src/gs-storage-context-dialog.c:89
msgid "?"
msgstr "؟"

#. Translators: It’s unknown what age rating this app has. The
#. * placeholder is the app name.
<<<<<<< HEAD
#: src/gs-age-rating-context-dialog.c:1009
=======
#: src/gs-age-rating-context-dialog.c:1010
>>>>>>> 7b70662a
#, c-format
msgid "%s has an unknown age rating"
msgstr "%s رده‌بندی سنی ناشناخته‌ای دارد"

#. Translators: This is a dialogue title which indicates that an app is suitable
#. * for all ages. The placeholder is the app name.
#: src/gs-age-rating-context-dialog.c:1021
#, c-format
msgid "%s is suitable for everyone"
msgstr "%s مناسب همه است"

#. Translators: This is a dialogue title which indicates that an app is suitable
#. * for children up to around age 3. The placeholder is the app name.
#: src/gs-age-rating-context-dialog.c:1025
#, c-format
msgid "%s is suitable for toddlers"
msgstr "%s مناسب خردسالان است"

#. Translators: This is a dialogue title which indicates that an app is suitable
#. * for children up to around age 5. The placeholder is the app name.
#: src/gs-age-rating-context-dialog.c:1029
#, c-format
msgid "%s is suitable for young children"
msgstr "%s مناسب کودکان است"

#. Translators: This is a dialogue title which indicates that an app is suitable
#. * for children up to around age 12. The placeholder is the app name.
<<<<<<< HEAD
#: src/gs-age-rating-context-dialog.c:1032
=======
#: src/gs-age-rating-context-dialog.c:1033
>>>>>>> 7b70662a
#, c-format
msgid "%s is suitable for children"
msgstr "%s مناسب کودکان است"

#. Translators: This is a dialogue title which indicates that an app is suitable
#. * for people up to around age 18. The placeholder is the app name.
#: src/gs-age-rating-context-dialog.c:1037
#, c-format
msgid "%s is suitable for teenagers"
msgstr "%s مناسب نوجوانان است"

#. Translators: This is a dialogue title which indicates that an app is suitable
#. * for people aged up to and over 18. The placeholder is the app name.
#: src/gs-age-rating-context-dialog.c:1041
#, c-format
msgid "%s is suitable for adults"
msgstr "%s مناسب بزرگسالان است"

#. Translators: This is a dialogue title which indicates that an app is suitable
#. * for a specified age group. The first placeholder is the app name, the second
#. * is the age group.
#: src/gs-age-rating-context-dialog.c:1046
#, c-format
msgid "%s is suitable for %s"
msgstr "%s مناسب %s است"

#. Translators: This is the title of the dialog which contains information about the suitability of an app for different ages.
#. this one’s not a placeholder
#: src/gs-age-rating-context-dialog.ui:5 src/gs-app-context-bar.ui:217
msgid "Age Rating"
msgstr "رتبه‌بندی سنی"

#: src/gs-age-rating-context-dialog.ui:68
#: src/gs-hardware-support-context-dialog.ui:71 src/gs-safety-context-dialog.ui:221
msgid "How to contribute missing information"
msgstr "چگونگی افزودن اطّلاعات غایب"

#: lib/gs-app.c:6307
msgid "Local file"
msgstr "پروندهٔ محلّی"

#. TRANSLATORS: the first %s is replaced with an origin name;
#. the second %s is replaced with the packaging format.
#. Example string: "Local file (RPM)"
#. Translators: The first placeholder is an app runtime
#. * name, the second is its version number.
#: lib/gs-app.c:6326 src/gs-safety-context-dialog.c:486
#, c-format
msgid "%s (%s)"
msgstr "%s (%s)"

#: lib/gs-app.c:6403
msgid "Package"
msgstr "بسته"

#: src/gs-app-addon-row.c:95 src/gs-app-row.c:455
msgid "Pending"
msgstr "در انتظار"

#: src/gs-app-addon-row.c:99 src/gs-app-row.c:459 src/gs-details-page.c:387
msgid "Pending install"
msgstr "منتظر نصب"

#: src/gs-app-addon-row.c:103 src/gs-app-row.c:463 src/gs-details-page.c:394
msgid "Pending remove"
msgstr "منتظر برداشتن"

#. TRANSLATORS: this is a button next to the search results that
#. * shows the status of an app being installed
#: src/gs-app-addon-row.c:107 src/gs-app-row.c:208 src/gs-details-page.c:380
msgid "Installing"
msgstr "نصب کردن"

#: src/gs-app-addon-row.c:111
msgid "Removing"
msgstr "برداشتن"

#. TRANSLATORS: button text
#. TRANSLATORS: button text in the header when an app
#. * can be installed
#. TRANSLATORS: button text in the header when firmware
#. * can be live-installed
#. TRANSLATORS: update the fw
<<<<<<< HEAD
#: src/gs-app-addon-row.ui:66 src/gs-common.c:303 src/gs-details-page.c:929
#: src/gs-details-page.c:955 src/gs-details-page.ui:209 src/gs-page.c:418
=======
#: src/gs-app-addon-row.ui:66 src/gs-common.c:303 src/gs-details-page.c:998
#: src/gs-details-page.c:1024 src/gs-details-page.ui:209 src/gs-page.c:437
>>>>>>> 7b70662a
#: plugins/packagekit/gs-packagekit-task.c:149
msgid "_Install"
msgstr "_نصب"

#. TRANSLATORS: this is button text to remove the app
<<<<<<< HEAD
#: src/gs-app-addon-row.ui:73 src/gs-page.c:559
=======
#: src/gs-app-addon-row.ui:73 src/gs-page.c:660
>>>>>>> 7b70662a
msgid "_Uninstall"
msgstr "_حذف"

#: src/gs-app-details-page.c:68
msgid "Network"
msgstr "شبکه"

#: src/gs-app-details-page.c:68
msgid "Can communicate over the network"
msgstr "توانایی ارتباط روی شبکه"

#: src/gs-app-details-page.c:69
msgid "System Services"
msgstr "خدمت‌های سامانه"

#: src/gs-app-details-page.c:69
msgid "Can access D-Bus services on the system bus"
msgstr "توانایی دسترسی به خدمت‌های دی‌باس روی باس سامانه"

#: src/gs-app-details-page.c:70
msgid "Session Services"
msgstr "خدمت‌های نشست"

#: src/gs-app-details-page.c:70
msgid "Can access D-Bus services on the session bus"
msgstr "توانایی دسترسی به خدمت‌های دی‌باس روی باس نشست"

#: src/gs-app-details-page.c:71 src/gs-app-details-page.c:72
msgid "Devices"
msgstr "‌افزاره‌ها"

#: src/gs-app-details-page.c:71
msgid "Can access arbitrary devices such as webcams"
msgstr "می‌تواند به افزاره‌هایی چون وب‌کم دسترسی داشته باشد"

#: src/gs-app-details-page.c:72
msgid "Can access system device files"
msgstr "توانایی دسترسی به پرونده‌های افزارهٔ سامانه"

#: src/gs-app-details-page.c:73 src/gs-app-details-page.c:74
msgid "Home folder"
msgstr "شاخهٔ خانه"

#: src/gs-app-details-page.c:73 src/gs-app-details-page.c:75
#: src/gs-app-details-page.c:78 src/gs-app-details-page.c:151
msgid "Can view, edit and create files"
msgstr "توانایی دیدن، ویرایش و ایجاد پرونده‌ها"

#: src/gs-app-details-page.c:74 src/gs-app-details-page.c:76
#: src/gs-app-details-page.c:79 src/gs-app-details-page.c:146
msgid "Can view files"
msgstr "توانایی دیدن پرونده‌ها"

#: src/gs-app-details-page.c:75 src/gs-app-details-page.c:76
msgid "File system"
msgstr "سامانهٔ پرونده"

#. The GS_APP_PERMISSIONS_FLAGS_FILESYSTEM_OTHER is used only as a flag, with actual files being part of the read/full lists
#: src/gs-app-details-page.c:78 src/gs-app-details-page.c:79
msgid "Downloads folder"
msgstr "شاخهٔ بارگیری‌ها"

#: src/gs-app-details-page.c:80
msgid "Settings"
msgstr "تنظیمات"

#: src/gs-app-details-page.c:80
msgid "Can view and change any settings"
msgstr "توانایی دیدن و تغییر هر تنظیمی"

#: src/gs-app-details-page.c:81
msgid "Legacy display system"
msgstr "سامانهٔ نمایشی قدیمی"

#: src/gs-app-details-page.c:81
msgid "Uses an old, insecure display system"
msgstr "استفاده از یک سامانهٔ نمایشی ناامن قدیمی"

#: src/gs-app-details-page.c:82
msgid "Sandbox escape"
msgstr "گریز از قرنطینه"

#: src/gs-app-details-page.c:82
msgid "Can escape the sandbox and circumvent any other restrictions"
msgstr "توانایی گریز از قرنطینه و دور زدن هر محدودیت دیگری"

#. FIXME support app == NULL
#. set window title
#: src/gs-app-details-page.c:168
msgid "Update Details"
msgstr "جزییات به‌روز رسانی"

#. TRANSLATORS: this is where the packager did not write
#. * a description for the update
#: src/gs-app-details-page.c:176
msgid "No update description available."
msgstr "هیچ توضیحی برای به‌روز رسانی موجود نیست."

#: src/gs-app-details-page.ui:25 src/gs-os-update-page.ui:25 src/gs-shell.ui:349
#: src/gs-shell.ui:440
msgid "Go back"
msgstr "بازگشت"

#: src/gs-app-details-page.ui:48 src/gs-app-row.c:518
msgid "Requires additional permissions"
msgstr "نیاز به اجازه‌های اضافی دارد"

#. Translators: Header of the section with other users' opinions about the app.
#: src/gs-app-reviews-dialog.ui:6 src/gs-details-page.ui:1077
msgid "Reviews"
msgstr "بازبینی‌ها"

#: src/gs-app-reviews-dialog.ui:25
msgid "No reviews were found for this app."
msgstr "هیچ بازبینی‌ای برای این کاره پیدا نشد."

#: src/gs-app-reviews-dialog.ui:27
msgid "No Reviews"
msgstr "بدون بازبینی"

#: src/gs-app-version-history-dialog.ui:6 src/gs-details-page.ui:529
msgid "Version History"
msgstr "تاریخچهٔ نگارش"

#: src/gs-app-version-history-row.c:135
#, c-format
msgid "New in Version %s"
msgstr "جدید در نگارش %s"

#: src/gs-app-version-history-row.c:142
#, c-format
msgid "Version %s"
msgstr "نگارش %s"

#: src/gs-app-version-history-row.c:144
msgid "No details for this release"
msgstr "هیچ جزییاتی برای این انتشار موجود نیست"

#. TRANSLATORS: This is the date string with: day number, month name, year.
#. i.e. "25 May 2012"
#: src/gs-app-version-history-row.c:158 src/gs-review-row.c:67
msgid "%e %B %Y"
msgstr "%%Oe %OB %Oy"

#. TRANSLATORS: this is a command line option
#: src/gs-application.c:124
msgid "Start up mode: either ‘updates’, ‘updated’, ‘installed’ or ‘overview’"
msgstr "حالت بالا آمدن: یا «updates»، «updated»، «installed» یا «overview»"

#: src/gs-application.c:124
msgid "MODE"
msgstr "MODE"

#: src/gs-application.c:126
msgid "Search for applications"
msgstr "جست‌وجوی برنامه‌ها"

#: src/gs-application.c:126
msgid "SEARCH"
msgstr "SEARCH"

#: src/gs-application.c:128
msgid "Show application details (using application ID)"
msgstr "نمایش جزییات برنامه (با استفاده از شناسه برنامه)"

#: src/gs-application.c:128 src/gs-application.c:132 src/gs-application.c:134
msgid "ID"
msgstr "ID"

#: src/gs-application.c:130
msgid "Show application details (using package name)"
msgstr "نمایش جزییات برنامه (با استفاده از نام بسته)"

#: src/gs-application.c:130
msgid "PKGNAME"
msgstr "PKGNAME"

#: src/gs-application.c:132
msgid "Install the application (using application ID)"
msgstr "نصب برنامه (با استفاده از شناسهٔ برنامه)"

#: src/gs-application.c:134
msgid "Uninstall the application (using application ID)"
msgstr "حذف نصب برنامه (با استفاده از شناسهٔ برنامه)"

#: src/gs-application.c:136
msgid "Open a local package file"
msgstr "گشودن یک پروندهٔ بسته محلّی"

#: src/gs-application.c:136 src/gs-application.c:141
msgid "FILENAME"
msgstr "FILENAME"

#: src/gs-application.c:138
msgid ""
"The kind of interaction expected for this action: either ‘none’, ‘notify’, or "
"‘full’"
msgstr "گونهٔ برهم‌کنش مورد انتظار برای این کنش: none، notify یا full"

#: src/gs-application.c:141
msgid "Show a local metainfo or appdata file"
msgstr "نمایش یک پروندهٔ فراداده یا فرااطّلاعات محلّی"

#: src/gs-application.c:143
msgid ""
"Enable verbose debugging output (from the running instance, if already running)"
msgstr ""
"به کار انداختن خروجی اشکال‌زدایی پرگو (از نمونهٔ در حال اجرا اگر هنوز در حال اجرا "
"باشد)"

#: src/gs-application.c:145
msgid "Installs any pending updates in the background"
msgstr "هر به‌روز رسانی در انتظاری را در پس‌زمینه نصب می‌کند"

#: src/gs-application.c:147
msgid "Show preferences"
msgstr "نمایش ترجیحات"

#: src/gs-application.c:149
msgid "Quit the running instance"
msgstr "خروج از نمونه در حال اجرا"

#: src/gs-application.c:151
msgid "Prefer local file sources to AppStream"
msgstr "ترجیح دادن منابع محلّی به AppStream"

#: src/gs-application.c:153
msgid "Show version number"
msgstr "نمایش شماره نسخه"

# در این رشته از نویسه LRM استفاده شده است
#: src/gs-application.c:271 src/gs-application.c:279
msgid "Copyright © 2016–2023 GNOME Software contributors"
msgstr "حق رونوشت © ‎۲۰۱۶-۲۰۲۳ مشارکت‌کنندگان نرم‌افزارهای گنوم"

#: src/gs-application.c:273 src/gs-application.c:282
msgid "translator-credits"
msgstr ""
"آرش موسوی <mousavi.arash@gmail.com>\n"
"دانیال بهزادی <dani.behzi@ubuntu.com>\n"
"سید اسحاق مقیم شهیدانی <eshagh094@gmail.com>\n"
"محمد صالح کامیاب <mskf1383@protonmail.com>"

#. TRANSLATORS: this is the title of the about window
#. TRANSLATORS: this is the menu item that opens the about window
#: src/gs-application.c:287 src/gs-shell.c:2155
msgid "About Software"
msgstr "دربارهٔ نرم‌افزارها"

#. TRANSLATORS: well, we seem to think so, anyway
#: src/gs-application.c:290
msgid "A nice way to manage the software on your system."
msgstr "راهی خوب برای مدیریت نرم‌افزارهای سامانه‌تان."

#. TRANSLATORS: we tried to show an app that did not exist
#: src/gs-application.c:507
msgid "Sorry! There are no details for that application."
msgstr "متأسفانه هیچ جزییاتی برای این برنامه وجود ندارد."

#. Translators: The disk usage of an app when installed.
#. * This is displayed in a context tile, so the string should be short.
#: src/gs-app-context-bar.c:162 src/gs-storage-context-dialog.c:133
msgid "Installed Size"
msgstr "اندازهٔ نصب‌شده"

#: src/gs-app-context-bar.c:165
#, c-format
msgid "Includes %s of data and %s of cache"
msgstr "شامل %s داده و %s انباره"

#: src/gs-app-context-bar.c:168
#, c-format
msgid "Includes %s of data"
msgstr "شامل %s داده"

#: src/gs-app-context-bar.c:171
#, c-format
msgid "Includes %s of cache"
msgstr "شامل %s انباره"

#: src/gs-app-context-bar.c:174
msgid "Cache and data usage unknown"
msgstr "استفادهٔ نامشخص از داده و انباره"

#. Translators: The download size of an app.
#. * This is displayed in a context tile, so the string should be short.
#: src/gs-app-context-bar.c:187 src/gs-storage-context-dialog.c:165
msgid "Download Size"
msgstr "اندازهٔ بارگیری"

#: src/gs-app-context-bar.c:191
msgid "Needs no additional system downloads"
msgstr "نیاز به هیچ بارگیری سامانه‌ای اضافه ندارد"

#: src/gs-app-context-bar.c:193
msgid "Needs an unknown size of additional system downloads"
msgstr "نیاز به اندازهٔ نامشخصی از بارگیری‌های سامانه‌ای اضافه دارد"

#. Translators: The placeholder is for a size string,
#. * such as ‘150 MB’ or ‘1.5 GB’.
#: src/gs-app-context-bar.c:198
#, c-format
msgid "Needs %s of additional system downloads"
msgstr "نیاز به %s بارگیری سامانه‌ای اضافه دارد"

#. Translators: Displayed if the download or installed size of
#. * an app could not be determined.
#. * This is displayed in a context tile, so the string should be short.
#: src/gs-app-context-bar.c:212
msgid "Size is unknown"
msgstr "اندازه مشخص نیست"

#. Translators: This indicates an app requires no permissions to run.
#. * It’s used in a context tile, so should be short.
#: src/gs-app-context-bar.c:292
msgid "No permissions"
msgstr "بدون اجازه"

#. Translators: This indicates an app uses the network.
#. * It’s used in a context tile, so should be short.
#: src/gs-app-context-bar.c:309
msgid "Has network access"
msgstr "دسترسی شبکه دارد"

#. Translators: This indicates an app uses D-Bus system services.
#. * It’s used in a context tile, so should be short.
#: src/gs-app-context-bar.c:316
msgid "Uses system services"
msgstr "از خدمت‌های سامانه استفاده می‌کند"

#. Translators: This indicates an app uses D-Bus session services.
#. * It’s used in a context tile, so should be short.
#: src/gs-app-context-bar.c:323
msgid "Uses session services"
msgstr "از خدمت‌های نشست استفاده می‌کند"

#. Translators: This indicates an app can access arbitrary hardware devices.
#. * It’s used in a context tile, so should be short.
#: src/gs-app-context-bar.c:330
msgid "Can access hardware devices"
msgstr "می‌تواند به افزاره‌های سخت‌افزاری دسترسی داشته باشد"

#. Translators: This indicates an app can access system devices such as /dev/shm.
#. * It’s used in a context tile, so should be short.
#: src/gs-app-context-bar.c:337
msgid "Can access system devices"
msgstr "توانایی دسترسی به افزاره‌های سامانه"

#. Translators: This indicates an app can read/write to the user’s home or the entire filesystem.
#. * It’s used in a context tile, so should be short.
#: src/gs-app-context-bar.c:349
msgid "Can read/write all your data"
msgstr "می‌تواند تمامی داده‌هایتان را خوانده یا رویشان بنویسد"

#. Translators: This indicates an app can read (but not write) from the user’s home or the entire filesystem.
#. * It’s used in a context tile, so should be short.
#: src/gs-app-context-bar.c:361
msgid "Can read all your data"
msgstr "می‌تواند تمامی داده‌هایتان را بخواند"

#. Translators: This indicates an app can read/write to the user’s Downloads directory.
#. * It’s used in a context tile, so should be short.
#: src/gs-app-context-bar.c:368
msgid "Can read/write your downloads"
msgstr "می‌تواند تمامی بارگیری‌هایتان را خوانده یا رویشان بنویسد"

#. Translators: This indicates an app can read (but not write) from the user’s Downloads directory.
#. * It’s used in a context tile, so should be short.
#: src/gs-app-context-bar.c:375
msgid "Can read your downloads"
msgstr "می‌تواند تمامی بارگیری‌هایتان را بخواند"

#. Translators: This indicates an app can access data in the system unknown to the Software.
#. * It’s used in a context tile, so should be short.
#: src/gs-app-context-bar.c:382
msgid "Can access some specific files"
msgstr "می‌تواند به پرونده‌هایی خاص دسترسی داشته باشد"

#. Translators: This indicates an app can access or change user settings.
#. * It’s used in a context tile, so should be short.
#: src/gs-app-context-bar.c:389 src/gs-safety-context-dialog.c:254
msgid "Can access and change user settings"
msgstr "می‌تواند به تنظیمات کاربری دسترسی داشته و تغییرشان دهد"

#. Translators: This indicates an app uses the X11 windowing system.
#. * It’s used in a context tile, so should be short.
#: src/gs-app-context-bar.c:396 src/gs-safety-context-dialog.c:238
msgid "Uses a legacy windowing system"
msgstr "از یک سامانهٔ پنجرهٔ قدیمی استفاده می‌کند"

#. Translators: This indicates an app can escape its sandbox.
#. * It’s used in a context tile, so should be short.
#: src/gs-app-context-bar.c:403 src/gs-safety-context-dialog.c:246
msgid "Can acquire arbitrary permissions"
msgstr "می‌تواند اجازه‌های دلخواه را به دست آورد"

#. Translators: This indicates an app was written and released by a developer who has been verified.
#. * It’s used in a context tile, so should be short.
#: src/gs-app-context-bar.c:415
msgid "Software developer is verified"
msgstr "توسعه‌دهندهٔ نرم‌افزار تأیید شده است"

#. Translators: This indicates that an app has been packaged
#. * by the user’s distribution and is probably safe.
#. * It’s used in a context tile, so should be short.
#: src/gs-app-context-bar.c:434 src/gs-safety-context-dialog.c:146
msgid "Reviewed by OS distributor"
msgstr "بازبینی شده به دست توزیعگر سیستم‌عامل"

#. Translators: This indicates that an app has been packaged
#. * by the user’s distribution and is probably safe.
#. * It’s used in a context tile, so should be short.
#. * The '%s' is replaced by the distribution name.
#. Translators: The '%s' is replaced by the distribution name.
#: src/gs-app-context-bar.c:440 src/gs-safety-context-dialog.c:149
#, c-format
msgid "Reviewed by %s"
msgstr "بازبینی شده به دست %s"

#. Translators: This indicates that an app has been packaged
#. * by someone other than the user’s distribution, so might not be safe.
#. * It’s used in a context tile, so should be short.
#: src/gs-app-context-bar.c:456 src/gs-safety-context-dialog.c:163
msgid "Provided by a third party"
msgstr "فراهم شده به دست سوم‌شخص"

#. Translators: This indicates an app or its runtime reached its end of life.
#. * It’s used in a context tile, so should be short.
#: src/gs-app-context-bar.c:466
msgid "Software no longer supported"
msgstr "نرم‌افزار دیگر پشتیبانی نمی‌شود"

#. Translators: This indicates an app’s source code is freely available, so can be audited for security.
#. * It’s used in a context tile, so should be short.
#: src/gs-app-context-bar.c:478
msgid "Auditable code"
msgstr "کد بازرسی‌پذیر"

#. Translators: This indicates an app is not licensed under a free software license.
#. * It’s used in a context tile, so should be short.
#: src/gs-app-context-bar.c:491
msgid "Proprietary code"
msgstr "کد مالکیتی"

#. Translators: This string is used to join various other translated
#. * strings into an inline list of reasons why an app has been marked as
#. * ‘safe’, ‘potentially safe’ or ‘unsafe’. For example:
#. * “App comes from a trusted source; Auditable code; No permissions”
#. * If concatenating strings as a list using a separator like this is not
#. * possible in your language, please file an issue against gnome-software:
#. * https://gitlab.gnome.org/GNOME/gnome-software/-/issues/new
#. Translators: This string is used to join various other translated
#. * strings into an inline list of reasons why an app has been given a
#. * certain content rating. For example:
#. * “References to alcoholic beverages; Moderated chat functionality between users”
#. * If concatenating strings as a list using a separator like this is not
#. * possible in your language, please file an issue against gnome-software:
#. * https://gitlab.gnome.org/GNOME/gnome-software/-/issues/new
#: src/gs-app-context-bar.c:505 src/gs-app-context-bar.c:788
msgid "; "
msgstr "؛ "

#. Translators: The app is considered privileged, aka provided by the distribution.
#. * This is displayed in a context tile, so the string should be short.
#: src/gs-app-context-bar.c:513
msgid "Privileged"
msgstr "ممتاز"

#. Translators: The app is considered safe to install and run.
#. * This is displayed in a context tile, so the string should be short.
#: src/gs-app-context-bar.c:520
msgid "Safe"
msgstr "امن"

#. Translators: The app is considered probably safe to install and run.
#. * This is displayed in a context tile, so the string should be short.
#: src/gs-app-context-bar.c:527
msgid "Probably Safe"
msgstr "احتمالاً امن"

#. Translators: The app is considered potentially unsafe to install and run.
#. * This is displayed in a context tile, so the string should be short.
#: src/gs-app-context-bar.c:534
msgid "Potentially Unsafe"
msgstr "بالقوه ناامن"

#. Translators: The app is considered unsafe to install and run.
#. * This is displayed in a context tile, so the string should be short.
#: src/gs-app-context-bar.c:541
msgid "Unsafe"
msgstr "ناامن"

#: src/gs-app-context-bar.c:619 src/gs-app-context-bar.c:651
#: src/gs-hardware-support-context-dialog.c:602
msgid "Mobile Only"
msgstr "فقط همراه"

#: src/gs-app-context-bar.c:620
msgid "Only works on a small screen"
msgstr "فقط روی صفحه‌های کوچک کار می‌کند"

#: src/gs-app-context-bar.c:625 src/gs-app-context-bar.c:658
#: src/gs-app-context-bar.c:665 src/gs-app-context-bar.c:715
#: src/gs-app-context-bar.c:720 src/gs-hardware-support-context-dialog.c:582
msgid "Desktop Only"
msgstr "فقط میزکار"

#: src/gs-app-context-bar.c:626
msgid "Only works on a large screen"
msgstr "فقط روی صفحه‌های بزرگ کار می‌کند"

#: src/gs-app-context-bar.c:630 src/gs-hardware-support-context-dialog.c:620
msgid "Screen Size Mismatch"
msgstr "ناهماهنگی در اندازهٔ صفحه"

#: src/gs-app-context-bar.c:631 src/gs-hardware-support-context-dialog.c:621
msgid "Doesn’t support your current screen size"
msgstr "اندازهٔ صفحهٔ کنونیتان را پشتیبانی نمی‌کند"

#: src/gs-app-context-bar.c:652 src/gs-hardware-support-context-dialog.c:673
#: src/gs-hardware-support-context-dialog.c:679
msgid "Requires a touchscreen"
msgstr "نیازمند صفحه‌لمسی"

#: src/gs-app-context-bar.c:659 src/gs-hardware-support-context-dialog.c:633
#: src/gs-hardware-support-context-dialog.c:639
msgid "Requires a keyboard"
msgstr "نیازمند صفحه‌کلید"

#: src/gs-app-context-bar.c:666
msgid "Requires a mouse"
msgstr "نیازمند موشی"

#: src/gs-app-context-bar.c:677
msgid "Gamepad Needed"
msgstr "نیاز به دستهٔ بازی"

#: src/gs-app-context-bar.c:678
msgid "Requires a gamepad to play"
msgstr "نیازمند دسته برای بازی"

#. Translators: This is used in a context tile to indicate that
#. * an app works on phones, tablets *and* desktops. It should be
#. * short and in title case.
#: src/gs-app-context-bar.c:702
msgid "Adaptive"
msgstr "وفق‌پذیر"

#: src/gs-app-context-bar.c:703
msgid "Works on phones, tablets and desktops"
msgstr "کار روی تلفن‌ها، رایانک‌ها و میزکارها"

#: src/gs-app-context-bar.c:716
msgid "Probably requires a keyboard or mouse"
msgstr "احتمالاً نیازمند یک صفحه‌کلید یا موشی"

#: src/gs-app-context-bar.c:721
msgid "Works on desktops and laptops"
msgstr "کار روی میزکارها و لپ‌تاپ‌ها"

#. Translators: This indicates that the content rating for an
#. * app says it can be used by all ages of people, as it contains
#. * no objectionable content.
#: src/gs-app-context-bar.c:763
msgid "Contains no age-inappropriate content"
msgstr "هیچ محتوای نامرتبط به سنی ندارد"

#: src/gs-app-context-bar.c:811
msgid "No age rating information available"
msgstr "هیچ اطّلاعات رتبه‌بندی‌ای موجود نیست"

#. TRANSLATORS: this is a button next to the search results that
#. * allows the app to be easily installed
#: src/gs-app-row.c:155
msgid "Visit Website"
msgstr "مشاهدهٔ پایگاه وب"

#. TRANSLATORS: this is a button next to the search results that
#. * allows the app to be easily installed.
#. * The ellipsis indicates that further steps are required
#: src/gs-app-row.c:161
msgid "Install…"
msgstr "نصب…"

#. TRANSLATORS: this is a button next to the search results that
#. * allows to cancel a queued install of the app
#: src/gs-app-row.c:169 src/gs-updates-section.ui:63
msgid "Cancel"
msgstr "لغو"

#. TRANSLATORS: this is a button next to the search results that
#. * allows the app to be easily installed
#: src/gs-app-row.c:177
msgid "Install"
msgstr "نصب"

#. TRANSLATORS: this is a button in the updates panel
#. * that allows the app to be easily updated live
#: src/gs-app-row.c:185
msgid "Update"
msgstr "به‌روز رسانی"

#. TRANSLATORS: this is a button next to the search results that
#. * allows the app to be easily removed
#: src/gs-app-row.c:191 src/gs-app-row.c:201
msgid "Uninstall…"
msgstr "حذف نصب…"

#. TRANSLATORS: this is a button next to the search results that
#. * shows the status of an app being erased
#: src/gs-app-row.c:215
msgid "Uninstalling"
msgstr "در حال حذف"

#. TRANSLATORS: during the update the device
#. * will restart into a special update-only mode
#: src/gs-app-row.c:328
msgid "Device cannot be used during update."
msgstr "از دستگاه نمی‌توان در هنگام به‌روز رسانی استفاده کرد."

#. TRANSLATORS: this refers to where the app came from
#: src/gs-app-row.c:338 src/gs-shell-search-provider.c:268
#, c-format
msgid "Source: %s"
msgstr "منبع: %s"

#. Translators: A message to indicate that an app has been renamed. The placeholder is the old human-readable name.
#: src/gs-app-row.c:525
#, c-format
msgid "Renamed from %s"
msgstr "تغییر نام از %s"

<<<<<<< HEAD
#: src/gs-app-row.ui:197 src/gs-feature-tile.c:543
=======
#. Replace user-provided non-localized string with a localized text
#: src/gs-app-row.c:562 src/gs-details-page.ui:561
msgid "Stopped Receiving Updates"
msgstr "توقّف گرفتن به‌روز رسانی‌ها"

#: src/gs-app-row.ui:58 src/gs-app-row.ui:60 src/gs-os-update-page.c:157
#: src/gs-os-update-page.c:160
msgid "Critical update"
msgstr "به‌روز رسانی بحرانی"

#: src/gs-app-row.ui:227 src/gs-feature-tile.c:574
>>>>>>> 7b70662a
msgctxt "Single app"
msgid "Installed"
msgstr "نصب شده"

#. Translators: The placeholder is an app name
#: src/gs-app-translation-dialog.c:68
#, c-format
msgid "Help Translate %s"
msgstr "کمک به ترجمهٔ %s"

#. Translators: The placeholder is an app name
#: src/gs-app-translation-dialog.c:71
#, c-format
msgid ""
"%s is designed, developed, and translated by an international community of "
"volunteers.\n"
"\n"
"This means that while it’s not yet available in your language, you can get "
"involved and help translate it yourself."
msgstr ""
"%s به دست اجتماعی از داوطلبان طرّاحی، توسعه و ترجمه شده است.\n"
"\n"
"این بدان معنی است که گرچه به زبانتان موجود نیست، می‌توانید درگیر شده و خودتان به "
"ترجمه‌اش کمک کنید."

#: src/gs-app-translation-dialog.ui:5
msgid "Translations"
msgstr "ترجمه‌ها"

#: src/gs-app-translation-dialog.ui:92
msgid "_Translation Website"
msgstr "پایگاه وب _ترجمه"

#. TRANSLATORS: This is a description for entering user/password
#: src/gs-basic-auth-dialog.c:82
#, c-format
msgid "Login required remote %s (realm %s)"
msgstr "نیاز به ورود دوردست %s (قلمرو %s)"

#: src/gs-basic-auth-dialog.ui:6
msgid "Login Required"
msgstr "نیاز به ورود"

#. TRANSLATORS: button text
#: src/gs-basic-auth-dialog.ui:12 src/gs-common.c:296 src/gs-common.c:697
<<<<<<< HEAD
#: src/gs-details-page.ui:297 src/gs-page.c:416 src/gs-page.c:557
=======
#: src/gs-details-page.ui:297 src/gs-page.c:435 src/gs-page.c:658
>>>>>>> 7b70662a
#: src/gs-removal-dialog.ui:28 src/gs-repos-dialog.c:171 src/gs-repos-dialog.c:249
#: src/gs-review-dialog.ui:26 src/gs-review-row.c:241 src/gs-updates-page.c:855
#: src/gs-updates-page.c:872 src/gs-upgrade-banner.ui:201
msgid "_Cancel"
msgstr "_لغو"

#: src/gs-basic-auth-dialog.ui:24
msgid "_Login"
msgstr "_ورود"

#. Translators: Placeholder text for a login entry.
#. Translators: It's an origin scope, 'User' or 'System' installation
#: src/gs-basic-auth-dialog.ui:60 src/gs-origin-popover-row.ui:138
msgid "User"
msgstr "کاربر"

#. Translators: Placeholder text for a login entry.
#: src/gs-basic-auth-dialog.ui:73
msgid "Password"
msgstr "گذرواژه"

#. TRANSLATORS: this is where all apps that don't
#. * fit in other groups are put
#: lib/gs-category.c:209
msgid "Other"
msgstr "سایر"

#. TRANSLATORS: this is a subcategory matching all the
#. * different apps in the parent category, e.g. "Games"
#: lib/gs-category.c:214
msgctxt "Category"
msgid "All"
msgstr "همه"

#. TRANSLATORS: this is a subcategory of featured apps
#: lib/gs-category.c:218
msgid "Featured"
msgstr "ویژه"

#. Heading for featured apps on a category page
#. Translators: This is a heading for software which has been featured ('picked') by the distribution.
#: src/gs-category-page.ui:40 src/gs-overview-page.ui:70
msgid "Editor’s Choice"
msgstr "گزینش سردبیر"

#. Heading for recently updated apps on a category page
#. Translators: This is a heading for software which has been recently released upstream.
#: src/gs-category-page.ui:69 src/gs-overview-page.ui:95
msgid "New & Updated"
msgstr "جدید و به‌روز"

#. Heading for web apps on a category page
#: src/gs-category-page.ui:98
msgid "Picks from the Web"
msgstr "گزیده‌های وب"

#. Heading for the rest of the apps on a category page
#: src/gs-category-page.ui:126
msgid "Other Software"
msgstr "دیگر نرم‌افزارها"

#. TRANSLATORS: the user isn't reading the question
#: lib/gs-cmd.c:195
#, c-format
msgid "Please enter a number from 1 to %u: "
msgstr "لطفاً عددی از ۱ تا %Iu وارد کنید: "

#. TRANSLATORS: asking the user to choose an app from a list
#: lib/gs-cmd.c:283
msgid "Choose an app:"
msgstr "گزینش یک کاره:"

#: lib/gs-desktop-data.c:16
msgctxt "Menu of Graphics & Photography"
msgid "All"
msgstr "همه"

#: lib/gs-desktop-data.c:20
msgctxt "Menu of Graphics & Photography"
msgid "Featured"
msgstr "ویژه"

#: lib/gs-desktop-data.c:24
msgctxt "Menu of Graphics & Photography"
msgid "3D Graphics"
msgstr "گرافیک سه‌بعدی"

#: lib/gs-desktop-data.c:27
msgctxt "Menu of Graphics & Photography"
msgid "Photography"
msgstr "عکّاسی"

#: lib/gs-desktop-data.c:30
msgctxt "Menu of Graphics & Photography"
msgid "Scanning"
msgstr "پویش"

#: lib/gs-desktop-data.c:33
msgctxt "Menu of Graphics & Photography"
msgid "Vector Graphics"
msgstr "گرافیک برداری"

#: lib/gs-desktop-data.c:36
msgctxt "Menu of Graphics & Photography"
msgid "Viewers"
msgstr "نمایشگرها"

#: lib/gs-desktop-data.c:39
msgctxt "Menu of Audio & Video"
msgid "Audio Creation & Editing"
msgstr "ساخت و ویرایش صدا"

#: lib/gs-desktop-data.c:45
msgctxt "Menu of Audio & Video"
msgid "Music Players"
msgstr "پخش‌کننده‌های آهنگ"

#: lib/gs-desktop-data.c:53
msgctxt "Menu of Productivity"
msgid "All"
msgstr "همه"

#: lib/gs-desktop-data.c:58
msgctxt "Menu of Productivity"
msgid "Featured"
msgstr "ویژه"

#: lib/gs-desktop-data.c:62
msgctxt "Menu of Productivity"
msgid "Calendar"
msgstr "تقویم"

#: lib/gs-desktop-data.c:66
msgctxt "Menu of Productivity"
msgid "Database"
msgstr "پایگاه داده"

#: lib/gs-desktop-data.c:69
msgctxt "Menu of Productivity"
msgid "Finance"
msgstr "مالی"

#: lib/gs-desktop-data.c:73
msgctxt "Menu of Productivity"
msgid "Word Processor"
msgstr "پردازشگر متن"

#: lib/gs-desktop-data.c:77
msgctxt "Menu of Utilities"
msgid "Text Editors"
msgstr "ویرایشگرهای متن"

#: lib/gs-desktop-data.c:80
msgctxt "Menu of Communication & News"
msgid "Web Browsers"
msgstr "مرورگرهای وب"

#: lib/gs-desktop-data.c:87
msgctxt "Menu of Audio & Video"
msgid "All"
msgstr "همه"

#: lib/gs-desktop-data.c:90
msgctxt "Menu of Audio & Video"
msgid "Featured"
msgstr "ویژه"

#: lib/gs-desktop-data.c:93
msgctxt "Menu of Games"
msgid "Action"
msgstr "اکشن"

#: lib/gs-desktop-data.c:96
msgctxt "Menu of Games"
msgid "Adventure"
msgstr "ماجراجویی"

#: lib/gs-desktop-data.c:99
msgctxt "Menu of Games"
msgid "Arcade"
msgstr "آرکید"

#: lib/gs-desktop-data.c:102
msgctxt "Menu of Games"
msgid "Blocks"
msgstr "بلوکی"

#: lib/gs-desktop-data.c:105
msgctxt "Menu of Games"
msgid "Board"
msgstr "تخته‌ای"

#: lib/gs-desktop-data.c:108
msgctxt "Menu of Games"
msgid "Card"
msgstr "کارتی"

#: lib/gs-desktop-data.c:111
msgctxt "Menu of Games"
msgid "Emulators"
msgstr "شبیه‌سازها"

#: lib/gs-desktop-data.c:114
msgctxt "Menu of Games"
msgid "Kids"
msgstr "کودکانه"

#: lib/gs-desktop-data.c:117
msgctxt "Menu of Games"
msgid "Logic"
msgstr "منطقی"

#: lib/gs-desktop-data.c:121
msgctxt "Menu of Games"
msgid "Role Playing"
msgstr "نقش‌آفرینی"

#: lib/gs-desktop-data.c:124
msgctxt "Menu of Games"
msgid "Sports"
msgstr "ورزشی"

#: lib/gs-desktop-data.c:127
msgctxt "Menu of Games"
msgid "Strategy"
msgstr "استراتژی"

#: lib/gs-desktop-data.c:134
msgctxt "Menu of Communication & News"
msgid "All"
msgstr "همه"

#: lib/gs-desktop-data.c:137
msgctxt "Menu of Communication & News"
msgid "Featured"
msgstr "ویژه"

#: lib/gs-desktop-data.c:140
msgctxt "Menu of Communication & News"
msgid "Chat"
msgstr "گپ"

#: lib/gs-desktop-data.c:151
msgctxt "Menu of Education & Science"
msgid "All"
msgstr "همه"

#: lib/gs-desktop-data.c:158
msgctxt "Menu of Education & Science"
msgid "Featured"
msgstr "ویژه"

#: lib/gs-desktop-data.c:163
msgctxt "Menu of Education & Science"
msgid "Artificial Intelligence"
msgstr "هوش مصنوعی"

#: lib/gs-desktop-data.c:166
msgctxt "Menu of Education & Science"
msgid "Astronomy"
msgstr "ستاره‌شناسی"

#: lib/gs-desktop-data.c:170
msgctxt "Menu of Education & Science"
msgid "Chemistry"
msgstr "شیمی"

#: lib/gs-desktop-data.c:174
msgctxt "Menu of Education & Science"
msgid "Languages"
msgstr "زبان‌ها"

#: lib/gs-desktop-data.c:178
msgctxt "Menu of Education & Science"
msgid "Math"
msgstr "ریاضی"

#: lib/gs-desktop-data.c:185
msgctxt "Menu of Communication & News"
msgid "News"
msgstr "اخبار"

#: lib/gs-desktop-data.c:189
msgctxt "Menu of Education & Science"
msgid "Robotics"
msgstr "روباتیک"

#: lib/gs-desktop-data.c:192
msgctxt "Menu of Art"
msgid "Art"
msgstr "هنر"

#: lib/gs-desktop-data.c:195
msgctxt "Menu of Reference"
msgid "Biography"
msgstr "زندگی‌نامه"

#: lib/gs-desktop-data.c:198
msgctxt "Menu of Reference"
msgid "Comics"
msgstr "کُمیک"

#: lib/gs-desktop-data.c:201
msgctxt "Menu of Reference"
msgid "Fiction"
msgstr "داستانی"

#: lib/gs-desktop-data.c:204
msgctxt "Menu of Reference"
msgid "Health"
msgstr "سلامتی"

#: lib/gs-desktop-data.c:207
msgctxt "Menu of Reference"
msgid "History"
msgstr "تاریخ"

#: lib/gs-desktop-data.c:210
msgctxt "Menu of Reference"
msgid "Lifestyle"
msgstr "سبک زندگی"

#: lib/gs-desktop-data.c:213
msgctxt "Menu of Reference"
msgid "Politics"
msgstr "سیاسی"

#: lib/gs-desktop-data.c:216
msgctxt "Menu of Reference"
msgid "Sports"
msgstr "ورزشی"

#: lib/gs-desktop-data.c:223
msgctxt "Menu of Developer Tools"
msgid "All"
msgstr "همه"

#: lib/gs-desktop-data.c:226
msgctxt "Menu of Developer Tools"
msgid "Featured"
msgstr "ویژه"

#: lib/gs-desktop-data.c:229
msgctxt "Menu of Developer Tools"
msgid "Debuggers"
msgstr "اشکال‌زداها"

#: lib/gs-desktop-data.c:232
msgctxt "Menu of Developer Tools"
msgid "IDEs"
msgstr "محیط‌های توسعه"

#: lib/gs-desktop-data.c:240
msgctxt "Menu of Add-ons"
msgid "Codecs"
msgstr "رمزینه‌ها"

#: lib/gs-desktop-data.c:247
msgctxt "Menu of Add-ons"
msgid "Hardware Drivers"
msgstr "راه‌اندازهای سخت‌افزاری"

#: lib/gs-desktop-data.c:254
msgctxt "Menu of Add-ons"
msgid "Fonts"
msgstr "قلم‌ها"

#: lib/gs-desktop-data.c:261
msgctxt "Menu of Add-ons"
msgid "Input Sources"
msgstr "منابع ورودی"

#: lib/gs-desktop-data.c:268
msgctxt "Menu of Add-ons"
msgid "Language Packs"
msgstr "بسته‌های زبان"

#: lib/gs-desktop-data.c:275
msgctxt "Menu of Add-ons"
msgid "Localization"
msgstr "بومی‌سازی"

#. Translators: this is a menu category
#: lib/gs-desktop-data.c:285
msgid "Create"
msgstr "ایجاد"

#. Translators: this is a menu category
#: lib/gs-desktop-data.c:287
msgid "Work"
msgstr "کار"

#. Translators: this is a menu category
#: lib/gs-desktop-data.c:289
msgid "Play"
msgstr "بازی"

#. Translators: this is a menu category
#: lib/gs-desktop-data.c:291
msgid "Socialize"
msgstr "اجتماعی"

#. Translators: this is a menu category
#: lib/gs-desktop-data.c:293
msgid "Learn"
msgstr "آموزش"

#. Translators: this is a menu category
#: lib/gs-desktop-data.c:295
msgid "Develop"
msgstr "توسعه"

#. Translators: this is a menu category
#: lib/gs-desktop-data.c:298
msgid "Codecs"
msgstr "رمزینه‌ها"

#. Translators: this is a menu category
#: lib/gs-desktop-data.c:300
msgid "Hardware Drivers"
msgstr "راه‌اندازهای سخت‌افزاری"

#. Translators: this is a menu category
#: lib/gs-desktop-data.c:302
msgid "Fonts"
msgstr "قلم‌ها"

#. Translators: this is a menu category
#: lib/gs-desktop-data.c:304
msgid "Input Sources"
msgstr "منابع ورودی"

#. Translators: this is a menu category
#: lib/gs-desktop-data.c:306
msgid "Language Packs"
msgstr "بسته‌های زبان"

#. Translators: this is a menu category
#: lib/gs-desktop-data.c:308
msgid "Localization"
msgstr "بومی سازی"

#. TRANSLATORS: this is the summary of a notification that an app
#. * has been successfully installed
#. TRANSLATORS: this is the summary of a notification that a component
#. * has been successfully installed
#: src/gs-common.c:69 src/gs-common.c:92
#, c-format
msgid "%s is now installed"
msgstr "حالا %s نصب شد"

#. TRANSLATORS: an app has been installed, but
#. * needs a reboot to complete the installation
#: src/gs-common.c:73 src/gs-common.c:96
msgid "A restart is required for the changes to take effect."
msgstr "اثربخشی تغییرات نیازمند آغاز دوباره است."

#. TRANSLATORS: this is the body of a notification that an app
#. * has been successfully installed
#: src/gs-common.c:77
msgid "App is ready to be used."
msgstr "کاره آمادهٔ استفاده است."

#. TRANSLATORS: this is the summary of a notification that OS updates
#. * have been successfully installed
#: src/gs-common.c:85
msgid "System updates are now installed"
msgstr "اکنون به‌روز رسانی‌های سامانه نصب شده‌اند"

#. TRANSLATORS: this is the body of a notification that OS updates
#. * have been successfully installed
#: src/gs-common.c:88
msgid "Recently installed updates are available to review"
msgstr "برنامه‌های نصب شدهٔ اخیر آمادهٔ بازبینیند"

#. TRANSLATORS: button text
#: src/gs-common.c:107 src/gs-common.c:860
msgid "Restart"
msgstr "آغاز دوباره"

#: src/gs-common.c:113
msgid "Launch"
msgstr "اجرا"

#. TRANSLATORS: window title
#: src/gs-common.c:230
msgid "Install Software?"
msgstr "نصب نرم‌افزار؟"

#. TRANSLATORS: window title
#: src/gs-common.c:232
msgid "Install Third-Party Software?"
msgstr "نصب نرم‌افزار سوم‌شخص؟"

#. TRANSLATORS: window title
#: src/gs-common.c:236
msgid "Enable Software Repository?"
msgstr "به کار انداختن مخزن نرم‌افزاری؟"

#. TRANSLATORS: window title
#: src/gs-common.c:238 src/gs-repos-dialog.c:168
msgid "Enable Third-Party Software Repository?"
msgstr "به کار انداختن مخزن نرم‌افزاری سوم‌شخص؟"

#. TRANSLATORS: the replacements are as follows:
#. * 1. App name, e.g. "Firefox"
#. * 2. Software repository name, e.g. fedora-optional
#.
#: src/gs-common.c:250
#, c-format
msgid ""
"%s is not <a href=\"https://en.wikipedia.org/wiki/Free_and_open-"
"source_software\">free and open source software</a>, and is provided by “%s”."
msgstr ""
"برنامهٔ %s یک <a href=\"https://wiki.ubuntu.ir/wiki/Free_Software\">نرم‌افزار آزاد</"
"a> نیست و به دست «%s» فراهم شده است."

#. TRANSLATORS: the replacements are as follows:
#. * 1. App name, e.g. "Firefox"
#. * 2. Software repository name, e.g. fedora-optional
#: src/gs-common.c:260
#, c-format
msgid "%s is provided by “%s”."
msgstr "برنامهٔ %s به دست «%s» فراهم شده است."

#: src/gs-common.c:269
msgid "This software repository must be enabled to continue installation."
msgstr "برای ادامهٔ نصب، باید این مخزن نرم‌افزاری به کار افتاده باشد."

#. TRANSLATORS: Laws are geographical, urgh...
#: src/gs-common.c:279
#, c-format
msgid "It may be illegal to install or use %s in some countries."
msgstr "ممکن است نصب یا استفاده از %s در بعضی کشورها ممنوع باشد."

#. TRANSLATORS: Laws are geographical, urgh...
#: src/gs-common.c:285
msgid "It may be illegal to install or use this codec in some countries."
msgstr "ممکن است نصب یا استفاده از این رمزینه در بعضی کشورها ممنوع باشد."

#. TRANSLATORS: this is button text to not ask about non-free content again
#: src/gs-common.c:299
msgid "Don’t _Warn Again"
msgstr "دیگر _هشدار داده نشود"

#. TRANSLATORS: button text
#: src/gs-common.c:308
msgid "Enable and _Install"
msgstr "به کار انداختن و _نصب"

#. TRANSLATORS: these are show_detailed_error messages from the
#. * package manager no mortal is supposed to understand,
#. * but google might know what they mean
#: src/gs-common.c:511
msgid "Detailed errors from the package manager follow:"
msgstr "جزییات خطاها از مدیر بسته:"

#: src/gs-common.c:518 src/gs-safety-context-dialog.ui:72
msgid "Details"
msgstr "جزییات"

#. TRANSLATORS: button text
#: src/gs-common.c:567
msgid "_Close"
msgstr "_بستن"

#. Translators: an accept button label, in a Cancel/Accept dialog
#: src/gs-common.c:689
msgid "_Accept"
msgstr "_پذیرش"

#. TRANSLATORS: we've just live-updated some apps
#: src/gs-common.c:835
msgid "An update has been installed"
msgid_plural "Updates have been installed"
msgstr[0] "به‌روز رسانی‌ها نصب شدند"

#. TRANSLATORS: we've just removed some apps
#: src/gs-common.c:845
msgid "An app has been removed"
msgid_plural "Apps have been removed"
msgstr[0] "کاره‌هایی برداشته شدند"

#. TRANSLATORS: the new apps will not be run until we restart
#: src/gs-common.c:851
msgid "A restart is required for it to take effect."
msgid_plural "A restart is required for them to take effect."
msgstr[0] "اثربخشی نیازمند آغاز دوباره است."

#. TRANSLATORS: button text
#: src/gs-common.c:858
msgid "Not Now"
msgstr "الآن نه"

#. TRANSLATORS: something happened less than 5 minutes ago
#: src/gs-common.c:954
msgid "Just now"
msgstr "همین الآن"

#: src/gs-common.c:956
#, c-format
msgid "%d minute ago"
msgid_plural "%d minutes ago"
msgstr[0] "%Id دقیقه پیش"

#: src/gs-common.c:960
#, c-format
msgid "%d hour ago"
msgid_plural "%d hours ago"
msgstr[0] "%Id ساعت پیش"

#: src/gs-common.c:964
#, c-format
msgid "%d day ago"
msgid_plural "%d days ago"
msgstr[0] "%Id روز پیش"

#: src/gs-common.c:968
#, c-format
msgid "%d week ago"
msgid_plural "%d weeks ago"
msgstr[0] "%Id هفته پیش"

#: src/gs-common.c:972
#, c-format
msgid "%d month ago"
msgid_plural "%d months ago"
msgstr[0] "%Id ماه پیش"

#: src/gs-common.c:976
#, c-format
msgid "%d year ago"
msgid_plural "%d years ago"
msgstr[0] "%Id سال پیش"

#. Translators: This is to construct a disk size string consisting of the value and its unit, while
#. * the unit is drawn with a smaller font. If you need to flip the order, then you can use "%2$s %1$s".
#. * Make sure you'll preserve the no break space between the values.
#. * Example result: "13.0 MB"
#: src/gs-common.c:1340
#, c-format
msgctxt "format-size"
msgid "%s %s"
msgstr "%s %s"

#. TRANSLATORS: this is a what we use in notifications if the app's name is unknown
#: src/gs-dbus-helper.c:291
msgid "An app"
msgstr "یک کاره"

#. TRANSLATORS: this is a notification displayed when an app needs additional MIME types.
#: src/gs-dbus-helper.c:297
#, c-format
msgid "%s is requesting additional file format support."
msgstr "برنامه %s درخواست پشتیبانی از یک قالب پرونده اضافی را دارد."

#. TRANSLATORS: notification title
#: src/gs-dbus-helper.c:299
msgid "Additional MIME Types Required"
msgstr "نیاز به یک نوع MIME جدید"

#. TRANSLATORS: this is a notification displayed when an app needs additional fonts.
#: src/gs-dbus-helper.c:303
#, c-format
msgid "%s is requesting additional fonts."
msgstr "برنامه %s درخواست قلم‌های جدیدی دارد."

#. TRANSLATORS: notification title
#: src/gs-dbus-helper.c:305
msgid "Additional Fonts Required"
msgstr "نیاز به قلم‌های جدید"

#. TRANSLATORS: this is a notification displayed when an app needs additional codecs.
#: src/gs-dbus-helper.c:309
#, c-format
msgid "%s is requesting additional multimedia codecs."
msgstr "برنامه %s درخواست رمزینهٔ رسانه‌ای جدیدی دارد."

#. TRANSLATORS: notification title
#: src/gs-dbus-helper.c:311
msgid "Additional Multimedia Codecs Required"
msgstr "نیاز به رمزینهٔ رسانه‌ای جدید"

#. TRANSLATORS: this is a notification displayed when an app needs additional printer drivers.
#: src/gs-dbus-helper.c:315
#, c-format
msgid "%s is requesting additional printer drivers."
msgstr "برنامه %s درخواست راه‌انداز چاپگر جدیدی دارد."

#. TRANSLATORS: notification title
#: src/gs-dbus-helper.c:317
msgid "Additional Printer Drivers Required"
msgstr "نیاز به راه‌انداز چاپگر جدید"

#. TRANSLATORS: this is a notification displayed when an app wants to install additional packages.
#: src/gs-dbus-helper.c:321
#, c-format
msgid "%s is requesting additional packages."
msgstr "برنامه %s درخواست بسته‌های جدیدی دارد."

#. TRANSLATORS: notification title
#: src/gs-dbus-helper.c:323
msgid "Additional Packages Required"
msgstr "نیاز به بسته‌های جدید"

#. TRANSLATORS: this is a button that launches gnome-software
#: src/gs-dbus-helper.c:338
msgid "Find in Software"
msgstr "یافتن در نرم‌افزارها"

#: src/gs-description-box.c:92 src/gs-description-box.c:341
msgid "_Show More"
msgstr "_نمایش بیش‌تر"

#: src/gs-description-box.c:92
msgid "_Show Less"
msgstr "_نمایش کم‌تر"

#: src/gs-details-page.c:375
msgid "Removing…"
msgstr "در حال برداشتن…"

#: src/gs-details-page.c:385
msgid "Requires restart to finish install"
msgstr "نیازمند آغاز دوباره برای پایان نصب"

#: src/gs-details-page.c:392
msgid "Requires restart to finish remove"
msgstr "نیازمند آغاز دوباره برای پایان برداشتن"

#. TRANSLATORS: This is a label on top of the app's progress
#. * bar to inform the user that the app should be installed soon
#: src/gs-details-page.c:409
msgid "Pending installation…"
msgstr "نصب منتظر…"

#. TRANSLATORS: This is a label on top of the app's progress
#. * bar to inform the user that the app should be updated soon
#: src/gs-details-page.c:415
msgid "Pending update…"
msgstr "به‌روز رسانی منتظر…"

#. Translators: This string is shown when preparing to download and install an app.
#: src/gs-details-page.c:429
msgid "Preparing…"
msgstr "آماده سازی…"

#. Translators: This string is shown when uninstalling an app.
#: src/gs-details-page.c:432
msgid "Uninstalling…"
msgstr "حذف کردن نصب…"

<<<<<<< HEAD
#: src/gs-details-page.c:945
=======
#. Translators: the "%s" is replaced with an app name
#: src/gs-details-page.c:559
#, c-format
msgid "%s is not installed, but it still has data present."
msgstr "%s نصب نشده؛ ولی هنوز داده‌هایی دارد."

#: src/gs-details-page.c:1014
>>>>>>> 7b70662a
msgid "_Restart"
msgstr "_آغاز دوباره"

#. TRANSLATORS: this is a button that allows the apps to
#. * be installed.
#. * The ellipsis indicates that further steps are required,
#. * e.g. enabling software repositories or the like
<<<<<<< HEAD
#: src/gs-details-page.c:969
msgid "_Install…"
msgstr "_نصب…"

#: src/gs-details-page.c:1036
=======
#: src/gs-details-page.c:1038
msgid "_Install…"
msgstr "_نصب…"

#: src/gs-details-page.c:1105
>>>>>>> 7b70662a
msgid "_Uninstall…"
msgstr "_حذف نصب…"

#. Translators: %s is the user-visible app name
<<<<<<< HEAD
#: src/gs-details-page.c:1209
=======
#: src/gs-details-page.c:1251
>>>>>>> 7b70662a
#, c-format
msgid "%s will appear in US English"
msgstr "%s به انگلیسی آمریکایی نشان داده خواهد شد"

<<<<<<< HEAD
#: src/gs-details-page.c:1215
msgid "This app will appear in US English"
msgstr "این کاره به انگلیسی آمریکایی نشان داده خواهد شد"

#: src/gs-details-page.c:1230 src/gs-details-page.ui:59
=======
#: src/gs-details-page.c:1258
msgid "This app will appear in US English"
msgstr "این کاره به انگلیسی آمریکایی نشان داده خواهد شد"

#: src/gs-details-page.c:1293 src/gs-details-page.ui:59
>>>>>>> 7b70662a
msgid "Help _Translate"
msgstr "کمک به _ترجمه"

#. Translators: the '%s' is replaced with a developer name or a project group
<<<<<<< HEAD
#: src/gs-details-page.c:1294
=======
#: src/gs-details-page.c:1358
>>>>>>> 7b70662a
#, c-format
msgid "Other Apps by %s"
msgstr "دیگر کاره‌ها از %s"

#. TRANSLATORS: we need a remote server to process
<<<<<<< HEAD
#: src/gs-details-page.c:1671
msgid "You need internet access to write a review"
msgstr "برای نوشتن بازبینی، نیاز به دسترسی به اینترنت دارید"

#: src/gs-details-page.c:1856 src/gs-details-page.c:1872
=======
#: src/gs-details-page.c:1748
msgid "You need internet access to write a review"
msgstr "برای نوشتن بازبینی، نیاز به دسترسی به اینترنت دارید"

#: src/gs-details-page.c:1936 src/gs-details-page.c:1952
>>>>>>> 7b70662a
#, c-format
msgid "Unable to find “%s”"
msgstr "امکان یافتن «%s» نبود"

#: src/gs-details-page.c:2299
#, c-format
msgid "Failed to submit review for “%s”: %s"
msgstr "شکست در ثبت بازبینی برای «%s«: %s"

#: src/gs-details-page.ui:7
msgid "Details page"
msgstr "صفحهٔ جزییات"

#: src/gs-details-page.ui:39
msgid "Loading app details…"
msgstr "بار کردن جزییات کاره…"

#. TRANSLATORS: A label for a button to execute the selected app.
#: src/gs-details-page.ui:226
msgid "_Open"
msgstr "_گشودن"

#: src/gs-details-page.ui:242 plugins/packagekit/gs-packagekit-task.c:159
msgid "_Update"
msgstr "_به‌روز رسانی"

#. TRANSLATORS: button text in the header when an app can be erased
#: src/gs-details-page.ui:260 src/gs-details-page.ui:270
msgid "Uninstall"
msgstr "حذف"

#: src/gs-details-page.ui:322
msgid "Downloading"
msgstr "در حال بارگیری"

#: src/gs-details-page.ui:459 src/gs-installed-page.ui:135
msgid "Add-ons"
msgstr "افزودنی‌ها"

#: src/gs-details-page.ui:571
msgid "This software is no longer receiving updates, including security fixes"
msgstr "این نرم‌افزار دیگر به‌روز رسانی نمی‌گیرد؛ حتا رفع اشکال‌های امنیتی"

#: src/gs-details-page.ui:632
msgid "This app can only be used when there is an active internet connection."
msgstr "این کاره تنها زمانی که یک اتّصال فعّال اینترنتی داشته باشید، قابل استفاده است."

#: src/gs-details-page.ui:655
msgid "Software Repository Included"
msgstr "دارای مخزن نرم‌افزاری"

#: src/gs-details-page.ui:665
msgid ""
"This app includes a software repository which provides updates, as well as access "
"to other software."
msgstr ""
"این کاره دارای یک مخزن نرم‌افزاری است که به‌روز رسانی‌ها و همچنین دسترسی به "
"نرم‌افزارهایی دیگر را فراهم می‌کند."

#: src/gs-details-page.ui:693
msgid "No Software Repository Included"
msgstr "بدون مخزن نرم‌افزاری"

#: src/gs-details-page.ui:703
msgid ""
"This app does not include a software repository. It will not be updated with new "
"versions."
msgstr ""
"این کاره دارای یک مخزن نرم‌افزاری نیست و به نگارش‌های جدید به‌روز رسانی نخواهد شد."

#: src/gs-details-page.ui:731
msgid ""
"This software is already provided by your distribution and should not be replaced."
msgstr "این برنامه از پیش به دست توزیعتان فراهم شده و نباید جایگزین شود."

#. Translators: a repository file used for installing software has been discovered.
#: src/gs-details-page.ui:762
msgid "Software Repository Identified"
msgstr "مخزن نرم‌افزاری شناسایی شد"

#: src/gs-details-page.ui:772
msgid ""
"Adding this software repository will give you access to additional software and "
"upgrades."
msgstr ""
"افزودن این مخزن نرم‌افزاری، دسترسی به نرم‌افزارها و به‌روز رسانی‌های اضافی را می‌دهد."

#: src/gs-details-page.ui:779
msgid "Only use software repositories that you trust."
msgstr "تنها از منابع نرم‌افزاری که به آن‌ها اعتماد دارید استفاده کنید."

#: src/gs-details-page.ui:820
msgid "Clear app data"
msgstr "پاک‌سازی داده‌های کاره"

#: src/gs-details-page.ui:837
msgid "D_elete Data"
msgstr "_حذف داده‌ّا"

#: src/gs-details-page.ui:913
msgid "No Metadata"
msgstr "بدون فراداده"

#: src/gs-details-page.ui:922
msgid ""
"This software doesn’t provide any links to a website, code repository or issue "
"tracker."
msgstr "این نرم‌افزار هیچ پیوندی به پایگاه وب، مخزن کد یا ردیاب مشکل ندارد."

#: src/gs-details-page.ui:950
msgid "Project _Website"
msgstr "پایگاه _وب پروژه"

#: src/gs-details-page.ui:967
msgid "_Donate"
msgstr "_اعانه"

#: src/gs-details-page.ui:984
msgid "Contribute _Translations"
msgstr "مشارکت در _ترجمه‌ها"

#: src/gs-details-page.ui:1001
msgid "_Report an Issue"
msgstr "_گزارش یک مشکل"

#: src/gs-details-page.ui:1018
msgid "_Help"
msgstr "_راهنما"

#. Translators: This is a verb, used on a button to ‘contact the developer’
#: src/gs-details-page.ui:1035
msgctxt "verb"
msgid "_Contact"
msgstr "_آشنا"

#. Translators: Button opening a dialog where the users can write and publish their opinions about the apps.
#: src/gs-details-page.ui:1129
msgid "Write R_eview"
msgstr "نوشتن _بازبینی"

#. Translators: Button opening a dialog showing all reviews for an app.
#: src/gs-details-page.ui:1166
msgid "All Reviews"
msgstr "همهٔ بازبینی‌ها"

#. TRANSLATORS: status text when downloading
#: lib/gs-external-appstream-utils.c:272
msgid "Downloading extra metadata files…"
msgstr "بارگیری پرونده‌های فرادادهٔ اضافی…"

#. TRANSLATORS: separator for a list of items
#: src/gs-extras-page.c:143
msgid " and "
msgstr " و "

#. TRANSLATORS: separator for a list of items
#: src/gs-extras-page.c:146
msgid ", "
msgstr "، "

#. TRANSLATORS: App window title for fonts installation.
#. %s will be replaced by name of the script we're searching for.
#: src/gs-extras-page.c:172
#, c-format
msgid "Available fonts for the %s script"
msgid_plural "Available fonts for the %s scripts"
msgstr[0] "قلم‌های موجود برای کدنوشته‌های %s"

#. TRANSLATORS: App window title for codec installation.
#. %s will be replaced by actual codec name(s)
#: src/gs-extras-page.c:180
#, c-format
msgid "Available software for %s"
msgid_plural "Available software for %s"
msgstr[0] "نرم‌افزارهای موجود برای %s"

#: src/gs-extras-page.c:243
msgid "Requested software not found"
msgstr "نرم‌افزار درخواستی پیدا نشد"

#: src/gs-extras-page.c:245
msgid "Failed to find requested software"
msgstr "شکست در یافتن نرم‌افزار درخواستی"

#. TRANSLATORS: This string is used for codecs that weren't found
#: src/gs-extras-page.c:419
#, c-format
msgid "%s not found"
msgstr "مورد %s پیدا نشد"

#. TRANSLATORS: hyperlink title
#: src/gs-extras-page.c:423
msgid "on the website"
msgstr "روی پایگاه وب"

#. TRANSLATORS: this is when we know about an app or
#. * addon, but it can't be listed for some reason
#: src/gs-extras-page.c:430
#, c-format
msgid "No apps are available that provide the file %s."
msgstr "هیچ کاره‌ای نیست که پروندهٔ %s را فراهم کند."

#. TRANSLATORS: first %s is the codec name, and second %s is a
#. * hyperlink with the "on the website" text
#: src/gs-extras-page.c:434 src/gs-extras-page.c:445 src/gs-extras-page.c:456
#, c-format
msgid ""
"Information about %s, as well as options for how to get missing apps might be "
"found %s."
msgstr ""
"ممکن است اطّلاعاتی درباره %s به همراه گزینه‌هایی برای چگونگی گرفتن کاره‌های ناموجود "
"در %s پیدا شود."

#. TRANSLATORS: this is when we know about an app or
#. * addon, but it can't be listed for some reason
#: src/gs-extras-page.c:441 src/gs-extras-page.c:463
#, c-format
msgid "No apps are available for %s support."
msgstr "هیچ کاره‌ای برای پشتیبانی %s موجود نیست."

#. TRANSLATORS: this is when we know about an app or
#. * addon, but it can't be listed for some reason
#: src/gs-extras-page.c:452
#, c-format
msgid "%s is not available."
msgstr "برنامه %s موجود نیست."

#. TRANSLATORS: first %s is the codec name, and second %s is a
#. * hyperlink with the "on the website" text
#: src/gs-extras-page.c:467
#, c-format
msgid ""
"Information about %s, as well as options for how to get an app that can support "
"this format might be found %s."
msgstr ""
"ممکن است اطّلاعاتی درباره %s به همراه گزینه‌هایی برای چگونگی گرفتن کاره‌ای که بتواند "
"این قالب را پشتیبانی کند در %s پیدا شود."

#. TRANSLATORS: this is when we know about an app or
#. * addon, but it can't be listed for some reason
#: src/gs-extras-page.c:474
#, c-format
msgid "No fonts are available for the %s script support."
msgstr "هیچ قلمی برای پشتیبانی کدنوشته %s موجود نیست."

#. TRANSLATORS: first %s is the codec name, and second %s is a
#. * hyperlink with the "on the website" text
#: src/gs-extras-page.c:478
#, c-format
msgid ""
"Information about %s, as well as options for how to get additional fonts might be "
"found %s."
msgstr ""
"اطّلاعات در مورد %s، همچنین گزینه‌هایی در خصوص دریافت قلم‌های اضافی را ممکن است در %s "
"پیدا کنید."

#. TRANSLATORS: this is when we know about an app or
#. * addon, but it can't be listed for some reason
#: src/gs-extras-page.c:485
#, c-format
msgid "No addon codecs are available for the %s format."
msgstr "هیچ رمزینهٔ افزودنی‌ای برای قالب %s موجود نیست."

#. TRANSLATORS: first %s is the codec name, and second %s is a
#. * hyperlink with the "on the website" text
#: src/gs-extras-page.c:489
#, c-format
msgid ""
"Information about %s, as well as options for how to get a codec that can play this "
"format might be found %s."
msgstr ""
"اطّلاعات در مورد %s، همچنین گزینه‌هایی در خصوص چگونگی دریافت رمزینه‌ای که بتواند این "
"قالب را پخش کند را ممکن است در %s پیدا کنید."

#. TRANSLATORS: this is when we know about an app or
#. * addon, but it can't be listed for some reason
#: src/gs-extras-page.c:496
#, c-format
msgid "No Plasma resources are available for %s support."
msgstr "هیچ منبع پلاسمایی برای پشتیبانی %s موجود نیست."

#. TRANSLATORS: first %s is the codec name, and second %s is a
#. * hyperlink with the "on the website" text
#: src/gs-extras-page.c:500
#, c-format
msgid ""
"Information about %s, as well as options for how to get additional Plasma "
"resources might be found %s."
msgstr ""
"اطّلاعات در مورد %s، همچنین گزینه‌هایی در خصوص چگونگی دریافت منابع پلاسما اضافی را "
"ممکن است در %s پیدا کنید."

#. TRANSLATORS: this is when we know about an app or
#. * addon, but it can't be listed for some reason
#: src/gs-extras-page.c:507
#, c-format
msgid "No printer drivers are available for %s."
msgstr "هیچ راه اندازی چاپگری برای %s موجود نیست."

#. TRANSLATORS: first %s is the codec name, and second %s is a
#. * hyperlink with the "on the website" text
#: src/gs-extras-page.c:511
#, c-format
msgid ""
"Information about %s, as well as options for how to get a driver that supports "
"this printer might be found %s."
msgstr ""
"اطّلاعات در مورد %s، همچنین گزینه‌هایی در خصوص چگونگی دریافت راه‌اندازی که از این "
"چاپگر پشتیبانی کند را ممکن است در %s پیدا کنید."

#. TRANSLATORS: hyperlink title
#: src/gs-extras-page.c:557
msgid "the documentation"
msgstr "مستندات"

#. TRANSLATORS: no codecs were found. The first %s will be replaced by actual codec name(s),
#. the second %s is the app name, which requested the codecs, the third %s is a link titled "the documentation"
#: src/gs-extras-page.c:563
#, c-format
msgid "Unable to find the %s requested by %s. Please see %s for more information."
msgid_plural ""
"Unable to find the %s requested by %s. Please see %s for more information."
msgstr[0] "ناتوان در یافتن %s درخواستی از %s. لطفاً برای اطّلاعات بیش‌تر %s را ببینید."

#. TRANSLATORS: no codecs were found. First %s will be replaced by actual codec name(s), second %s is a link titled "the documentation"
#: src/gs-extras-page.c:572
#, c-format
msgid ""
"Unable to find the %s you were searching for. Please see %s for more information."
msgid_plural ""
"Unable to find the %s you were searching for. Please see %s for more information."
msgstr[0] ""
"ناتوان در یافتن %s که جست‌وجویش می‌کردید. لطفاً برای اطّلاعات بیش‌تر %s را ببینید."

#: src/gs-extras-page.c:650 src/gs-extras-page.c:707 src/gs-extras-page.c:747
#, c-format
msgid "Failed to find any search results: %s"
msgstr "شکست در یافتن نتیجه‌ای برای جست‌وجو: %s"

#: src/gs-extras-page.c:964
#, c-format
msgid "%s file format"
msgstr "قالب پروندهٔ %s"

#: src/gs-extras-page.c:1325
msgid "Install _All"
msgstr "نصب _همه"

#: src/gs-extras-page.c:1355
msgid "Unable to Find Requested Software"
msgstr "نرم‌افزار درخواست شده پیدا نشد"

#: src/gs-extras-page.ui:6
msgid "Codecs page"
msgstr "صفحه رمزینه‌ها"

#: src/gs-featured-carousel.ui:43
msgid "Previous"
msgstr "پیشین"

#: src/gs-featured-carousel.ui:66
msgid "Next"
msgstr "بعدی"

#: src/gs-featured-carousel.ui:83
msgid "Featured Apps List"
msgstr "فهرست کاره‌های معرّفی‌شده"

#: src/gs-hardware-support-context-dialog.c:576
#: src/gs-hardware-support-context-dialog.c:585
msgid "Desktop Support"
msgstr "پشتیبانی میزکار"

#: src/gs-hardware-support-context-dialog.c:577
#: src/gs-hardware-support-context-dialog.c:586
msgid "Supports being used on a large screen"
msgstr "از استفاده روی صفحه‌های بزرگ پشتیبانی می‌کند"

#: src/gs-hardware-support-context-dialog.c:579
msgid "Desktop Support Unknown"
msgstr "پشتیبانی از میزکار نامشخّص"

#: src/gs-hardware-support-context-dialog.c:580
msgid "Not enough information to know if large screens are supported"
msgstr "اطّلاعات برای تشخیص پشتیبانی از صفحه‌های بزرگ کافی نیست"

#: src/gs-hardware-support-context-dialog.c:583
msgid "Requires a large screen"
msgstr "نیاز به صفحهٔ بزرگ دارد"

#: src/gs-hardware-support-context-dialog.c:588
msgid "Desktop Not Supported"
msgstr "میزکار پشتیبانی نمی‌شود"

#: src/gs-hardware-support-context-dialog.c:589
msgid "Cannot be used on a large screen"
msgstr "نمی‌تواند روی صفحهٔ بزرگ استفاده شود"

#: src/gs-hardware-support-context-dialog.c:596
#: src/gs-hardware-support-context-dialog.c:605
msgid "Mobile Support"
msgstr "پشتیبانی از تلفن همراه"

#: src/gs-hardware-support-context-dialog.c:597
#: src/gs-hardware-support-context-dialog.c:606
msgid "Supports being used on a small screen"
msgstr "از استفاده روی صفحه‌های کوچک پشتیبانی می‌کند"

#: src/gs-hardware-support-context-dialog.c:599
msgid "Mobile Support Unknown"
msgstr "پشتیبانی از تلفن همراه نامشخّص"

#: src/gs-hardware-support-context-dialog.c:600
msgid "Not enough information to know if small screens are supported"
msgstr "اطّلاعات برای تشخیص پشتیبانی از صفحه‌های کوچک کافی نیست"

#: src/gs-hardware-support-context-dialog.c:603
msgid "Requires a small screen"
msgstr "نیاز به صفحهٔ کوچک دارد"

#: src/gs-hardware-support-context-dialog.c:608
msgid "Mobile Not Supported"
msgstr "تلفن همراه پشتیبانی نمی‌شود"

#: src/gs-hardware-support-context-dialog.c:609
msgid "Cannot be used on a small screen"
msgstr "نمی‌تواند روی صفحهٔ کوچک استفاده شود"

#: src/gs-hardware-support-context-dialog.c:632
#: src/gs-hardware-support-context-dialog.c:641
msgid "Keyboard Support"
msgstr "پشتیبانی از صفحه‌کلید"

#: src/gs-hardware-support-context-dialog.c:635
msgid "Keyboard Support Unknown"
msgstr "پشتیبانی از صفحه‌کلید نامشخّص"

#: src/gs-hardware-support-context-dialog.c:636
msgid "Not enough information to know if keyboards are supported"
msgstr "اطّلاعات برای تشخیص پشتیبانی از صفحه‌کلیدها کافی نیست"

#: src/gs-hardware-support-context-dialog.c:638
msgid "Keyboard Required"
msgstr "نیازمند صفحه‌کلید"

#: src/gs-hardware-support-context-dialog.c:642
msgid "Supports keyboards"
msgstr "از صفحه‌کلید پشتیبانی می‌کند"

#: src/gs-hardware-support-context-dialog.c:644
msgid "Keyboard Not Supported"
msgstr "صفحه‌کلید پشتیبانی نمی‌شود"

#: src/gs-hardware-support-context-dialog.c:645
msgid "Cannot be used with a keyboard"
msgstr "نمی‌تواند با صفحه‌کلید استفاده شود"

#: src/gs-hardware-support-context-dialog.c:652
#: src/gs-hardware-support-context-dialog.c:661
msgid "Mouse Support"
msgstr "پشتیبانی از موشی"

#: src/gs-hardware-support-context-dialog.c:653
#: src/gs-hardware-support-context-dialog.c:659
msgid "Requires a mouse or pointing device"
msgstr "نیازمند موشی یا افزاره‌ای نشانگر"

#: src/gs-hardware-support-context-dialog.c:655
msgid "Mouse Support Unknown"
msgstr "پشتیبانی از موشی نامشخّص"

#: src/gs-hardware-support-context-dialog.c:656
msgid "Not enough information to know if mice or pointing devices are supported"
msgstr "اطّلاعات برای تشخیص پشتیبانی از موشی‌ها یا افزاره‌های نشانگر کافی نیست"

#: src/gs-hardware-support-context-dialog.c:658
msgid "Mouse Required"
msgstr "موشی لازم است"

#: src/gs-hardware-support-context-dialog.c:662
msgid "Supports mice and pointing devices"
msgstr "از موشی‌ها و افزاره‌های نشانگر پشتیبانی می‌کند"

#: src/gs-hardware-support-context-dialog.c:664
msgid "Mouse Not Supported"
msgstr "موشی پشتیبانی نمی‌شود"

#: src/gs-hardware-support-context-dialog.c:665
msgid "Cannot be used with a mouse or pointing device"
msgstr "نمی‌تواند با موشی یا افزاره‌ای نشانگر استفاده شود"

#: src/gs-hardware-support-context-dialog.c:672
#: src/gs-hardware-support-context-dialog.c:681
msgid "Touchscreen Support"
msgstr "پشتیبانی از صفحه‌لمسی"

#: src/gs-hardware-support-context-dialog.c:675
msgid "Touchscreen Support Unknown"
msgstr "پشتیبانی از صفحه‌لمسی نامشخّص"

#: src/gs-hardware-support-context-dialog.c:676
msgid "Not enough information to know if touchscreens are supported"
msgstr "اطّلاعات برای تشخیص پشتیبانی از صفحه‌لمسی‌ها کافی نیست"

#: src/gs-hardware-support-context-dialog.c:678
msgid "Touchscreen Required"
msgstr "صفحه‌لمسی لازم است"

#: src/gs-hardware-support-context-dialog.c:682
msgid "Supports touchscreens"
msgstr "از صفحه‌لمسی پشتیبانی می‌کند"

#: src/gs-hardware-support-context-dialog.c:684
msgid "Touchscreen Not Supported"
msgstr "صفحه‌لمسی پشتیبانی نمی‌شود"

#: src/gs-hardware-support-context-dialog.c:685
msgid "Cannot be used with a touchscreen"
msgstr "نمی‌تواند با یک صفحه‌لمسی استفاده شود"

#: src/gs-hardware-support-context-dialog.c:698
msgid "Gamepad Required"
msgstr "دستهٔ بازی لازم است"

#: src/gs-hardware-support-context-dialog.c:699
msgid "Requires a gamepad"
msgstr "نیازمند دستهٔ بازی"

#: src/gs-hardware-support-context-dialog.c:701
msgid "Gamepad Support"
msgstr "پشتیبانی از دستهٔ بازی"

#: src/gs-hardware-support-context-dialog.c:702
msgid "Supports gamepads"
msgstr "از دستهٔ بازی پشتیبانی می‌کند"

#. Translators: It’s unknown whether this app is supported on
#. * the current hardware. The placeholder is the app name.
#: src/gs-hardware-support-context-dialog.c:711
#, c-format
msgid "%s probably works on this device"
msgstr "احتمالاً %s روی این افزاره کار می‌کند"

#. Translators: The app will work on the current hardware.
#. * The placeholder is the app name.
#: src/gs-hardware-support-context-dialog.c:718
#, c-format
msgid "%s works on this device"
msgstr "%s روی این افزاره کار می‌کند"

#. Translators: The app will possbily work on the current hardware.
#. * The placeholder is the app name.
#: src/gs-hardware-support-context-dialog.c:725
#, c-format
msgid "%s possibly works on this device"
msgstr "احتمالاً %s روی این افزاره کار می‌کند"

#. Translators: The app may not work fully on the current hardware.
#. * The placeholder is the app name.
#: src/gs-hardware-support-context-dialog.c:732
#, c-format
msgid "%s will not work properly on this device"
msgstr "%s به خوبی روی این افزاره کار نخواهد کرد"

#. Translators: The app will not work properly on the current hardware.
#. * The placeholder is the app name.
#: src/gs-hardware-support-context-dialog.c:739
#, c-format
msgid "%s will not work on this device"
msgstr "%s روی این افزاره کار نخواهد کرد"

#. Translators: This is the title of the dialog which contains information about the hardware support/requirements of an app
#: src/gs-hardware-support-context-dialog.ui:5
msgid "Hardware Support"
msgstr "پشتیبانی از سخت‌افزار"

#. Translators: This is in the context of a list of apps which are installed on the system.
#: src/gs-installed-page.c:813
msgctxt "List of installed apps"
msgid "Installed"
msgstr "نصب شده"

#: src/gs-installed-page.ui:6
msgid "Installed page"
msgstr "صفحهٔ نصب شده‌ها"

#: src/gs-installed-page.ui:55
msgid "In Progress"
msgstr "در حال پیشرفت"

#. origin_ui on a remote is the repo dialogue section name,
#. * not the remote title
#: src/gs-installed-page.ui:75 plugins/flatpak/gs-flatpak-utils.c:107
msgid "Apps"
msgstr "کاره‌ها"

#: src/gs-installed-page.ui:95
msgid "Web Apps"
msgstr "کاره‌های وب"

#: src/gs-installed-page.ui:115
msgid "System Apps"
msgstr "کاره‌های سامانه"

#: src/gs-license-tile.c:99
msgid "Community Built"
msgstr "ساخت اجتماع"

#: src/gs-license-tile.c:110 src/gs-license-tile.ui:98
msgid "_Get Involved"
msgstr "_درگیر شدن"

#. Translators: The first placeholder here is a link to information about the license, and the second placeholder here is the name of a software license.
#: src/gs-license-tile.c:117
#, c-format
msgid ""
"This software is developed in the open by a community of volunteers, and released "
"under the <a href=\"%s\">%s license</a>.\n"
"\n"
"You can contribute and help make it even better."
msgstr ""
"این نرم‌افزار به صورت آزاد به دست اجتماعی از داوطلبان توسعه یافته و با <a "
"href=\"%s\">پروانهٔ %s</a> منتشر شده.\n"
"\n"
"می‌توانید در بهتر از این کردنش، مشارکت و یاری کنید."

#. Translators: The placeholder here is the name of a software license.
#: src/gs-license-tile.c:124
#, c-format
msgid ""
"This software is developed in the open by a community of volunteers, and released "
"under the %s license.\n"
"\n"
"You can contribute and help make it even better."
msgstr ""
"این نرم‌افزار به صورت آزاد به دست اجتماعی از داوطلبان توسعه یافته و با پروانهٔ %s "
"منتشر شده.\n"
"\n"
"می‌توانید در بهتر از این کردنش، مشارکت و یاری کنید."

#: src/gs-license-tile.c:130
msgid "Proprietary"
msgstr "مالکیتی"

#: src/gs-license-tile.c:136
msgid "_Learn More"
msgstr "_بیش‌تر بدانید"

#: src/gs-license-tile.c:138
msgid ""
"This software is not developed in the open, so only its developers know how it "
"works. It may be insecure in ways that are hard to detect, and it may change "
"without oversight.\n"
"\n"
"You may not be able to contribute to this software."
msgstr ""
"این نرم‌افزار به صورت آزاد توسعه نیافته، پس فقط توسعه‌دهندگانش می‌دانند چگونه کار "
"می‌کند. این کاره ممکن است به روش‌هایی که تشخیصشان دشوار است ناامن بوده و بدون نظارت "
"تغییر کند.\n"
"\n"
"ممکن است قادر به مشارکت در این نرم‌افزار نباشید."

#. TRANSLATORS: initial start
#: src/gs-loading-page.c:56
msgid "Downloading software catalog"
msgstr "بارگیری کالانمایِ نرم‌افزار"

#: src/gs-loading-page.ui:6
msgid "Loading page"
msgstr "صفحهٔ بار"

#: src/gs-loading-page.ui:11
msgid "Starting up…"
msgstr "در حال برپاسازی…"

#: src/gs-metered-data-dialog.ui:5
msgid "Automatic Updates Paused"
msgstr "به‌روز رسانی‌های خودکار مکث شدند"

#: src/gs-metered-data-dialog.ui:9
msgid ""
"The current network is metered. Metered connections have data limits or charges "
"associated with them. To save data, automatic updates have therefore been paused.\n"
"\n"
"Automatic updates will be resumed when an unmetered network becomes available. "
"Until then, it is still possible to manually install updates.\n"
"\n"
"Alternatively, if the current network has been incorrectly identified as being "
"metered, this setting can be changed."
msgstr ""
"شبکهٔ کنونی اندازه‌گیری‌شده است. اتّصال‌های اندازه‌گیری‌شده محدودیت‌های داده‌ای یا هزینه‌های "
"مربوط دارند. بنابراین برای ذخیرهٔ داده، به‌روز رسانی‌های خودکار مکث شده‌اند.\n"
"\n"
"به‌روز رسانی‌های خودکار هنگام موجود بودن یک شبکهٔ اندازه‌گیری‌نشده از سر گرفته خواهند "
"شد. تا آن‌هنگام، می‌توان به صورت دستی، به‌روز رسانی کرد.\n"
"\n"
"همچنین اگر این شبکه به صورت نادرست به عنوان اندازه‌گیری‌شده شناخته شده، می‌توان این "
"تنظیم را تغییر داد."

#: src/gs-metered-data-dialog.ui:17
msgid "Open Network _Settings"
msgstr "گشودن _تنظیمات شبکه"

#: src/gs-moderate-page.ui:6
msgid "Moderate page"
msgstr "صفحهٔ مدیریت"

#: src/gs-moderate-page.ui:71
msgid "There are no reviews to moderate"
msgstr "هیچ بازبینی‌ای برای مدیریت وجود ندارد"

#: src/gs-origin-popover-row.c:105
msgid "Unknown source"
msgstr "منبع ناشناخته"

#. Translators: It's like a beta version of the software, a test version
#: src/gs-origin-popover-row.ui:108
msgid "Beta"
msgstr "آزمایشی"

#. TRANSLATORS: This is the header for package additions during
#. * a system update
#: src/gs-os-update-page.c:264
msgid "Additions"
msgstr "افزودنی"

#. TRANSLATORS: This is the header for package removals during
#. * a system update
#: src/gs-os-update-page.c:268
msgid "Removals"
msgstr "برداشتنی"

#. TRANSLATORS: This is the header for package updates during
#. * a system update
#: src/gs-os-update-page.c:272
msgctxt "Packages to be updated during a system upgrade"
msgid "Updates"
msgstr "به‌روز رسانی"

#. TRANSLATORS: This is the header for package downgrades during
#. * a system update
#: src/gs-os-update-page.c:276
msgid "Downgrades"
msgstr "پایین‌بری"

#. Translators: This is a clickable link on the third party repositories message dialog. It's
#. part of a constructed sentence: "Provides access to additional software from [selected external sources].
#. Some proprietary software is included."
<<<<<<< HEAD
#: src/gs-overview-page.c:493
=======
#: src/gs-overview-page.c:593
>>>>>>> 7b70662a
msgid "selected external sources"
msgstr "منبع‌های خارجی گزیده"

#. Translators: This is the third party repositories message dialog.
#. The %s is replaced with "selected external sources" link.
#. Repositories Preferences is an item from Software's main menu.
<<<<<<< HEAD
#: src/gs-overview-page.c:497
=======
#: src/gs-overview-page.c:597
>>>>>>> 7b70662a
#, c-format
msgid ""
"Provides access to additional software from %s. Some proprietary software is "
"included.\n"
"\n"
"You can enable those repositories later in Software Repositories preferences."
msgstr ""
"دسترسی به نرم‌افزارهای اضافی را از %s را فراهم می‌کند. شامل برخی نرم‌افزارهای "
"مالکیتی.\n"
"\n"
"می‌توانید آن مخزن‌ها را بعداُ در ترجیحات مخزن‌های نرم‌افزاری به کار بیندازید."

#. TRANSLATORS: Heading asking whether to turn third party software repositories on of off.
<<<<<<< HEAD
#: src/gs-overview-page.c:503
=======
#: src/gs-overview-page.c:603
>>>>>>> 7b70662a
msgid "Enable Third Party Software Repositories?"
msgstr "به کار انداختن مخزن‌های نرم‌افزاری سوم‌شخص؟"

#. TRANSLATORS: button to keep the third party software repositories off
<<<<<<< HEAD
#: src/gs-overview-page.c:508
=======
#: src/gs-overview-page.c:608
>>>>>>> 7b70662a
msgid "_Ignore"
msgstr "_چشم‌پوشی"

#. TRANSLATORS: button to turn on third party software repositories
#. TRANSLATORS: button to accept the agreement
<<<<<<< HEAD
#: src/gs-overview-page.c:510 src/gs-repos-dialog.c:173
=======
#: src/gs-overview-page.c:610 src/gs-repos-dialog.c:173
>>>>>>> 7b70662a
msgid "_Enable"
msgstr "به کار انداختن"

#: src/gs-overview-page.c:813
msgid "Available for your operating system"
msgstr "موجود برای سیستم‌عاملتان"

#. Translators: the '%s' is replaced with the distribution name, constructing
#. for example: "Available for Fedora Linux"
#: src/gs-overview-page.c:817
#, c-format
msgid "Available for %s"
msgstr "موجود برای %s"

#. Translators: This is the title of the main page of the UI.
<<<<<<< HEAD
#: src/gs-overview-page.c:1003
=======
#: src/gs-overview-page.c:1110
>>>>>>> 7b70662a
msgid "Explore"
msgstr "کشف"

#: src/gs-overview-page.ui:7
msgid "Overview page"
msgstr "صفحهٔ نمای‌کلی"

#. Translators: This is a heading for a section with all available apps.
#: src/gs-overview-page.ui:148
msgid "Available Apps"
msgstr "کاره‌های موجود"

#. Translators: This is a heading for a list of categories.
#: src/gs-overview-page.ui:174
msgid "Other Categories"
msgstr "دیگر دسته‌ها"

#: src/gs-overview-page.ui:216
msgid "No App Data Found"
msgstr "هیچ دادهٔ کاره‌ای پیدا نشد"

<<<<<<< HEAD
#: lib/gs-plugin-loader.c:2789
=======
#: lib/gs-plugin-loader.c:2793
>>>>>>> 7b70662a
msgctxt "Distribution name"
msgid "Unknown"
msgstr "ناشناخته"

#. TRANSLATORS: button text
#: src/gs-page.c:93
msgid "_OK"
msgstr "_تأیید"

#: src/gs-page.c:290
msgid "User declined installation"
msgstr "کاربر نصب را لغو کرد"

#. TRANSLATORS: this is a prompt message, and
#. * '%s' is an app summary, e.g. 'GNOME Clocks'
<<<<<<< HEAD
#: src/gs-page.c:410
=======
#: src/gs-page.c:429
>>>>>>> 7b70662a
#, c-format
msgid "Prepare %s"
msgstr "آماده‌سازی %s"

#. TRANSLATORS: this is a prompt message, and '%s' is an
#. * repository name, e.g. 'GNOME Nightly'
<<<<<<< HEAD
#: src/gs-page.c:531
=======
#: src/gs-page.c:568
>>>>>>> 7b70662a
#, c-format
msgid "Are you sure you want to remove the %s repository?"
msgstr "مطمئنید می‌خواهید مخزن %s را بردارید؟"

#. TRANSLATORS: longer dialog text
<<<<<<< HEAD
#: src/gs-page.c:535
=======
#: src/gs-page.c:572
>>>>>>> 7b70662a
#, c-format
msgid ""
"All apps from %s will be uninstalled, and you will have to re-install the "
"repository to use them again."
msgstr ""
"تمام کاره‌های %s حذف خواهند شد و برای استفادهٔ دوباره از آن‌ها، باید دوباره نصبشان "
"کنید."

#. TRANSLATORS: this is a prompt message, and '%s' is an
#. * app summary, e.g. 'GNOME Clocks'
<<<<<<< HEAD
#: src/gs-page.c:543
=======
#: src/gs-page.c:582
>>>>>>> 7b70662a
#, c-format
msgid "Uninstall %s?"
msgstr "حذف %s؟"

#: src/gs-page.c:591
msgid "App Settings & Data"
msgstr "داده‌ها و تنظمبات کاره"

#. Translators: the '%s' is replaced with the app name
#: src/gs-page.c:594
#, c-format
msgid "It will not be possible to use %s after removal."
msgstr "پس از برداشتن %s دیگر قابل استفاده نیست."

#. Translators: this is part of section about deleting app's data, where the 'keep' means 'keep the data'
#: src/gs-page.c:617
msgid "_Keep"
msgstr "_نگه‌داشتن"

#: src/gs-page.c:623
msgid "Allows restoring app settings and content"
msgstr "اجازهٔ بازگردانی محتوا و تنظمیات کاره را می‌دهد"

#. Translators: this is part of section about deleting app's data
#: src/gs-page.c:632
msgid "_Delete"
msgstr "_حذف"

#: src/gs-page.c:638
msgid "Permanently deletes data to save disk space"
msgstr "داده‌ها را برای ذخیرهٔ فضای دیسک به صورت همیشگی حذف می‌کند"

#. TRANSLATORS: longer dialog text
<<<<<<< HEAD
#: src/gs-page.c:546
=======
#: src/gs-page.c:645
>>>>>>> 7b70662a
#, c-format
msgid ""
"It will not be possible to use %s after removal. App data and settings will be "
"kept on disk, to allow restoring the app in the future."
msgstr ""
"پس از برداشتن %s دیگر قابل استفاده نیست. تنظیمات و داده‌های کاره روی دیسک نگه داشته "
"خواهند شد تا اجازهٔ بازگردانی کاره در آینده را بدهد."

#: src/gs-prefs-dialog.ui:5
msgid "Preferences"
msgstr "ترجیحات"

#: src/gs-prefs-dialog.ui:16
msgid ""
"To avoid charges and network caps, software updates are not automatically "
"downloaded on mobile or metered connections."
msgstr ""
"برای جلوگیری از هزینه‌های شبکه، به‌روز رسانی‌های نرم‌افزاری روی اتّصال‌های اندازه‌گیری "
"شده یا همراه، به صورت خودکار بارگیری نمی‌شوند."

#: src/gs-prefs-dialog.ui:19
msgid "Automatic _Updates"
msgstr "_‏به‌روز رسانی‌های خودکار"

#: src/gs-prefs-dialog.ui:20
msgid "Downloads and installs software updates in the background, when possible"
msgstr "در صورت امکان، به‌روز رسانی‌های نرم‌افزاری را در پس‌زمینه بارگیری و نصب می‌کند"

#: src/gs-prefs-dialog.ui:33
msgid "Automatic Update _Notifications"
msgstr "_آگاهی‌های به‌روز رسانی خودکار"

#: src/gs-prefs-dialog.ui:34
msgid "Show notifications when updates have been automatically installed"
msgstr "نمایش آگاهی‌ها هنگام نصب خودکار به‌روز رسانی‌ها"

#: src/gs-prefs-dialog.ui:47
msgid "Show Only _Free Apps"
msgstr "فقط نمایش کاره‌های _آزاد"

#: src/gs-prefs-dialog.ui:48
msgid "Show only freely licensed apps and hide any proprietary apps"
msgstr "فقط نمایش کاره‌های آزاد و نهفتن کاره‌های مالکیتی"

#. TRANSLATORS: This is a text displayed during a distro upgrade. %s
#. will be replaced by the name and version of distro, e.g. 'Fedora 23'.
#: src/gs-removal-dialog.c:96
#, c-format
msgid ""
"Installed software is incompatible with %s, and will be automatically removed "
"during upgrade."
msgstr ""
"نرم‌افزار نصب شده با %s سازگار نبوده و در طول ارتقا به صورت خودکار برداشته خواهند "
"شد."

#: src/gs-removal-dialog.ui:7
msgid "Incompatible Software"
msgstr "نرم‌افزار ناسازگار"

#: src/gs-removal-dialog.ui:37
msgid "_Upgrade"
msgstr "_ارتقا"

#. TRANSLATORS: The '%s' is replaced with a repository name, like "Fedora Modular - x86_64"
#: src/gs-repos-dialog.c:241
#, c-format
msgid "Software that has been installed from “%s” will cease to receive updates."
msgstr "نرم‌افزارهایی که از «%s» نصب شده اند، دیگر به‌روز نخواهند شد."

#: src/gs-repos-dialog.c:246
msgid "Disable Repository?"
msgstr "از کار انداختن مخزن؟"

#: src/gs-repos-dialog.c:246
msgid "Remove Repository?"
msgstr "برداشتن مخزن؟"

#. TRANSLATORS: this is button text to disable a repo
#: src/gs-repos-dialog.c:253
msgid "_Disable"
msgstr "_از کار انداختن"

#. TRANSLATORS: this is button text to remove a repo
#: src/gs-repos-dialog.c:257
msgid "_Remove"
msgstr "_برداشتن"

#: src/gs-repos-dialog.c:613
msgid "Enable New Repositories"
msgstr "به کار انداختن مخزن‌های جدید"

#: src/gs-repos-dialog.c:614
msgid "Turn on new repositories when they are added."
msgstr "روشن کردن مخزن‌های جدید هنگام افزودنشان."

#. TRANSLATORS: this is the clickable
#. * link on the third party repositories info bar
#: src/gs-repos-dialog.c:623
msgid "more information"
msgstr "اطّلاعات بیش‌تر"

#. TRANSLATORS: this is the third party repositories info bar. The '%s' is replaced
#. with a link consisting a text "more information", which constructs a sentence:
#. "Additional repositories from selected third parties - more information."
#: src/gs-repos-dialog.c:628
#, c-format
msgid "Additional repositories from selected third parties — %s."
msgstr "مخزن‌های اضافی از سوم‌شخص‌های گزیده — %s."

#: src/gs-repos-dialog.c:633
msgid "Fedora Third Party Repositories"
msgstr "مخزن‌های سوم‌شخص فدورا"

#. TRANSLATORS: this is the fallback text we use if we can't
#. figure out the name of the operating system
#: src/gs-repos-dialog.c:785
msgid "the operating system"
msgstr "سیستم‌عامل"

#. TRANSLATORS: This is the description text displayed in the Software Repositories dialog.
#. %s gets replaced by the name of the actual distro, e.g. Fedora.
#: src/gs-repos-dialog.c:842
#, c-format
msgid "These repositories supplement the default software provided by %s."
msgstr "این مخزن‌ها، نرم‌افزارهای پیش‌گزیده‌ای که به دست %s فراهم شده را تکمیل می‌کنند."

#. button in the info bar
#: src/gs-repos-dialog.ui:8 src/gs-shell.ui:99
msgid "Software Repositories"
msgstr "مخزن‌های نرم‌افزاری"

#: src/gs-repos-dialog.ui:53
msgid "No Repositories"
msgstr "بدون مخزن"

#. TRANSLATORS: This string states how many apps have been
#. * installed from a particular repo, and is displayed on a row
#. * describing that repo. The placeholder is the number of apps.
<<<<<<< HEAD
#: src/gs-repo-row.c:175
=======
#: src/gs-repo-row.c:181
>>>>>>> 7b70662a
#, c-format
msgid "%u app installed"
msgid_plural "%u apps installed"
msgstr[0] "%Iu کاره نصب شد"

#. TRANSLATORS: This string states how many add-ons have been
#. * installed from a particular repo, and is displayed on a row
#. * describing that repo. The placeholder is the number of add-ons.
<<<<<<< HEAD
#: src/gs-repo-row.c:183
=======
#: src/gs-repo-row.c:189
>>>>>>> 7b70662a
#, c-format
msgid "%u add-on installed"
msgid_plural "%u add-ons installed"
msgstr[0] "%Iu افزونه نصب شد"

#. TRANSLATORS: This string is used to construct the 'X apps
#. and Y add-ons installed' sentence, stating how many things have been
#. * installed from a particular repo. It’s displayed on a row describing
#. * that repo. The placeholder is the number of apps, and the translated
#. * string will be substituted in for the first placeholder in the
#. * string “%s and %s installed”.
<<<<<<< HEAD
#: src/gs-repo-row.c:194
=======
#: src/gs-repo-row.c:200
>>>>>>> 7b70662a
#, c-format
msgid "%u app"
msgid_plural "%u apps"
msgstr[0] "%Iu کاره"

#. TRANSLATORS: This string is used to construct the 'X apps
#. and Y add-ons installed' sentence, stating how many things have been
#. * installed from a particular repo. It’s displayed on a row describing
#. * that repo. The placeholder is the number of add-ons, and the translated
#. * string will be substituted in for the second placeholder in the
#. * string “%s and %s installed”.
<<<<<<< HEAD
#: src/gs-repo-row.c:203
=======
#: src/gs-repo-row.c:209
>>>>>>> 7b70662a
#, c-format
msgid "%u add-on"
msgid_plural "%u add-ons"
msgstr[0] "%Iu افزونه"

#. TRANSLATORS: This string is used to construct the 'X apps
#. and Y add-ons installed' sentence, stating how many things have been
#. * installed from a particular repo. It’s displayed on a row describing
#. * that repo. The first placeholder is the translated string “%u app” or
#. * “%u apps”. The second placeholder is the translated string “%u add-on”
#. * or “%u add-ons”.
#. *
#. * The choice of plural form for this string is determined by the total
#. * number of apps plus add-ons. For example,
#. *  - “1 app and 2 add-ons installed” - uses count 3
#. *  - “2 apps and 1 add-on installed” - uses count 3
#. *  - “4 apps and 5 add-ons installed” - uses count 9
#.
<<<<<<< HEAD
#: src/gs-repo-row.c:219
=======
#: src/gs-repo-row.c:225
>>>>>>> 7b70662a
#, c-format
msgid "%s and %s installed"
msgid_plural "%s and %s installed"
msgstr[0] "%s و %s نصب شدند"

<<<<<<< HEAD
#. Translators: The first '%s' is replaced with a text like '10 apps installed',
#. the second '%s' is replaced with installation kind, like in case of Flatpak 'User Installation'.
#: src/gs-repo-row.c:274
=======
#: src/gs-repo-row.c:241
msgid "Checking installed software…"
msgstr "بررسی کردن نرم‌افزارهای نصب‌شده…"

#. Translators: The first '%s' is replaced with installation kind, like in case of Flatpak 'User Installation',
#. the second '%s' is replaced with a text like '10 apps installed'.
#: src/gs-repo-row.c:249
>>>>>>> 7b70662a
#, c-format
msgctxt "repo-row"
msgid "%s • %s"
msgstr "%s • %s"

<<<<<<< HEAD
#: src/gs-repo-row.c:345
=======
#: src/gs-repo-row.c:399
>>>>>>> 7b70662a
msgid "Remove"
msgstr "برداشتن"

#. TRANSLATORS: lighthearted star rating description;
#. *		A really bad app
#: src/gs-review-dialog.c:89
msgid "Hate it"
msgstr "بدم می‌آید"

#. TRANSLATORS: lighthearted star rating description;
#. *		Not a great app
#: src/gs-review-dialog.c:93
msgid "Don’t like it"
msgstr "نمی‌پسندم"

#. TRANSLATORS: lighthearted star rating description;
#. *		A fairly-good app
#: src/gs-review-dialog.c:97
msgid "It’s OK"
msgstr "قابل قبول"

#. TRANSLATORS: lighthearted star rating description;
#. *		A good app
#: src/gs-review-dialog.c:101
msgid "Like it"
msgstr "می‌پسندم"

#. TRANSLATORS: lighthearted star rating description;
#. *		A really awesome app
#: src/gs-review-dialog.c:105
msgid "Love it"
msgstr "خوشم می‌آید"

#. TRANSLATORS: lighthearted star rating description;
#. *		No star has been clicked yet
#: src/gs-review-dialog.c:109
msgid "Select a Star to Leave a Rating"
msgstr "برای گذاشتن رتبه‌دهی ستاره‌ای را برگزینید"

#. TRANSLATORS: the review can't just be copied and pasted
#: src/gs-review-dialog.c:127
msgid "Please take more time writing the review"
msgstr "لطفاً زمان بیش‌تری برای نوشتن بازبینی بگذارید"

#. TRANSLATORS: the review is not acceptable
#: src/gs-review-dialog.c:130
msgid "Please choose a star rating"
msgstr "لطفاً یک ستاره رتبه‌بندی انتخاب کنید"

#. TRANSLATORS: the review is not acceptable
#: src/gs-review-dialog.c:133
msgid "The summary is too short"
msgstr "خلاصه خیلی کوتاه است"

#. TRANSLATORS: the review is not acceptable
#: src/gs-review-dialog.c:136
msgid "The summary is too long"
msgstr "خلاصه خیلی بلند است"

#. TRANSLATORS: the review is not acceptable
#: src/gs-review-dialog.c:139
msgid "The description is too short"
msgstr "توضیحات خیلی کوتاه است"

#. TRANSLATORS: the review is not acceptable
#: src/gs-review-dialog.c:142
msgid "The description is too long"
msgstr "توضیحات خیلی بلند است"

#. Translators: Title of the dialog box where the users can write and publish their opinions about the apps.
#: src/gs-review-dialog.ui:6
msgid "Write a Review"
msgstr "نوشتن بازبینی"

#. Translators: A button to publish the user's opinion about the app.
#: src/gs-review-dialog.ui:34
msgid "_Send"
msgstr "_فرستادن"

#: src/gs-review-dialog.ui:120
msgid ""
"What did you like about this app? Leaving your feedback along with your reasons "
"for leaving a review is helpful for others."
msgstr ""
"چه چیز این کاره را پسندیدید؟ گذاشتن بازخوردتان به همراه دلایلتان به شکل بازبینی "
"برای دیگران مفید است."

#: src/gs-review-dialog.ui:133
msgid "Review Summary"
msgstr "خلاصهٔ بازبینی"

#. Translators: This is where the users enter their opinions about the apps.
#: src/gs-review-dialog.ui:165
msgctxt "app review"
msgid "Write a short review"
msgstr "نوشتن بازبینی‌ای کوتاه"

#: src/gs-review-dialog.ui:209
msgid ""
"Find what data is sent in our <a href=\"https://odrs.gnome.org/privacy\">privacy "
"policy</a>. The full name attached to your account will be shown publicly."
msgstr ""
"در <a href=\"https://odrs.gnome.org/privacy\">سیاست محرمانگیمان</a> ببینید چه "
"داده‌هایی ارسال می‌شوند. نام کامل پیوسته به حسابتان به صورت عمومی دیده خواهد شد."

#: src/gs-review-histogram.c:72
#, c-format
msgid "%u review total"
msgid_plural "%u reviews total"
msgstr[0] "مجموعاً %Iu بازبینی"

#: src/gs-review-histogram.ui:88
msgid "out of 5 stars"
msgstr "از ۵ ستاره"

#. TRANSLATORS: this is when a user doesn't specify a name
#: src/gs-review-row.c:60
msgctxt "Reviewer name"
msgid "Unknown"
msgstr "ناشناس"

#. TRANSLATORS: we explain what the action is going to do
#: src/gs-review-row.c:226
msgid "You can report reviews for abusive, rude, or discriminatory behavior."
msgstr ""
"شما می‌توانید بازبینی‌ها را به دلیل سوء استفاده، بی‌ادبی یا تبعیض آمیز بودن گزارش "
"دهید."

#. TRANSLATORS: we ask the user if they really want to do this
#: src/gs-review-row.c:231
msgid ""
"Once reported, a review will be hidden until it has been checked by an "
"administrator."
msgstr ""
"زمانی که گزارش ارسال شود، بازبینی مخفی خواهد شد تا زمانی که یک مدیر آن را بررسی "
"کند."

#. TRANSLATORS: window title when
#. * reporting a user-submitted review
#. * for moderation
#: src/gs-review-row.c:239
msgid "Report Review?"
msgstr "گزارش بازبینی؟"

#. TRANSLATORS: button text when
#. * sending a review for moderation
#: src/gs-review-row.c:244
msgid "_Report"
msgstr "_گزارش"

#. Translators: Users can express their opinions about other users' opinions about the apps.
#: src/gs-review-row.ui:84
msgid "Was this review useful to you?"
msgstr "آیا این بازبینی برای شما مفید بود؟"

#: src/gs-review-row.ui:100
msgid "Yes"
msgstr "بله"

#: src/gs-review-row.ui:108
msgid "No"
msgstr "خیر"

#. Translators: Button text for indifference, only used when moderating
#: src/gs-review-row.ui:116
msgid "Meh"
msgstr "هممم"

#: src/gs-review-row.ui:128
msgid "Report…"
msgstr "گزارش…"

#: src/gs-review-row.ui:137
msgid "Remove…"
msgstr "برداشتن…"

#: src/gs-safety-context-dialog.c:156
msgid "App isn’t sandboxed but the distribution has checked that it is not malicious"
msgstr "کاره قرنطینه نشده؛ ولی توزیع بررسی کرده که مخرّب نباشد"

#: src/gs-safety-context-dialog.c:164
msgid "Check that you trust the vendor, as the app isn’t sandboxed"
msgstr "بررسی کنید که به سازنده اطمینان دارید، چرا که کاره قرنطینه نشده"

#. Translators: This refers to permissions (for example, from flatpak) which an app requests from the user.
#: src/gs-safety-context-dialog.c:179
msgid "No Permissions"
msgstr "بدون اجازه"

#: src/gs-safety-context-dialog.c:180
msgid "App is fully sandboxed"
msgstr "کاره کاملاً قرنطینه است"

#. Translators: This refers to permissions (for example, from flatpak) which an app requests from the user.
#: src/gs-safety-context-dialog.c:191
msgid "Network Access"
msgstr "دسترسی شبکه"

#: src/gs-safety-context-dialog.c:192
msgid "Can access the internet"
msgstr "می‌تواند به اینترنت دسترسی داشته باشد"

#. Translators: This refers to permissions (for example, from flatpak) which an app requests from the user.
#: src/gs-safety-context-dialog.c:195
msgid "No Network Access"
msgstr "بدون دسترسی شبکه"

#: src/gs-safety-context-dialog.c:196
msgid "Cannot access the internet"
msgstr "نمی‌تواند به اینترنت دسترسی داشته باشد"

#. Translators: This refers to permissions (for example, from flatpak) which an app requests from the user.
#: src/gs-safety-context-dialog.c:202
msgid "Uses System Services"
msgstr "از خدمت‌های سامانه استفاده می‌کند"

#: src/gs-safety-context-dialog.c:203
msgid "Can request data from system services"
msgstr "می‌تواند از خدمت‌های سامانه، داده درخواست کند"

#. Translators: This refers to permissions (for example, from flatpak) which an app requests from the user.
#: src/gs-safety-context-dialog.c:210
msgid "Uses Session Services"
msgstr "از خدمت‌های نشست استفاده می‌کند"

#: src/gs-safety-context-dialog.c:211
msgid "Can request data from session services"
msgstr "می‌تواند از خدمت‌های نشست، داده درخواست کند"

#. Translators: This refers to permissions (for example, from flatpak) which an app requests from the user.
#: src/gs-safety-context-dialog.c:218
msgid "User Device Access"
msgstr "دسترسی ‌افزارهٔ کاربر"

#: src/gs-safety-context-dialog.c:219
msgid "Can access devices such as webcams or gaming controllers"
msgstr "می‌تواند به افزاره‌هایی چون وب‌کم و دسته‌ٔ بازی دسترسی داشته باشد"

#. Translators: This refers to permissions (for example, from flatpak) which an app requests from the user.
#: src/gs-safety-context-dialog.c:222
msgid "No User Device Access"
msgstr "بدون دسترسی افزارهٔ کاربر"

#: src/gs-safety-context-dialog.c:223
msgid "Cannot access devices such as webcams or gaming controllers"
msgstr "نمی‌تواند به افزاره‌هایی چون وب‌کم و دسته‌ٔ بازی دسترسی داشته باشد"

#. Translators: This refers to permissions (for example, from flatpak) which an app requests from the user.
#: src/gs-safety-context-dialog.c:229
msgid "System Device Access"
msgstr "دسترسی ‌افزارهٔ سامانه"

#: src/gs-safety-context-dialog.c:230
msgid "Can access system devices which require elevated permissions"
msgstr "می‌تواند به افزاره‌های سامانه‌ای که نیازمند اجازه‌های زیادند دسترسی داشته باشد"

#. Translators: This refers to permissions (for example, from flatpak) which an app requests from the user.
#: src/gs-safety-context-dialog.c:237
msgid "Legacy Windowing System"
msgstr "سامانهٔ پنجرهٔ قدیمی"

#. Translators: This refers to permissions (for example, from flatpak) which an app requests from the user.
#: src/gs-safety-context-dialog.c:245
msgid "Arbitrary Permissions"
msgstr "اجازه‌های دلخواه"

#. Translators: This refers to permissions (for example, from flatpak) which an app requests from the user.
#: src/gs-safety-context-dialog.c:253
msgid "User Settings"
msgstr "تنظیمات کاربری"

#. Translators: This refers to permissions (for example, from flatpak) which an app requests from the user.
#: src/gs-safety-context-dialog.c:265
msgid "Full File System Read/Write Access"
msgstr "دسترسی خواندن و نوشتن کامل روی سامانهٔ پرونده"

#: src/gs-safety-context-dialog.c:266
msgid "Can read and write all data on the file system"
msgstr "می‌تواند تمامی داده‌ها در سامانهٔ پرونده را خوانده و رویشان بنویسد"

#. Translators: This refers to permissions (for example, from flatpak) which an app requests from the user.
#: src/gs-safety-context-dialog.c:274
msgid "Home Folder Read/Write Access"
msgstr "دسترسی خواندن و نوشتن روی شاخهٔ خانه"

#: src/gs-safety-context-dialog.c:275
msgid "Can read and write all data in your home directory"
msgstr "می‌تواند تمامی داده‌ها در شاخهٔ خانگیتان را خوانده و رویشان بنویسد"

#. Translators: This refers to permissions (for example, from flatpak) which an app requests from the user.
#: src/gs-safety-context-dialog.c:283
msgid "Full File System Read Access"
msgstr "دسترسی خواندن کامل روی سامانهٔ پرونده"

#: src/gs-safety-context-dialog.c:284
msgid "Can read all data on the file system"
msgstr "می‌تواند تمامی داده‌ها در سامانهٔ پرونده‌تان را بخواند"

#. Translators: This refers to permissions (for example, from flatpak) which an app requests from the user.
#: src/gs-safety-context-dialog.c:293
msgid "Home Folder Read Access"
msgstr "دسترسی خواندن شاخهٔ خانه"

#: src/gs-safety-context-dialog.c:294
msgid "Can read all data in your home directory"
msgstr "می‌تواند تمامی داده‌ها در شاخهٔ خانگیتان را بخواند"

#. Translators: This refers to permissions (for example, from flatpak) which an app requests from the user.
#: src/gs-safety-context-dialog.c:303
msgid "Download Folder Read/Write Access"
msgstr "دسترسی خواندن و نوشتن روی شاخهٔ بارگیری‌ها"

#: src/gs-safety-context-dialog.c:304
msgid "Can read and write all data in your downloads directory"
msgstr "می‌تواند تمامی داده‌ها در شاخهٔ بارگیری‌هایتان را خوانده و رویشان بنویسد"

#. Translators: This refers to permissions (for example, from flatpak) which an app requests from the user.
#: src/gs-safety-context-dialog.c:315
msgid "Download Folder Read Access"
msgstr "دسترسی خواندن شاخهٔ بارگیری‌ها"

#: src/gs-safety-context-dialog.c:316
msgid "Can read all data in your downloads directory"
msgstr "می‌تواند تمامی داده‌ها در شاخهٔ بارگیری‌هایتان را بخواند"

#: src/gs-safety-context-dialog.c:326
msgid "Can read and write all data in the directory"
msgstr "می‌تواند تمامی داده‌ها در شاخه را خوانده و رویشان بنویسد"

#: src/gs-safety-context-dialog.c:337
msgid "Can read all data in the directory"
msgstr "می‌تواند تمامی داده‌ها در شاخه را بخواند"

#. Translators: This refers to permissions (for example, from flatpak) which an app requests from the user.
#: src/gs-safety-context-dialog.c:353
msgid "No File System Access"
msgstr "بدون دسترسی به سامانهٔ پرونده"

#: src/gs-safety-context-dialog.c:354
msgid "Cannot access the file system at all"
msgstr "به کل نمی‌تواند به سامانهٔ پرونده دسترسی داشته باشد"

#. Translators: This indicates an app was written and released by a developer who has been verified.
#. * It’s used in a context tile, so should be short.
#: src/gs-safety-context-dialog.c:364
msgid "App developer is verified"
msgstr "توسعه‌دهندهٔ کاره تأیید شده است"

#: src/gs-safety-context-dialog.c:365
msgid "The developer of this app has been verified to be who they say they are"
msgstr "تأیید شده توسعه‌دهندهٔ این کاره، همانیست که می‌گوید"

#. Translators: This indicates an app uses an outdated SDK.
#. * It’s used in a context tile, so should be short.
#: src/gs-safety-context-dialog.c:376
msgid "Insecure Dependencies"
msgstr "نیازمندی‌های ناامن"

#: src/gs-safety-context-dialog.c:377
msgid "Software or its dependencies are no longer supported and may be insecure"
msgstr "نرم‌افزار یا نیازمندی‌هایش دیگر پشتیبانی نمی‌شوند و شاید ناامن باشند"

#. Translators: This refers to permissions (for example, from flatpak) which an app requests from the user.
#: src/gs-safety-context-dialog.c:398
msgid "Proprietary Code"
msgstr "کد مالکیتی"

#: src/gs-safety-context-dialog.c:399
msgid ""
"The source code is not public, so it cannot be independently audited and might be "
"unsafe"
msgstr ""
"کد منبع عمومی نیست، پس نمی‌تواند مستقلانه بررسی شود و به صورت بالقوه ناامن است"

#. Translators: This refers to permissions (for example, from flatpak) which an app requests from the user.
#: src/gs-safety-context-dialog.c:402
msgid "Auditable Code"
msgstr "کد بازرسی‌پذیر"

#: src/gs-safety-context-dialog.c:403
msgid ""
"The source code is public and can be independently audited, which makes the app "
"more likely to be safe"
msgstr ""
"کد منبع عمومی است و می‌تواند مستقلانه بررسی شود که کاره را بیش‌تر به امن بودن نزدیک "
"می‌کند"

#. Translators: The app is considered privileged, aka provided by the distribution.
#. * The placeholder is the app name.
#: src/gs-safety-context-dialog.c:411
#, c-format
msgid "%s is privileged"
msgstr "%s ممتاز است"

#. Translators: The app is considered safe to install and run.
#. * The placeholder is the app name.
#: src/gs-safety-context-dialog.c:418
#, c-format
msgid "%s is safe"
msgstr "%s امن است"

#. Translators: The app is considered probably safe to install and run.
#. * The placeholder is the app name.
#: src/gs-safety-context-dialog.c:425
#, c-format
msgid "%s is probably safe"
msgstr "%s احتمالاً امن است"

#. Translators: The app is considered potentially unsafe to install and run.
#. * The placeholder is the app name.
#: src/gs-safety-context-dialog.c:432
#, c-format
msgid "%s is potentially unsafe"
msgstr "%s بالقوه ناامن است"

#. Translators: The app is considered unsafe to install and run.
#. * The placeholder is the app name.
#: src/gs-safety-context-dialog.c:439
#, c-format
msgid "%s is unsafe"
msgstr "%s ناامن است"

#. Translators: This is the title of the dialog which contains information about the permissions of an app
#: src/gs-safety-context-dialog.ui:5
msgid "Safety"
msgstr "امنیت"

#: src/gs-safety-context-dialog.ui:101
msgid "License"
msgstr "پروانه"

#. Translators: This is a heading for a row showing the origin/source of an app (such as ‘flathub’).
#: src/gs-safety-context-dialog.ui:141
msgid "Source"
msgstr "منبع"

#: src/gs-safety-context-dialog.ui:181
msgid "SDK"
msgstr "ابزار توسعهٔ نرم‌افزار"

#: src/gs-safety-context-dialog.ui:205
msgid "Outdated SDK version"
msgstr "نگارش تاریخ‌گذشتهٔ ابزار توسعهٔ نرم‌افزار"

#. Translators: This is the accessible description for a button to go to the previous screenshot in the screenshot carousel.
#: src/gs-screenshot-carousel.ui:46
msgid "Previous Screenshot"
msgstr "نماگرفت قبلی"

#. Translators: This is the accessible description for a button to go to the next screenshot in the screenshot carousel.
#: src/gs-screenshot-carousel.ui:74
msgid "Next Screenshot"
msgstr "نماگرفت بعدی"

#. Translators: Shortened form of “no screenshots available” when showing an app’s details.
#: src/gs-screenshot-carousel.ui:130
msgid "No Screenshots"
msgstr "بدون نماگرفت"

#. TRANSLATORS: this is when we try to download a screenshot and
#. * we get back 404
#: src/gs-screenshot-image.c:359 src/gs-screenshot-image.c:416
#: src/gs-screenshot-image.c:620
msgid "Screenshot not found"
msgstr "نماگرفتی پیدا نشد"

#. TRANSLATORS: possibly image file corrupt or not an image
#: src/gs-screenshot-image.c:435
msgid "Failed to load image"
msgstr "بارگیری تصویر شکست خورد"

#. TRANSLATORS: this is when we request a screenshot size that
#. * the generator did not create or the parser did not add
#: src/gs-screenshot-image.c:648
msgid "Screenshot size not found"
msgstr "اندازه نماگرفت پیدا نشد"

#. TRANSLATORS: this is when we try create the cache directory
#. * but we were out of space or permission was denied
#: src/gs-screenshot-image.c:730
msgid "Could not create cache"
msgstr "نمی‌توان انباره را ساخت"

#. TRANSLATORS: this is when we try to download a screenshot
#. * that was not a valid URL
#: src/gs-screenshot-image.c:744
msgid "Screenshot not valid"
msgstr "نماگرفت معتبر نیست"

#. TRANSLATORS: this is when networking is not available
#: src/gs-screenshot-image.c:794
msgid "Screenshot not available"
msgstr "نماگرفتی از برنامه موجود نیست"

#: src/gs-screenshot-image.ui:6
msgid "Screenshot"
msgstr "نماگرفت"

#. TRANSLATORS: this is when there are too many search results
#. * to show in in the search page
#: src/gs-search-page.c:179
#, c-format
msgid "%u more match"
msgid_plural "%u more matches"
msgstr[0] "%Iu مورد منطبق بیش‌تر"

#: src/gs-search-page.ui:6
msgid "Search page"
msgstr "صفحهٔ جست‌وجو"

#: src/gs-search-page.ui:17
msgid "Search for Apps"
msgstr "جست‌وجوی کاره‌ها"

#: src/gs-search-page.ui:46
msgid "No App Found"
msgstr "هیچ کاره‌ای پیدا نشد"

#. TRANSLATORS: this is part of the in-app notification,
#. * where the %s is the truncated hostname, e.g.
#. * 'alt.fedoraproject.org'
#. TRANSLATORS: this is part of the in-app notification,
#. * where the %s is the origin id, e.g. 'fedora'
#. TRANSLATORS: this is part of the in-app notification,
#. * where the %s is a multi-word localised app name
#. * e.g. 'Getting things GNOME!"
#: src/gs-shell.c:1198 src/gs-shell.c:1203 src/gs-shell.c:1218 src/gs-shell.c:1222
#, c-format
msgid "“%s”"
msgstr "«%s»"

#. TRANSLATORS: failure text for the in-app notification,
#. * where the %s is the source (e.g. "alt.fedoraproject.org")
#: src/gs-shell.c:1274
#, c-format
msgid "Unable to download firmware updates from %s"
msgstr "ناتوان در بارگیری به‌روز رسانی‌های ثابت‌افزار از %s"

#. TRANSLATORS: failure text for the in-app notification,
#. * where the %s is the source (e.g. "alt.fedoraproject.org")
#: src/gs-shell.c:1280
#, c-format
msgid "Unable to download updates from %s"
msgstr "ناتوان در بارگیری به‌روز رسانی‌ها از %s"

#. TRANSLATORS: failure text for the in-app notification
#: src/gs-shell.c:1287 src/gs-shell.c:1328
msgid "Unable to download updates"
msgstr "ناتوان در بارگیری به‌روز رسانی‌ها"

#. TRANSLATORS: failure text for the in-app notification
#: src/gs-shell.c:1292
msgid "Unable to download updates: internet access was required but wasn’t available"
msgstr "ناتوان در بارگیری به‌روز رسانی‌ها: دسترسی به اینترنت مورد نیاز است"

#. TRANSLATORS: failure text for the in-app notification,
#. * where the %s is the source (e.g. "alt.fedoraproject.org")
#: src/gs-shell.c:1300
#, c-format
msgid "Unable to download updates from %s: not enough disk space"
msgstr "ناتوان در بارگیری به‌روز رسانی‌ها از %s: فضای دیسک ناکافی"

#. TRANSLATORS: failure text for the in-app notification
#: src/gs-shell.c:1305
msgid "Unable to download updates: not enough disk space"
msgstr "ناتوان در بارگیری به‌روز رسانی‌ها: فضای دیسک ناکافی"

#. TRANSLATORS: failure text for the in-app notification
#: src/gs-shell.c:1311
msgid "Unable to download updates: authentication was required"
msgstr "ناتوان در بارگیری به‌روز رسانی‌ها: نیاز به تصدیق هویت"

#. TRANSLATORS: failure text for the in-app notification
#: src/gs-shell.c:1315
msgid "Unable to download updates: authentication was invalid"
msgstr "ناتوان در بارگیری به‌روز رسانی‌ها: تصدیق هویت نامعتبر"

#. TRANSLATORS: failure text for the in-app notification
#: src/gs-shell.c:1319
msgid "Unable to download updates: you do not have permission to install software"
msgstr "ناتوان در بارگیری به‌روز رسانی‌ها: شما اجازهٔ نصب نرم‌افزار را ندارید"

#. TRANSLATORS: failure text for the in-app notification
#: src/gs-shell.c:1331
msgid "Unable to get list of updates"
msgstr "ناتوان در گرفتن فهرست به‌روز رسانی‌ها"

#. TRANSLATORS: failure text for the in-app notification,
#. * where the first %s is the app name (e.g. "GIMP") and
#. * the second %s is the origin, e.g. "Fedora Project [fedoraproject.org]"
#: src/gs-shell.c:1367
#, c-format
msgid "Unable to install %s as download failed from %s"
msgstr "ناتوان در نصب %s به دلیل شکست بارگیری از %s"

#. TRANSLATORS: failure text for the in-app notification,
#. * where the %s is the app name (e.g. "GIMP")
#: src/gs-shell.c:1373
#, c-format
msgid "Unable to install %s as download failed"
msgstr "ناتوان در نصب %s به دلیل شکست بارگیری"

#. TRANSLATORS: failure text for the in-app notification,
#. * where the first %s is the app name (e.g. "GIMP")
#. * and the second %s is the name of the runtime, e.g.
#. * "GNOME SDK [flatpak.gnome.org]"
#: src/gs-shell.c:1385
#, c-format
msgid "Unable to install %s as runtime %s not available"
msgstr "ناتوان در نصب %s به دلیل موجود نبودن زمان اجرای %s"

#. TRANSLATORS: failure text for the in-app notification,
#. * where the %s is the app name (e.g. "GIMP")
#: src/gs-shell.c:1391
#, c-format
msgid "Unable to install %s as not supported"
msgstr "ناتوان در نصب %s به دلیل عدم پشتیبانی"

#. TRANSLATORS: failure text for the in-app notification
#: src/gs-shell.c:1397
msgid "Unable to install: internet access was required but wasn’t available"
msgstr "ناتوان در نصب: دسترسی به اینترنت مورد نیاز است"

#. TRANSLATORS: failure text for the in-app notification
#: src/gs-shell.c:1402
msgid "Unable to install: the app has an invalid format"
msgstr "ناتوان در نصب: کاره قالبی نامعتبر دارد"

#. TRANSLATORS: failure text for the in-app notification,
#. * where the %s is the app name (e.g. "GIMP")
#: src/gs-shell.c:1406
#, c-format
msgid "Unable to install %s: not enough disk space"
msgstr "ناتوان در نصب %s: فضای دیسک ناکافی"

#. TRANSLATORS: failure text for the in-app notification
#: src/gs-shell.c:1412
#, c-format
msgid "Unable to install %s: authentication was required"
msgstr "ناتوان در نصب %s: نیاز به تصدیق هویت"

#. TRANSLATORS: failure text for the in-app notification,
#. * where the %s is the app name (e.g. "GIMP")
#: src/gs-shell.c:1418
#, c-format
msgid "Unable to install %s: authentication was invalid"
msgstr "ناتوان در نصب %s: تصدیق هویت نامعتبر"

#. TRANSLATORS: failure text for the in-app notification,
#. * where the %s is the app name (e.g. "GIMP")
#: src/gs-shell.c:1424
#, c-format
msgid "Unable to install %s: you do not have permission to install software"
msgstr "ناتوان در نصب %s: شما اجازهٔ نصب نرم‌افزار را ندارید"

#. TRANSLATORS: failure text for the in-app notification,
#. * where the %s is the app name (e.g. "Dell XPS 13")
#: src/gs-shell.c:1431
#, c-format
msgid "Unable to install %s: AC power is required"
msgstr "ناتوان در نصب %s: نیاز به برق متناوب"

#. TRANSLATORS: failure text for the in-app notification,
#. * where the %s is the app name (e.g. "Dell XPS 13")
#: src/gs-shell.c:1437
#, c-format
msgid "Unable to install %s: The battery level is too low"
msgstr "ناتوان در نصب %s: سطح باتری بیش از حد کم"

#. TRANSLATORS: failure text for the in-app notification,
#. * where the %s is the app name (e.g. "GIMP")
#: src/gs-shell.c:1446
#, c-format
msgid "Unable to install %s"
msgstr "ناتوان در نصب %s"

#. TRANSLATORS: failure text for the in-app notification,
#. * where the first %s is the app name (e.g. "GIMP") and
#. * the second %s is the origin, e.g. "Fedora" or
#. * "Fedora Project [fedoraproject.org]"
#: src/gs-shell.c:1485
#, c-format
msgid "Unable to update %s from %s as download failed"
msgstr "ناتوان در به‌روز رسانی %s از %s به دلیل شکست بارگیری"

#. TRANSLATORS: failure text for the in-app notification,
#. * where the %s is the app name (e.g. "GIMP")
#: src/gs-shell.c:1492
#, c-format
msgid "Unable to update %s as download failed"
msgstr "ناتوان در به‌روز رسانی %s به دلیل شکست بارگیری"

#. TRANSLATORS: failure text for the in-app notification,
#. * where the %s is the origin, e.g. "Fedora" or
#. * "Fedora Project [fedoraproject.org]"
#: src/gs-shell.c:1499
#, c-format
msgid "Unable to install updates from %s as download failed"
msgstr "ناتوان در نصب به‌روز رسانی‌ها از %s به دلیل شکست بارگیری"

#. TRANSLATORS: failure text for the in-app notification
#: src/gs-shell.c:1503
#, c-format
msgid "Unable to install updates as download failed"
msgstr "ناتوان در نصب به‌روز رسانی‌ها به دلیل شکست بارگیری"

#. TRANSLATORS: failure text for the in-app notification
#: src/gs-shell.c:1508
msgid "Unable to update: internet access was required but wasn’t available"
msgstr "ناتوان در به‌روز رسانی: نیاز به دسترسی اینترنتی"

#. TRANSLATORS: failure text for the in-app notification,
#. * where the %s is the app name (e.g. "GIMP")
#: src/gs-shell.c:1517
#, c-format
msgid "Unable to update %s: not enough disk space"
msgstr "ناتوان در به‌روز رسانی %s: فضای دیسک ناکافی"

#. TRANSLATORS: failure text for the in-app notification
#: src/gs-shell.c:1522
#, c-format
msgid "Unable to install updates: not enough disk space"
msgstr "ناتوان در نصب به‌روز رسانی‌ها: فضای دیسک ناکافی"

#. TRANSLATORS: failure text for the in-app notification,
#. * where the %s is the app name (e.g. "GIMP")
#: src/gs-shell.c:1531
#, c-format
msgid "Unable to update %s: authentication was required"
msgstr "ناتوان در به‌روز رسانی به %s: نیاز به تصدیق هویت"

#. TRANSLATORS: failure text for the in-app notification
#: src/gs-shell.c:1536
#, c-format
msgid "Unable to install updates: authentication was required"
msgstr "ناتوان در نصب به‌روز رسانی‌ها: نیاز به تصدیق هویت"

#. TRANSLATORS: failure text for the in-app notification,
#. * where the %s is the app name (e.g. "GIMP")
#: src/gs-shell.c:1544
#, c-format
msgid "Unable to update %s: authentication was invalid"
msgstr "ناتوان در به‌روز رسانی %s: تصدیق هویت نامعتبر"

#. TRANSLATORS: failure text for the in-app notification
#: src/gs-shell.c:1549
#, c-format
msgid "Unable to install updates: authentication was invalid"
msgstr "ناتوان در نصب به‌روز رسانی‌ها: تصدیق هویت نامعتبر"

#. TRANSLATORS: failure text for the in-app notification,
#. * where the %s is the app name (e.g. "GIMP")
#: src/gs-shell.c:1557
#, c-format
msgid "Unable to update %s: you do not have permission to update software"
msgstr "ناتوان در به‌روز رسانی %s: شما اجازهٔ به‌روز رسانی نرم‌افزار را ندارید"

#. TRANSLATORS: failure text for the in-app notification
#: src/gs-shell.c:1563
#, c-format
msgid "Unable to install updates: you do not have permission to update software"
msgstr "ناتوان در نصب به‌روز رسانی‌ها: شما اجازهٔ به‌روز رسانی نرم‌افزار را ندارید"

#. TRANSLATORS: failure text for the in-app notification,
#. * where the %s is the app name (e.g. "Dell XPS 13")
#: src/gs-shell.c:1572
#, c-format
msgid "Unable to update %s: AC power is required"
msgstr "ناتوان در به‌روز رسانی %s: نیاز به برق متناوب"

#. TRANSLATORS: failure text for the in-app notification,
#. * where the %s is the app name (e.g. "Dell XPS 13")
#: src/gs-shell.c:1578
#, c-format
msgid "Unable to install updates: AC power is required"
msgstr "ناتوان در نصب به‌روز رسانی‌ها: نیاز به برق متناوب"

#. TRANSLATORS: failure text for the in-app notification,
#. * where the %s is the app name (e.g. "Dell XPS 13")
#: src/gs-shell.c:1586
#, c-format
msgid "Unable to update %s: The battery level is too low"
msgstr "ناتوان در به‌روز رسانی %s: سطح باتری بیش از حد کم"

#. TRANSLATORS: failure text for the in-app notification,
#. * where the %s is the app name (e.g. "Dell XPS 13")
#: src/gs-shell.c:1592
#, c-format
msgid "Unable to install updates: The battery level is too low"
msgstr "ناتوان در نصب به‌روز رسانی: سطح باتری بیش از حد کم"

#. TRANSLATORS: failure text for the in-app notification,
#. * where the %s is the app name (e.g. "GIMP")
#: src/gs-shell.c:1603
#, c-format
msgid "Unable to update %s"
msgstr "ناتوان در به‌روز رسانی %s"

#. TRANSLATORS: failure text for the in-app notification
#: src/gs-shell.c:1606
#, c-format
msgid "Unable to install updates"
msgstr "ناتوان در نصب به‌روز رسانی‌ها"

#. TRANSLATORS: failure text for the in-app notification,
#. * where the first %s is the distro name (e.g. "Fedora 25") and
#. * the second %s is the origin, e.g. "Fedora Project [fedoraproject.org]"
#: src/gs-shell.c:1642
#, c-format
msgid "Unable to upgrade to %s from %s"
msgstr "ناتوان در ارتقا به %s از %s"

#. TRANSLATORS: failure text for the in-app notification,
#. * where the %s is the app name (e.g. "GIMP")
#: src/gs-shell.c:1647
#, c-format
msgid "Unable to upgrade to %s as download failed"
msgstr "ناتوان در ارتقا به %s به دلیل شکست بارگیری"

#. TRANSLATORS: failure text for the in-app notification,
#. * where the %s is the distro name (e.g. "Fedora 25")
#: src/gs-shell.c:1655
#, c-format
msgid "Unable to upgrade to %s: internet access was required but wasn’t available"
msgstr "ناتوان در ارتقا به %s: دسترسی به اینترنت مورد نیاز است"

#. TRANSLATORS: failure text for the in-app notification,
#. * where the %s is the distro name (e.g. "Fedora 25")
#: src/gs-shell.c:1663
#, c-format
msgid "Unable to upgrade to %s: not enough disk space"
msgstr "ناتوان در ارتقا به %s: فضای دیسک ناکافی"

#. TRANSLATORS: failure text for the in-app notification,
#. * where the %s is the distro name (e.g. "Fedora 25")
#: src/gs-shell.c:1670
#, c-format
msgid "Unable to upgrade to %s: authentication was required"
msgstr "ناتوان در ارتقا به %s: نیاز به تصدیق هویت"

#. TRANSLATORS: failure text for the in-app notification,
#. * where the %s is the distro name (e.g. "Fedora 25")
#: src/gs-shell.c:1676
#, c-format
msgid "Unable to upgrade to %s: authentication was invalid"
msgstr "ناتوان در ارتقا به %s: تصدیق هویت نامعتبر"

#. TRANSLATORS: failure text for the in-app notification,
#. * where the %s is the distro name (e.g. "Fedora 25")
#: src/gs-shell.c:1682
#, c-format
msgid "Unable to upgrade to %s: you do not have permission to upgrade"
msgstr "ناتوان در ارتقا به %s: شما اجازهٔ ارتقای نرم‌افزار را ندارید"

#. TRANSLATORS: failure text for the in-app notification,
#. * where the %s is the distro name (e.g. "Fedora 25")
#: src/gs-shell.c:1688
#, c-format
msgid "Unable to upgrade to %s: AC power is required"
msgstr "ناتوان در ارتقا به %s: نیاز به برق متناوب"

#. TRANSLATORS: failure text for the in-app notification,
#. * where the %s is the distro name (e.g. "Fedora 25")
#: src/gs-shell.c:1694
#, c-format
msgid "Unable to upgrade to %s: The battery level is too low"
msgstr "ناتوان در ارتقا به %s: سطح باتری بیش از حد کم"

#. TRANSLATORS: failure text for the in-app notification,
#. * where the %s is the distro name (e.g. "Fedora 25")
#: src/gs-shell.c:1703
#, c-format
msgid "Unable to upgrade to %s"
msgstr "ناتوان در ارتقا به %s"

#. TRANSLATORS: failure text for the in-app notification,
#. * where the %s is the app name (e.g. "GIMP")
#: src/gs-shell.c:1734
#, c-format
msgid "Unable to remove %s: authentication was required"
msgstr "ناتوان در برداشتن %s: نیاز به تصدیق هویت"

#. TRANSLATORS: failure text for the in-app notification,
#. * where the %s is the app name (e.g. "GIMP")
#: src/gs-shell.c:1739
#, c-format
msgid "Unable to remove %s: authentication was invalid"
msgstr "ناتوان در برداشتن %s: تصدیق هویت نامعتبر"

#. TRANSLATORS: failure text for the in-app notification,
#. * where the %s is the app name (e.g. "GIMP")
#: src/gs-shell.c:1744
#, c-format
msgid "Unable to remove %s: you do not have permission to remove software"
msgstr "ناتوان در برداشتن %s: شما اجازهٔ برداشتن نرم‌افزار را ندارید"

#. TRANSLATORS: failure text for the in-app notification,
#. * where the %s is the app name (e.g. "GIMP")
#: src/gs-shell.c:1750
#, c-format
msgid "Unable to remove %s: AC power is required"
msgstr "ناتوان در برداشتن %s: نیاز به برق متناوب"

#. TRANSLATORS: failure text for the in-app notification,
#. * where the %s is the app name (e.g. "GIMP")
#: src/gs-shell.c:1756
#, c-format
msgid "Unable to remove %s: The battery level is too low"
msgstr "ناتوان در برداشتن %s: سطح باتری بیش از حد کم"

#. TRANSLATORS: failure text for the in-app notification,
#. * where the %s is the app name (e.g. "GIMP")
#: src/gs-shell.c:1768
#, c-format
msgid "Unable to remove %s"
msgstr "ناتوان در برداشتن %s"

#. TRANSLATORS: failure text for the in-app notification,
#. * where the first %s is the app name (e.g. "GIMP")
#. * and the second %s is the name of the runtime, e.g.
#. * "GNOME SDK [flatpak.gnome.org]"
#: src/gs-shell.c:1803
#, c-format
msgid "Unable to launch %s: %s is not installed"
msgstr "ناتوان در اجرای %s: %s نصب نشده است"

#. TRANSLATORS: we failed to get a proper error code
#: src/gs-shell.c:1811 src/gs-shell.c:1827 src/gs-shell.c:1869 src/gs-shell.c:1911
#: src/gs-shell.c:1968
msgid "Sorry, something went wrong"
msgstr "متأسفیم، اشکالی به وجود آمد"

#. TRANSLATORS: failure text for the in-app notification
#: src/gs-shell.c:1816 src/gs-shell.c:1858 src/gs-shell.c:1900 src/gs-shell.c:1947
msgid "Not enough disk space — free up some space and try again"
msgstr "فضای دیسک ناکافی — کمی فضا آزاد کرده و دوباره تلاش کنید"

#. TRANSLATORS: failure text for the in-app notification
#: src/gs-shell.c:1852
msgid "Failed to install file: not supported"
msgstr "شکست در نصب پرونده: عدم پشتیبانی"

#. TRANSLATORS: failure text for the in-app notification
#: src/gs-shell.c:1855
msgid "Failed to install file: authentication failed"
msgstr "شکست در نصب پرونده: شکست تصدیق هویت"

#. TRANSLATORS: failure text for the in-app notification
#: src/gs-shell.c:1894
msgid "Failed to install: not supported"
msgstr "شکست در نصب: عدم پشتیبانی"

#. TRANSLATORS: failure text for the in-app notification
#: src/gs-shell.c:1897
msgid "Failed to install: authentication failed"
msgstr "شکست در نصب: شکست تصدیق هویت"

#. TRANSLATORS: failure text for the in-app notification,
#. * the %s is the origin, e.g. "Fedora" or
#. * "Fedora Project [fedoraproject.org]"
#: src/gs-shell.c:1942
#, c-format
msgid "Unable to contact %s"
msgstr "ناتوان در تماس با %s"

#. TRANSLATORS: failure text for the in-app notification, where the 'Software' means this app, aka 'GNOME Software'.
#: src/gs-shell.c:1952
msgid "Software needs to be restarted to use new plugins."
msgstr "برای استفاده از افزایه‌های جدید، نرم‌افزار باید دوباره شروع شود."

#. TRANSLATORS: need to be connected to the AC power
#: src/gs-shell.c:1956
msgid "AC power is required"
msgstr "نیاز به برق متناوب"

#. TRANSLATORS: not enough juice to do this safely
#: src/gs-shell.c:1959
msgid "The battery level is too low"
msgstr "سطح باتری بیش از حد کم"

#: src/gs-shell.ui:7
msgid "_Software Repositories"
msgstr "_مخزن‌های نرم‌افزاری"

#: src/gs-shell.ui:12
msgid "_Preferences"
msgstr "_ترجیحات"

#. button in the info bar
#: src/gs-shell.ui:109
msgid "Examine Disk"
msgstr "بررسی دیسک"

#. button in the info bar
#: src/gs-shell.ui:119
msgid "Network Settings"
msgstr "تنظیمات شبکه"

#. button in the info bar
#: src/gs-shell.ui:129
msgid "_Restart Now…"
msgstr "_شروع دوباره هم‌اکنون…"

#. button in the info bar
#: src/gs-shell.ui:140
msgid "More Information"
msgstr "اطّلاعات بیش‌تر"

#: src/gs-shell.ui:200 src/gs-shell.ui:202
msgid "Search"
msgstr "جست‌وجو"

#: src/gs-shell.ui:216 src/gs-shell.ui:218
msgid "Main Menu"
msgstr "فهرست اصلی"

#: src/gs-shell.ui:245
msgid "Search apps"
msgstr "جست‌وجوی کاره‌ها"

#: src/gs-shell.ui:257
msgid "Metered network ‒ automatic updates paused"
msgstr "شبکهٔ اندازه‌گیری شده - به‌روز رسانی‌های خودکار مکث شدند"

#: src/gs-shell.ui:258
msgid "Find Out _More"
msgstr "بیش‌تر دریابید"

#. Translators: A label for a button to show all available software.
#: src/gs-shell.ui:272
msgid "_Explore"
msgstr "_کشف"

#. Translators: A label for a button to show only software which is already installed.
#: src/gs-shell.ui:286
msgctxt "List of installed apps"
msgid "_Installed"
msgstr "_نصب شده"

#. Translators: A label for a button to show only updates which are available to install.
#: src/gs-shell.ui:308
msgctxt "Header bar button for list of apps to be updated"
msgid "_Updates"
msgstr "_به‌روز رسانی‌ها"

#. Translators: This is shown in a bubble to represent a 0 byte
#. * storage size, so its context is “storage size: none”. The
#. * bubble is small, so the string should be as short as
#. * possible.
#: src/gs-storage-context-dialog.c:95
msgid "None"
msgstr "هیچ‌کدام"

#: src/gs-storage-context-dialog.c:139
msgid "App Data"
msgstr "دادهٔ کاره"

#: src/gs-storage-context-dialog.c:140
msgid "Data needed for the app to run"
msgstr "داده‌های لازم برای اجرای کاره"

#: src/gs-storage-context-dialog.c:145
msgid "User Data"
msgstr "دادهٔ کاربر"

#: src/gs-storage-context-dialog.c:146
msgid "Data created by you in the app"
msgstr "داده‌های تولیدیتان در کاره"

#: src/gs-storage-context-dialog.c:153
msgid "Cache Data"
msgstr "دادهٔ انباره"

#: src/gs-storage-context-dialog.c:154
msgid "Temporary cached data"
msgstr "داده‌های موقّتی انبار شده"

#: src/gs-storage-context-dialog.c:172
msgid "The app itself"
msgstr "خود کاره"

#: src/gs-storage-context-dialog.c:177
msgid "Required Dependencies"
msgstr "نیازمند پیش‌نیاز"

#: src/gs-storage-context-dialog.c:178
msgid "Shared system components required by this app"
msgstr "این کاره نیازمند مولّفه‌های سامانه‌ای هم‌رسانده است"

#: src/gs-storage-context-dialog.c:188
msgctxt "Download size"
msgid "Unknown"
msgstr "نامعلوم"

#. Translators: This is the title of the dialog which contains information about the storage or download size needed for an app
#: src/gs-storage-context-dialog.ui:5
msgid "Storage"
msgstr "ذخیره‌سازی"

#. Translators: Please do not translate the markup or link href
#: src/gs-storage-context-dialog.ui:69
msgid "Cached data can be cleared from the <a href=\"dummy\">_app settings</a>."
msgstr ""
"داده‌های انبار شده می‌توانند از <a href=\"dummy\">_تنظیمات کاره</a> پاک‌سازی شوند."

#: src/gs-summary-tile.c:139
#, c-format
msgid "%s (Installed)"
msgstr "%s (نصب شده)"

#: src/gs-summary-tile.c:144
#, c-format
msgid "%s (Installing)"
msgstr "%s (در حال نصب)"

#: src/gs-summary-tile.c:149
#, c-format
msgid "%s (Removing)"
msgstr "%s (در حال برداشتن)"

#. TRANSLATORS: this is the title of the installed updates dialog window
#: src/gs-update-dialog.c:65 src/gs-update-dialog.c:152
msgid "Installed Updates"
msgstr "به‌روز رسانی‌های نصب شده"

#. TRANSLATORS: this is the subtitle of the installed updates dialog window.
#. %s will be replaced by the date when the updates were installed.
#. The date format is defined by the locale's preferred date representation
#. ("%x" in strftime.)
#: src/gs-update-dialog.c:131
#, c-format
msgid "Installed on %s"
msgstr "در %s نصب شده است"

#: src/gs-update-dialog.ui:77
msgid "No Updates Installed"
msgstr "هیچ به‌روز رسانی‌ای نصب نشده"

#: src/gs-update-monitor.c:215
msgid "Software Updates Are Out of Date"
msgstr "به‌روز رسانی‌های نرم‌افزاری خارج از رده‌اند"

#: src/gs-update-monitor.c:216
msgid "Please check for software updates."
msgstr "لطفاً به‌روز رسانی‌های نرم‌افزاری را بررسی کنید."

#: src/gs-update-monitor.c:222
msgid "Critical Software Update Ready to Install"
msgstr "به‌روز رسانی‌های نرم‌افزاری حسّاس، آمادهٔ نصبند"

#: src/gs-update-monitor.c:223
msgid "An important software update is ready to be installed."
msgstr "یک به‌روز رسانی مهم نرم‌افزار، آمادهٔ نصب است."

#: src/gs-update-monitor.c:226
msgid "Critical Software Updates Available to Download"
msgstr "به‌روز رسانی‌های حسّاس نرم‌افزاری، برای بارگیری موجودند"

#: src/gs-update-monitor.c:227
msgid "Important: critical software updates are waiting."
msgstr "مهم: به روز رسانی‌های حسّاس نرم‌افزاری در انتظارند."

#: src/gs-update-monitor.c:233
msgid "Software Updates Ready to Install"
msgstr "به‌روز رسانی‌های نرم‌افزاری، آمادهٔ نصبند"

#: src/gs-update-monitor.c:234
msgid "Software updates are waiting and ready to be installed."
msgstr "به‌روز رسانی‌های نرم‌افزاری منتظر و آمادهٔ نصبند."

#: src/gs-update-monitor.c:240
msgid "Software Updates Available to Download"
msgstr "به‌روز رسانی‌های نرم‌افزاری برای بارگیری موجودند"

#: src/gs-update-monitor.c:241
msgid "Please download waiting software updates."
msgstr "لطفاً به‌روز رسانی‌های نرم‌افزاری منتظر را بارگیری کنید."

#. TRANSLATORS: apps were auto-updated and restart is required
#: src/gs-update-monitor.c:357
#, c-format
msgid "%u App Updated — Restart Required"
msgid_plural "%u Apps Updated — Restart Required"
msgstr[0] "%Iu کاره به‌روز شد — نیاز به شروع دوباره"

#. TRANSLATORS: apps were auto-updated
#: src/gs-update-monitor.c:363
#, c-format
msgid "%u App Updated"
msgid_plural "%u Apps Updated"
msgstr[0] "%Iu برنامه به‌روز شد"

#. TRANSLATORS: %1 is an app name, e.g. Firefox
#: src/gs-update-monitor.c:374
#, c-format
msgid "%s has been updated."
msgstr "%s به‌روز شد."

#. TRANSLATORS: the app needs restarting
#: src/gs-update-monitor.c:377
msgid "Please restart the app."
msgstr "لطفاً کاره را دوباره شروع کنید."

#. TRANSLATORS: %1 and %2 are both app names, e.g. Firefox
#: src/gs-update-monitor.c:385
#, c-format
msgid "%s and %s have been updated."
msgstr "%s و %s به‌روز شدند."

#. TRANSLATORS: at least one app needs restarting
#: src/gs-update-monitor.c:391 src/gs-update-monitor.c:410
#, c-format
msgid "%u app requires a restart."
msgid_plural "%u apps require a restart."
msgstr[0] "%Iu کاره نیاز به شروع دوباره دارند."

#. TRANSLATORS: %1, %2 and %3 are all app names, e.g. Firefox
#: src/gs-update-monitor.c:403
#, c-format
msgid "Includes %s, %s and %s."
msgstr "شامل %s، %s و %s."

#. TRANSLATORS: this is when the current operating system version goes end-of-life
#: src/gs-update-monitor.c:702
msgid "Operating System Updates Unavailable"
msgstr "به‌روز رسانی‌های سیستم‌عامل ناموجودند"

#. TRANSLATORS: this is the message dialog for the distro EOL notice
#: src/gs-update-monitor.c:704
msgid "Upgrade to continue receiving security updates."
msgstr "برای ادامهٔ دریافت به‌روز رسانی‌های امنیتی، ارتقا دهید."

#. TRANSLATORS: this is a distro upgrade, the replacement would be the
#. * distro name, e.g. 'Fedora'
#: src/gs-update-monitor.c:759
#, c-format
msgid "A new version of %s is available to install"
msgstr "نگارشی جدید از %s برای نصب موجود است"

#. TRANSLATORS: this is a distro upgrade
#: src/gs-update-monitor.c:763
msgid "Software Upgrade Available"
msgstr "ارتقای نرم‌افزاری موجود است"

#. TRANSLATORS: title when we offline updates have failed
<<<<<<< HEAD
#: src/gs-update-monitor.c:1176
=======
#: src/gs-update-monitor.c:1209
>>>>>>> 7b70662a
msgid "Software Updates Failed"
msgstr "شکست در به‌روز رسانی نرم‌افزارها"

#. TRANSLATORS: message when we offline updates have failed
<<<<<<< HEAD
#: src/gs-update-monitor.c:1178
msgid "An important operating system update failed to be installed."
msgstr "نصب یک به‌روز رسانی مهم سیستم‌عامل شکست خورد."

#: src/gs-update-monitor.c:1179
=======
#: src/gs-update-monitor.c:1211
msgid "An important operating system update failed to be installed."
msgstr "نصب یک به‌روز رسانی مهم سیستم‌عامل شکست خورد."

#: src/gs-update-monitor.c:1212
>>>>>>> 7b70662a
msgid "Show Details"
msgstr "نمایش جزییات"

#. TRANSLATORS: Notification title when we've done a distro upgrade
<<<<<<< HEAD
#: src/gs-update-monitor.c:1201
=======
#: src/gs-update-monitor.c:1236
>>>>>>> 7b70662a
msgid "System Upgrade Complete"
msgstr "ارتقای سامانه کامل شد"

#. TRANSLATORS: This is the notification body when we've done a
#. * distro upgrade. First %s is the distro name and the 2nd %s
#. * is the version, e.g. "Welcome to Fedora 28!"
<<<<<<< HEAD
#: src/gs-update-monitor.c:1206
=======
#: src/gs-update-monitor.c:1241
>>>>>>> 7b70662a
#, c-format
msgid "Welcome to %s %s!"
msgstr "به %s %s خوش‌آمدید!"

#. TRANSLATORS: title when we've done offline updates
<<<<<<< HEAD
#: src/gs-update-monitor.c:1212
=======
#: src/gs-update-monitor.c:1250
>>>>>>> 7b70662a
msgid "Software Update Installed"
msgid_plural "Software Updates Installed"
msgstr[0] "به‌روز رسانی‌های نرم‌افزاری نصب شد"

#. TRANSLATORS: message when we've done offline updates
<<<<<<< HEAD
#: src/gs-update-monitor.c:1216
=======
#: src/gs-update-monitor.c:1254
>>>>>>> 7b70662a
msgid "An important operating system update has been installed."
msgid_plural "Important operating system updates have been installed."
msgstr[0] "به‌روز رسانی‌های مهم سیستم‌عامل نصب شد."

#. TRANSLATORS: Button to look at the updates that were installed.
#. * Note that it has nothing to do with the app reviews, the
#. * users can't express their opinions here. In some languages
#. * "Review (evaluate) something" is a different translation than
#. * "Review (browse) something."
<<<<<<< HEAD
#: src/gs-update-monitor.c:1227
=======
#: src/gs-update-monitor.c:1265
>>>>>>> 7b70662a
msgctxt "updates"
msgid "Review"
msgstr "بازبینی"

#. TRANSLATORS: this is when the offline update failed
<<<<<<< HEAD
#: src/gs-update-monitor.c:1276
=======
#: src/gs-update-monitor.c:1315
>>>>>>> 7b70662a
msgid "Failed To Update"
msgstr "به‌روز رسانی شکست خورد"

#. TRANSLATORS: the user must have updated manually after
#. * the updates were prepared
<<<<<<< HEAD
#: src/gs-update-monitor.c:1281
=======
#: src/gs-update-monitor.c:1320
>>>>>>> 7b70662a
msgid "The system was already up to date."
msgstr "سامانه از پیش به‌روز بود."

#. TRANSLATORS: the user aborted the update manually
<<<<<<< HEAD
#: src/gs-update-monitor.c:1286
=======
#: src/gs-update-monitor.c:1325
>>>>>>> 7b70662a
msgid "The update was cancelled."
msgstr "به‌روز رسانی لغو شد."

#. TRANSLATORS: the package manager needed to download
#. * something with no network available
<<<<<<< HEAD
#: src/gs-update-monitor.c:1291
=======
#: src/gs-update-monitor.c:1330
>>>>>>> 7b70662a
msgid ""
"Internet access was required but wasn’t available. Please make sure that you have "
"internet access and try again."
msgstr ""
"دسترسی به اینترنت لازم بود، اما امکان اتّصال وجود نداشت. لطفاً مطمئن شوید که دسترسی "
"به اینترنت دارید و دوباره تلاش کنید."

#. TRANSLATORS: if the package is not signed correctly
<<<<<<< HEAD
#: src/gs-update-monitor.c:1296
=======
#: src/gs-update-monitor.c:1335
>>>>>>> 7b70662a
msgid ""
"There were security issues with the update. Please consult your software provider "
"for more details."
msgstr ""
"مشکلات امنیتی در به‌روز رسانی وجود داشت. لطفاً برای اطّلاعات بیش‌تر با فراهم کننده "
"نرم‌افزار خود مشورت کنید."

#. TRANSLATORS: we ran out of disk space
<<<<<<< HEAD
#: src/gs-update-monitor.c:1301
=======
#: src/gs-update-monitor.c:1340
>>>>>>> 7b70662a
msgid "There wasn’t enough disk space. Please free up some space and try again."
msgstr "فضای دیسک کافی نبود. لطفاً کمی فضا خالی کنید و دوباره تلاش کنید."

#. TRANSLATORS: We didn't handle the error type
<<<<<<< HEAD
#: src/gs-update-monitor.c:1305
=======
#: src/gs-update-monitor.c:1344
>>>>>>> 7b70662a
msgid ""
"We’re sorry: the update failed to install. Please wait for another update and try "
"again. If the problem persists, contact your software provider."
msgstr ""
"ما متأسفیم: نصب به‌روز رسانی شکست خورد. لطفاً برای یک به‌روز رسانی دیگر صبر کنید و "
"دوباره تلاش کنید. اگر باز هم مشکل داشتید، با فراهم کننده نرم‌افزار تماس بگیرید."

#. TRANSLATORS: This is the time when we last checked for updates
#: src/gs-updates-page.c:253
#, c-format
msgid "Last checked: %s"
msgstr "آخرین بررسی: %s"

#: src/gs-updates-page.c:302
msgid "Stop"
msgstr "توقف"

#: src/gs-updates-page.c:311 src/gs-updates-page.c:323
msgid "Check for Updates"
msgstr "بررسی برای به‌روز رسانی‌ها"

#. TRANSLATORS:  the first %s is the distro name, e.g. 'Fedora'
#. * and the second %s is the distro version, e.g. '25'
#: src/gs-updates-page.c:573
#, c-format
msgid "%s %s has stopped receiving critical software updates"
msgstr "%s %s دیگر به‌روز رسانی‌های بحرانی را دریافت نمی‌کند"

#. TRANSLATORS: This message is meant to tell users that they need to upgrade
#. * or else their distro will not get important updates.
#: src/gs-updates-page.c:579
msgid "Your operating system has stopped receiving critical software updates"
msgstr "سیستم‌عاملتان دیگر به‌روز رسانی‌های نرم‌افزاری بحرانی را نمی‌گیرد"

#. TRANSLATORS: this is to explain that downloading updates may cost money
#: src/gs-updates-page.c:851
msgid "Charges May Apply"
msgstr "ممکن است هزینه‌بر باشد"

#. TRANSLATORS: we need network to do the updates check
#: src/gs-updates-page.c:853
msgid ""
"Checking for updates while using mobile broadband could cause you to incur charges."
msgstr ""
"بررسی به‌روز رسانی‌ها هنگام استفاده از شبکهٔ پهن‌باند همراه، ممکن است برایتان "
"هزینه‌هایی داشته باشد."

#. TRANSLATORS: this is a link to the control-center network panel
#: src/gs-updates-page.c:857
msgid "Check _Anyway"
msgstr "_به هر حال بررسی شود"

#. TRANSLATORS: can't do updates check
#: src/gs-updates-page.c:868
msgid "No Network"
msgstr "بدون شبکه"

#. TRANSLATORS: we need network to do the updates check
#: src/gs-updates-page.c:870
msgid "Internet access is required to check for updates."
msgstr "دسترسی به اینترنت برای بررسی به‌روز رسانی‌ها لازم است."

#. TRANSLATORS: this is a link to the control-center network panel
#: src/gs-updates-page.c:874
msgid "Network _Settings"
msgstr "_تنظیمات شبکه"

#: src/gs-updates-page.c:912
msgid "Software Upgrades Downloaded"
msgstr "ارتقاهای نرم‌افزاری بار گرفته شدند"

#: src/gs-updates-page.c:913
msgid "Software upgrades have been downloaded and are ready to be installed."
msgstr "ارتقاهای نرم‌افزاری بار گرفته و آمادهٔ نصبند."

#: src/gs-updates-page.c:1262
msgid "Check for updates"
msgstr "بررسی برای به‌روز رسانی‌ها"

#: src/gs-updates-page.c:1298
msgctxt "Apps to be updated"
msgid "Updates"
msgstr "به‌روز رسانی‌ها"

#: src/gs-updates-page.ui:6
msgid "Updates page"
msgstr "صفحهٔ به‌روز رسانی‌ها"

#. TRANSLATORS: the updates panel is starting up.
#: src/gs-updates-page.ui:58
msgid "Loading Updates…"
msgstr "بار کردن به‌روز رسانی‌ها…"

#. TRANSLATORS: the updates panel is starting up.
#: src/gs-updates-page.ui:71
msgid "This could take a while."
msgstr "ممکن است مدتی طول بکشد."

#. TRANSLATORS: This means all software (plural) installed on this system is up to date.
#: src/gs-updates-page.ui:179
msgid "Up to Date"
msgstr "به روز"

#: src/gs-updates-page.ui:218
msgid "Use Mobile Data?"
msgstr "استفاده از دادهٔ همراه؟"

#: src/gs-updates-page.ui:219
msgid ""
"Checking for updates when using mobile broadband could cause you to incur charges."
msgstr ""
"بررسی به‌روز رسانی‌ها هنگام استفاد از شبکهٔ پهن‌باند همراه، ممکن است برایتان هزینه‌هایی "
"داشته باشد."

#: src/gs-updates-page.ui:222
msgid "_Check Anyway"
msgstr "به _هر حال بررسی شود"

#: src/gs-updates-page.ui:238
msgid "No Connection"
msgstr "بدون اتّصال"

#: src/gs-updates-page.ui:239
msgid "Go online to check for updates."
msgstr "برای بررسی به‌روز رسانی‌ها، برخط شوید."

#: src/gs-updates-page.ui:242
msgid "_Network Settings"
msgstr "تنظیمات _شبکه"

#: src/gs-updates-page.ui:275
msgid "Error"
msgstr "خطا"

#: src/gs-updates-page.ui:276
msgid "Updates are automatically managed."
msgstr "به‌روز رسانی‌ها به صورت خودکار مدیریت می‌شوند."

#. TRANSLATORS: This is the button for installing all
#. * offline updates
<<<<<<< HEAD
#: src/gs-updates-section.c:358
=======
#: src/gs-updates-section.c:359
>>>>>>> 7b70662a
msgid "_Restart & Update…"
msgstr "_راه‌اندازی دوباره و به‌روز رسانی…"

#. TRANSLATORS: This is the button for upgrading all
#. * online-updatable apps
<<<<<<< HEAD
#: src/gs-updates-section.c:364
=======
#: src/gs-updates-section.c:365
>>>>>>> 7b70662a
msgid "U_pdate All"
msgstr "_بروزرسانی همه"

#: src/gs-updates-section.c:442
msgid "Software Updates Downloaded"
msgstr "به‌روز رسانی‌های نرم‌افزاری بار گرفته شدند"

#: src/gs-updates-section.c:443
msgid "Software updates have been downloaded and are ready to be installed."
msgstr "به‌روز رسانی‌های نرم‌افزاری بار گرفته و آمادهٔ نصبند."

#. TRANSLATORS: This is the header for system firmware that
#. * requires a reboot to apply
<<<<<<< HEAD
#: src/gs-updates-section.c:492
=======
#: src/gs-updates-section.c:514
>>>>>>> 7b70662a
msgid "Integrated Firmware"
msgstr "ثابت‌افزار یکپارچه"

#. TRANSLATORS: This is the header for offline OS and offline
#. * app updates that require a reboot to apply
<<<<<<< HEAD
#: src/gs-updates-section.c:497
=======
#: src/gs-updates-section.c:519
>>>>>>> 7b70662a
msgid "Requires Restart"
msgstr "نیاز به راه‌اندازی دوباره دارد"

#. TRANSLATORS: This is the header for online runtime and
#. * app updates, typically flatpaks or snaps
<<<<<<< HEAD
#: src/gs-updates-section.c:502
=======
#: src/gs-updates-section.c:524
>>>>>>> 7b70662a
msgid "App Updates"
msgstr "به‌روز رسانی‌های کاره"

#. TRANSLATORS: This is the header for device firmware that can
#. * be installed online
<<<<<<< HEAD
#: src/gs-updates-section.c:507
=======
#: src/gs-updates-section.c:529
>>>>>>> 7b70662a
msgid "Device Firmware"
msgstr "ثابت‌افزار افزاره"

#: src/gs-updates-section.ui:33 src/gs-upgrade-banner.ui:72
#: plugins/packagekit/gs-packagekit-task.c:154
msgid "_Download"
msgstr "_بارگیری"

#. TRANSLATORS: This is the text displayed when a distro
#. * upgrade is available. The first %s is the distro name
#. * and the 2nd %s is the version, e.g. "Fedora 35 Available"
#: src/gs-upgrade-banner.c:91
#, c-format
msgid "%s %s Available"
msgstr "%s %s موجود است"

#. TRANSLATORS: This is the text displayed when a distro
#. * upgrade is available. The %s is the distro name,
#. * e.g. "GNOME OS Available"
#: src/gs-upgrade-banner.c:96
#, c-format
msgid "%s Available"
msgstr "%s موجود است"

#: src/gs-upgrade-banner.c:154
msgid "Learn about the new version"
msgstr "دربارهٔ نگارش جدید بیاموزید"

#: src/gs-upgrade-banner.c:178
msgid "Downloading…"
msgstr "بار گرفتن…"

#. Translators: the first '%s' is replaced with the downloaded size, the second '%s'
#. with the total download size, forming text like "135 MB of 2 GB downloaded"
#: src/gs-upgrade-banner.c:196
#, c-format
msgid "%s of %s downloaded"
msgstr "%s از %s بارگیری"

#. Translators: the '%u' is replaced with the actual percentage being already
#. downloaded, forming text like "13% downloaded"
#: src/gs-upgrade-banner.c:200
#, c-format
msgid "%u%% downloaded"
msgstr "%Iu٪ بار گرفته"

#: src/gs-upgrade-banner.ui:42
msgid "A major upgrade, with new features and added polish."
msgstr "یک ارتقای عمده، همراه امکانات جدید و بهینه‌سازی‌های بیش‌تر."

#: src/gs-upgrade-banner.ui:187
msgid "_Restart & Upgrade…"
msgstr "_آغاز دوباره و ارتقا…"

#: src/gs-upgrade-banner.ui:215
msgid "Remember to back up data and files before upgrading."
msgstr "به یاد داشته باشید که پیش از ارتقا، از داده‌ها و پرونده‌ها پشتیبان بگیرید."

#: lib/gs-utils.c:523 lib/gs-utils.c:554
#, c-format
msgid "Failed to delete file “%s”: %s"
msgstr "شکست در حذف پروندهٔ «‎%s»: %s"

#: lib/gs-utils.c:565
#, c-format
msgid "Failed to delete directory “%s”: %s"
msgstr "شکست در حذف شاخهٔ «‎%s»: %s"

#: src/org.gnome.Software.desktop.in:4
msgid "Add, remove or update software on this computer"
msgstr "افزودن، برداشتن یا به‌روز رسانی نرم‌افزارهای این رایانه"

#. Translators: Search terms to find this app. Do NOT translate or localize the semicolons! The list MUST also end with a semicolon!
#: src/org.gnome.Software.desktop.in:12
msgid ""
"Updates;Upgrade;Sources;Repositories;Preferences;Install;Uninstall;Program;"
"Software;App;Store;"
msgstr ""
"Updates;Upgrade;Sources;Repositories;Preferences;Install;Uninstall;Program;"
"Software;App;Store;به‌روز رسانی‌ها;ارتقا;منابع;مخازن;ترجیحات;نصب;حذف;برنامه;نرم‌افزار;"
"اپ;استور;"

#. TRANSLATORS: this is a group of updates that are not
#. * packages and are not shown in the main list
#: plugins/core/gs-plugin-generic-updates.c:67
<<<<<<< HEAD
#: plugins/rpm-ostree/gs-plugin-rpm-ostree.c:3129
=======
#: plugins/rpm-ostree/gs-plugin-rpm-ostree.c:3227
>>>>>>> 7b70662a
msgid "System Updates"
msgstr "به‌روز رسانی‌های سامانه"

#. TRANSLATORS: this is a longer description of the
#. * "System Updates" string
#: plugins/core/gs-plugin-generic-updates.c:72
<<<<<<< HEAD
#: plugins/rpm-ostree/gs-plugin-rpm-ostree.c:3134
=======
#: plugins/rpm-ostree/gs-plugin-rpm-ostree.c:3232
>>>>>>> 7b70662a
msgid ""
"General system updates, such as security or bug fixes, and performance "
"improvements."
msgstr "به‌روز رسانی‌های عمومی سامانه، مانند رفع اشکال و بهبودهای کارایی."

#. TRANSLATORS: status text when downloading
#: plugins/core/gs-plugin-rewrite-resource.c:155
msgid "Downloading featured images…"
msgstr "بارگیری تصویرهای ویژه…"

#. Translators: The '%s' is replaced with the OS name, like "Endless OS"
#: plugins/eos-updater/gs-plugin-eos-updater.c:688
#, c-format
msgid "%s update with new features and fixes."
msgstr "به‌روز رسانی %s با امکانات جدید و رفع اشکال‌ها."

#: plugins/eos-updater/gs-plugin-eos-updater.c:1276
msgid "EOS update service could not fetch and apply the update."
msgstr "خدمت به‌روز رسانی اندلس نتوانست به‌روز رسانی را گرفته و اعمال کند."

#: plugins/epiphany/gs-plugin-epiphany.c:500
#: plugins/epiphany/gs-plugin-epiphany.c:504
msgid "Web App"
msgstr "کارهٔ وب"

#: plugins/epiphany/org.gnome.Software.Plugin.Epiphany.metainfo.xml.in:6
msgid "Web Apps Support"
msgstr "پشتیبانی برنامه‌های وبی"

#: plugins/epiphany/org.gnome.Software.Plugin.Epiphany.metainfo.xml.in:7
msgid "Run popular web applications in a browser"
msgstr "برنامه‌های وبی مشهور را در یک مرورگر اجرا کنید"

#. TRANSLATORS: status text when downloading
#: plugins/fedora-pkgdb-collections/gs-plugin-fedora-pkgdb-collections.c:254
msgid "Downloading upgrade information…"
msgstr "بارگیری اطّلاعات ارتقا…"

#. TRANSLATORS: this is a title for Fedora distro upgrades
#: plugins/fedora-pkgdb-collections/gs-plugin-fedora-pkgdb-collections.c:402
msgid "Upgrade for the latest features, performance and stability improvements."
msgstr "ارتقا برای جدیدترین ویژگی‌ها و بهبود پایداری و کارایی."

#: plugins/flatpak/org.gnome.Software.Plugin.Flatpak.metainfo.xml.in:6
msgid "Flatpak Support"
msgstr "پشتیبانی فلت‌پک"

#: plugins/flatpak/org.gnome.Software.Plugin.Flatpak.metainfo.xml.in:7
msgid "Flatpak is a framework for desktop apps on Linux"
msgstr "فلت‌پک چارچوبی برای کاره‌های میزکار روی گنو/لینوکس است"

#. Reference: https://docs.flatpak.org/en/latest/flatpak-command-reference.html#idm45858571325264
#: plugins/flatpak/gs-flatpak.c:325
#, c-format
msgid "System folder %s"
msgstr "شاخهٔ سامانه %s"

#: plugins/flatpak/gs-flatpak.c:326 plugins/flatpak/gs-flatpak.c:327
#, c-format
msgid "Home subfolder %s"
msgstr "شاخهٔ خانه %s"

#: plugins/flatpak/gs-flatpak.c:328
msgid "Host system folders"
msgstr "شاخه‌های سامانهٔ میزبان"

#: plugins/flatpak/gs-flatpak.c:329
msgid "Host system configuration from /etc"
msgstr "پیکربندی سامانهٔ میزبان از ‪/etc"

#: plugins/flatpak/gs-flatpak.c:330
msgid "Desktop folder"
msgstr "شاخهٔ میزکار"

#: plugins/flatpak/gs-flatpak.c:330
#, c-format
msgid "Desktop subfolder %s"
msgstr "زیرشاخهٔ میزکار %s"

#: plugins/flatpak/gs-flatpak.c:331
msgid "Documents folder"
msgstr "شاخهٔ سندها"

#: plugins/flatpak/gs-flatpak.c:331
#, c-format
msgid "Documents subfolder %s"
msgstr "زیرشاخهٔ سندها %s"

#: plugins/flatpak/gs-flatpak.c:332
msgid "Music folder"
msgstr "شاخهٔ آهنگ‌ها"

#: plugins/flatpak/gs-flatpak.c:332
#, c-format
msgid "Music subfolder %s"
msgstr "زیرشاخهٔ آهنگ‌ها %s"

#: plugins/flatpak/gs-flatpak.c:333
msgid "Pictures folder"
msgstr "شاخهٔ عکس‌ها"

#: plugins/flatpak/gs-flatpak.c:333
#, c-format
msgid "Pictures subfolder %s"
msgstr "زیرشاخهٔ عکس‌ها %s"

#: plugins/flatpak/gs-flatpak.c:334
msgid "Public Share folder"
msgstr "شاخهٔ هم‌رسانی عمومی"

#: plugins/flatpak/gs-flatpak.c:334
#, c-format
msgid "Public Share subfolder %s"
msgstr "زیرشاخهٔ هم‌رسانی عمومی %s"

#: plugins/flatpak/gs-flatpak.c:335
msgid "Videos folder"
msgstr "شاخهٔ ویدیوها"

#: plugins/flatpak/gs-flatpak.c:335
#, c-format
msgid "Videos subfolder %s"
msgstr "زیرشاخهٔ ویدیوها %s"

#: plugins/flatpak/gs-flatpak.c:336
msgid "Templates folder"
msgstr "شاخهٔ قالب‌ها"

#: plugins/flatpak/gs-flatpak.c:336
#, c-format
msgid "Templates subfolder %s"
msgstr "زیرشاخهٔ قالب‌ها %s"

#: plugins/flatpak/gs-flatpak.c:337
msgid "User cache folder"
msgstr "شاخهٔ انبارش کاربر"

#: plugins/flatpak/gs-flatpak.c:337
#, c-format
msgid "User cache subfolder %s"
msgstr "زیرشاخهٔ انبارش کاربر %s"

#: plugins/flatpak/gs-flatpak.c:338
msgid "User configuration folder"
msgstr "شاخهٔ پیکربندی کاربر"

#: plugins/flatpak/gs-flatpak.c:338
#, c-format
msgid "User configuration subfolder %s"
msgstr "زیرشاخهٔ پیکربندی کاربر %s"

#: plugins/flatpak/gs-flatpak.c:339
msgid "User data folder"
msgstr "شاخهٔ دادهٔ کاربر"

#: plugins/flatpak/gs-flatpak.c:339
#, c-format
msgid "User data subfolder %s"
msgstr "زیرشاخهٔ دادهٔ کاربر %s"

#: plugins/flatpak/gs-flatpak.c:340
msgid "User runtime folder"
msgstr "شاخهٔ زمان اجرای کاربر"

#: plugins/flatpak/gs-flatpak.c:340
#, c-format
msgid "User runtime subfolder %s"
msgstr "زیرشاخهٔ زمان اجرای کاربر %s"

#: plugins/flatpak/gs-flatpak.c:398
#, c-format
msgid "Filesystem access to %s"
msgstr "دسترسی به سامانهٔ پروندهٔ %s"

#. TRANSLATORS: status text when downloading new metadata
<<<<<<< HEAD
#: plugins/flatpak/gs-flatpak.c:1427
=======
#: plugins/flatpak/gs-flatpak.c:1425
>>>>>>> 7b70662a
#, c-format
msgid "Getting flatpak metadata for %s…"
msgstr "در حال گرفتن فرادادهٔ فلت‌پک برای %s…"

#: plugins/flatpak/gs-flatpak.c:3611
#, c-format
msgid "Failed to refine addon ‘%s’: %s"
msgstr "شکست در پالایش افزونهٔ «%s»: %s"

#: plugins/flatpak/gs-flatpak-utils.c:94
msgid "User Installation"
msgstr "نصب کاربر"

#: plugins/flatpak/gs-flatpak-utils.c:94
msgid "System Installation"
msgstr "نصب سامانه"

#: plugins/flatpak/gs-plugin-flatpak.c:1320
#, c-format
msgid "Failed to add to install for addon ‘%s’: %s"
msgstr "شکست در افزودن به نصب برای افزونهٔ «%s»: %s"

#: plugins/flatpak/gs-plugin-flatpak.c:1334
#, c-format
msgid "Failed to add to uninstall for addon ‘%s’: %s"
msgstr "شکست در افزودن به حذف برای افزونهٔ «%s»: %s"

#: plugins/flatpak/gs-plugin-flatpak.c:1601
#, c-format
msgid ""
"Remote “%s” doesn't allow install of “%s”, possibly due to its filter. Remove the "
"filter and repeat the install. Detailed error: %s"
msgstr ""
"مخزن «%s» اجازهٔ نصب «%s» را احتمالاً به خاطر پالایه‌هایش نمی‌دهد. پالایه را برداشته و "
"نصب را تکرار کنید. خطای با جزییات: %s"

#. TRANSLATORS: as in laptop battery power
#: plugins/fwupd/gs-fwupd-app.c:66
msgid "System power is too low to perform the update"
msgstr "نیروی سامانه برای انجام به‌روز رسانی بیش از حد کم است"

#. TRANSLATORS: as in laptop battery power
#: plugins/fwupd/gs-fwupd-app.c:70
#, c-format
msgid "System power is too low to perform the update (%u%%, requires %u%%)"
msgstr "نیروی سامانه برای انجام به‌روز رسانی بیش از حد کم است (%Iu٪. نیازمند %Iu٪)"

#. TRANSLATORS: for example, a Bluetooth mouse that is in powersave mode
#: plugins/fwupd/gs-fwupd-app.c:76
msgid "Device is unreachable, or out of wireless range"
msgstr "افزاره در قابل دسترسی یا در بازهٔ بی‌سیم نیست"

#. TRANSLATORS: for example the batteries *inside* the Bluetooth mouse
#: plugins/fwupd/gs-fwupd-app.c:82
#, c-format
msgid "Device battery power is too low"
msgstr "نیروی باتری افزاره بیش از حد کم است"

#. TRANSLATORS: for example the batteries *inside* the Bluetooth mouse
#: plugins/fwupd/gs-fwupd-app.c:85
#, c-format
msgid "Device battery power is too low (%u%%, requires %u%%)"
msgstr "نیروی باتری افزار بیش از حد کم است (%Iu٪. نیازمند %Iu٪)"

#. TRANSLATORS: usually this is when we're waiting for a reboot
#: plugins/fwupd/gs-fwupd-app.c:91
msgid "Device is waiting for the update to be applied"
msgstr "افزاره منتظر اعمال به‌روز رسانی است"

#. TRANSLATORS: as in, wired mains power for a laptop
#: plugins/fwupd/gs-fwupd-app.c:95
msgid "Device requires AC power to be connected"
msgstr "افزاره نیازمند وصل بودن نیروی جریان متناوب است"

#. TRANSLATORS: lid means "laptop top cover"
#: plugins/fwupd/gs-fwupd-app.c:99
msgid "Device cannot be used while the lid is closed"
msgstr "افزاره هنگام بسته بودن درش قابل استفاده نیست"

#. TRANSLATORS: a specific part of hardware,
#. * the first %s is the device name, e.g. 'Unifying Receiver`
#: plugins/fwupd/gs-fwupd-app.c:219
#, c-format
msgid "%s Device Update"
msgstr "به‌روز رسانی افزارهٔ %s"

#. TRANSLATORS: the entire system, e.g. all internal devices,
#. * the first %s is the device name, e.g. 'ThinkPad P50`
#: plugins/fwupd/gs-fwupd-app.c:224
#, c-format
msgid "%s System Update"
msgstr "به‌روز رسانی سامانهٔ %s"

#. TRANSLATORS: the EC is typically the keyboard controller chip,
#. * the first %s is the device name, e.g. 'ThinkPad P50`
#: plugins/fwupd/gs-fwupd-app.c:229
#, c-format
msgid "%s Embedded Controller Update"
msgstr "به‌روز رسانی واپایشگر توکار %s"

#. TRANSLATORS: ME stands for Management Engine, the Intel AMT thing,
#. * the first %s is the device name, e.g. 'ThinkPad P50`
#: plugins/fwupd/gs-fwupd-app.c:234
#, c-format
msgid "%s ME Update"
msgstr "به‌روز رسانی موتور مدیریت %s"

#. TRANSLATORS: ME stands for Management Engine (with Intel AMT),
#. * where the first %s is the device name, e.g. 'ThinkPad P50`
#: plugins/fwupd/gs-fwupd-app.c:239
#, c-format
msgid "%s Corporate ME Update"
msgstr "به‌روز رسانی موتور مدیریت تجاری %s"

#. TRANSLATORS: ME stands for Management Engine, where
#. * the first %s is the device name, e.g. 'ThinkPad P50`
#: plugins/fwupd/gs-fwupd-app.c:244
#, c-format
msgid "%s Consumer ME Update"
msgstr "به‌روز رسانی موتور مدیریت مصرفی %s"

#. TRANSLATORS: the controller is a device that has other devices
#. * plugged into it, for example ThunderBolt, FireWire or USB,
#. * the first %s is the device name, e.g. 'Intel ThunderBolt`
#: plugins/fwupd/gs-fwupd-app.c:250
#, c-format
msgid "%s Controller Update"
msgstr "به‌روز رسانی واپایشگر %s"

#. TRANSLATORS: the Thunderbolt controller is a device that
#. * has other high speed Thunderbolt devices plugged into it;
#. * the first %s is the system name, e.g. 'ThinkPad P50`
#: plugins/fwupd/gs-fwupd-app.c:256
#, c-format
msgid "%s Thunderbolt Controller Update"
msgstr "به‌روز رسانی واپایشگر تاندربولت %s"

#. TRANSLATORS: the CPU microcode is firmware loaded onto the CPU
#. * at system bootup
#: plugins/fwupd/gs-fwupd-app.c:261
#, c-format
msgid "%s CPU Microcode Update"
msgstr "به‌روز رسانی ریزرمز پردازندهٔ %s"

#. TRANSLATORS: configuration refers to hardware state,
#. * e.g. a security database or a default power value
#: plugins/fwupd/gs-fwupd-app.c:266
#, c-format
msgid "%s Configuration Update"
msgstr "به‌روز رسانی پیکربندی %s"

#. TRANSLATORS: battery refers to the system power source
#: plugins/fwupd/gs-fwupd-app.c:270
#, c-format
msgid "%s Battery Update"
msgstr "به‌روز رسانی باتری %s"

#. TRANSLATORS: camera can refer to the laptop internal
#. * camera in the bezel or external USB webcam
#: plugins/fwupd/gs-fwupd-app.c:275
#, c-format
msgid "%s Camera Update"
msgstr "به‌روز رسانی دوربین %s"

#. TRANSLATORS: TPM refers to a Trusted Platform Module
#: plugins/fwupd/gs-fwupd-app.c:279
#, c-format
msgid "%s TPM Update"
msgstr "به‌روز رسانی تی‌پی‌ام %s"

#. TRANSLATORS: TouchPad refers to a flat input device
#: plugins/fwupd/gs-fwupd-app.c:283
#, c-format
msgid "%s Touchpad Update"
msgstr "به‌روز رسانی صفحه لمسی %s"

#. TRANSLATORS: Mouse refers to a handheld input device
#: plugins/fwupd/gs-fwupd-app.c:287
#, c-format
msgid "%s Mouse Update"
msgstr "به‌روز رسانی موشی %s"

#. TRANSLATORS: Keyboard refers to an input device for typing
#: plugins/fwupd/gs-fwupd-app.c:291
#, c-format
msgid "%s Keyboard Update"
msgstr "به‌روز رسانی صفحه‌کلید %s"

#. TRANSLATORS: Storage Controller is typically a RAID or SAS adapter
#: plugins/fwupd/gs-fwupd-app.c:295
#, c-format
msgid "%s Storage Controller Update"
msgstr "به‌روز رسانی واپایشگر حافظهٔ %s"

#. TRANSLATORS: Network Interface refers to the physical
#. * PCI card, not the logical wired connection
#: plugins/fwupd/gs-fwupd-app.c:300
#, c-format
msgid "%s Network Interface Update"
msgstr "به‌روز رسانی واپایشگر شبکهٔ %s"

#. TRANSLATORS: Video Display refers to the laptop internal display or
#. * external monitor
#: plugins/fwupd/gs-fwupd-app.c:305
#, c-format
msgid "%s Display Update"
msgstr "به‌روز رسانی نمایشگر %s"

#. TRANSLATORS: BMC refers to baseboard management controller which
#. * is the device that updates all the other firmware on the system
#: plugins/fwupd/gs-fwupd-app.c:310
#, c-format
msgid "%s BMC Update"
msgstr "به‌روز رسانی BMC %s"

#. TRANSLATORS: Receiver refers to a radio device, e.g. a tiny Bluetooth
#. * device that stays in the USB port so the wireless peripheral works
#: plugins/fwupd/gs-fwupd-app.c:315
#, c-format
msgid "%s USB Receiver Update"
msgstr "به‌روز رسانی گیرندهٔ یواس‌بی %s"

#. TRANSLATORS: drive refers to a storage device, e.g. SATA disk
#: plugins/fwupd/gs-fwupd-app.c:319
#, c-format
msgid "%s Drive Update"
msgstr "به‌روز رسانی گردانندهٔ %s"

#. TRANSLATORS: flash refers to solid state storage, e.g. UFS or eMMC
#: plugins/fwupd/gs-fwupd-app.c:323
#, c-format
msgid "%s Flash Drive Update"
msgstr "به‌روز رسانی گردانندهٔ فلش %s"

#. TRANSLATORS: SSD refers to a Solid State Drive, e.g. non-rotating
#. * SATA or NVMe disk
#: plugins/fwupd/gs-fwupd-app.c:328
#, c-format
msgid "%s SSD Update"
msgstr "به‌روز رسانی گردانندهٔ حالت جامد %s"

#. TRANSLATORS: GPU refers to a Graphics Processing Unit, e.g.
#. * the "video card"
#: plugins/fwupd/gs-fwupd-app.c:333
#, c-format
msgid "%s GPU Update"
msgstr "به‌روز رسانی شتاب دهندهٔ گرافیکی %s"

#. TRANSLATORS: Dock refers to the port replicator hardware laptops are
#. * cradled in, or lowered onto
#: plugins/fwupd/gs-fwupd-app.c:338
#, c-format
msgid "%s Dock Update"
msgstr "به‌روز رسانی داک %s"

#. TRANSLATORS: Dock refers to the port replicator device connected
#. * by plugging in a USB cable -- which may or may not also provide power
#: plugins/fwupd/gs-fwupd-app.c:343
#, c-format
msgid "%s USB Dock Update"
msgstr "به‌روز رسانی داک یو‌اس‌بی %s"

<<<<<<< HEAD
#: plugins/fwupd/gs-plugin-fwupd.c:1766
=======
#: plugins/fwupd/gs-plugin-fwupd.c:1656
msgid "Firmware update could not be applied: "
msgstr "به‌روز رسانی ثابت‌افزار نتوانست اعمال شود: "

#: plugins/fwupd/gs-plugin-fwupd.c:1788
>>>>>>> 7b70662a
msgid "Firmware"
msgstr "ثابت‌افزار"

#: plugins/fwupd/org.gnome.Software.Plugin.Fwupd.metainfo.xml.in:6
msgid "Firmware Upgrade Support"
msgstr "پشتیبانی ارتقای ثابت‌افزار"

#: plugins/fwupd/org.gnome.Software.Plugin.Fwupd.metainfo.xml.in:7
msgid "Provides support for firmware upgrades"
msgstr "برای ارتقاهای ثابت‌افزار، پشتیبانی فراهم می‌کند"

#: plugins/packagekit/gs-packagekit-task.c:147
msgid "Install Unsigned Software?"
msgstr "نصب نرم‌افزار امضانشده؟"

#: plugins/packagekit/gs-packagekit-task.c:148
msgid ""
"Software that is to be installed is not signed. It will not be possible to verify "
"the origin of updates to this software, or whether updates have been tampered with."
msgstr ""
"نرم‌افزاری که می‌خواهد نصب شود، امضا نشده. تأیید خاستگاه به‌روز رسانی‌های این نرم‌افزار "
"یا دستکاری نشدنشان ممکن نخواهد بود."

#: plugins/packagekit/gs-packagekit-task.c:152
msgid "Download Unsigned Software?"
msgstr "بارگیری نرم‌افزار امضانشده؟"

#: plugins/packagekit/gs-packagekit-task.c:153
msgid ""
"Unsigned updates are available. Without a signature, it is not possible to verify "
"the origin of the update, or whether it has been tampered with."
msgstr ""
"به‌روز رسانی‌های امضانشده موجودند. بدون امضا، تأیید خاستگاه به‌روز رسانی یا دستکاری "
"نشدنشان ممکن نیست."

#: plugins/packagekit/gs-packagekit-task.c:157
msgid "Update Unsigned Software?"
msgstr "به‌روز رسانی نرم‌افزار امضانشده؟"

#: plugins/packagekit/gs-packagekit-task.c:158
msgid ""
"Unsigned updates are available. Without a signature, it is not possible to verify "
"the origin of the update, or whether it has been tampered with. Software updates "
"will be disabled until unsigned updates are either removed or updated."
msgstr ""
"به‌روز رسانی‌های امضانشده موجودند. بدون امضا، تأیید خاستگاه به‌روز رسانی یا دستکاری "
"نشدنشان ممکن نیست. به‌روز رسانی‌های نرم‌افزار تا هنگام برداشته یا به‌روز شدن "
"به‌روز رسانی‌های امضا نشده، از کار خواهند افتاد."

#: plugins/packagekit/gs-plugin-packagekit.c:349
msgid "Packages"
msgstr "بسته‌ها"

<<<<<<< HEAD
#: plugins/rpm-ostree/gs-plugin-rpm-ostree.c:2844
=======
#: plugins/packagekit/gs-plugin-packagekit.c:3034
msgid "Failed to install updates: "
msgstr "شکست در نصب به‌روز رسانی‌ها: "

#: plugins/rpm-ostree/gs-plugin-rpm-ostree.c:2941
>>>>>>> 7b70662a
msgid "Operating System (OSTree)"
msgstr "سیستم‌عامل (OSTree)"

#. TRANSLATORS: default snap store name
#: plugins/snap/gs-plugin-snap.c:300
msgid "Snap Store"
msgstr "فروشگاه اسنپ"

#: plugins/snap/org.gnome.Software.Plugin.Snap.metainfo.xml.in:6
msgid "Snap Support"
msgstr "پشتیبانی اسنپ"

#: plugins/snap/org.gnome.Software.Plugin.Snap.metainfo.xml.in:7
msgid "A snap is a universal Linux package"
msgstr "اسنپ یک بستهٔ جهانی گنو/لینوکسی است"

#~ msgid "Show verbose debugging information"
#~ msgstr "نمایش اطّلاعات کامل اشکال‌زدایی"

#~ msgid "Can access arbitrary files"
#~ msgstr "می‌تواند به پرونده‌های نامعقولی دسترسی داشته باشد"

#, c-format
#~ msgid "Are you sure you want to uninstall %s?"
#~ msgstr "آیا مطمئنید که می‌خواهید %s را حذف کنید؟"

#, c-format
#~ msgid "%s will be uninstalled, and you will have to install it to use it again."
#~ msgstr "%s حذف خواهد شد و باید برای استفادهٔ دوباره از آن، نصبش کنید."

#~ msgid "The last timestamp when the system was online and got any updates"
#~ msgstr "آخرین زمانی که سامانه برخط بود و به‌روز رسانی‌ای دریافت کرد"

#~ msgid "_User"
#~ msgstr "_کاربر"

#~ msgid ""
#~ "This software is not available in your language and will appear in US English."
#~ msgstr ""
#~ "این نرم‌افزار به زبانتان موجود نیست و به انگلیسی آمریکایی نشان داده خواهد شد."

#~ msgid "Selected add-ons will be installed with the application."
#~ msgstr "افزودنی‌های گزیده همراه برنامه نصب خواهند شد."

#~ msgid "Applications"
#~ msgstr "برنامه‌ها"

#~ msgid "Enable"
#~ msgstr "به کار انداختن"

#~ msgid "Update Preferences"
#~ msgstr "ترجیحات به‌روز رسانی"

#~ msgid "_Continue"
#~ msgstr "_ادامه"

#~ msgid "Post Review"
#~ msgstr "فرستادن بازبینی"

#~ msgid "_Post"
#~ msgstr "_فرستادن"

#~ msgid "Rating"
#~ msgstr "رتبه‌بندی"

#~ msgid ""
#~ "Give a short summary of your review, for example: “Great app, would recommend”."
#~ msgstr ""
#~ "یک خلاصه از بازبینی خود بنویسید، برای مثال: «یک برنامه عالی، پیشنهادش میکنم»."

#~ msgctxt "app review"
#~ msgid "Review"
#~ msgstr "بازبینی"

#~ msgid "What do you think of the app? Try to give reasons for your views."
#~ msgstr "در مورد برنامه چه فکری می‌کنید؟ سعی کنید برای دیدگاه‌های خود دلیل بیاورید."

#~ msgid "No screenshot provided"
#~ msgstr "هیچ نماگرفتی فراهم نشده است"

#, c-format
#~ msgid "%s…"
#~ msgstr "%s…"

#~ msgid "Restart Now"
#~ msgstr "هم‌اکنون انجام راه‌اندازی دوباره"

#~ msgid "Primary Menu"
#~ msgstr "فهرست اصلی"

#~ msgctxt "Header bar button for list of apps to be updated"
#~ msgid "Updates"
#~ msgstr "به‌روز رسانی‌ها"

#, c-format
#~ msgid "%s %s is no longer supported."
#~ msgstr "%s %s دیگر پشتیبانی نمی‌شود."

#~ msgid "This means that it does not receive security updates."
#~ msgstr "این یعنی به‌روز رسانی‌های امنیتی را نخواهید گرفت."

#~ msgid "It is recommended that you upgrade to a more recent version."
#~ msgstr "توصیه می‌شود که به نگارشی جدیدتر ارتقا دهید."

#~ msgid "Update All"
#~ msgstr "به‌روز رسانی همه"

#~ msgid "Application Updates"
#~ msgstr "به‌روز رسانی برنامه‌ها"

#~ msgid "GNOME Web"
#~ msgstr "وبِ گنوم"

#~ msgid "No updates have been installed on this system."
#~ msgstr "هیچ به‌روز رسانی‌ای روی این سامانه نصب نشده است."

#~ msgid "Application manager for GNOME"
#~ msgstr "مدیر برنامه برای گنوم"

#, c-format
#~ msgid "%s %s"
#~ msgstr "%s %s"

#~ msgid "Name"
#~ msgstr "نام"

#~ msgid "system"
#~ msgstr "سامانه"

#~ msgid "user"
#~ msgstr "کاربر"

#~ msgid "Channel"
#~ msgstr "کانال"

#~ msgid "Branch"
#~ msgstr "شاخه"

#~ msgid "URL"
#~ msgstr "نشانی"

#~ msgid "Installation"
#~ msgstr "نصب"

#~ msgid "Version"
#~ msgstr "نگارش"

#~ msgid "Software catalog is being downloaded"
#~ msgstr "در حال بارگیری فهرست نرم‌افزارها"

#~ msgid "Access arbitrary files"
#~ msgstr "دسترسی به پرونده‌های نامعقول"

#~ msgid "Can access arbitrary files on the file system"
#~ msgstr "می‌تواند پرونده‌هایی نامعقول در سامانهٔ پرونده‌تان را بخواند"

#~ msgid "A list of popular applications"
#~ msgstr "فهرستی از برنامه‌های محبوب"

#~ msgid "A list of applications to use, overriding the system defined ones."
#~ msgstr ""
#~ "فهرستی از برنامه‌ها برای استفاده. جایگزین برنامه‌های تعریف شدهٔ سامانه می‌شود."

#~ msgid "Checking…"
#~ msgstr "در حال بررسی…"

#~ msgid "Endless OS"
#~ msgstr "سیستم‌عامل اندلس"

#~ msgid "Loading…"
#~ msgstr "بار کردن…"

#~ msgid "Downloading application ratings…"
#~ msgstr "بارگیری رتبه‌بندی‌های برنامه…"

#~ msgid "The URI that references the background for an upgrade banner."
#~ msgstr "نشانی‌ای که به پس‌زمینهٔ بیرق ارتقا ارجاع می‌دهد."

#~ msgid ""
#~ "The URI can contain up to three '%u', which will be replaced by the upgrade "
#~ "version."
#~ msgstr "نشانی می‌تواند تا سه «%Iu» باشد که با نگارش ارتقا جایگزین خواهد شد."

#~ msgid "_Add shortcut"
#~ msgstr "_افزودن میان‌بر"

#~ msgid "Re_move shortcut"
#~ msgstr "_برداشتن میان‌بر"

#~ msgid "Welcome"
#~ msgstr "خوش آمدید"

#~ msgid "Welcome to Software"
#~ msgstr "به نرم‌افزارها خوش آمدید"

#~ msgid ""
#~ "Software lets you install all the software you need, all from one place. See "
#~ "our recommendations, browse the categories, or search for the applications you "
#~ "want."
#~ msgstr ""
#~ "نرم‌افزارها می‌گذارد تمامی نرم‌افزارهای مورد نیازتان را از یک جا نصب کنید. "
#~ "پیشنهادهایمان را دیده، دسته‌ها را مرور کرده، یا برای برنامه‌هایی که می‌خواهید، "
#~ "جست‌وجو کنید."

#~ msgid "_Browse Software"
#~ msgstr "_مرور نرم‌افزارها"

#~ msgid "OS Updates"
#~ msgstr "به‌روز رسانی‌های سیستم‌عامل"

#~ msgid "Includes performance, stability and security improvements."
#~ msgstr "شامل بهینه‌سازی‌های کارایی، پایداری و امنیتی."

#~ msgid "Downloading firmware update signature…"
#~ msgstr "بارگیری امضای به‌روز رسانی ثابت‌افزار…"

#~ msgid "Downloading firmware update metadata…"
#~ msgstr "بارگیری فرادادهٔ به‌روز رسانی ثابت‌افزار…"

#~ msgid "Software has unknown permissions"
#~ msgstr "نرم‌افزار، اجازه‌هایی ناشناخته دارد"

#~ msgid "Software comes from a trusted source"
#~ msgstr "نرم‌افزار از منبعی مورد اعتماد می‌آید"

#~ msgid "Unknown Permissions"
#~ msgstr "اجازه‌های ناشناخته"

#~ msgid "The permissions needed by this app aren’t known"
#~ msgstr "اجازه‌های لازم برای این کاره شناخته شده نیستند"

#~ msgid "App comes from a trusted source"
#~ msgstr "کاره از منبعی مورد اعتماد می‌آید"

#~ msgid "Your distribution has verified that this app can be trusted"
#~ msgstr "توزیعتان تأیید کرده که این کاره مطمئن است"

#~ msgid "Show the prompt to install nonfree software repositories"
#~ msgstr "نمایش اعلان برای نصب مخزن‌ها نرم‌افزاری ناآزاد"

#~ msgid "Not optimized for touch devices or phones"
#~ msgstr "برای افزاره‌های لکسی یا تلفن‌ها بهینه نشده"

#~ msgid "Editor’s Picks"
#~ msgstr "انتخاب‌های سردبیران"

#~ msgid "Recently Updated"
#~ msgstr "به تازگی به‌روز شده"

#~ msgid "_Read More"
#~ msgstr "_خواندن بیش‌تر"

#~ msgid "_Read Less"
#~ msgstr "_خواندن کم‌تر"

#~ msgid "_Launch"
#~ msgstr "_اجرا"

#~ msgid ""
#~ "Some of this software is proprietary and therefore has restrictions on use, "
#~ "sharing, and access to source code."
#~ msgstr ""
#~ "برخی از این نرم‌افزارها مالکیتی بوده و بنابراین در استفاده، هم‌رسانی و دسترسی به "
#~ "کد مبدأ، محدودند."

#~ msgid "Find out more…"
#~ msgstr "بیش‌تر دریابید…"

#~ msgid "Recent Releases"
#~ msgstr "ارائه‌های اخیر"

#~ msgid "Remove “%s”?"
#~ msgstr "برداشتن «%s»؟"

#~ msgid "Disable “%s”?"
#~ msgstr "از کار انداختن «%s»؟"

#~ msgid "No Additional Repositories"
#~ msgstr "بدون مخزن‌های اضافی"

#~ msgid "_Remove…"
#~ msgstr "_برداشتن…"

#~ msgid "_Disable…"
#~ msgstr "_از کار انداختن…"

#~ msgid "Enabling"
#~ msgstr "به کار انداختن"

#~ msgid "Disabling"
#~ msgstr "از کار انداختن"

#~ msgid "Enabled"
#~ msgstr "به کار افتاده"

#~ msgid "Disabled"
#~ msgstr "از کار افتاده"

#~ msgid "_Remove All"
#~ msgstr "_برداشتن همه"

#~ msgid "Updates will be applied when the computer is restarted."
#~ msgstr "به‌روز رسانی‌ها هنگام شروع دوبارهٔ رایانه اعمال خواهند شد."

#~ msgid "Waiting to Download %s %s"
#~ msgstr "در انتظار بارگیری %s %s"

#~ msgid "Downloading %s %s"
#~ msgstr "در حال بارگیری %s %s"

#~ msgid "%s %s Ready to be Installed"
#~ msgstr "%s %s آمادهٔ نصب"

#~ msgid "Requires a specific screen size"
#~ msgstr "نیازمند اندازهٔ صفحهٔ خاص"

#~ msgctxt "updated"
#~ msgid "Never"
#~ msgstr "هیچ وقت"

#~ msgid "Localized in your Language"
#~ msgstr "بومی شده به زبانتان"

#~ msgid "Release Activity"
#~ msgstr "فعالیت انتشار"

#~ msgid "Developer"
#~ msgstr "توسعه‌دهنده"

#~ msgctxt "app status"
#~ msgid "Uninstalled"
#~ msgstr "حذف‌شده"

#~ msgctxt "app status"
#~ msgid "Installed"
#~ msgstr "نصب شد"

#~ msgctxt "app status"
#~ msgid "Updated"
#~ msgstr "به‌روز شد"

#~ msgctxt "app status"
#~ msgid "Unknown"
#~ msgstr "ناشناخته"

#~ msgid "History"
#~ msgstr "تاریخچه"

#~ msgid "More…"
#~ msgstr "بیش‌تر…"

#~ msgid "Recommended Games"
#~ msgstr "بازی‌های پیشنهادی"

#~ msgid "Recommended Creation Applications"
#~ msgstr "برنامه‌های آفرینش پیشنهادی"

#~ msgid "Recommended Work Applications"
#~ msgstr "برنامه‌های کاری پیشنهادی"

#~ msgid "Select All"
#~ msgstr "گزینش همه"

#~ msgid "Select None"
#~ msgstr "گزینش هیچ‌کدام"

#~ msgid "Featured %s"
#~ msgstr "ویژه‌های %s"

#~ msgid "Show"
#~ msgstr "نمایش"

#~ msgid "Subcategories filter menu"
#~ msgstr "فهرست پالایش زیردسته‌ها"

#~ msgid "Sort"
#~ msgstr "چینش"

#~ msgid "Subcategories sorting menu"
#~ msgstr "فهرست چینش زیردسته‌ها"

#~ msgctxt "Menu of Games"
#~ msgid "All"
#~ msgstr "همه"

#~ msgctxt "Menu of Games"
#~ msgid "Featured"
#~ msgstr "ویژه"

#~ msgctxt "Menu of Utilities"
#~ msgid "All"
#~ msgstr "همه"

#~ msgctxt "Menu of Utilities"
#~ msgid "Featured"
#~ msgstr "ویژه"

#~ msgctxt "Menu of Reference"
#~ msgid "All"
#~ msgstr "همه"

#~ msgctxt "Menu of Reference"
#~ msgid "Featured"
#~ msgstr "ویژه"

#~ msgid "Audio & Video"
#~ msgstr "صوت و تصویر"

#~ msgid "Developer Tools"
#~ msgstr "ابزارهای توسعه"

#~ msgid "Education & Science"
#~ msgstr "یادگیری و علم"

#~ msgid "Games"
#~ msgstr "بازی‌ها"

#~ msgid "Graphics & Photography"
#~ msgstr "گرافیک و عکاسی"

#~ msgid "Productivity"
#~ msgstr "بهره‌وری"

#~ msgid "Communication & News"
#~ msgstr "ارتباطات و اخبار"

#~ msgid "Utilities"
#~ msgstr "ابزارها"

#~ msgid ""
#~ "Unable to determine which parts of the system this application accesses. This "
#~ "is typical for older applications."
#~ msgstr ""
#~ "ناتوانی در تشخیص نواحی‌ای از سامانه که این برنامه به آن‌ها دسترسی دارد. برای "
#~ "برنامه‌های قدیمی، معمول است."

#~ msgctxt "App permissions"
#~ msgid "Low"
#~ msgstr "پایین"

#~ msgctxt "App permissions"
#~ msgid "Medium"
#~ msgstr "متوسّط"

#~ msgctxt "App permissions"
#~ msgid "High"
#~ msgstr "بالا"

#~ msgctxt "App permissions"
#~ msgid "Unknown"
#~ msgstr "نامعلوم"

#~ msgid "Public domain"
#~ msgstr "دامنهٔ عمومی"

#~ msgid "https://en.wikipedia.org/wiki/Public_domain"
#~ msgstr "https://en.wikipedia.org/wiki/Public_domain"

#~ msgid "https://www.gnu.org/philosophy/free-sw"
#~ msgstr "https://wiki.ubuntu.ir/wiki/Free_Software"

#~ msgid "Users are bound by the following license:"
#~ msgid_plural "Users are bound by the following licenses:"
#~ msgstr[0] "کاربران ملزم به پذیرفتن پروانه‌های زیر هستند:"

#~ msgid "Sandboxed"
#~ msgstr "اجرا در محیط ایزوله"

#~ msgid "Category"
#~ msgstr "دسته‌بندی"

#~ msgid "Free"
#~ msgstr "آزاد"

#~ msgctxt "Application license"
#~ msgid "Unknown"
#~ msgstr "ناشناخته"

#~ msgid ""
#~ "This means that the software can be freely run, copied, distributed, studied "
#~ "and modified."
#~ msgstr ""
#~ "یعنی می‌توانید این نرم‌افزار را آزادانه اجرا، رونوشت، توزیع و مطالعه کرده یا "
#~ "تغییر دهید."

#~ msgid "Proprietary Software"
#~ msgstr "نرم‌افزار انحصاری"

#~ msgid ""
#~ "This means that the software is owned by an individual or a company. There are "
#~ "often restrictions on its use and its source code cannot usually be accessed."
#~ msgstr ""
#~ "یعنی نرم‌افزار متعلق به یک فرد یا شرکت است. معمولاً محدودیت‌هایی در استفاده داشته "
#~ "و نمی‌توان به کد مبدأش دسترسی داشت."

#~ msgid "Unknown Software License"
#~ msgstr "پروانهٔ نرم‌افزاری ناشناخته"

#~ msgid "The license terms of this software are unknown."
#~ msgstr "شرایط پروانهٔ این نرم‌افزار ناشناخته است."

#~ msgid "The application was rated this way because it features:"
#~ msgstr "رتبهٔ برنامه این‌گونه‌است، چرا که:"

#~ msgid "No details were available for this rating."
#~ msgstr "هیچ جزییاتی برای این رتبه‌بندی موجود نیست."

#~ msgid "Recommended Audio & Video Applications"
#~ msgstr "برنامه‌های صوتی و ویدیویی پیشنهادی"

#~ msgid "Recommended Productivity Applications"
#~ msgstr "برنامه‌های فراورش پیشنهادی"

#~ msgid "ratings in total"
#~ msgstr "رتبه‌ها در مجموع"

#~ msgid "Looking for new updates…"
#~ msgstr "در حال بررسی برای به‌روز رسانی‌های جدید…"

#~ msgid "Setting up updates…"
#~ msgstr "در حال برپاسازی به‌روز رسانی‌ها…"

#~ msgid "Software is up to date"
#~ msgstr "نرم‌افزار به‌روز است"

#~ msgid "ODRS is a service providing user reviews of applications"
#~ msgstr "پرمیب خدمتی است که بازابینی‌های کاربری از برنامه‌ها را فراهم می‌کند"

#~ msgid "Cartoon characters in unsafe situations"
#~ msgstr "شخصیت‌های کارتونی در وضعیت‌های نا امن"

#~ msgid "Cartoon characters in aggressive conflict"
#~ msgstr "شخصیت‌های کارتونی در وضعیت‌های درگیری"

#~ msgid "Graphic violence involving cartoon characters"
#~ msgstr "خشونت شامل شخصیت‌های کارتونی"

#~ msgid "Characters in unsafe situations easily distinguishable from reality"
#~ msgstr "شخصیت‌ها در موقعیت‌های نا امن که به راحتی از واقعیت قابل تشخیص هستند"

#~ msgid "Characters in aggressive conflict easily distinguishable from reality"
#~ msgstr ""
#~ "شخصیت‌های کارتونی در وضعیت‌های درگیری که به راحتی از واقعیت قابل تشخیص هستند"

#~ msgid "Graphic violence easily distinguishable from reality"
#~ msgstr "شامل خشونت که به راحتی از واقعیت قابل تشخیص هستند"

#~ msgid "Mildly realistic characters in unsafe situations"
#~ msgstr "شخصیت‌های تقریبا واقعی که در وضعیت‌های نا امن"

#~ msgid "Depictions of realistic characters in aggressive conflict"
#~ msgstr "تصاویر شخصیت‌های واقعی در وضعیت‌های درگیری"

#~ msgid "Graphic violence involving realistic characters"
#~ msgstr "خشونت شامل شخصیت‌های واقعی"

#~ msgid "No bloodshed"
#~ msgstr "بدون خون‌ریزی"

#~ msgid "Unrealistic bloodshed"
#~ msgstr "خون‌ریزی غیر واقعی"

#~ msgid "Realistic bloodshed"
#~ msgstr "خون‌ریزی واقعی"

#~ msgid "Depictions of bloodshed and the mutilation of body parts"
#~ msgstr "تصاویر خون‌ریزی و قطع اعضای بدن"

#~ msgid "Rape or other violent sexual behavior"
#~ msgstr "تجاوز یا سایر اعمال جنسی خشونت‌آمیز"

#~ msgid "References to alcoholic beverages"
#~ msgstr "اشاره به نوشیدنی‌های الکلی"

#~ msgid "Use of alcoholic beverages"
#~ msgstr "استفاده از نوشیدنی‌های الکلی"

#~ msgid "References to illicit drugs"
#~ msgstr "اشاره به مخدرهای غیرقانونی"

#~ msgid "Use of illicit drugs"
#~ msgstr "استفاده از مخدرهای غیرقانونی"

#~ msgid "References to tobacco products"
#~ msgstr "اشاره به محصولات تنباکو"

#~ msgid "Use of tobacco products"
#~ msgstr "استفاده از محصولات تنباکو"

#~ msgid "Brief artistic nudity"
#~ msgstr "برهنگی هنری و مختصر"

#~ msgid "Prolonged nudity"
#~ msgstr "برهنگی ممتد"

#~ msgid "Provocative references or depictions"
#~ msgstr "اشاره و یا تصاویر تحریک‌آمیز"

#~ msgid "Sexual references or depictions"
#~ msgstr "اشاره یا تصاویر جنسی"

#~ msgid "Graphic sexual behavior"
#~ msgstr "رفتارهای جنسی گرافیکی"

#~ msgid "Mild or infrequent use of profanity"
#~ msgstr "استفاده کم یا ملایم از ناسزا"

#~ msgid "Moderate use of profanity"
#~ msgstr "استفاده متوسط از ناسزا"

#~ msgid "Strong or frequent use of profanity"
#~ msgstr "استفاده زیاد یا مکرر از ناسزا"

#~ msgid "Slapstick humor"
#~ msgstr "شوخی‌های هیجانی"

#~ msgid "Vulgar or bathroom humor"
#~ msgstr "شوخی‌های مبتذل"

#~ msgid "Mature or sexual humor"
#~ msgstr "شوخی‌های جنسی"

#~ msgid "Negativity towards a specific group of people"
#~ msgstr "اشاره منفی به گروه خاصی از مردم"

#~ msgid "Discrimination designed to cause emotional harm"
#~ msgstr "طراحی خاص برای ایجاد آسیب عاطفی"

#~ msgid "Explicit discrimination based on gender, sexuality, race or religion"
#~ msgstr "تبعیض آشکار بر اساس جنسیت، نژاد یا دین"

#~ msgid "Product placement"
#~ msgstr "جایگذاری محصول"

#~ msgid "Explicit references to specific brands or trademarked products"
#~ msgstr "اشاره‌های واضح به برندهای مشخص یا محصولات دارای نشان تجاری"

#~ msgid "Users are encouraged to purchase specific real-world items"
#~ msgstr "کاربران تشویق می‌شوند اجناسی در دنیای واقعی بخرند"

#~ msgid "Gambling on random events using tokens or credits"
#~ msgstr "شرط‌بندی روی رویداد اتفاقی با استفاده از توکن یا اعتبار"

#~ msgid "Gambling using “play” money"
#~ msgstr "شرط‌بندی با استفاده از پولِ «بازی»"

#~ msgid "Gambling using real money"
#~ msgstr "شرط‌بندی با استفاده از پول واقعی"

#~ msgid "Users are encouraged to donate real money"
#~ msgstr "کاربران تشویق می‌شوند پول واقعی اعانه کنند"

#~ msgid "Ability to spend real money in-app"
#~ msgstr "امکان خرج کردن پول واقعی در کاره"

#~ msgid "User-to-user interactions without chat functionality"
#~ msgstr "ارتباط بازیکن با بازیکن بدون امکان گپ"

#~ msgid "Moderated chat functionality between users"
#~ msgstr "امکان گپ نظارت‌شده بین کاربران"

#~ msgid "Uncontrolled audio or video chat functionality between users"
#~ msgstr "امکان گپ ویدیویی یا صوتی بدون نظارت بین کاربران"

#~ msgid "Sharing social network usernames or email addresses"
#~ msgstr "هم‌رسانی نام‌کاربری شبکه‌های اجتماعی کاربر یا آدرس پست‌های الکترونیکی"

#~ msgid "Checking for the latest application version"
#~ msgstr "در حال بررسی برای جدیدترین نگارش برنامه"

#~ msgid "Sharing diagnostic data that does not let others identify the user"
#~ msgstr "هم‌رسانی داده‌های تشخیصی که نمی‌گذارد دیگران، کاربر را شناسایی کنند"

#~ msgid "Sharing information that lets others identify the user"
#~ msgstr "هم‌رسانی اطّلاعاتی که به دیگران اجازهٔ شناسایی کاربر را می‌دهد"

#~ msgid "Sharing physical location with other users"
#~ msgstr "هم‌رسانی موقعیت فیزیکی با دیگر کاربران"

#~ msgid "Indirect references to homosexuality"
#~ msgstr "اشاره‌های غیرمستقیم به هم‌جنسگرایی"

#~ msgid "Kissing between people of the same gender"
#~ msgstr "بوسه میان افراد هم‌جنس"

#~ msgid "Graphic sexual behavior between people of the same gender"
#~ msgstr "رفتار جنسی ترسیمی میان افراد هم‌جنس"

#~ msgid "Indirect references to prostitution"
#~ msgstr "اشاره‌های غیرمستقیم به فاحشگی"

#~ msgid "Direct references to prostitution"
#~ msgstr "اشاره‌های مستقیم به فاحشگی"

#~ msgid "Graphic depictions of the act of prostitution"
#~ msgstr "ترسیم‌های عمل فاحشگی"

#~ msgid "Indirect references to adultery"
#~ msgstr "اشاره‌های غیرمستقیم به زنا"

#~ msgid "Direct references to adultery"
#~ msgstr "اشاره‌های مستقیم به زنا"

#~ msgid "Graphic depictions of the act of adultery"
#~ msgstr "ترسیم‌های عمل زنا"

#~ msgid "Scantily clad human characters"
#~ msgstr "شخصیت‌های انسانی کم‌پوشش"

#~ msgid "Overtly sexualized human characters"
#~ msgstr "شخصیت‌های انسانی آشکارا جنسیت‌زده"

#~ msgid "Depictions of or references to historical desecration"
#~ msgstr "ترسیم یا اشاره به هتک‌حرمت تاریخی"

#~ msgid "Depictions of modern-day human desecration"
#~ msgstr "ترسیم هتک‌حرمت انسانی نوین"

#~ msgid "Graphic depictions of modern-day desecration"
#~ msgstr "تصویر هتک‌حرمت نوین"

#~ msgid "Visible dead human remains"
#~ msgstr "بقایای جسد انسانی نمایان"

#~ msgid "Dead human remains that are exposed to the elements"
#~ msgstr "جسدهای انسانی در معرض عناصر"

#~ msgid "Graphic depictions of desecration of human bodies"
#~ msgstr "ترسیم هتک‌حرمت به جسدهای انسان"

#~ msgid "Depictions of or references to historical slavery"
#~ msgstr "ترسیم یا اشاره به بردگی تاریخی"

#~ msgid "Depictions of modern-day slavery"
#~ msgstr "ترسیم بردگی نوین"

#~ msgid "Graphic depictions of modern-day slavery"
#~ msgstr "تصویر بردگی نوین"

#~ msgid "General"
#~ msgstr "عمومی"

#~ msgid "ALL"
#~ msgstr "همه"

#~ msgid "Teen"
#~ msgstr "نوجوان"

#~ msgid "Everyone 10+"
#~ msgstr "هرکسی بالای ۱۰"

#~ msgid "Everyone"
#~ msgstr "هرکسی"

#~ msgid "Early Childhood"
#~ msgstr "کودک"

#~ msgctxt "version"
#~ msgid "Unknown"
#~ msgstr "ناشناس"

#~ msgid "Released"
#~ msgstr "منتشر شده"

#~ msgid "Format"
#~ msgstr "قالب"

#~ msgid "%R"
#~ msgstr "%OH:%OM"

#~ msgid "%l:%M %p"
#~ msgstr "%Ol:%OM %p"

#~ msgid "Yesterday, %R"
#~ msgstr "دیروز، %OH:%OM"

#~ msgid "Yesterday, %l:%M %p"
#~ msgstr "دیروز، %Ol:%OM %p"

#~ msgid "Three days ago"
#~ msgstr "سه روز پیش"

#~ msgid "Four days ago"
#~ msgstr "چهار روز پیش"

#~ msgid "Five days ago"
#~ msgstr "پنج روز پیش"

#~ msgid "Six days ago"
#~ msgstr "شش روز پیش"

#~ msgid "Two weeks ago"
#~ msgstr "دو هفته پیش"

#~ msgid "Enable GNOME Shell extensions repository"
#~ msgstr "به کار انداختن مخزن افزونه‌های پوستهٔ گنوم"

#~ msgid "this website"
#~ msgstr "این پایگاه وب"

#~ msgid "_Let’s Go Shopping"
#~ msgstr "_بزن بریم خرید"

#~ msgctxt "app status"
#~ msgid "Removed"
#~ msgstr "برداشته شد"

#~ msgid "Are you sure you want to remove %s?"
#~ msgstr "مطمئنید می‌خواهید %s را بردارید؟"

#~ msgid "This application needs to be restarted to use new plugins."
#~ msgstr "این برنامه باید برای استفاده از افزایه‌های جدید، دوباره شروع شود."

#~ msgid "Security Updates Pending"
#~ msgstr "به‌روز رسانی‌های امنیتی در انتظار هستند"

#~ msgid "It is recommended that you install important updates now"
#~ msgstr "توصیه می‌شود که به‌روز رسانی‌های امنیتی را بلافاصله نصب کنید"

#~ msgid "Restart & Install"
#~ msgstr "شروع دوباره و نصب"

#~ msgid "Important OS and application updates are ready to be installed"
#~ msgstr "به‌روز رسانی‌های مهم سیستم‌عامل و برنامه‌ها برای نصب آماده هستند"

#~ msgid "View"
#~ msgstr "نمایش"

#~ msgid "About %s"
#~ msgstr "دربارهٔ %s"

#~ msgid "%s ME"
#~ msgstr "موتور مدیریت %s"

#~ msgid "Show the folder management UI"
#~ msgstr "نمایش واسط کاربری مدیریت شاخه"

#~ msgid "Folder Name"
#~ msgstr "نام شاخه"

#~ msgid "_Add"
#~ msgstr "_افزودن"

#~ msgid "Add to Application Folder"
#~ msgstr "افزودن به شاخه برنامه"

#~ msgid "Extension Settings"
#~ msgstr "تنظیمات افزونه"

#~ msgid ""
#~ "Extensions are used at your own risk. If you have any system problems, it is "
#~ "recommended to disable them."
#~ msgstr ""
#~ "افزونه‌ها را با مسئولیت خودتان استفاده کنید. اگر هر گونه مشکل سیستمی‌ای داشتید، "
#~ "توصیه می‌شود که آنها را غیرفعال کنید."

#~ msgid "Failed to load components"
#~ msgstr "شکست در بار کردن اجزا"

#~ msgid "CSS validated OK!"
#~ msgstr "اعتبار CSS تایید شد!"

#~ msgid "Failed to load file"
#~ msgstr "بارگیری پرونده شکست خورد"

#~ msgid "Unsaved changes"
#~ msgstr "تغییرات ذخیره نشده"

#~ msgid "The application list is already loaded."
#~ msgstr "فهرست برنامه‌ها قبلا بارگیری شده است."

#~ msgid "Merge documents"
#~ msgstr "ادغام سندها"

#~ msgid "Throw away changes"
#~ msgstr "دور انداختن تغییرات"

#~ msgid "Open AppStream File"
#~ msgstr "گشودن پروندهٔ AppStream"

#~ msgid "Save AppStream File"
#~ msgstr "ذخیرهٔ پروندهٔ AppStream"

#~ msgid "_Save"
#~ msgstr "_ذخیره"

#~ msgid "Failed to save file"
#~ msgstr "شکست در ذخیرهٔ پرونده"

#~ msgid "%s banner design deleted."
#~ msgstr "طراحی بنر %s حذف شد."

#~ msgid "Banner design deleted."
#~ msgstr "طراحی بنر حذف شد."

#~ msgid "The application list has unsaved changes."
#~ msgstr "فهرست برنامه‌ها شامل تغییرات ذخیره نشده است."

#~ msgid "Use verbose logging"
#~ msgstr "استفاده از ثبت وقایعِ دقیق"

#~ msgid "GNOME Software Banner Designer"
#~ msgstr "طراح بنر نرم‌افزارهای گنوم"

#~ msgid "No Designs"
#~ msgstr "بدون طرح"

#~ msgid "Error message here"
#~ msgstr "پیام خطا در اینجا"

#~ msgid "Category Featured"
#~ msgstr "دستهٔ ویژه"

#~ msgid "Undo"
#~ msgstr "برگردان"

#~ msgid "Banner Designer"
#~ msgstr "طراح بنر"

#~ msgid "New Banner"
#~ msgstr "بنر جدید"

#~ msgid "Import from file"
#~ msgstr "وارد کردن از پرونده"

#~ msgid "Export to file"
#~ msgstr "صدور به پرونده"

#~ msgid "Spacing"
#~ msgstr "فاصله‌بندی"

#~ msgid "The amount of space between children"
#~ msgstr "میزان فاصله بین عناصر"

#~ msgid "Click on items to select them"
#~ msgstr "برای گزینش موارد، رویشان کلیک کنید"

#~ msgid "Select"
#~ msgstr "گزینش"

#~ msgid "_Add to Folder…"
#~ msgstr "_افزودن به شاخه…"

#~ msgid "_Move to Folder…"
#~ msgstr "_انتقال به شاخه…"

#~ msgid "_Remove from Folder"
#~ msgstr "_برداشتن از شاخه"

#~ msgid "Featured Applications"
#~ msgstr "برنامه‌های منتخب"

#~ msgid "Design the featured banners for GNOME Software"
#~ msgstr "طرآحی بیرق‌های ویزه برای نرم‌افزارهای گنوم"

#~ msgid "AppStream;Software;App;"
#~ msgstr "AppStream;Software;App;برنامه;نرم‌افزار;"

#~ msgctxt "Menu of Add-ons"
#~ msgid "Shell Extensions"
#~ msgstr "افزونه‌های پوسته"

#~ msgid "GNOME Shell Extensions Repository"
#~ msgstr "مخزن افزونه‌های پوستهٔ گنوم"

#~ msgid "Downloading shell extension metadata…"
#~ msgstr "بارگیری فرادادهٔ افزونهٔ پوسته…"

#~ msgid "GNOME Shell Extension"
#~ msgstr "افزونهٔ پوستهٔ گنوم"

#~ msgid "Top Rated"
#~ msgstr "بالاترین رتیه‌ها"

#~ msgid "The list of extra sources that have been previously enabled"
#~ msgstr "فهرستی از منابع اضافی که قبلا فعال شده‌اند"

#~ msgid ""
#~ "The list of sources that have been previously enabled when installing third-"
#~ "party applications."
#~ msgstr "فهرستی از منابع اضافی که قبلا هنگام نصب برنامه‌های ثالث فعال شده‌اند."

#~ msgid "Show non-free software in search results"
#~ msgstr "نمایش نرم‌افزارهای غیر آزاد در نتایج جست‌وجوها"

#~ msgid "A list of non-free sources that can be optionally enabled"
#~ msgstr "یک فهرست از منابع غیر آزاد که ممکن است به صورت اختیاری فعال شوند"

#~ msgid "system-software-install"
#~ msgstr "system-software-install"

#~ msgid "_All"
#~ msgstr "_همه"

#~ msgid "Show profiling information for the service"
#~ msgstr "نمایش اطلاعات کارایی سرویس"

#~ msgid "To continue you need to sign in."
#~ msgstr "برای ادامه دادن لازم است وارد شوید."

#~ msgid "To continue you need to sign in to %s."
#~ msgstr "برای ادامه دادن لازم است به %s وارد شوید."

#~ msgid "Email address"
#~ msgstr "آدرس پست‌الکترونیکی"

#~ msgid "I have an account already"
#~ msgstr "من از قبل حساب دارم"

#~ msgid "I want to register for an account now"
#~ msgstr "من می‌خواهم برای یک حساب ثبت‌نام کنم"

#~ msgid "I have forgotten my password"
#~ msgstr "من گذرواژه‌ام را از یاد برده‌ام"

#~ msgid "Sign in automatically next time"
#~ msgstr "دفعه آینده بطور خودکار وارد بشو"

#~ msgid "Enter your one-time pin for two-factor authentication."
#~ msgstr "پین یک بار مصرف خود را برای تصدیق‌هویت دو مرحله‌ای وارد کنید."

#~ msgid "PIN"
#~ msgstr "PIN"

#~ msgid "Authenticate"
#~ msgstr "تصدیق هویت"

#~ msgid "Continue"
#~ msgstr "ادامه"

#~ msgid "Player-to-player preset interactions without chat functionality"
#~ msgstr "ارتباط از پیش تعیین شده‌ی بازیکن-با-بازیکن بدون امکان گپ"

#~ msgid "Software catalog is being loaded"
#~ msgstr "در حال بار کردن فهرست نرم‌افزاری"

#~ msgid "_About"
#~ msgstr "_درباره"

#~ msgid "_Quit"
#~ msgstr "_خروج"

#~ msgid "Enable Proprietary Software Sources?"
#~ msgstr "فعال‌سازی منابع نرم‌افزاری تجاری؟"

#~ msgid ""
#~ "Information about %s, as well as options for how to get a codec that can play "
#~ "this format can be found on the website."
#~ msgstr ""
#~ "اطلاعات در مورد %s، همچنین گزینه‌هایی در مورد چگونگی دریافت کُدِک که بتواند این "
#~ "قالب را پخش کند را می‌توانید از پایگاه‌وب دریافت کنید."

#~ msgid "A$%.2f"
#~ msgstr "A$%I.2f"

#~ msgid "C$%.2f"
#~ msgstr "C$%I.2f"

#~ msgid "CN¥%.2f"
#~ msgstr "CN¥%I.2f"

#~ msgid "€%.2f"
#~ msgstr "€%I.2f"

#~ msgid "£%.2f"
#~ msgstr "£%I.2f"

#~ msgid "¥%.2f"
#~ msgstr "¥%I.2f"

#~ msgid "NZ$%.2f"
#~ msgstr "NZ$%I.2f"

#~ msgid "₽%.2f"
#~ msgstr "₽%I.2f"

#~ msgid "US$%.2f"
#~ msgstr "US$I%.2f"

#~ msgid "For more information, visit %s."
#~ msgstr "برای اطلاعات بیشتر به %s مراجعه کنید."

#~ msgid "No applications or addons installed; other software might still be"
#~ msgstr ""
#~ "هیچ برنامه یا افزودنی‌ای نصب نشده است؛ نرم‌افزارهای دیگر هنوز ممکن است باشند"

#~ msgid "Typically has restrictions on use and access to source code."
#~ msgstr "به طور معمول در دسترسی یا استفاده از کد منبع محدودیت دارند."

#~ msgid "Proprietary Software Sources"
#~ msgstr "منابع نرم‌افزاری تجاری"

#~ msgid "Remove Source"
#~ msgstr "حذف منبع"

#~ msgid ""
#~ "Software sources can be downloaded from the internet. They give you access to "
#~ "additional software that is not provided by %s."
#~ msgstr ""
#~ "منابع نرم‌افزاری می‌توانند از طریق اینترنت دریافت شوند. آنها امکان دسترسی به "
#~ "نرم‌افزارهای بیشتری که %s فراهم نمی‌کند را برای شما فراهم می‌کنند."

#~ msgid ""
#~ "Removing a source will also remove any software you have installed from it."
#~ msgstr ""
#~ "پاک کردن یک منبع، تمام نرم‌افزارهایی که از طریق آن نصب کرده‌اید را نیز پاک خواهد "
#~ "کرد."

#~ msgid "No software installed from this source"
#~ msgstr "هیچ نرم‌افزاری از طریق این منبع نصب نشده است"

#~ msgid "Installed from this Source"
#~ msgstr "نصب شده از طریق این منبع"

#~ msgid "Last Checked"
#~ msgstr "آخرین بررسی"

#~ msgid "Added"
#~ msgstr "اضافه شد"

#~ msgid "Website"
#~ msgstr "پایگاه‌وب"

#~ msgid "Downloading new updates…"
#~ msgstr "بارگیری بروزرسانی‌های جدید…"

#~ msgid "Restart & _Install"
#~ msgstr "راه‌اندازی مجدد و _نصب"

#~ msgid "org.gnome.Software"
#~ msgstr "org.gnome.Software"

#, fuzzy
#~| msgid "Setting up updates…"
#~ msgid "Getting runtime source…"
#~ msgstr "در حال برپاسازی بروزرسانی‌ها…"

#~ msgid "Downloading application page…"
#~ msgstr "بارگیری صفحهٔ برنامه…"

#~ msgid "Total"
#~ msgstr "مجموع"

#~ msgid "Could not find '%s'"
#~ msgstr "نمی‌توان «%s» را پیدا کرد"

#~ msgid "Installation of %s failed."
#~ msgstr "نصب %s شکست خورد"

#~ msgid "Removal of %s failed."
#~ msgstr "حذف %s شکست خورد"

#~ msgid "Please make sure that you have internet access and try again."
#~ msgstr "لطفا مطمئن شوید که دسترسی به اینترنت دارید و دوباره تلاش کنید."

#~ msgid "Please free up some space and try again."
#~ msgstr "لطفا کمی فضا خالی کنید و دوباره تلاش کنید."

#~ msgid "If the problem persists, contact your software provider."
#~ msgstr "اگر باز هم مشکل داشتید، با فراهم کننده نرم‌افزار تماس بگیرید."

#~ msgctxt "content rating violence-fantasy"
#~ msgid "None"
#~ msgstr "هیچکدام"

#~ msgctxt "content rating violence-realistic"
#~ msgid "None"
#~ msgstr "هیچکدام"

#~ msgctxt "content rating violence-bloodshed"
#~ msgid "None"
#~ msgstr "هیچکدام"

#~ msgctxt "content rating violence-sexual"
#~ msgid "None"
#~ msgstr "هیچکدام"

#~ msgctxt "content rating drugs-alcohol"
#~ msgid "None"
#~ msgstr "هیچکدام"

#~ msgctxt "content rating drugs-narcotics"
#~ msgid "None"
#~ msgstr "هیچکدام"

#~ msgctxt "content rating sex-nudity"
#~ msgid "None"
#~ msgstr "هیچکدام"

#~ msgctxt "content rating sex-themes"
#~ msgid "None"
#~ msgstr "هیچکدام"

#~ msgctxt "content rating language-profanity"
#~ msgid "None"
#~ msgstr "هیچکدام"

#~ msgctxt "content rating language-humor"
#~ msgid "None"
#~ msgstr "هیچکدام"

#~ msgctxt "content rating language-discrimination"
#~ msgid "None"
#~ msgstr "هیچکدام"

#~ msgctxt "content rating money-advertising"
#~ msgid "None"
#~ msgstr "هیچکدام"

#~ msgctxt "content rating money-gambling"
#~ msgid "None"
#~ msgstr "هیچکدام"

#~ msgctxt "content rating money-purchasing"
#~ msgid "None"
#~ msgstr "هیچکدام"

#~ msgctxt "content rating social-chat"
#~ msgid "None"
#~ msgstr "هیچکدام"

#~ msgctxt "content rating social-audio"
#~ msgid "None"
#~ msgstr "هیچکدام"

#~ msgctxt "content rating social-contacts"
#~ msgid "None"
#~ msgstr "هیچکدام"

#~ msgctxt "content rating social-info"
#~ msgid "None"
#~ msgstr "هیچکدام"

#~ msgctxt "content rating social-location"
#~ msgid "None"
#~ msgstr "هیچکدام"

#~ msgctxt "Menu of AudioVideo"
#~ msgid "All"
#~ msgstr "همه"

#~ msgctxt "Menu of AudioVideo"
#~ msgid "Featured"
#~ msgstr "ویژه"

#~ msgctxt "Menu of Development"
#~ msgid "All"
#~ msgstr "همه"

#~ msgctxt "Menu of Development"
#~ msgid "Featured"
#~ msgstr "ویژه"

#~ msgctxt "Menu of Education"
#~ msgid "All"
#~ msgstr "همه"

#~ msgctxt "Menu of Education"
#~ msgid "Featured"
#~ msgstr "ویژه"

#~ msgctxt "Menu of Graphics"
#~ msgid "All"
#~ msgstr "همه"

#~ msgctxt "Menu of Graphics"
#~ msgid "Featured"
#~ msgstr "ویژه"

#~ msgctxt "Menu of Office"
#~ msgid "All"
#~ msgstr "همه"

#~ msgctxt "Menu of Office"
#~ msgid "Featured"
#~ msgstr "ویژه"

#~ msgctxt "Menu of Science"
#~ msgid "All"
#~ msgstr "همه"

#~ msgctxt "Menu of Science"
#~ msgid "Featured"
#~ msgstr "ویژه"

#~ msgctxt "Menu of Science"
#~ msgid "Astronomy"
#~ msgstr "ستاره‌شناسی"

#~ msgctxt "Menu of Science"
#~ msgid "Chemistry"
#~ msgstr "شیمی"

#~ msgctxt "Menu of Science"
#~ msgid "Math"
#~ msgstr "ریاضی"

#~ msgctxt "Menu of Communication"
#~ msgid "All"
#~ msgstr "همه"

#~ msgctxt "Menu of Communication"
#~ msgid "Featured"
#~ msgstr "ویژه"

#~ msgctxt "Menu of Utility"
#~ msgid "All"
#~ msgstr "همه"

#~ msgctxt "Menu of Utility"
#~ msgid "Featured"
#~ msgstr "ویژه"

#~ msgid "Science"
#~ msgstr "علوم"<|MERGE_RESOLUTION|>--- conflicted
+++ resolved
@@ -8,13 +8,8 @@
 msgstr ""
 "Project-Id-Version: \n"
 "Report-Msgid-Bugs-To: https://gitlab.gnome.org/GNOME/gnome-software/issues\n"
-<<<<<<< HEAD
-"POT-Creation-Date: 2023-06-22 13:39+0000\n"
-"PO-Revision-Date: 2023-06-23 02:17+0330\n"
-=======
 "POT-Creation-Date: 2023-07-28 23:07+0000\n"
 "PO-Revision-Date: 2023-07-29 02:59+0330\n"
->>>>>>> 7b70662a
 "Last-Translator: Danial Behzadi <dani.behzi@ubuntu.com>\n"
 "Language-Team: \n"
 "Language: fa_IR\n"
@@ -22,11 +17,7 @@
 "Content-Type: text/plain; charset=UTF-8\n"
 "Content-Transfer-Encoding: 8bit\n"
 "Plural-Forms: nplurals=1; plural=0;\n"
-<<<<<<< HEAD
-"X-Generator: Poedit 3.3.1\n"
-=======
 "X-Generator: Poedit 3.3.2\n"
->>>>>>> 7b70662a
 "X-DamnedLies-Scope: partial\n"
 
 #: data/metainfo/org.gnome.Software.metainfo.xml.in:7 src/gs-shell.ui:21
@@ -79,11 +70,7 @@
 msgid "The update details"
 msgstr "جزییات به‌روز رسانی"
 
-<<<<<<< HEAD
-#: data/metainfo/org.gnome.Software.metainfo.xml.in:2266 src/gs-application.c:264
-=======
 #: data/metainfo/org.gnome.Software.metainfo.xml.in:2287 src/gs-application.c:264
->>>>>>> 7b70662a
 msgid "The GNOME Project"
 msgstr "پروژهٔ گنوم"
 
@@ -718,11 +705,7 @@
 
 #. Translators: It’s unknown what age rating this app has. The
 #. * placeholder is the app name.
-<<<<<<< HEAD
-#: src/gs-age-rating-context-dialog.c:1009
-=======
 #: src/gs-age-rating-context-dialog.c:1010
->>>>>>> 7b70662a
 #, c-format
 msgid "%s has an unknown age rating"
 msgstr "%s رده‌بندی سنی ناشناخته‌ای دارد"
@@ -750,11 +733,7 @@
 
 #. Translators: This is a dialogue title which indicates that an app is suitable
 #. * for children up to around age 12. The placeholder is the app name.
-<<<<<<< HEAD
-#: src/gs-age-rating-context-dialog.c:1032
-=======
 #: src/gs-age-rating-context-dialog.c:1033
->>>>>>> 7b70662a
 #, c-format
 msgid "%s is suitable for children"
 msgstr "%s مناسب کودکان است"
@@ -838,23 +817,14 @@
 #. TRANSLATORS: button text in the header when firmware
 #. * can be live-installed
 #. TRANSLATORS: update the fw
-<<<<<<< HEAD
-#: src/gs-app-addon-row.ui:66 src/gs-common.c:303 src/gs-details-page.c:929
-#: src/gs-details-page.c:955 src/gs-details-page.ui:209 src/gs-page.c:418
-=======
 #: src/gs-app-addon-row.ui:66 src/gs-common.c:303 src/gs-details-page.c:998
 #: src/gs-details-page.c:1024 src/gs-details-page.ui:209 src/gs-page.c:437
->>>>>>> 7b70662a
 #: plugins/packagekit/gs-packagekit-task.c:149
 msgid "_Install"
 msgstr "_نصب"
 
 #. TRANSLATORS: this is button text to remove the app
-<<<<<<< HEAD
-#: src/gs-app-addon-row.ui:73 src/gs-page.c:559
-=======
 #: src/gs-app-addon-row.ui:73 src/gs-page.c:660
->>>>>>> 7b70662a
 msgid "_Uninstall"
 msgstr "_حذف"
 
@@ -1487,9 +1457,6 @@
 msgid "Renamed from %s"
 msgstr "تغییر نام از %s"
 
-<<<<<<< HEAD
-#: src/gs-app-row.ui:197 src/gs-feature-tile.c:543
-=======
 #. Replace user-provided non-localized string with a localized text
 #: src/gs-app-row.c:562 src/gs-details-page.ui:561
 msgid "Stopped Receiving Updates"
@@ -1501,7 +1468,6 @@
 msgstr "به‌روز رسانی بحرانی"
 
 #: src/gs-app-row.ui:227 src/gs-feature-tile.c:574
->>>>>>> 7b70662a
 msgctxt "Single app"
 msgid "Installed"
 msgstr "نصب شده"
@@ -1547,11 +1513,7 @@
 
 #. TRANSLATORS: button text
 #: src/gs-basic-auth-dialog.ui:12 src/gs-common.c:296 src/gs-common.c:697
-<<<<<<< HEAD
-#: src/gs-details-page.ui:297 src/gs-page.c:416 src/gs-page.c:557
-=======
 #: src/gs-details-page.ui:297 src/gs-page.c:435 src/gs-page.c:658
->>>>>>> 7b70662a
 #: src/gs-removal-dialog.ui:28 src/gs-repos-dialog.c:171 src/gs-repos-dialog.c:249
 #: src/gs-review-dialog.ui:26 src/gs-review-row.c:241 src/gs-updates-page.c:855
 #: src/gs-updates-page.c:872 src/gs-upgrade-banner.ui:201
@@ -2304,9 +2266,6 @@
 msgid "Uninstalling…"
 msgstr "حذف کردن نصب…"
 
-<<<<<<< HEAD
-#: src/gs-details-page.c:945
-=======
 #. Translators: the "%s" is replaced with an app name
 #: src/gs-details-page.c:559
 #, c-format
@@ -2314,7 +2273,6 @@
 msgstr "%s نصب نشده؛ ولی هنوز داده‌هایی دارد."
 
 #: src/gs-details-page.c:1014
->>>>>>> 7b70662a
 msgid "_Restart"
 msgstr "_آغاز دوباره"
 
@@ -2322,72 +2280,40 @@
 #. * be installed.
 #. * The ellipsis indicates that further steps are required,
 #. * e.g. enabling software repositories or the like
-<<<<<<< HEAD
-#: src/gs-details-page.c:969
-msgid "_Install…"
-msgstr "_نصب…"
-
-#: src/gs-details-page.c:1036
-=======
 #: src/gs-details-page.c:1038
 msgid "_Install…"
 msgstr "_نصب…"
 
 #: src/gs-details-page.c:1105
->>>>>>> 7b70662a
 msgid "_Uninstall…"
 msgstr "_حذف نصب…"
 
 #. Translators: %s is the user-visible app name
-<<<<<<< HEAD
-#: src/gs-details-page.c:1209
-=======
 #: src/gs-details-page.c:1251
->>>>>>> 7b70662a
 #, c-format
 msgid "%s will appear in US English"
 msgstr "%s به انگلیسی آمریکایی نشان داده خواهد شد"
 
-<<<<<<< HEAD
-#: src/gs-details-page.c:1215
-msgid "This app will appear in US English"
-msgstr "این کاره به انگلیسی آمریکایی نشان داده خواهد شد"
-
-#: src/gs-details-page.c:1230 src/gs-details-page.ui:59
-=======
 #: src/gs-details-page.c:1258
 msgid "This app will appear in US English"
 msgstr "این کاره به انگلیسی آمریکایی نشان داده خواهد شد"
 
 #: src/gs-details-page.c:1293 src/gs-details-page.ui:59
->>>>>>> 7b70662a
 msgid "Help _Translate"
 msgstr "کمک به _ترجمه"
 
 #. Translators: the '%s' is replaced with a developer name or a project group
-<<<<<<< HEAD
-#: src/gs-details-page.c:1294
-=======
 #: src/gs-details-page.c:1358
->>>>>>> 7b70662a
 #, c-format
 msgid "Other Apps by %s"
 msgstr "دیگر کاره‌ها از %s"
 
 #. TRANSLATORS: we need a remote server to process
-<<<<<<< HEAD
-#: src/gs-details-page.c:1671
-msgid "You need internet access to write a review"
-msgstr "برای نوشتن بازبینی، نیاز به دسترسی به اینترنت دارید"
-
-#: src/gs-details-page.c:1856 src/gs-details-page.c:1872
-=======
 #: src/gs-details-page.c:1748
 msgid "You need internet access to write a review"
 msgstr "برای نوشتن بازبینی، نیاز به دسترسی به اینترنت دارید"
 
 #: src/gs-details-page.c:1936 src/gs-details-page.c:1952
->>>>>>> 7b70662a
 #, c-format
 msgid "Unable to find “%s”"
 msgstr "امکان یافتن «%s» نبود"
@@ -3136,22 +3062,14 @@
 #. Translators: This is a clickable link on the third party repositories message dialog. It's
 #. part of a constructed sentence: "Provides access to additional software from [selected external sources].
 #. Some proprietary software is included."
-<<<<<<< HEAD
-#: src/gs-overview-page.c:493
-=======
 #: src/gs-overview-page.c:593
->>>>>>> 7b70662a
 msgid "selected external sources"
 msgstr "منبع‌های خارجی گزیده"
 
 #. Translators: This is the third party repositories message dialog.
 #. The %s is replaced with "selected external sources" link.
 #. Repositories Preferences is an item from Software's main menu.
-<<<<<<< HEAD
-#: src/gs-overview-page.c:497
-=======
 #: src/gs-overview-page.c:597
->>>>>>> 7b70662a
 #, c-format
 msgid ""
 "Provides access to additional software from %s. Some proprietary software is "
@@ -3165,30 +3083,18 @@
 "می‌توانید آن مخزن‌ها را بعداُ در ترجیحات مخزن‌های نرم‌افزاری به کار بیندازید."
 
 #. TRANSLATORS: Heading asking whether to turn third party software repositories on of off.
-<<<<<<< HEAD
-#: src/gs-overview-page.c:503
-=======
 #: src/gs-overview-page.c:603
->>>>>>> 7b70662a
 msgid "Enable Third Party Software Repositories?"
 msgstr "به کار انداختن مخزن‌های نرم‌افزاری سوم‌شخص؟"
 
 #. TRANSLATORS: button to keep the third party software repositories off
-<<<<<<< HEAD
-#: src/gs-overview-page.c:508
-=======
 #: src/gs-overview-page.c:608
->>>>>>> 7b70662a
 msgid "_Ignore"
 msgstr "_چشم‌پوشی"
 
 #. TRANSLATORS: button to turn on third party software repositories
 #. TRANSLATORS: button to accept the agreement
-<<<<<<< HEAD
-#: src/gs-overview-page.c:510 src/gs-repos-dialog.c:173
-=======
 #: src/gs-overview-page.c:610 src/gs-repos-dialog.c:173
->>>>>>> 7b70662a
 msgid "_Enable"
 msgstr "به کار انداختن"
 
@@ -3204,11 +3110,7 @@
 msgstr "موجود برای %s"
 
 #. Translators: This is the title of the main page of the UI.
-<<<<<<< HEAD
-#: src/gs-overview-page.c:1003
-=======
 #: src/gs-overview-page.c:1110
->>>>>>> 7b70662a
 msgid "Explore"
 msgstr "کشف"
 
@@ -3230,11 +3132,7 @@
 msgid "No App Data Found"
 msgstr "هیچ دادهٔ کاره‌ای پیدا نشد"
 
-<<<<<<< HEAD
-#: lib/gs-plugin-loader.c:2789
-=======
 #: lib/gs-plugin-loader.c:2793
->>>>>>> 7b70662a
 msgctxt "Distribution name"
 msgid "Unknown"
 msgstr "ناشناخته"
@@ -3250,32 +3148,20 @@
 
 #. TRANSLATORS: this is a prompt message, and
 #. * '%s' is an app summary, e.g. 'GNOME Clocks'
-<<<<<<< HEAD
-#: src/gs-page.c:410
-=======
 #: src/gs-page.c:429
->>>>>>> 7b70662a
 #, c-format
 msgid "Prepare %s"
 msgstr "آماده‌سازی %s"
 
 #. TRANSLATORS: this is a prompt message, and '%s' is an
 #. * repository name, e.g. 'GNOME Nightly'
-<<<<<<< HEAD
-#: src/gs-page.c:531
-=======
 #: src/gs-page.c:568
->>>>>>> 7b70662a
 #, c-format
 msgid "Are you sure you want to remove the %s repository?"
 msgstr "مطمئنید می‌خواهید مخزن %s را بردارید؟"
 
 #. TRANSLATORS: longer dialog text
-<<<<<<< HEAD
-#: src/gs-page.c:535
-=======
 #: src/gs-page.c:572
->>>>>>> 7b70662a
 #, c-format
 msgid ""
 "All apps from %s will be uninstalled, and you will have to re-install the "
@@ -3286,11 +3172,7 @@
 
 #. TRANSLATORS: this is a prompt message, and '%s' is an
 #. * app summary, e.g. 'GNOME Clocks'
-<<<<<<< HEAD
-#: src/gs-page.c:543
-=======
 #: src/gs-page.c:582
->>>>>>> 7b70662a
 #, c-format
 msgid "Uninstall %s?"
 msgstr "حذف %s؟"
@@ -3324,11 +3206,7 @@
 msgstr "داده‌ها را برای ذخیرهٔ فضای دیسک به صورت همیشگی حذف می‌کند"
 
 #. TRANSLATORS: longer dialog text
-<<<<<<< HEAD
-#: src/gs-page.c:546
-=======
 #: src/gs-page.c:645
->>>>>>> 7b70662a
 #, c-format
 msgid ""
 "It will not be possible to use %s after removal. App data and settings will be "
@@ -3467,11 +3345,7 @@
 #. TRANSLATORS: This string states how many apps have been
 #. * installed from a particular repo, and is displayed on a row
 #. * describing that repo. The placeholder is the number of apps.
-<<<<<<< HEAD
-#: src/gs-repo-row.c:175
-=======
 #: src/gs-repo-row.c:181
->>>>>>> 7b70662a
 #, c-format
 msgid "%u app installed"
 msgid_plural "%u apps installed"
@@ -3480,11 +3354,7 @@
 #. TRANSLATORS: This string states how many add-ons have been
 #. * installed from a particular repo, and is displayed on a row
 #. * describing that repo. The placeholder is the number of add-ons.
-<<<<<<< HEAD
-#: src/gs-repo-row.c:183
-=======
 #: src/gs-repo-row.c:189
->>>>>>> 7b70662a
 #, c-format
 msgid "%u add-on installed"
 msgid_plural "%u add-ons installed"
@@ -3496,11 +3366,7 @@
 #. * that repo. The placeholder is the number of apps, and the translated
 #. * string will be substituted in for the first placeholder in the
 #. * string “%s and %s installed”.
-<<<<<<< HEAD
-#: src/gs-repo-row.c:194
-=======
 #: src/gs-repo-row.c:200
->>>>>>> 7b70662a
 #, c-format
 msgid "%u app"
 msgid_plural "%u apps"
@@ -3512,11 +3378,7 @@
 #. * that repo. The placeholder is the number of add-ons, and the translated
 #. * string will be substituted in for the second placeholder in the
 #. * string “%s and %s installed”.
-<<<<<<< HEAD
-#: src/gs-repo-row.c:203
-=======
 #: src/gs-repo-row.c:209
->>>>>>> 7b70662a
 #, c-format
 msgid "%u add-on"
 msgid_plural "%u add-ons"
@@ -3535,21 +3397,12 @@
 #. *  - “2 apps and 1 add-on installed” - uses count 3
 #. *  - “4 apps and 5 add-ons installed” - uses count 9
 #.
-<<<<<<< HEAD
-#: src/gs-repo-row.c:219
-=======
 #: src/gs-repo-row.c:225
->>>>>>> 7b70662a
 #, c-format
 msgid "%s and %s installed"
 msgid_plural "%s and %s installed"
 msgstr[0] "%s و %s نصب شدند"
 
-<<<<<<< HEAD
-#. Translators: The first '%s' is replaced with a text like '10 apps installed',
-#. the second '%s' is replaced with installation kind, like in case of Flatpak 'User Installation'.
-#: src/gs-repo-row.c:274
-=======
 #: src/gs-repo-row.c:241
 msgid "Checking installed software…"
 msgstr "بررسی کردن نرم‌افزارهای نصب‌شده…"
@@ -3557,17 +3410,12 @@
 #. Translators: The first '%s' is replaced with installation kind, like in case of Flatpak 'User Installation',
 #. the second '%s' is replaced with a text like '10 apps installed'.
 #: src/gs-repo-row.c:249
->>>>>>> 7b70662a
 #, c-format
 msgctxt "repo-row"
 msgid "%s • %s"
 msgstr "%s • %s"
 
-<<<<<<< HEAD
-#: src/gs-repo-row.c:345
-=======
 #: src/gs-repo-row.c:399
->>>>>>> 7b70662a
 msgid "Remove"
 msgstr "برداشتن"
 
@@ -4813,68 +4661,40 @@
 msgstr "ارتقای نرم‌افزاری موجود است"
 
 #. TRANSLATORS: title when we offline updates have failed
-<<<<<<< HEAD
-#: src/gs-update-monitor.c:1176
-=======
 #: src/gs-update-monitor.c:1209
->>>>>>> 7b70662a
 msgid "Software Updates Failed"
 msgstr "شکست در به‌روز رسانی نرم‌افزارها"
 
 #. TRANSLATORS: message when we offline updates have failed
-<<<<<<< HEAD
-#: src/gs-update-monitor.c:1178
-msgid "An important operating system update failed to be installed."
-msgstr "نصب یک به‌روز رسانی مهم سیستم‌عامل شکست خورد."
-
-#: src/gs-update-monitor.c:1179
-=======
 #: src/gs-update-monitor.c:1211
 msgid "An important operating system update failed to be installed."
 msgstr "نصب یک به‌روز رسانی مهم سیستم‌عامل شکست خورد."
 
 #: src/gs-update-monitor.c:1212
->>>>>>> 7b70662a
 msgid "Show Details"
 msgstr "نمایش جزییات"
 
 #. TRANSLATORS: Notification title when we've done a distro upgrade
-<<<<<<< HEAD
-#: src/gs-update-monitor.c:1201
-=======
 #: src/gs-update-monitor.c:1236
->>>>>>> 7b70662a
 msgid "System Upgrade Complete"
 msgstr "ارتقای سامانه کامل شد"
 
 #. TRANSLATORS: This is the notification body when we've done a
 #. * distro upgrade. First %s is the distro name and the 2nd %s
 #. * is the version, e.g. "Welcome to Fedora 28!"
-<<<<<<< HEAD
-#: src/gs-update-monitor.c:1206
-=======
 #: src/gs-update-monitor.c:1241
->>>>>>> 7b70662a
 #, c-format
 msgid "Welcome to %s %s!"
 msgstr "به %s %s خوش‌آمدید!"
 
 #. TRANSLATORS: title when we've done offline updates
-<<<<<<< HEAD
-#: src/gs-update-monitor.c:1212
-=======
 #: src/gs-update-monitor.c:1250
->>>>>>> 7b70662a
 msgid "Software Update Installed"
 msgid_plural "Software Updates Installed"
 msgstr[0] "به‌روز رسانی‌های نرم‌افزاری نصب شد"
 
 #. TRANSLATORS: message when we've done offline updates
-<<<<<<< HEAD
-#: src/gs-update-monitor.c:1216
-=======
 #: src/gs-update-monitor.c:1254
->>>>>>> 7b70662a
 msgid "An important operating system update has been installed."
 msgid_plural "Important operating system updates have been installed."
 msgstr[0] "به‌روز رسانی‌های مهم سیستم‌عامل نصب شد."
@@ -4884,50 +4704,30 @@
 #. * users can't express their opinions here. In some languages
 #. * "Review (evaluate) something" is a different translation than
 #. * "Review (browse) something."
-<<<<<<< HEAD
-#: src/gs-update-monitor.c:1227
-=======
 #: src/gs-update-monitor.c:1265
->>>>>>> 7b70662a
 msgctxt "updates"
 msgid "Review"
 msgstr "بازبینی"
 
 #. TRANSLATORS: this is when the offline update failed
-<<<<<<< HEAD
-#: src/gs-update-monitor.c:1276
-=======
 #: src/gs-update-monitor.c:1315
->>>>>>> 7b70662a
 msgid "Failed To Update"
 msgstr "به‌روز رسانی شکست خورد"
 
 #. TRANSLATORS: the user must have updated manually after
 #. * the updates were prepared
-<<<<<<< HEAD
-#: src/gs-update-monitor.c:1281
-=======
 #: src/gs-update-monitor.c:1320
->>>>>>> 7b70662a
 msgid "The system was already up to date."
 msgstr "سامانه از پیش به‌روز بود."
 
 #. TRANSLATORS: the user aborted the update manually
-<<<<<<< HEAD
-#: src/gs-update-monitor.c:1286
-=======
 #: src/gs-update-monitor.c:1325
->>>>>>> 7b70662a
 msgid "The update was cancelled."
 msgstr "به‌روز رسانی لغو شد."
 
 #. TRANSLATORS: the package manager needed to download
 #. * something with no network available
-<<<<<<< HEAD
-#: src/gs-update-monitor.c:1291
-=======
 #: src/gs-update-monitor.c:1330
->>>>>>> 7b70662a
 msgid ""
 "Internet access was required but wasn’t available. Please make sure that you have "
 "internet access and try again."
@@ -4936,11 +4736,7 @@
 "به اینترنت دارید و دوباره تلاش کنید."
 
 #. TRANSLATORS: if the package is not signed correctly
-<<<<<<< HEAD
-#: src/gs-update-monitor.c:1296
-=======
 #: src/gs-update-monitor.c:1335
->>>>>>> 7b70662a
 msgid ""
 "There were security issues with the update. Please consult your software provider "
 "for more details."
@@ -4949,20 +4745,12 @@
 "نرم‌افزار خود مشورت کنید."
 
 #. TRANSLATORS: we ran out of disk space
-<<<<<<< HEAD
-#: src/gs-update-monitor.c:1301
-=======
 #: src/gs-update-monitor.c:1340
->>>>>>> 7b70662a
 msgid "There wasn’t enough disk space. Please free up some space and try again."
 msgstr "فضای دیسک کافی نبود. لطفاً کمی فضا خالی کنید و دوباره تلاش کنید."
 
 #. TRANSLATORS: We didn't handle the error type
-<<<<<<< HEAD
-#: src/gs-update-monitor.c:1305
-=======
 #: src/gs-update-monitor.c:1344
->>>>>>> 7b70662a
 msgid ""
 "We’re sorry: the update failed to install. Please wait for another update and try "
 "again. If the problem persists, contact your software provider."
@@ -5103,21 +4891,13 @@
 
 #. TRANSLATORS: This is the button for installing all
 #. * offline updates
-<<<<<<< HEAD
-#: src/gs-updates-section.c:358
-=======
 #: src/gs-updates-section.c:359
->>>>>>> 7b70662a
 msgid "_Restart & Update…"
 msgstr "_راه‌اندازی دوباره و به‌روز رسانی…"
 
 #. TRANSLATORS: This is the button for upgrading all
 #. * online-updatable apps
-<<<<<<< HEAD
-#: src/gs-updates-section.c:364
-=======
 #: src/gs-updates-section.c:365
->>>>>>> 7b70662a
 msgid "U_pdate All"
 msgstr "_بروزرسانی همه"
 
@@ -5131,41 +4911,25 @@
 
 #. TRANSLATORS: This is the header for system firmware that
 #. * requires a reboot to apply
-<<<<<<< HEAD
-#: src/gs-updates-section.c:492
-=======
 #: src/gs-updates-section.c:514
->>>>>>> 7b70662a
 msgid "Integrated Firmware"
 msgstr "ثابت‌افزار یکپارچه"
 
 #. TRANSLATORS: This is the header for offline OS and offline
 #. * app updates that require a reboot to apply
-<<<<<<< HEAD
-#: src/gs-updates-section.c:497
-=======
 #: src/gs-updates-section.c:519
->>>>>>> 7b70662a
 msgid "Requires Restart"
 msgstr "نیاز به راه‌اندازی دوباره دارد"
 
 #. TRANSLATORS: This is the header for online runtime and
 #. * app updates, typically flatpaks or snaps
-<<<<<<< HEAD
-#: src/gs-updates-section.c:502
-=======
 #: src/gs-updates-section.c:524
->>>>>>> 7b70662a
 msgid "App Updates"
 msgstr "به‌روز رسانی‌های کاره"
 
 #. TRANSLATORS: This is the header for device firmware that can
 #. * be installed online
-<<<<<<< HEAD
-#: src/gs-updates-section.c:507
-=======
 #: src/gs-updates-section.c:529
->>>>>>> 7b70662a
 msgid "Device Firmware"
 msgstr "ثابت‌افزار افزاره"
 
@@ -5251,22 +5015,14 @@
 #. TRANSLATORS: this is a group of updates that are not
 #. * packages and are not shown in the main list
 #: plugins/core/gs-plugin-generic-updates.c:67
-<<<<<<< HEAD
-#: plugins/rpm-ostree/gs-plugin-rpm-ostree.c:3129
-=======
 #: plugins/rpm-ostree/gs-plugin-rpm-ostree.c:3227
->>>>>>> 7b70662a
 msgid "System Updates"
 msgstr "به‌روز رسانی‌های سامانه"
 
 #. TRANSLATORS: this is a longer description of the
 #. * "System Updates" string
 #: plugins/core/gs-plugin-generic-updates.c:72
-<<<<<<< HEAD
-#: plugins/rpm-ostree/gs-plugin-rpm-ostree.c:3134
-=======
 #: plugins/rpm-ostree/gs-plugin-rpm-ostree.c:3232
->>>>>>> 7b70662a
 msgid ""
 "General system updates, such as security or bug fixes, and performance "
 "improvements."
@@ -5442,11 +5198,7 @@
 msgstr "دسترسی به سامانهٔ پروندهٔ %s"
 
 #. TRANSLATORS: status text when downloading new metadata
-<<<<<<< HEAD
-#: plugins/flatpak/gs-flatpak.c:1427
-=======
 #: plugins/flatpak/gs-flatpak.c:1425
->>>>>>> 7b70662a
 #, c-format
 msgid "Getting flatpak metadata for %s…"
 msgstr "در حال گرفتن فرادادهٔ فلت‌پک برای %s…"
@@ -5709,15 +5461,11 @@
 msgid "%s USB Dock Update"
 msgstr "به‌روز رسانی داک یو‌اس‌بی %s"
 
-<<<<<<< HEAD
-#: plugins/fwupd/gs-plugin-fwupd.c:1766
-=======
 #: plugins/fwupd/gs-plugin-fwupd.c:1656
 msgid "Firmware update could not be applied: "
 msgstr "به‌روز رسانی ثابت‌افزار نتوانست اعمال شود: "
 
 #: plugins/fwupd/gs-plugin-fwupd.c:1788
->>>>>>> 7b70662a
 msgid "Firmware"
 msgstr "ثابت‌افزار"
 
@@ -5771,15 +5519,11 @@
 msgid "Packages"
 msgstr "بسته‌ها"
 
-<<<<<<< HEAD
-#: plugins/rpm-ostree/gs-plugin-rpm-ostree.c:2844
-=======
 #: plugins/packagekit/gs-plugin-packagekit.c:3034
 msgid "Failed to install updates: "
 msgstr "شکست در نصب به‌روز رسانی‌ها: "
 
 #: plugins/rpm-ostree/gs-plugin-rpm-ostree.c:2941
->>>>>>> 7b70662a
 msgid "Operating System (OSTree)"
 msgstr "سیستم‌عامل (OSTree)"
 
