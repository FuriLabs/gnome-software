--- conflicted
+++ resolved
@@ -13,13 +13,8 @@
 msgstr ""
 "Project-Id-Version: gnome-software master\n"
 "Report-Msgid-Bugs-To: https://gitlab.gnome.org/GNOME/gnome-software/issues\n"
-<<<<<<< HEAD
-"POT-Creation-Date: 2023-06-22 23:07+0000\n"
-"PO-Revision-Date: 2023-06-23 15:49+0100\n"
-=======
 "POT-Creation-Date: 2023-04-21 07:31+0000\n"
 "PO-Revision-Date: 2023-04-21 15:28+0100\n"
->>>>>>> 7b70662a
 "Last-Translator: Hugo Carvalho <hugokarvalho@hotmail.com>\n"
 "Language-Team: Portuguese <https://l10n.gnome.org/teams/pt/>\n"
 "Language: pt\n"
@@ -27,7 +22,7 @@
 "Content-Type: text/plain; charset=UTF-8\n"
 "Content-Transfer-Encoding: 8bit\n"
 "Plural-Forms: nplurals=2; plural=(n != 1);\n"
-"X-Generator: Poedit 3.3.1\n"
+"X-Generator: Poedit 3.2.2\n"
 "X-DamnedLies-Scope: partial\n"
 "X-Project-Style: gnome\n"
 "X-DL-Team: pt\n"
@@ -87,11 +82,7 @@
 msgid "The update details"
 msgstr "Detalhes sobre as atualizações"
 
-<<<<<<< HEAD
-#: data/metainfo/org.gnome.Software.metainfo.xml.in:2266
-=======
 #: data/metainfo/org.gnome.Software.metainfo.xml.in:2247
->>>>>>> 7b70662a
 #: src/gs-application.c:264
 msgid "The GNOME Project"
 msgstr "O Projeto GNOME"
@@ -770,13 +761,6 @@
 msgid "?"
 msgstr "?"
 
-#. Translators: It’s unknown what age rating this app has. The
-#. * placeholder is the app name.
-#: src/gs-age-rating-context-dialog.c:1009
-#, c-format
-msgid "%s has an unknown age rating"
-msgstr "%s tem uma classificação etária desconhecida"
-
 #. Translators: This is a dialogue title which indicates that an app is suitable
 #. * for all ages. The placeholder is the app name.
 #: src/gs-age-rating-context-dialog.c:1020
@@ -789,7 +773,7 @@
 #: src/gs-age-rating-context-dialog.c:1024
 #, c-format
 msgid "%s is suitable for toddlers"
-msgstr "%s é adequado para crianças de tenra idade"
+msgstr "%s é adequado para crianças"
 
 #. Translators: This is a dialogue title which indicates that an app is suitable
 #. * for children up to around age 5. The placeholder is the app name.
@@ -797,13 +781,6 @@
 #, c-format
 msgid "%s is suitable for young children"
 msgstr "%s é adequado para crianças pequenas"
-
-#. Translators: This is a dialogue title which indicates that an app is suitable
-#. * for children up to around age 12. The placeholder is the app name.
-#: src/gs-age-rating-context-dialog.c:1032
-#, c-format
-msgid "%s is suitable for children"
-msgstr "%s é adequado para crianças"
 
 #. Translators: This is a dialogue title which indicates that an app is suitable
 #. * for people up to around age 18. The placeholder is the app name.
@@ -839,11 +816,7 @@
 msgid "How to contribute missing information"
 msgstr "Como contribuir com informação em falta"
 
-<<<<<<< HEAD
-#: lib/gs-app.c:6256
-=======
 #: lib/gs-app.c:6257
->>>>>>> 7b70662a
 msgid "Local file"
 msgstr "Ficheiro local"
 
@@ -852,20 +825,12 @@
 #. Example string: "Local file (RPM)"
 #. Translators: The first placeholder is an app runtime
 #. * name, the second is its version number.
-<<<<<<< HEAD
-#: lib/gs-app.c:6275 src/gs-safety-context-dialog.c:443
-=======
 #: lib/gs-app.c:6276 src/gs-safety-context-dialog.c:443
->>>>>>> 7b70662a
 #, c-format
 msgid "%s (%s)"
 msgstr "%s (%s)"
 
-<<<<<<< HEAD
-#: lib/gs-app.c:6352
-=======
 #: lib/gs-app.c:6353
->>>>>>> 7b70662a
 msgid "Package"
 msgstr "Pacote"
 
@@ -873,29 +838,17 @@
 msgid "Pending"
 msgstr "Pendente"
 
-<<<<<<< HEAD
-#: src/gs-app-addon-row.c:99 src/gs-app-row.c:456 src/gs-details-page.c:379
-msgid "Pending install"
-msgstr "Instalação pendente"
-
-#: src/gs-app-addon-row.c:103 src/gs-app-row.c:460 src/gs-details-page.c:386
-=======
 #: src/gs-app-addon-row.c:99 src/gs-app-row.c:459 src/gs-details-page.c:384
 msgid "Pending install"
 msgstr "Instalação pendente"
 
 #: src/gs-app-addon-row.c:103 src/gs-app-row.c:463 src/gs-details-page.c:391
->>>>>>> 7b70662a
 msgid "Pending remove"
 msgstr "Remoção pendente"
 
 #. TRANSLATORS: this is a button next to the search results that
 #. * shows the status of an app being installed
-<<<<<<< HEAD
-#: src/gs-app-addon-row.c:107 src/gs-app-row.c:207 src/gs-details-page.c:372
-=======
 #: src/gs-app-addon-row.c:107 src/gs-app-row.c:208 src/gs-details-page.c:377
->>>>>>> 7b70662a
 msgid "Installing"
 msgstr "A instalar"
 
@@ -909,13 +862,8 @@
 #. TRANSLATORS: button text in the header when firmware
 #. * can be live-installed
 #. TRANSLATORS: update the fw
-<<<<<<< HEAD
-#: src/gs-app-addon-row.ui:66 src/gs-common.c:303 src/gs-details-page.c:929
-#: src/gs-details-page.c:955 src/gs-details-page.ui:209 src/gs-page.c:418
-=======
 #: src/gs-app-addon-row.ui:66 src/gs-common.c:303 src/gs-details-page.c:1025
 #: src/gs-details-page.c:1051 src/gs-details-page.ui:209 src/gs-page.c:418
->>>>>>> 7b70662a
 #: plugins/packagekit/gs-packagekit-task.c:149
 msgid "_Install"
 msgstr "_Instalar"
@@ -1030,11 +978,7 @@
 msgstr "Requer permissões adicionais"
 
 #. Translators: Header of the section with other users' opinions about the app.
-<<<<<<< HEAD
-#: src/gs-app-reviews-dialog.ui:6 src/gs-details-page.ui:930
-=======
 #: src/gs-app-reviews-dialog.ui:6 src/gs-details-page.ui:1077
->>>>>>> 7b70662a
 msgid "Reviews"
 msgstr "Análises"
 
@@ -1539,16 +1483,12 @@
 msgid "Renamed from %s"
 msgstr "Renomeado de %s"
 
-<<<<<<< HEAD
-#: src/gs-app-row.ui:197 src/gs-feature-tile.c:543
-=======
 #. Replace user-provided non-localized string with a localized text
 #: src/gs-app-row.c:562 src/gs-details-page.ui:561
 msgid "Stopped Receiving Updates"
 msgstr "Parou de receber atualizações"
 
 #: src/gs-app-row.ui:202 src/gs-feature-tile.c:543
->>>>>>> 7b70662a
 msgctxt "Single app"
 msgid "Installed"
 msgstr "Instalado"
@@ -1603,12 +1543,8 @@
 #: src/gs-details-page.ui:297 src/gs-page.c:416 src/gs-page.c:557
 #: src/gs-removal-dialog.ui:28 src/gs-repos-dialog.c:171
 #: src/gs-repos-dialog.c:249 src/gs-review-dialog.ui:18 src/gs-review-row.c:237
-<<<<<<< HEAD
-#: src/gs-updates-page.c:847 src/gs-updates-page.c:864
-=======
 #: src/gs-updates-page.c:853 src/gs-updates-page.c:870
 #: src/gs-upgrade-banner.ui:201
->>>>>>> 7b70662a
 msgid "_Cancel"
 msgstr "_Cancelar"
 
@@ -2337,17 +2273,6 @@
 msgid "_Show Less"
 msgstr "Mostrar menos"
 
-<<<<<<< HEAD
-#: src/gs-details-page.c:367
-msgid "Removing…"
-msgstr "A remover…"
-
-#: src/gs-details-page.c:377
-msgid "Requires restart to finish install"
-msgstr "É necessário reiniciar para terminar a instalação"
-
-#: src/gs-details-page.c:384
-=======
 #: src/gs-details-page.c:372
 msgid "Removing…"
 msgstr "A remover…"
@@ -2357,47 +2282,27 @@
 msgstr "É necessário reiniciar para terminar a instalação"
 
 #: src/gs-details-page.c:389
->>>>>>> 7b70662a
 msgid "Requires restart to finish remove"
 msgstr "É necessário reiniciar para terminar a remoção"
 
 #. TRANSLATORS: This is a label on top of the app's progress
 #. * bar to inform the user that the app should be installed soon
-<<<<<<< HEAD
-#: src/gs-details-page.c:401
-=======
 #: src/gs-details-page.c:406
->>>>>>> 7b70662a
 msgid "Pending installation…"
 msgstr "Instalação pendente…"
 
 #. TRANSLATORS: This is a label on top of the app's progress
 #. * bar to inform the user that the app should be updated soon
-<<<<<<< HEAD
-#: src/gs-details-page.c:407
-=======
 #: src/gs-details-page.c:412
->>>>>>> 7b70662a
 msgid "Pending update…"
 msgstr "Atualização pendente…"
 
 #. Translators: This string is shown when preparing to download and install an app.
-<<<<<<< HEAD
-#: src/gs-details-page.c:421
-=======
 #: src/gs-details-page.c:426
->>>>>>> 7b70662a
 msgid "Preparing…"
 msgstr "A preparar…"
 
 #. Translators: This string is shown when uninstalling an app.
-<<<<<<< HEAD
-#: src/gs-details-page.c:424
-msgid "Uninstalling…"
-msgstr "A desinstalar…"
-
-#: src/gs-details-page.c:945
-=======
 #: src/gs-details-page.c:429
 msgid "Uninstalling…"
 msgstr "A desinstalar…"
@@ -2409,7 +2314,6 @@
 msgstr "%s não está instalado, mas ainda tem dados presentes."
 
 #: src/gs-details-page.c:1041
->>>>>>> 7b70662a
 msgid "_Restart"
 msgstr "_Reiniciar"
 
@@ -2417,72 +2321,40 @@
 #. * be installed.
 #. * The ellipsis indicates that further steps are required,
 #. * e.g. enabling software repositories or the like
-<<<<<<< HEAD
-#: src/gs-details-page.c:969
-msgid "_Install…"
-msgstr "_Instalar…"
-
-#: src/gs-details-page.c:1036
-=======
 #: src/gs-details-page.c:1065
 msgid "_Install…"
 msgstr "_Instalar…"
 
 #: src/gs-details-page.c:1132
->>>>>>> 7b70662a
 msgid "_Uninstall…"
 msgstr "_Desinstalar…"
 
 #. Translators: %s is the user-visible app name
-<<<<<<< HEAD
-#: src/gs-details-page.c:1209
-=======
 #: src/gs-details-page.c:1305
->>>>>>> 7b70662a
 #, c-format
 msgid "%s will appear in US English"
 msgstr "%s aparecerá em inglês dos EUA"
 
-<<<<<<< HEAD
-#: src/gs-details-page.c:1215
-msgid "This app will appear in US English"
-msgstr "Esta aplicação aparecerá em inglês dos EUA"
-
-#: src/gs-details-page.c:1230 src/gs-details-page.ui:59
-=======
 #: src/gs-details-page.c:1311
 msgid "This app will appear in US English"
 msgstr "Esta aplicação aparecerá em inglês dos EUA"
 
 #: src/gs-details-page.c:1346 src/gs-details-page.ui:59
->>>>>>> 7b70662a
 msgid "Help _Translate"
 msgstr "Ajude a _traduzir"
 
 #. Translators: the '%s' is replaced with a developer name or a project group
-<<<<<<< HEAD
-#: src/gs-details-page.c:1294
-=======
 #: src/gs-details-page.c:1411
->>>>>>> 7b70662a
 #, c-format
 msgid "Other Apps by %s"
 msgstr "Outras aplicações por %s"
 
 #. TRANSLATORS: we need a remote server to process
-<<<<<<< HEAD
-#: src/gs-details-page.c:1671
-msgid "You need internet access to write a review"
-msgstr "É necessário conexão à Internet para escrever uma avaliação"
-
-#: src/gs-details-page.c:1856 src/gs-details-page.c:1872
-=======
 #: src/gs-details-page.c:1789
 msgid "You need internet access to write a review"
 msgstr "É necessário conexão à Internet para escrever uma avaliação"
 
 #: src/gs-details-page.c:1974 src/gs-details-page.c:1990
->>>>>>> 7b70662a
 #, c-format
 msgid "Unable to find “%s”"
 msgstr "Impossível encontrar «%s»"
@@ -2517,9 +2389,6 @@
 msgid "Add-ons"
 msgstr "Complementos"
 
-<<<<<<< HEAD
-#: src/gs-details-page.ui:563
-=======
 #: src/gs-details-page.ui:571
 msgid "This software is no longer receiving updates, including security fixes"
 msgstr ""
@@ -2527,24 +2396,15 @@
 "segurança"
 
 #: src/gs-details-page.ui:632
->>>>>>> 7b70662a
 msgid "This app can only be used when there is an active internet connection."
 msgstr ""
 "Esta aplicação apenas pode ser usada se tiver uma ligação à Internet ativa."
 
-<<<<<<< HEAD
-#: src/gs-details-page.ui:586
-msgid "Software Repository Included"
-msgstr "Fonte de software incluída"
-
-#: src/gs-details-page.ui:596
-=======
 #: src/gs-details-page.ui:655
 msgid "Software Repository Included"
 msgstr "Fonte de software incluída"
 
 #: src/gs-details-page.ui:665
->>>>>>> 7b70662a
 msgid ""
 "This app includes a software repository which provides updates, as well as "
 "access to other software."
@@ -2552,19 +2412,11 @@
 "Esta aplicação inclui um repositório de software que fornece atualizações, "
 "assim como acesso a outro software."
 
-<<<<<<< HEAD
-#: src/gs-details-page.ui:624
-msgid "No Software Repository Included"
-msgstr "Sem fontes de software incluídas"
-
-#: src/gs-details-page.ui:634
-=======
 #: src/gs-details-page.ui:693
 msgid "No Software Repository Included"
 msgstr "Sem fontes de software incluídas"
 
 #: src/gs-details-page.ui:703
->>>>>>> 7b70662a
 msgid ""
 "This app does not include a software repository. It will not be updated with "
 "new versions."
@@ -2572,11 +2424,7 @@
 "Esta aplicação não inclui um repositório de software. Não será atualizada "
 "com novas versões."
 
-<<<<<<< HEAD
-#: src/gs-details-page.ui:662
-=======
 #: src/gs-details-page.ui:731
->>>>>>> 7b70662a
 msgid ""
 "This software is already provided by your distribution and should not be "
 "replaced."
@@ -2585,19 +2433,11 @@
 "substituída."
 
 #. Translators: a repository file used for installing software has been discovered.
-<<<<<<< HEAD
-#: src/gs-details-page.ui:693
-msgid "Software Repository Identified"
-msgstr "Fonte de software identificada"
-
-#: src/gs-details-page.ui:703
-=======
 #: src/gs-details-page.ui:762
 msgid "Software Repository Identified"
 msgstr "Fonte de software identificada"
 
 #: src/gs-details-page.ui:772
->>>>>>> 7b70662a
 msgid ""
 "Adding this software repository will give you access to additional software "
 "and upgrades."
@@ -2605,13 +2445,6 @@
 "Adicionar esta fonte de software dar-lhe-á acesso a aplicações e "
 "atualizações adicionais."
 
-<<<<<<< HEAD
-#: src/gs-details-page.ui:710
-msgid "Only use software repositories that you trust."
-msgstr "Utilize apenas repositórios de software em que confie."
-
-#: src/gs-details-page.ui:783
-=======
 #: src/gs-details-page.ui:779
 msgid "Only use software repositories that you trust."
 msgstr "Utilize apenas repositórios de software em que confie."
@@ -2625,15 +2458,10 @@
 msgstr "El_iminar dados"
 
 #: src/gs-details-page.ui:913
->>>>>>> 7b70662a
 msgid "No Metadata"
 msgstr "Sem metadados"
 
-<<<<<<< HEAD
-#: src/gs-details-page.ui:792
-=======
 #: src/gs-details-page.ui:922
->>>>>>> 7b70662a
 msgid ""
 "This software doesn’t provide any links to a website, code repository or "
 "issue tracker."
@@ -2641,25 +2469,6 @@
 "O software não fornece quaisquer ligações a um website, repositório de "
 "código ou rastreador de problemas."
 
-<<<<<<< HEAD
-#: src/gs-details-page.ui:820
-msgid "Project _Website"
-msgstr "Página do _Website"
-
-#: src/gs-details-page.ui:837
-msgid "_Donate"
-msgstr "_Doar"
-
-#: src/gs-details-page.ui:854
-msgid "Contribute _Translations"
-msgstr "_Contribuir com _tradução"
-
-#: src/gs-details-page.ui:871
-msgid "_Report an Issue"
-msgstr "_Reportar um problema"
-
-#: src/gs-details-page.ui:888
-=======
 #: src/gs-details-page.ui:950
 msgid "Project _Website"
 msgstr "Página do _Website"
@@ -2677,7 +2486,6 @@
 msgstr "_Reportar um problema"
 
 #: src/gs-details-page.ui:1018
->>>>>>> 7b70662a
 msgid "_Help"
 msgstr "Ajuda"
 
@@ -2688,20 +2496,12 @@
 msgstr "_Contactar"
 
 #. Translators: Button opening a dialog where the users can write and publish their opinions about the apps.
-<<<<<<< HEAD
-#: src/gs-details-page.ui:982
-=======
 #: src/gs-details-page.ui:1129
->>>>>>> 7b70662a
 msgid "Write R_eview"
 msgstr "_Escrever análise"
 
 #. Translators: Button opening a dialog showing all reviews for an app.
-<<<<<<< HEAD
-#: src/gs-details-page.ui:1019
-=======
 #: src/gs-details-page.ui:1166
->>>>>>> 7b70662a
 msgid "All Reviews"
 msgstr "Todas as análises"
 
@@ -3372,11 +3172,7 @@
 msgstr "Disponível para %s"
 
 #. Translators: This is the title of the main page of the UI.
-<<<<<<< HEAD
-#: src/gs-overview-page.c:1003
-=======
 #: src/gs-overview-page.c:1008
->>>>>>> 7b70662a
 msgid "Explore"
 msgstr "Explorar"
 
@@ -3393,11 +3189,7 @@
 msgid "No App Data Found"
 msgstr "Nenhuns dados de aplicação encontrados"
 
-<<<<<<< HEAD
-#: lib/gs-plugin-loader.c:2789
-=======
 #: lib/gs-plugin-loader.c:2771
->>>>>>> 7b70662a
 msgctxt "Distribution name"
 msgid "Unknown"
 msgstr "Desconhecida"
@@ -4835,48 +4627,48 @@
 msgid "No Updates Installed"
 msgstr "Sem atualizações instaladas"
 
-#: src/gs-update-monitor.c:215
+#: src/gs-update-monitor.c:213
 msgid "Software Updates Are Out of Date"
 msgstr "As atualizações de software estão desatualizadas"
 
-#: src/gs-update-monitor.c:216
+#: src/gs-update-monitor.c:214
 msgid "Please check for software updates."
 msgstr "Procurar atualizações."
 
-#: src/gs-update-monitor.c:222
+#: src/gs-update-monitor.c:220
 msgid "Critical Software Update Ready to Install"
 msgstr "Atualização crítica pronta para instalar"
 
-#: src/gs-update-monitor.c:223
+#: src/gs-update-monitor.c:221
 msgid "An important software update is ready to be installed."
 msgstr "Uma atualização importante está pronta para ser instalada."
 
-#: src/gs-update-monitor.c:226
+#: src/gs-update-monitor.c:224
 msgid "Critical Software Updates Available to Download"
 msgstr "Atualizações críticas disponíveis para transferir"
 
-#: src/gs-update-monitor.c:227
+#: src/gs-update-monitor.c:225
 msgid "Important: critical software updates are waiting."
 msgstr "Importante: atualizações críticas estão em espera."
 
-#: src/gs-update-monitor.c:233
+#: src/gs-update-monitor.c:231
 msgid "Software Updates Ready to Install"
 msgstr "Atualizações prontas para instalar"
 
-#: src/gs-update-monitor.c:234
+#: src/gs-update-monitor.c:232
 msgid "Software updates are waiting and ready to be installed."
 msgstr "Atualizações estão em espera e prontas para serem instaladas."
 
-#: src/gs-update-monitor.c:240
+#: src/gs-update-monitor.c:238
 msgid "Software Updates Available to Download"
 msgstr "Atualizações disponíveis para transferir"
 
-#: src/gs-update-monitor.c:241
+#: src/gs-update-monitor.c:239
 msgid "Please download waiting software updates."
 msgstr "Transferir atualizações em espera."
 
 #. TRANSLATORS: apps were auto-updated and restart is required
-#: src/gs-update-monitor.c:357
+#: src/gs-update-monitor.c:355
 #, c-format
 msgid "%u App Updated — Restart Required"
 msgid_plural "%u Apps Updated — Restart Required"
@@ -4884,7 +4676,7 @@
 msgstr[1] "%u aplicações foram atualizadas — é necessário reiniciar o sistema"
 
 #. TRANSLATORS: apps were auto-updated
-#: src/gs-update-monitor.c:363
+#: src/gs-update-monitor.c:361
 #, c-format
 msgid "%u App Updated"
 msgid_plural "%u Apps Updated"
@@ -4892,24 +4684,24 @@
 msgstr[1] "%u aplicações foram atualizadas"
 
 #. TRANSLATORS: %1 is an app name, e.g. Firefox
-#: src/gs-update-monitor.c:374
+#: src/gs-update-monitor.c:372
 #, c-format
 msgid "%s has been updated."
 msgstr "%s foi atualizada."
 
 #. TRANSLATORS: the app needs restarting
-#: src/gs-update-monitor.c:377
+#: src/gs-update-monitor.c:375
 msgid "Please restart the app."
 msgstr "Reinicie a aplicação."
 
 #. TRANSLATORS: %1 and %2 are both app names, e.g. Firefox
-#: src/gs-update-monitor.c:385
+#: src/gs-update-monitor.c:383
 #, c-format
 msgid "%s and %s have been updated."
 msgstr "%s e %s foram atualizadas."
 
 #. TRANSLATORS: at least one app needs restarting
-#: src/gs-update-monitor.c:391 src/gs-update-monitor.c:410
+#: src/gs-update-monitor.c:389 src/gs-update-monitor.c:408
 #, c-format
 msgid "%u app requires a restart."
 msgid_plural "%u apps require a restart."
@@ -4917,113 +4709,69 @@
 msgstr[1] "É necessário reiniciar %u aplicações."
 
 #. TRANSLATORS: %1, %2 and %3 are all app names, e.g. Firefox
-#: src/gs-update-monitor.c:403
+#: src/gs-update-monitor.c:401
 #, c-format
 msgid "Includes %s, %s and %s."
 msgstr "Inclui %s, %s e %s."
 
 #. TRANSLATORS: this is when the current operating system version goes end-of-life
-<<<<<<< HEAD
-#: src/gs-update-monitor.c:702
-=======
 #: src/gs-update-monitor.c:696
->>>>>>> 7b70662a
 msgid "Operating System Updates Unavailable"
 msgstr "Atualizações do sistema operativo disponíveis"
 
 #. TRANSLATORS: this is the message dialog for the distro EOL notice
-<<<<<<< HEAD
-#: src/gs-update-monitor.c:704
-=======
 #: src/gs-update-monitor.c:698
->>>>>>> 7b70662a
 msgid "Upgrade to continue receiving security updates."
 msgstr "Atualize para continuar a receber atualizações de segurança."
 
 #. TRANSLATORS: this is a distro upgrade, the replacement would be the
 #. * distro name, e.g. 'Fedora'
-<<<<<<< HEAD
-#: src/gs-update-monitor.c:759
-=======
 #: src/gs-update-monitor.c:753
->>>>>>> 7b70662a
 #, c-format
 msgid "A new version of %s is available to install"
 msgstr "Está disponível uma nova versão de %s para instalar"
 
 #. TRANSLATORS: this is a distro upgrade
-<<<<<<< HEAD
-#: src/gs-update-monitor.c:763
-=======
 #: src/gs-update-monitor.c:757
->>>>>>> 7b70662a
 msgid "Software Upgrade Available"
 msgstr "Atualização de software disponível"
 
 #. TRANSLATORS: title when we offline updates have failed
-<<<<<<< HEAD
-#: src/gs-update-monitor.c:1176
-=======
 #: src/gs-update-monitor.c:1197
->>>>>>> 7b70662a
 msgid "Software Updates Failed"
 msgstr "Falha na atualização de software"
 
 #. TRANSLATORS: message when we offline updates have failed
-<<<<<<< HEAD
-#: src/gs-update-monitor.c:1178
-msgid "An important operating system update failed to be installed."
-msgstr "Falha ao instalar uma atualização importante do sistema operativo."
-
-#: src/gs-update-monitor.c:1179
-=======
 #: src/gs-update-monitor.c:1199
 msgid "An important operating system update failed to be installed."
 msgstr "Falha ao instalar uma atualização importante do sistema operativo."
 
 #: src/gs-update-monitor.c:1200
->>>>>>> 7b70662a
 msgid "Show Details"
 msgstr "Mostrar detalhes"
 
 #. TRANSLATORS: Notification title when we've done a distro upgrade
-<<<<<<< HEAD
-#: src/gs-update-monitor.c:1201
-=======
 #: src/gs-update-monitor.c:1222
->>>>>>> 7b70662a
 msgid "System Upgrade Complete"
 msgstr "Atualização do sistema concluída"
 
 #. TRANSLATORS: This is the notification body when we've done a
 #. * distro upgrade. First %s is the distro name and the 2nd %s
 #. * is the version, e.g. "Welcome to Fedora 28!"
-<<<<<<< HEAD
-#: src/gs-update-monitor.c:1206
-=======
 #: src/gs-update-monitor.c:1227
->>>>>>> 7b70662a
 #, c-format
 msgid "Welcome to %s %s!"
 msgstr "Bem-vindo(a) ao %s %s!"
 
 #. TRANSLATORS: title when we've done offline updates
-<<<<<<< HEAD
-#: src/gs-update-monitor.c:1212
-=======
 #: src/gs-update-monitor.c:1233
->>>>>>> 7b70662a
 msgid "Software Update Installed"
 msgid_plural "Software Updates Installed"
 msgstr[0] "Atualização de software instalado"
 msgstr[1] "Atualizações de software instaladas"
 
 #. TRANSLATORS: message when we've done offline updates
-<<<<<<< HEAD
-#: src/gs-update-monitor.c:1216
-=======
 #: src/gs-update-monitor.c:1237
->>>>>>> 7b70662a
 msgid "An important operating system update has been installed."
 msgid_plural "Important operating system updates have been installed."
 msgstr[0] "Foi instalada uma atualização importante do sistema operativo."
@@ -5034,50 +4782,30 @@
 #. * users can't express their opinions here. In some languages
 #. * "Review (evaluate) something" is a different translation than
 #. * "Review (browse) something."
-<<<<<<< HEAD
-#: src/gs-update-monitor.c:1227
-=======
 #: src/gs-update-monitor.c:1248
->>>>>>> 7b70662a
 msgctxt "updates"
 msgid "Review"
 msgstr "Análise"
 
 #. TRANSLATORS: this is when the offline update failed
-<<<<<<< HEAD
-#: src/gs-update-monitor.c:1276
-=======
 #: src/gs-update-monitor.c:1298
->>>>>>> 7b70662a
 msgid "Failed To Update"
 msgstr "Falha ao atualizar"
 
 #. TRANSLATORS: the user must have updated manually after
 #. * the updates were prepared
-<<<<<<< HEAD
-#: src/gs-update-monitor.c:1281
-=======
 #: src/gs-update-monitor.c:1303
->>>>>>> 7b70662a
 msgid "The system was already up to date."
 msgstr "O sistema já estava atualizado."
 
 #. TRANSLATORS: the user aborted the update manually
-<<<<<<< HEAD
-#: src/gs-update-monitor.c:1286
-=======
 #: src/gs-update-monitor.c:1308
->>>>>>> 7b70662a
 msgid "The update was cancelled."
 msgstr "A atualização foi cancelada."
 
 #. TRANSLATORS: the package manager needed to download
 #. * something with no network available
-<<<<<<< HEAD
-#: src/gs-update-monitor.c:1291
-=======
 #: src/gs-update-monitor.c:1313
->>>>>>> 7b70662a
 msgid ""
 "Internet access was required but wasn’t available. Please make sure that you "
 "have internet access and try again."
@@ -5086,11 +4814,7 @@
 "acesso à Internet e tente novamente."
 
 #. TRANSLATORS: if the package is not signed correctly
-<<<<<<< HEAD
-#: src/gs-update-monitor.c:1296
-=======
 #: src/gs-update-monitor.c:1318
->>>>>>> 7b70662a
 msgid ""
 "There were security issues with the update. Please consult your software "
 "provider for more details."
@@ -5099,22 +4823,14 @@
 "programas para mais detalhes."
 
 #. TRANSLATORS: we ran out of disk space
-<<<<<<< HEAD
-#: src/gs-update-monitor.c:1301
-=======
 #: src/gs-update-monitor.c:1323
->>>>>>> 7b70662a
 msgid ""
 "There wasn’t enough disk space. Please free up some space and try again."
 msgstr ""
 "Não houve espaço suficiente em disco. Liberte algum espaço e tente novamente."
 
 #. TRANSLATORS: We didn't handle the error type
-<<<<<<< HEAD
-#: src/gs-update-monitor.c:1305
-=======
 #: src/gs-update-monitor.c:1327
->>>>>>> 7b70662a
 msgid ""
 "We’re sorry: the update failed to install. Please wait for another update "
 "and try again. If the problem persists, contact your software provider."
@@ -5258,21 +4974,13 @@
 
 #. TRANSLATORS: This is the button for installing all
 #. * offline updates
-<<<<<<< HEAD
-#: src/gs-updates-section.c:358
-=======
 #: src/gs-updates-section.c:341
->>>>>>> 7b70662a
 msgid "_Restart & Update…"
 msgstr "_Reiniciar e Atualizar…"
 
 #. TRANSLATORS: This is the button for upgrading all
 #. * online-updatable apps
-<<<<<<< HEAD
-#: src/gs-updates-section.c:364
-=======
 #: src/gs-updates-section.c:347
->>>>>>> 7b70662a
 msgid "U_pdate All"
 msgstr "A_tualizar tudo"
 
@@ -5288,41 +4996,25 @@
 
 #. TRANSLATORS: This is the header for system firmware that
 #. * requires a reboot to apply
-<<<<<<< HEAD
-#: src/gs-updates-section.c:492
-=======
 #: src/gs-updates-section.c:496
->>>>>>> 7b70662a
 msgid "Integrated Firmware"
 msgstr "Firmware Integrado"
 
 #. TRANSLATORS: This is the header for offline OS and offline
 #. * app updates that require a reboot to apply
-<<<<<<< HEAD
-#: src/gs-updates-section.c:497
-=======
 #: src/gs-updates-section.c:501
->>>>>>> 7b70662a
 msgid "Requires Restart"
 msgstr "É necessário reiniciar o sistema"
 
 #. TRANSLATORS: This is the header for online runtime and
 #. * app updates, typically flatpaks or snaps
-<<<<<<< HEAD
-#: src/gs-updates-section.c:502
-=======
 #: src/gs-updates-section.c:506
->>>>>>> 7b70662a
 msgid "App Updates"
 msgstr "Atualizações de aplicações"
 
 #. TRANSLATORS: This is the header for device firmware that can
 #. * be installed online
-<<<<<<< HEAD
-#: src/gs-updates-section.c:507
-=======
 #: src/gs-updates-section.c:511
->>>>>>> 7b70662a
 msgid "Device Firmware"
 msgstr "Firmware do Dispositivo"
 
@@ -5408,25 +5100,15 @@
 
 #. TRANSLATORS: this is a group of updates that are not
 #. * packages and are not shown in the main list
-<<<<<<< HEAD
-#: plugins/core/gs-plugin-generic-updates.c:67
-#: plugins/rpm-ostree/gs-plugin-rpm-ostree.c:3129
-=======
 #: plugins/core/gs-plugin-generic-updates.c:68
 #: plugins/rpm-ostree/gs-plugin-rpm-ostree.c:3061
->>>>>>> 7b70662a
 msgid "System Updates"
 msgstr "Atualizações do sistema"
 
 #. TRANSLATORS: this is a longer description of the
 #. * "System Updates" string
-<<<<<<< HEAD
-#: plugins/core/gs-plugin-generic-updates.c:72
-#: plugins/rpm-ostree/gs-plugin-rpm-ostree.c:3134
-=======
 #: plugins/core/gs-plugin-generic-updates.c:73
 #: plugins/rpm-ostree/gs-plugin-rpm-ostree.c:3066
->>>>>>> 7b70662a
 msgid ""
 "General system updates, such as security or bug fixes, and performance "
 "improvements."
@@ -5485,139 +5167,135 @@
 msgstr "O Flatpak é uma estrutura para aplicações de computador no Linux"
 
 #. Reference: https://docs.flatpak.org/en/latest/flatpak-command-reference.html#idm45858571325264
-#: plugins/flatpak/gs-flatpak.c:325
+#: plugins/flatpak/gs-flatpak.c:318
 #, c-format
 msgid "System folder %s"
 msgstr "Pasta do sistema %s"
 
-#: plugins/flatpak/gs-flatpak.c:326 plugins/flatpak/gs-flatpak.c:327
+#: plugins/flatpak/gs-flatpak.c:319 plugins/flatpak/gs-flatpak.c:320
 #, c-format
 msgid "Home subfolder %s"
 msgstr "Subpasta pessoal %s"
 
-#: plugins/flatpak/gs-flatpak.c:328
+#: plugins/flatpak/gs-flatpak.c:321
 msgid "Host system folders"
 msgstr "Pastas do sistema host"
 
-#: plugins/flatpak/gs-flatpak.c:329
+#: plugins/flatpak/gs-flatpak.c:322
 msgid "Host system configuration from /etc"
 msgstr "Configuração do sistema host de /etc"
 
-#: plugins/flatpak/gs-flatpak.c:330
+#: plugins/flatpak/gs-flatpak.c:323
 msgid "Desktop folder"
 msgstr "Pasta da área de trabalho"
 
-#: plugins/flatpak/gs-flatpak.c:330
+#: plugins/flatpak/gs-flatpak.c:323
 #, c-format
 msgid "Desktop subfolder %s"
 msgstr "Subpasta da área de trabalho %s"
 
-#: plugins/flatpak/gs-flatpak.c:331
+#: plugins/flatpak/gs-flatpak.c:324
 msgid "Documents folder"
 msgstr "Pasta de documentos"
 
-#: plugins/flatpak/gs-flatpak.c:331
+#: plugins/flatpak/gs-flatpak.c:324
 #, c-format
 msgid "Documents subfolder %s"
 msgstr "Subpasta de documentos %s"
 
-#: plugins/flatpak/gs-flatpak.c:332
+#: plugins/flatpak/gs-flatpak.c:325
 msgid "Music folder"
 msgstr "Pasta de música"
 
-#: plugins/flatpak/gs-flatpak.c:332
+#: plugins/flatpak/gs-flatpak.c:325
 #, c-format
 msgid "Music subfolder %s"
 msgstr "Subpasta de música %s"
 
-#: plugins/flatpak/gs-flatpak.c:333
+#: plugins/flatpak/gs-flatpak.c:326
 msgid "Pictures folder"
 msgstr "Pasta de imagens"
 
-#: plugins/flatpak/gs-flatpak.c:333
+#: plugins/flatpak/gs-flatpak.c:326
 #, c-format
 msgid "Pictures subfolder %s"
 msgstr "Subpasta de imagens %s"
 
-#: plugins/flatpak/gs-flatpak.c:334
+#: plugins/flatpak/gs-flatpak.c:327
 msgid "Public Share folder"
 msgstr "Pasta de partilha pública"
 
-#: plugins/flatpak/gs-flatpak.c:334
+#: plugins/flatpak/gs-flatpak.c:327
 #, c-format
 msgid "Public Share subfolder %s"
 msgstr "Subpasta de partilha pública %s"
 
-#: plugins/flatpak/gs-flatpak.c:335
+#: plugins/flatpak/gs-flatpak.c:328
 msgid "Videos folder"
 msgstr "Pasta de vídeos"
 
-#: plugins/flatpak/gs-flatpak.c:335
+#: plugins/flatpak/gs-flatpak.c:328
 #, c-format
 msgid "Videos subfolder %s"
 msgstr "Subpasta de vídeos %s"
 
-#: plugins/flatpak/gs-flatpak.c:336
+#: plugins/flatpak/gs-flatpak.c:329
 msgid "Templates folder"
 msgstr "Pasta de modelos"
 
-#: plugins/flatpak/gs-flatpak.c:336
+#: plugins/flatpak/gs-flatpak.c:329
 #, c-format
 msgid "Templates subfolder %s"
 msgstr "Modelos de subpasta %s"
 
-#: plugins/flatpak/gs-flatpak.c:337
+#: plugins/flatpak/gs-flatpak.c:330
 msgid "User cache folder"
 msgstr "Pasta de cache do utilizador"
 
-#: plugins/flatpak/gs-flatpak.c:337
+#: plugins/flatpak/gs-flatpak.c:330
 #, c-format
 msgid "User cache subfolder %s"
 msgstr "Subpasta de cache do utilizador %s"
 
-#: plugins/flatpak/gs-flatpak.c:338
+#: plugins/flatpak/gs-flatpak.c:331
 msgid "User configuration folder"
 msgstr "Pasta de configuração do utilizador"
 
-#: plugins/flatpak/gs-flatpak.c:338
+#: plugins/flatpak/gs-flatpak.c:331
 #, c-format
 msgid "User configuration subfolder %s"
 msgstr "Subpasta de configuração do utilizador %s"
 
-#: plugins/flatpak/gs-flatpak.c:339
+#: plugins/flatpak/gs-flatpak.c:332
 msgid "User data folder"
 msgstr "Pasta de dados do utilizador"
 
-#: plugins/flatpak/gs-flatpak.c:339
+#: plugins/flatpak/gs-flatpak.c:332
 #, c-format
 msgid "User data subfolder %s"
 msgstr "Subpasta de dados do utilizador %s"
 
-#: plugins/flatpak/gs-flatpak.c:340
+#: plugins/flatpak/gs-flatpak.c:333
 msgid "User runtime folder"
 msgstr "Pasta de tempo de execução do utilizador"
 
-#: plugins/flatpak/gs-flatpak.c:340
+#: plugins/flatpak/gs-flatpak.c:333
 #, c-format
 msgid "User runtime subfolder %s"
 msgstr "Subpasta de tempo de execução do utilizador %s"
 
-#: plugins/flatpak/gs-flatpak.c:398
+#: plugins/flatpak/gs-flatpak.c:391
 #, c-format
 msgid "Filesystem access to %s"
 msgstr "Acesso ao sistema de ficheiros a %s"
 
 #. TRANSLATORS: status text when downloading new metadata
-#: plugins/flatpak/gs-flatpak.c:1427
+#: plugins/flatpak/gs-flatpak.c:1408
 #, c-format
 msgid "Getting flatpak metadata for %s…"
 msgstr "A obter metadados flatpak para %s…"
 
-<<<<<<< HEAD
-#: plugins/flatpak/gs-flatpak.c:3611
-=======
 #: plugins/flatpak/gs-flatpak.c:3589
->>>>>>> 7b70662a
 #, c-format
 msgid "Failed to refine addon ‘%s’: %s"
 msgstr "Falha ao refinar o complemento ‘%s’: %s"
@@ -5936,15 +5614,11 @@
 msgid "Packages"
 msgstr "Pacotes"
 
-<<<<<<< HEAD
-#: plugins/rpm-ostree/gs-plugin-rpm-ostree.c:2844
-=======
 #: plugins/packagekit/gs-plugin-packagekit.c:2982
 msgid "Failed to install updates: "
 msgstr "Falha ao instalar atualizações: "
 
 #: plugins/rpm-ostree/gs-plugin-rpm-ostree.c:2776
->>>>>>> 7b70662a
 msgid "Operating System (OSTree)"
 msgstr "Sistema Operativo (OSTree)"
 
