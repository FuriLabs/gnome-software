# Brazilian Portuguese translation for gnome-software.
# Copyright (C) 2020 gnome-software's COPYRIGHT HOLDER
# This file is distributed under the same license as the gnome-software package.
# Juan Diego Martins da Costa Cruz <juan.martins@ifrn.edu.br>, 2013.
# Georges Basile Stavracas Neto <georges.stavracas@gmail.com>, 2013, 2014.
# Felipe Braga <fbobraga@gmail.com>, 2015.
# Artur de Aquino Morais <artur.morais93@outlook.com>, 2016.
# Fábio Nogueira <fnogueira@gnome.org>, 2015, 2016.
# Gustavo Marques <gutodisse@gmail.com>, 2016.
# Enrico Nicoletto <liverig@gmail.com>, 2013-2016, 2018.
# Bruno Lopes da Silva <brunolopesbldsb@gmail.com>, 2018.
# Ricardo Silva Veloso <ricvelozo@gmail.com>, 2018.
# Rafael Fontenelle <rafaelff@gnome.org>, 2013-2020.
#
msgid ""
msgstr ""
"Project-Id-Version: gnome-software\n"
"Report-Msgid-Bugs-To: https://gitlab.gnome.org/GNOME/gnome-software/issues\n"
<<<<<<< HEAD
"POT-Creation-Date: 2019-10-03 14:17+0000\n"
"PO-Revision-Date: 2019-10-16 17:27-0300\n"
=======
"POT-Creation-Date: 2020-02-01 12:49+0000\n"
"PO-Revision-Date: 2020-02-06 19:32-0300\n"
>>>>>>> 64287dd1
"Last-Translator: Rafael Fontenelle <rafaelff@gnome.org>\n"
"Language-Team: Brazilian Portuguese <gnome-pt_br-list@gnome.org>\n"
"Language: pt_BR\n"
"MIME-Version: 1.0\n"
"Content-Type: text/plain; charset=UTF-8\n"
"Content-Transfer-Encoding: 8bit\n"
"Plural-Forms: nplurals=2; plural=(n > 1)\n"
"X-Generator: Gtranslator 3.32.0\n"
"X-Project-Style: gnome\n"

#: data/appdata/org.gnome.Software.appdata.xml.in:7
msgid "GNOME Software"
msgstr "GNOME Programas"

#: data/appdata/org.gnome.Software.appdata.xml.in:8
msgid "Application manager for GNOME"
msgstr "Gerenciador de aplicativos para o GNOME"

#: data/appdata/org.gnome.Software.appdata.xml.in:10
msgid ""
"Software allows you to find and install new applications and system "
"extensions and remove existing installed applications."
msgstr ""
"O aplicativo Programas permite que você encontre e instale novos aplicativos "
"e extensões do sistema, além de remover aplicativos já instalados."

#: data/appdata/org.gnome.Software.appdata.xml.in:14
msgid ""
"GNOME Software showcases featured and popular applications with useful "
"descriptions and multiple screenshots per application. Applications can be "
"found either through browsing the list of categories or by searching. It "
"also allows you to update your system using an offline update."
msgstr ""
"GNOME Programas mostra aplicativos populares em destaque com descrições "
"úteis e múltiplas capturas de tela per aplicativo. Aplicativos podem ser "
"encontradas tanto navegando a lista de categorias quanto pesquisando. Ele "
"também permite que você atualize seu sistema usando uma atualização sem "
"estar conectado a internet."

#: data/appdata/org.gnome.Software.appdata.xml.in:25
msgid "Overview panel"
msgstr "Painel de visão geral"

#: data/appdata/org.gnome.Software.appdata.xml.in:29
msgid "Details panel"
msgstr "Painel de detalhes"

#: data/appdata/org.gnome.Software.appdata.xml.in:33
msgid "Installed panel"
msgstr "Painel de instalados"

#: data/appdata/org.gnome.Software.appdata.xml.in:37
msgid "Updates panel"
msgstr "Painel de atualizações"

#: data/appdata/org.gnome.Software.appdata.xml.in:41
msgid "The update details"
msgstr "Os detalhes da atualização"

<<<<<<< HEAD
#: data/appdata/org.gnome.Software.appdata.xml.in:1411
=======
#: data/appdata/org.gnome.Software.appdata.xml.in:1449
>>>>>>> 64287dd1
msgid "The GNOME Project"
msgstr "O projeto GNOME"

#: data/org.gnome.software.external-appstream.policy.in.in:11
msgid "Install an appstream file into a system location"
msgstr "Instalar um arquivo appstream em um local do sistema"

#: data/org.gnome.software.external-appstream.policy.in.in:12
msgid "Installing an appstream file into a system location"
msgstr "Instalando um arquivo appstream em um local do sistema"

#: data/org.gnome.software.gschema.xml:5
msgid "A list of compatible projects"
msgstr "Uma lista de projetos compatíveis"

#: data/org.gnome.software.gschema.xml:6
msgid ""
"This is a list of compatible projects we should show such as GNOME, KDE and "
"XFCE."
msgstr ""
"Esta é uma lista de projetos compatíveis que devemos mostrar como GNOME, KDE "
"e XFCE."

#: data/org.gnome.software.gschema.xml:10
msgid "Whether to manage updates and upgrades in GNOME Software"
msgstr "Se atualizações devem ser gerenciadas no GNOME Programas"

#: data/org.gnome.software.gschema.xml:11
msgid ""
"If disabled, GNOME Software will hide the updates panel, not perform any "
"automatic updates actions or prompt for upgrades."
msgstr ""
"Se desativado, o GNOME Programas ocultará o painel de atualizações, não "
"executará quaisquer ações de atualizações automáticas nem perguntará sobre "
"atualizações."

#: data/org.gnome.software.gschema.xml:15
msgid "Automatically download and install updates"
msgstr "Baixar e instalar automaticamente as atualizações"

#: data/org.gnome.software.gschema.xml:16
msgid ""
"If enabled, GNOME Software automatically downloads software updates in the "
"background, also installing ones that do not require a reboot."
msgstr ""
"Se habilitado, o GNOME Programas baixa automaticamente as atualizações em "
"segundo plano, também instalando as que não requerem reinicialização."

#: data/org.gnome.software.gschema.xml:20
msgid "Notify the user about software updated in the background"
msgstr "Notificar o usuário sobre aplicativos atualizados em segundo plano"

#: data/org.gnome.software.gschema.xml:21
msgid ""
"If enabled, GNOME Software notifies the user about updates that happened "
"whilst the user was idle."
msgstr ""
"Se habilitado, o GNOME Programas notificará o usuário sobre atualizações que "
"aconteceram enquanto o usuário estava ocioso."

#: data/org.gnome.software.gschema.xml:25
msgid "Whether to automatically refresh when on a metered connection"
msgstr "Se deve atualizar automaticamente ao usar uma conexão limitada"

#: data/org.gnome.software.gschema.xml:26
msgid ""
"If enabled, GNOME Software automatically refreshes in the background even "
"when using a metered connection (eventually downloading some metadata, "
"checking for updates, etc., which may incur in costs for the user)."
msgstr ""
"Se habilitado, o GNOME Programas atualiza automaticamente em segundo plano "
"mesmo quando estiver sendo executado em uma conexão limitada (eventualmente, "
"baixar alguns metadados, verificar atualizações, etc., o que pode resultar "
"em custos para o usuário)."

#: data/org.gnome.software.gschema.xml:30
msgid "Whether it’s the very first run of GNOME Software"
msgstr "Se é a primeira execução do GNOME Programas"

#: data/org.gnome.software.gschema.xml:34
msgid "Show star ratings next to applications"
msgstr "Mostrar estrela de classificações ao lado de aplicativos"

#: data/org.gnome.software.gschema.xml:38
msgid "Filter applications based on the default branch set for the remote"
msgstr "Filtra aplicativos baseado no ramo padrão definido para o remoto"

#: data/org.gnome.software.gschema.xml:42
msgid "Non-free applications show a warning dialog before install"
msgstr "Aplicações não livres mostram um diálogo de aviso antes de instalar"

#: data/org.gnome.software.gschema.xml:43
msgid ""
"When non-free applications are installed a warning dialog can be shown. This "
"controls if that dialog is suppressed."
msgstr ""
"Quando as aplicações não livres estão instaladas um diálogo de aviso pode "
"ser mostrado. Isto controla se esse diálogo é suprimido."

#: data/org.gnome.software.gschema.xml:47
msgid "A list of popular applications"
msgstr "Uma lista de aplicações populares"

#: data/org.gnome.software.gschema.xml:48
msgid "A list of applications to use, overriding the system defined ones."
msgstr ""
"Uma lista de aplicativos para usar, substituindo aqueles definidos pelo "
"sistema."

#: data/org.gnome.software.gschema.xml:52
msgid "The last update check timestamp"
msgstr "Marca de tempo de verificação da última atualização"

#: data/org.gnome.software.gschema.xml:56
msgid "The last upgrade notification timestamp"
msgstr "A marca de tempo da notificação da última atualização"

#: data/org.gnome.software.gschema.xml:60
msgid "The timestamp of the first security update, cleared after update"
msgstr ""
"A marca de tempo da primeira atualização de segurança, apagada após "
"atualização"

#: data/org.gnome.software.gschema.xml:64
msgid "The last update timestamp"
msgstr "A marca de tempo da última atualização"

#: data/org.gnome.software.gschema.xml:68
msgid "The last timestamp when the system was online and got any updates"
msgstr ""
"A última marca de tempo quando o sistema esteve online e obteve alguma "
"atualização"

#: data/org.gnome.software.gschema.xml:72
msgid "The age in seconds to verify the upstream screenshot is still valid"
msgstr ""
"A idade em segundos para verificar se a captura de tela ainda está válida"

#: data/org.gnome.software.gschema.xml:73
msgid ""
"Choosing a larger value will mean less round-trips to the remote server but "
"updates to the screenshots may take longer to show to the user. A value of 0 "
"means to never check the server if the image already exists in the cache."
msgstr ""
"Escolher um valor maior significará menos conexões com o servidor remoto, "
"mas atualizações para as capturas de tela podem levar mais tempo para serem "
"mostradas ao usuário. Um valor igual a 0 significa nunca verificar no "
"servidor se a imagem já existir no cache."

#: data/org.gnome.software.gschema.xml:82
msgid "The server to use for application reviews"
msgstr "O servidor a ser usado para avaliações de aplicativos"

#: data/org.gnome.software.gschema.xml:86
msgid "The minimum karma score for reviews"
msgstr "A pontuação carma mínima para ser avaliada"

#: data/org.gnome.software.gschema.xml:87
msgid "Reviews with karma less than this number will not be shown."
msgstr "Avaliações com carma menor do que este número não serão mostradas."

#: data/org.gnome.software.gschema.xml:91
msgid "A list of official repositories that should not be considered 3rd party"
msgstr ""
"Uma lista de repositórios oficiais que não devem ser considerados como de "
"terceiros"

#: data/org.gnome.software.gschema.xml:95
msgid "A list of official repositories that should be considered free software"
msgstr ""
"Uma lista de repositórios oficiais que devem ser considerados como de "
"programa livre"

#: data/org.gnome.software.gschema.xml:99
msgid ""
"The licence URL to use when an application should be considered free software"
msgstr ""
"A URL da licença a ser usada quando um aplicativo deve ser considerado como "
"um programa livre"

#: data/org.gnome.software.gschema.xml:103
msgid "Install bundled applications for all users on the system where possible"
msgstr ""
"Instalar aplicativos empacotados para os todos usuários no sistema, se "
"possível"

#: data/org.gnome.software.gschema.xml:107
msgid "Allow access to the Software Repositories dialog"
msgstr "Permitir acesso ao diálogo de repositórios de programas"

#: data/org.gnome.software.gschema.xml:111
msgid "Offer upgrades for pre-releases"
msgstr "Oferecer atualizações para pré-lançamentos"

#: data/org.gnome.software.gschema.xml:115
msgid "Show some UI elements informing the user that an app is non-free"
msgstr ""
"Mostrar alguns elementos de interface gráfica informando ao usuário que um "
"aplicativo é não livre"

#: data/org.gnome.software.gschema.xml:119
msgid "Show the prompt to install nonfree software repositories"
msgstr ""
"Mostrar pergunta quanto a instalação de repositórios de programas não livres"

#: data/org.gnome.software.gschema.xml:123
msgid "Show the installed size for apps in the list of installed applications"
msgstr ""
"Mostrar o tamanho instalado para aplicativos na lista de aplicativos "
"instalados"

#. Translators: Replace the link with a version in your language, e.g. 'https://de.wikipedia.org/wiki/Proprietäre_Software'. Remember to include ''.
#: data/org.gnome.software.gschema.xml:127
msgid "'https://en.wikipedia.org/wiki/Proprietary_software'"
msgstr "'https://pt.wikipedia.org/wiki/Software_propriet%C3%A1rio'"

#: data/org.gnome.software.gschema.xml:128
msgid "The URI that explains nonfree and proprietary software"
msgstr "A URI que explica programas não livres e proprietários"

#: data/org.gnome.software.gschema.xml:132
msgid ""
"A list of URLs pointing to appstream files that will be downloaded into an "
"app-info folder"
msgstr ""
"Uma lista de URLs apontando para os arquivos appstream que serão baixados "
"para uma pasta de app-info"

#: data/org.gnome.software.gschema.xml:136
msgid "Install the AppStream files to a system-wide location for all users"
msgstr ""
"Instalar os arquivos AppStream em uma localização global do sistema para "
"todos os usuários"

#: data/org.gnome.software.gschema.xml:140
msgid "Enable GNOME Shell extensions repository"
msgstr "Habilitar o repositório de extensões de Shell do GNOME"

#: data/org.gnome.software.gschema.xml:147
msgid "A string storing the gnome-online-account id used to login"
msgstr ""
"Uma string armazenando o id da gnome-online-account usada para iniciar a "
"sessão"

#: src/gnome-software-local-file.desktop.in:3
msgid "Software Install"
msgstr "Instalação de programa"

#: src/gnome-software-local-file.desktop.in:4
msgid "Install selected software on the system"
msgstr "Instala programas selecionados no sistema"

#: src/gnome-software.ui:10
msgid "Select All"
msgstr "Selecionar tudo"

#: src/gnome-software.ui:16
msgid "Select None"
msgstr "Selecionar nenhum"

#: src/gnome-software.ui:38
msgid "_Software Repositories"
msgstr "Repositório_s de programas"

#: src/gnome-software.ui:43
msgid "_Update Preferences"
msgstr "Preferências de _atualização"

#: src/gnome-software.ui:52 src/org.gnome.Software.desktop.in:3
msgid "Software"
msgstr "Programas"

#: src/gnome-software.ui:68 src/gs-update-dialog.ui:20
msgid "Go back"
msgstr "Voltar"

#. Translators: A label for a button to show all available software.
#: src/gnome-software.ui:100
msgid "_Explore"
msgstr "_Explorar"

#. Translators: A label for a button to show only software which is already installed.
#: src/gnome-software.ui:123
msgid "_Installed"
msgstr "_Instalados"

#. Translators: A label for a button to show only updates which are available to install.
#: src/gnome-software.ui:163
msgid "_Updates"
msgstr "_Atualizações"

#: src/gnome-software.ui:232
msgid "Search"
msgstr "Pesquisar"

#. Translators: This is a label in the header bar, followed by a drop down to choose between different source repos
#. TRANSLATORS: this refers to where the app came from
<<<<<<< HEAD
#: src/gnome-software.ui:276 src/gs-app-row.c:298 src/gs-details-page.ui:841
=======
#: src/gnome-software.ui:276 src/gs-app-row.c:287 src/gs-details-page.ui:886
>>>>>>> 64287dd1
msgid "Source"
msgstr "Fonte"

#. button in the info bar
#: src/gnome-software.ui:381 src/gs-repos-dialog.ui:5 src/gs-repos-dialog.ui:18
msgid "Software Repositories"
msgstr "Repositórios de programas"

#. button in the info bar
#: src/gnome-software.ui:389
msgid "Examine Disk"
msgstr "Examine o disco"

#. button in the info bar
#. TRANSLATORS: this is a link to the
#. * control-center network panel
#: src/gnome-software.ui:397 src/gs-updates-page.c:921
msgid "Network Settings"
msgstr "Configurações de rede"

#. button in the info bar
#: src/gnome-software.ui:405
msgid "Restart Now"
msgstr "Reiniciar agora"

#. button in the info bar
#: src/gnome-software.ui:413
msgid "More Information"
msgstr "Mais informações"

#: src/gnome-software.ui:465 src/gs-metered-data-dialog.ui:5
#: src/gs-metered-data-dialog.ui:17
#| msgid "Automatic Updates"
msgid "Automatic Updates Paused"
msgstr "Atualizações automáticas pausadas"

#: src/gnome-software.ui:484
#| msgid "Find out more…"
msgid "Find Out _More"
msgstr "Saiba _mais"

#. TRANSLATORS: this is a locally downloaded package
#: lib/gs-app.c:4504
msgid "Local file"
msgstr "Arquivo local"

#: lib/gs-app.c:4556
msgid "Package"
msgstr "Pacote"

<<<<<<< HEAD
#: src/gs-app-addon-row.c:82 src/gs-app-row.c:423
=======
#: src/gs-app-addon-row.c:82 src/gs-app-row.c:412
>>>>>>> 64287dd1
msgid "Pending"
msgstr "Pendente"

#: src/gs-app-addon-row.c:88 src/gs-app-row.ui:175 src/gs-app-tile.ui:51
#: src/gs-feature-tile.c:68
msgid "Installed"
msgstr "Instalado"

#. TRANSLATORS: this is a button next to the search results that
#. * shows the status of an application being installed
#. TRANSLATORS: this is a button in the software repositories dialog
#. that shows the status of a repo being installed
#: src/gs-app-addon-row.c:92 src/gs-app-row.c:165 src/gs-details-page.c:329
#: src/gs-third-party-repo-row.c:99
msgid "Installing"
msgstr "Instalando"

#. TRANSLATORS: this is a button next to the search results that
#. * shows the status of an application being erased
#. TRANSLATORS: this is a button in the software repositories dialog
#. that shows the status of a repo being removed
#: src/gs-app-addon-row.c:96 src/gs-app-row.c:171 src/gs-repo-row.c:125
#: src/gs-third-party-repo-row.c:106
msgid "Removing"
msgstr "Removendo"

#. TRANSLATORS: this is a command line option
#: src/gs-application.c:109
msgid "Start up mode: either ‘updates’, ‘updated’, ‘installed’ or ‘overview’"
msgstr ""
"Modo de inicialização, podendo ser “updates” (para atualizações), "
"“updated” (para atualizados), “installed” (para instalados) ou "
"“overview” (para visão geral)"

#: src/gs-application.c:109
msgid "MODE"
msgstr "MODO"

#: src/gs-application.c:111
msgid "Search for applications"
msgstr "Pesquisa por aplicativos"

#: src/gs-application.c:111
msgid "SEARCH"
msgstr "PESQUISA"

#: src/gs-application.c:113
msgid "Show application details (using application ID)"
msgstr "Mostra detalhes do aplicativo (usando o ID do aplicativo)"

#: src/gs-application.c:113 src/gs-application.c:117
msgid "ID"
msgstr "ID"

#: src/gs-application.c:115
msgid "Show application details (using package name)"
msgstr "Mostra detalhes do aplicativo (usando o nome do pacote)"

#: src/gs-application.c:115
msgid "PKGNAME"
msgstr "NOMEPACOTE"

#: src/gs-application.c:117
msgid "Install the application (using application ID)"
msgstr "Instala o aplicativo (usando o ID do aplicativo)"

#: src/gs-application.c:119
msgid "Open a local package file"
msgstr "Abre um arquivo de pacote local"

#: src/gs-application.c:119
msgid "FILENAME"
msgstr "NOMEDOARQUIVO"

#: src/gs-application.c:121
msgid ""
"The kind of interaction expected for this action: either ‘none’, ‘notify’, "
"or ‘full’"
msgstr ""
"O tipo de interação para essa ação: pode ser ‘none’, ‘notify’ ou ‘full’"

#: src/gs-application.c:124
msgid "Show verbose debugging information"
msgstr "Mostra informações detalhadas de depuração"

#: src/gs-application.c:126
msgid "Installs any pending updates in the background"
msgstr "Instala quaisquer atualizações pendentes em segundo plano"

#: src/gs-application.c:128
msgid "Show update preferences"
msgstr "Mostrar preferências de atualização"

#: src/gs-application.c:130
msgid "Quit the running instance"
msgstr "Sair da instância atual"

#: src/gs-application.c:132
msgid "Prefer local file sources to AppStream"
msgstr "Preferência a fontes locais de arquivos ao AppStream"

#: src/gs-application.c:134
msgid "Show version number"
msgstr "Mostra o número da versão"

#: src/gs-application.c:328
msgid "translator-credits"
msgstr ""
"Rafael Fontenelle <rafaelff@gnome.org>\n"
"Enrico Nicoletto <liverig@gmail.com>\n"
"Georges Basile Stavracas Neto <georges.stavracas@gmail.com>\n"
"Gustavo Marques <gutodisse@gmail.com>\n"
"Bruno Lopes da Silva <brunolopesbldsb@gmail.com>\n"
"Ricardo Silva Veloso <ricvelozo@gmail.com>"

#. TRANSLATORS: this is the title of the about window, e.g.
#. * 'About Software' or 'About Application Installer' where the %s is
#. * the application name chosen by the distro
#. TRANSLATORS: this is the menu item that opens the about window, e.g.
#. * 'About Software' or 'About Application Installer' where the %s is
#. * the application name chosen by the distro
<<<<<<< HEAD
#: src/gs-application.c:335 src/gs-shell.c:1882
=======
#: src/gs-application.c:335 src/gs-shell.c:2104
>>>>>>> 64287dd1
#, c-format
msgid "About %s"
msgstr "Sobre o %s"

#. TRANSLATORS: well, we seem to think so, anyway
#: src/gs-application.c:339
msgid "A nice way to manage the software on your system."
msgstr "Um modo agradável de gerenciar programas no seu sistema."

#. TRANSLATORS: we tried to show an app that did not exist
#: src/gs-application.c:567
msgid "Sorry! There are no details for that application."
msgstr "Sinto muito! Não há detalhes para esse aplicativo."

#. TRANSLATORS: this is a button next to the search results that
#. * allows the application to be easily installed
#: src/gs-app-row.c:120
msgid "Visit website"
msgstr "Visitar site da web"

#. TRANSLATORS: this is a button next to the search results that
#. * allows the application to be easily installed.
#. * The ellipsis indicates that further steps are required
#: src/gs-app-row.c:125
msgid "Install…"
msgstr "Instalar…"

#. TRANSLATORS: this is a button next to the search results that
#. * allows to cancel a queued install of the application
#: src/gs-app-row.c:132 src/gs-updates-section.c:476
msgid "Cancel"
msgstr "Cancelar"

#. TRANSLATORS: this is a button next to the search results that
#. * allows the application to be easily installed
#. TRANSLATORS: button text
#. TRANSLATORS: update the fw
#: src/gs-app-row.c:139 src/gs-common.c:287 src/gs-page.c:273
msgid "Install"
msgstr "Instalar"

#. TRANSLATORS: this is a button in the updates panel
#. * that allows the app to be easily updated live
#: src/gs-app-row.c:146
msgid "Update"
msgstr "Atualizar"

#. TRANSLATORS: this is a button next to the search results that
#. * allows the application to be easily removed
#. TRANSLATORS: this is button text to remove the application
#. TRANSLATORS: this is button text to remove the repo
#: src/gs-app-row.c:150 src/gs-app-row.c:159 src/gs-page.c:434
#: src/gs-repos-dialog.c:325
msgid "Remove"
msgstr "Remover"

#. TRANSLATORS: during the update the device
#. * will restart into a special update-only mode
<<<<<<< HEAD
#: src/gs-app-row.c:288
msgid "Device cannot be used during update."
msgstr "O dispositivo não pode ser utilizado durante a atualização."

#: src/gs-app-row.c:491 src/gs-update-dialog.ui:182
=======
#: src/gs-app-row.c:277
msgid "Device cannot be used during update."
msgstr "O dispositivo não pode ser utilizado durante a atualização."

#: src/gs-app-row.c:470 src/gs-update-dialog.ui:182
>>>>>>> 64287dd1
msgid "Requires additional permissions"
msgstr "Requer permissões adicionais"

#. TRANSLATORS: this is where all applications that don't
#. * fit in other groups are put
#: lib/gs-category.c:177
msgid "Other"
msgstr "Outros"

#. TRANSLATORS: this is a subcategory matching all the
#. * different apps in the parent category, e.g. "Games"
#: lib/gs-category.c:182
msgid "All"
msgstr "Todos"

#. TRANSLATORS: this is a subcategory of featured apps
#: lib/gs-category.c:186
msgid "Featured"
msgstr "Destaques"

#. TRANSLATORS: This is a heading on the categories page. %s gets
#. replaced by the category name, e.g. 'Graphics & Photography'
#: src/gs-category-page.c:467
#, c-format
msgid "Featured %s"
msgstr "%s em destaque"

#. Translators: A label for a button to sort apps by their rating.
#: src/gs-category-page.ui:26 src/gs-review-dialog.ui:74
msgid "Rating"
msgstr "Classificação"

#. Translators: A label for a button to sort apps alphabetically.
#. TRANSLATORS: This is followed by a file name, e.g. "Name: gedit.rpm"
#: src/gs-category-page.ui:32 src/gs-origin-popover-row.c:58
msgid "Name"
msgstr "Nome"

<<<<<<< HEAD
#. TRANSLATORS: A label for a button to show the settings for
#. the selected shell extension.
#: src/gs-category-page.ui:118 src/gs-details-page.c:919
msgid "Extension Settings"
msgstr "Configurações de extensão"

#: src/gs-category-page.ui:136
msgid ""
"Extensions are used at your own risk. If you have any system problems, it is "
"recommended to disable them."
msgstr ""
"Extensões são usadas em seu próprio risco. Se você tiver quaisquer "
"problemas, é recomendado desativá-las."

=======
>>>>>>> 64287dd1
#. TRANSLATORS: This is a label for the category filter drop down, which all together can read e.g. 'Show Vector Graphics'.
#: src/gs-category-page.ui:111
msgid "Show"
msgstr "Mostrar"

#: src/gs-category-page.ui:128
msgid "Subcategories filter menu"
msgstr "Menu de filtro de subcategorias"

#. TRANSLATORS: This is a label for the category sort drop down, which all together can read e.g. 'Sort Top Rated'.
#: src/gs-category-page.ui:159
msgid "Sort"
msgstr "Ordenar por"

#: src/gs-category-page.ui:175
msgid "Subcategories sorting menu"
msgstr "Menu de ordem de subcategorias"

#. TRANSLATORS: the user isn't reading the question
#: lib/gs-cmd.c:190
#, c-format
msgid "Please enter a number from 1 to %u: "
msgstr "Por favor, insira um nível de 1 a %u: "

#. TRANSLATORS: asking the user to choose an app from a list
#: lib/gs-cmd.c:253
msgid "Choose an application:"
msgstr "Escolha um aplicativo:"

#. TRANSLATORS: this is the summary of a notification that OS updates
#. * have been successfully installed
#: src/gs-common.c:123
msgid "OS updates are now installed"
msgstr "Atualizações do SO estão agora instaladas"

#. TRANSLATORS: this is the body of a notification that OS updates
#. * have been successfully installed
#: src/gs-common.c:126
msgid "Recently installed updates are available to review"
msgstr ""
"As atualizações recentemente instaladas estão disponíveis para avaliação"

#. TRANSLATORS: this is the summary of a notification that an application
#. * has been successfully installed
#. TRANSLATORS: this is the summary of a notification that a component
#. * has been successfully installed
#: src/gs-common.c:131 src/gs-common.c:145
#, c-format
msgid "%s is now installed"
msgstr "%s está agora instalado"

#. TRANSLATORS: an application has been installed, but
#. * needs a reboot to complete the installation
#: src/gs-common.c:135 src/gs-common.c:149
msgid "A restart is required for the changes to take effect."
msgstr "Um reinício é necessário para que as alterações tenham efeito."

#. TRANSLATORS: this is the body of a notification that an application
#. * has been successfully installed
#: src/gs-common.c:139
msgid "Application is ready to be used."
msgstr "Aplicativo pronto para ser usado."

#. TRANSLATORS: button text
#: src/gs-common.c:159 src/gs-common.c:638
msgid "Restart"
msgstr "Reiniciar"

#. TRANSLATORS: this is button that opens the newly installed application
#: src/gs-common.c:163
msgid "Launch"
msgstr "Executar"

#. TRANSLATORS: window title
#: src/gs-common.c:221
msgid "Install Third-Party Software?"
msgstr "Instalar programa de terceiros?"

#. TRANSLATORS: window title
#: src/gs-common.c:225 src/gs-repos-dialog.c:234
msgid "Enable Third-Party Software Repository?"
msgstr "Habilitar repositório de programas de terceiros?"

#. TRANSLATORS: the replacements are as follows:
#. * 1. Application name, e.g. "Firefox"
#. * 2. Software repository name, e.g. fedora-optional
#.
#: src/gs-common.c:241
#, c-format
msgid ""
"%s is not <a href=\"https://en.wikipedia.org/wiki/Free_and_open-"
"source_software\">free and open source software</a>, and is provided by “%s”."
msgstr ""
"%s não é um <a href=\"https://en.wikipedia.org/wiki/Free_and_open-"
"source_software\">programa de código aberto e livre</a>, e é fornecido por "
"“%s”."

#. TRANSLATORS: the replacements are as follows:
#. * 1. Application name, e.g. "Firefox"
#. * 2. Software repository name, e.g. fedora-optional
#: src/gs-common.c:251
#, c-format
msgid "%s is provided by “%s”."
msgstr "%s é fornecido por “%s”."

#: src/gs-common.c:260
msgid "This software repository must be enabled to continue installation."
msgstr ""
"Esta repositório de programas deve estar habilitado para continuar a "
"instalação."

#. TRANSLATORS: Laws are geographical, urgh...
#: src/gs-common.c:270
#, c-format
msgid "It may be illegal to install or use %s in some countries."
msgstr "Pode ser ilegal instalar ou usar %s em alguns países."

#. TRANSLATORS: Laws are geographical, urgh...
#: src/gs-common.c:276
msgid "It may be illegal to install or use this codec in some countries."
msgstr "Pode ser ilegal instalar ou usar este codec em alguns países."

#. TRANSLATORS: this is button text to not ask about non-free content again
#: src/gs-common.c:283
msgid "Don’t Warn Again"
msgstr "Não avisar novamente"

#. TRANSLATORS: button text
#: src/gs-common.c:292
msgid "Enable and Install"
msgstr "Habilitar e instalar"

#. TRANSLATORS: these are show_detailed_error messages from the
#. * package manager no mortal is supposed to understand,
#. * but google might know what they mean
#: src/gs-common.c:440
msgid "Detailed errors from the package manager follow:"
msgstr "Seguem os erros detalhados do gerenciador de pacotes:"

#: src/gs-common.c:459 src/gs-details-page.ui:447
msgid "Details"
msgstr "Detalhes"

#. TRANSLATORS: we've just live-updated some apps
#: src/gs-common.c:624
msgid "An update has been installed"
msgid_plural "Updates have been installed"
msgstr[0] "Uma atualização foi instalada"
msgstr[1] "Atualizações foram instaladas"

#. TRANSLATORS: the new apps will not be run until we restart
#: src/gs-common.c:629
msgid "A restart is required for it to take effect."
msgid_plural "A restart is required for them to take effect."
msgstr[0] "Um reinício é necessário para que ele tenha efeito."
msgstr[1] "Um reinício é necessário para que eles tenham efeito."

#. TRANSLATORS: button text
#: src/gs-common.c:636 src/gs-update-monitor.c:119
msgid "Not Now"
msgstr "Agora não"

#. TRANSLATORS: content rating description
#: src/gs-content-rating.c:59
msgid "No cartoon violence"
msgstr "Sem violência de desenho animado"

#. TRANSLATORS: content rating description
#: src/gs-content-rating.c:61
msgid "Cartoon characters in unsafe situations"
msgstr "Personagens de desenho animado em situações inseguras"

#. TRANSLATORS: content rating description
#: src/gs-content-rating.c:63
msgid "Cartoon characters in aggressive conflict"
msgstr "Personagens de desenho animado em conflito agressivo"

#. TRANSLATORS: content rating description
#: src/gs-content-rating.c:65
msgid "Graphic violence involving cartoon characters"
msgstr "Cenas fortes com violência envolvendo personagens de desenho animado"

#. TRANSLATORS: content rating description
#: src/gs-content-rating.c:70
msgid "No fantasy violence"
msgstr "Sem violência de fantasia"

#. TRANSLATORS: content rating description
#: src/gs-content-rating.c:72
msgid "Characters in unsafe situations easily distinguishable from reality"
msgstr ""
"Personagens em situações inseguras facilmente distinguíveis da realidade"

#. TRANSLATORS: content rating description
#: src/gs-content-rating.c:74
msgid "Characters in aggressive conflict easily distinguishable from reality"
msgstr ""
"Personagens em conflito agressivo facilmente distinguíveis da realidade"

#. TRANSLATORS: content rating description
#: src/gs-content-rating.c:76
msgid "Graphic violence easily distinguishable from reality"
msgstr ""
"Cenas fortes com violência envolvendo situações facilmente distinguíveis da "
"realidade"

#. TRANSLATORS: content rating description
#: src/gs-content-rating.c:81
msgid "No realistic violence"
msgstr "Sem violência realista"

#. TRANSLATORS: content rating description
#: src/gs-content-rating.c:83
msgid "Mildly realistic characters in unsafe situations"
msgstr "Personagens levemente realísticos em situações inseguras"

#. TRANSLATORS: content rating description
#: src/gs-content-rating.c:85
msgid "Depictions of realistic characters in aggressive conflict"
msgstr "Representações de personagens realísticos em conflito agressivo"

#. TRANSLATORS: content rating description
#: src/gs-content-rating.c:87
msgid "Graphic violence involving realistic characters"
msgstr "Cenas fortes de violência envolvendo personagens realísticos"

#. TRANSLATORS: content rating description
#: src/gs-content-rating.c:92
msgid "No bloodshed"
msgstr "Sem derramamento de sangue"

#. TRANSLATORS: content rating description
#: src/gs-content-rating.c:94
msgid "Unrealistic bloodshed"
msgstr "Derramamento de sangue não realista"

#. TRANSLATORS: content rating description
#: src/gs-content-rating.c:96
msgid "Realistic bloodshed"
msgstr "Derramamento de sangue realista"

#. TRANSLATORS: content rating description
#: src/gs-content-rating.c:98
msgid "Depictions of bloodshed and the mutilation of body parts"
msgstr ""
"Representações de derramamento de sangue e mutilação de partes do corpo"

#. TRANSLATORS: content rating description
#: src/gs-content-rating.c:103
msgid "No sexual violence"
msgstr "Sem violência sexual"

#. TRANSLATORS: content rating description
#: src/gs-content-rating.c:105
msgid "Rape or other violent sexual behavior"
msgstr "Estupro ou outro comportamento sexual violento"

#. TRANSLATORS: content rating description
#: src/gs-content-rating.c:112
msgid "No references to alcohol"
msgstr "Sem referência a bebidas alcoólicas"

#. TRANSLATORS: content rating description
#: src/gs-content-rating.c:114
msgid "References to alcoholic beverages"
msgstr "Referências a bebidas alcoólicas"

#. TRANSLATORS: content rating description
#: src/gs-content-rating.c:116
msgid "Use of alcoholic beverages"
msgstr "Uso de bebidas alcoólicas"

#. TRANSLATORS: content rating description
#: src/gs-content-rating.c:122
msgid "No references to illicit drugs"
msgstr "Sem referência a drogas ilícitas"

#. TRANSLATORS: content rating description
#: src/gs-content-rating.c:124
msgid "References to illicit drugs"
msgstr "Referências a drogas ilícitas"

#. TRANSLATORS: content rating description
#: src/gs-content-rating.c:126
msgid "Use of illicit drugs"
msgstr "Use de drogas ilícitas"

#. TRANSLATORS: content rating description
#: src/gs-content-rating.c:132
msgid "No references to tobacco products"
msgstr "Sem referência a produtos de tabaco"

#. TRANSLATORS: content rating description
#: src/gs-content-rating.c:134
msgid "References to tobacco products"
msgstr "Referências a produtos de tabaco"

#. TRANSLATORS: content rating description
#: src/gs-content-rating.c:136
msgid "Use of tobacco products"
msgstr "Uso de produtos de tabaco"

#. TRANSLATORS: content rating description
#: src/gs-content-rating.c:142
msgid "No nudity of any sort"
msgstr "Sem nudez de qualquer tipo"

#. TRANSLATORS: content rating description
#: src/gs-content-rating.c:144
msgid "Brief artistic nudity"
msgstr "Nudez artística breve"

#. TRANSLATORS: content rating description
#: src/gs-content-rating.c:146
msgid "Prolonged nudity"
msgstr "Nudez prolongada"

#. TRANSLATORS: content rating description
#: src/gs-content-rating.c:152
msgid "No references to or depictions of sexual nature"
msgstr "Sem referência a ou representação de natureza sexual"

#. TRANSLATORS: content rating description
#: src/gs-content-rating.c:154
msgid "Provocative references or depictions"
msgstr "Referências ou representações provocativas"

#. TRANSLATORS: content rating description
#: src/gs-content-rating.c:156
msgid "Sexual references or depictions"
msgstr "Referências ou representações sexuais"

#. TRANSLATORS: content rating description
#: src/gs-content-rating.c:158
msgid "Graphic sexual behavior"
msgstr "Cenas fortes de comportamento sexual"

#. TRANSLATORS: content rating description
#: src/gs-content-rating.c:163
msgid "No profanity of any kind"
msgstr "Sem profanação de qualquer tipo"

#. TRANSLATORS: content rating description
#: src/gs-content-rating.c:165
msgid "Mild or infrequent use of profanity"
msgstr "Uso leve ou infrequente de profanação"

#. TRANSLATORS: content rating description
#: src/gs-content-rating.c:167
msgid "Moderate use of profanity"
msgstr "Uso moderado de profanação"

#. TRANSLATORS: content rating description
#: src/gs-content-rating.c:169
msgid "Strong or frequent use of profanity"
msgstr "Uso forte e frequente de profanação"

#. TRANSLATORS: content rating description
#: src/gs-content-rating.c:174
msgid "No inappropriate humor"
msgstr "Sem humor impróprio"

#. TRANSLATORS: content rating description
#: src/gs-content-rating.c:176
msgid "Slapstick humor"
msgstr "Comédia pastelão"

#. TRANSLATORS: content rating description
#: src/gs-content-rating.c:178
msgid "Vulgar or bathroom humor"
msgstr "Comédia vulgar ou de banheiro"

#. TRANSLATORS: content rating description
#: src/gs-content-rating.c:180
msgid "Mature or sexual humor"
msgstr "Comédia para adultos ou sexual"

#. TRANSLATORS: content rating description
#: src/gs-content-rating.c:185
msgid "No discriminatory language of any kind"
msgstr "Sem linguagem discriminatória de qualquer tipo"

#. TRANSLATORS: content rating description
#: src/gs-content-rating.c:187
msgid "Negativity towards a specific group of people"
msgstr "Negatividade direcionada a um grupo específico de pessoas"

#. TRANSLATORS: content rating description
#: src/gs-content-rating.c:189
msgid "Discrimination designed to cause emotional harm"
msgstr "Discriminação projetada a causa ofensa emocional"

#. TRANSLATORS: content rating description
#: src/gs-content-rating.c:191
msgid "Explicit discrimination based on gender, sexuality, race or religion"
msgstr ""
"Discriminação explícita baseada em gênero, sexualidade, raça ou religião"

#. TRANSLATORS: content rating description
#: src/gs-content-rating.c:196
msgid "No advertising of any kind"
msgstr "Sem publicidade de qualquer tipo"

#. TRANSLATORS: content rating description
#: src/gs-content-rating.c:198
msgid "Product placement"
msgstr "Colocação de produtos"

#. TRANSLATORS: content rating description
#: src/gs-content-rating.c:200
msgid "Explicit references to specific brands or trademarked products"
msgstr "Referências explícitas a marcas ou produtos comerciais específicos"

#. TRANSLATORS: content rating description
#: src/gs-content-rating.c:202
msgid "Users are encouraged to purchase specific real-world items"
msgstr "Usuários são encorajados a comprar itens específicos do mundo real"

#. TRANSLATORS: content rating description
#: src/gs-content-rating.c:207
msgid "No gambling of any kind"
msgstr "Sem jogo de azar de qualquer tipo"

#. TRANSLATORS: content rating description
#: src/gs-content-rating.c:209
msgid "Gambling on random events using tokens or credits"
msgstr "Aposta em eventos aleatórios usando tokens ou créditos"

#. TRANSLATORS: content rating description
#: src/gs-content-rating.c:211
msgid "Gambling using “play” money"
msgstr "Aposta usando dinheiro do jogo"

#. TRANSLATORS: content rating description
#: src/gs-content-rating.c:213
msgid "Gambling using real money"
msgstr "Aposta usando dinheiro de verdade"

#. TRANSLATORS: content rating description
#: src/gs-content-rating.c:218
msgid "No ability to spend money"
msgstr "Sem habilidade de gastar dinheiro"

#. TRANSLATORS: content rating description
#: src/gs-content-rating.c:220
msgid "Users are encouraged to donate real money"
msgstr "Usuários são encorajados a doar dinheiro real"

#. TRANSLATORS: content rating description
#: src/gs-content-rating.c:223
msgid "Ability to spend real money in-app"
msgstr "Habilidade de gastar dinheiro real no aplicativo"

#. TRANSLATORS: content rating description
#: src/gs-content-rating.c:228
msgid "No way to chat with other users"
msgstr "Impossível conversar com outros usuários"

#. TRANSLATORS: content rating description
#: src/gs-content-rating.c:230
msgid "User-to-user interactions without chat functionality"
msgstr "Interações usuário com usuário sem funcionalidade de bate-papo"

#. TRANSLATORS: content rating description
#: src/gs-content-rating.c:232
msgid "Moderated chat functionality between users"
msgstr "Funcionalidade de bate-papo moderado entre usuários"

#. TRANSLATORS: content rating description
#: src/gs-content-rating.c:234
msgid "Uncontrolled chat functionality between users"
msgstr "Funcionalidade de bate-papo sem controle entre usuários"

#. TRANSLATORS: content rating description
#: src/gs-content-rating.c:239
msgid "No way to talk with other users"
msgstr "Impossível falar com outros usuários"

#. TRANSLATORS: content rating description
#: src/gs-content-rating.c:241
msgid "Uncontrolled audio or video chat functionality between users"
msgstr ""
"Funcionalidade de chamada de vídeo ou de áudio sem controle entre usuários"

#. TRANSLATORS: content rating description
#: src/gs-content-rating.c:248
msgid "No sharing of social network usernames or email addresses"
msgstr ""
"Sem compartilhamento de nomes de usuários ou endereços de e-mail de rede "
"social"

#. TRANSLATORS: content rating description
#: src/gs-content-rating.c:250
msgid "Sharing social network usernames or email addresses"
msgstr ""
"Compartilhamento de nomes de usuários ou endereços de e-mail de rede social"

#. TRANSLATORS: content rating description
#: src/gs-content-rating.c:257
msgid "No sharing of user information with third parties"
msgstr "Sem compartilhamento de informações de usuário com terceiros"

#. TRANSLATORS: content rating description
#: src/gs-content-rating.c:259
msgid "Checking for the latest application version"
msgstr "Verificação pela versão mais recente do aplicativo"

#. TRANSLATORS: content rating description
#: src/gs-content-rating.c:261
msgid "Sharing diagnostic data that does not let others identify the user"
msgstr ""
"Compartilhamento de dados de diagnóstico que não permitem que identifiquem o "
"usuário"

#. TRANSLATORS: content rating description
#: src/gs-content-rating.c:263
msgid "Sharing information that lets others identify the user"
msgstr ""
"Compartilhamento de informações que permitem que identifiquem o usuário"

#. TRANSLATORS: content rating description
#: src/gs-content-rating.c:268
msgid "No sharing of physical location with other users"
msgstr "Sem compartilhamento de localização física com outros usuários"

#. TRANSLATORS: content rating description
#: src/gs-content-rating.c:270
msgid "Sharing physical location with other users"
msgstr "Compartilhamento de localização física com outros usuários"

#. TRANSLATORS: content rating description
#: src/gs-content-rating.c:279
msgid "No references to homosexuality"
msgstr "Sem referência a homossexualidade"

#. TRANSLATORS: content rating description
#: src/gs-content-rating.c:281
msgid "Indirect references to homosexuality"
msgstr "Referências indiretas a homossexualidade"

#. TRANSLATORS: content rating description
#: src/gs-content-rating.c:283
msgid "Kissing between people of the same gender"
msgstr "Beijo entre pessoas do mesmo gênero"

#. TRANSLATORS: content rating description
#: src/gs-content-rating.c:285
msgid "Graphic sexual behavior between people of the same gender"
msgstr "Comportamento sexual gráfico entre pessoas do mesmo gênero"

#. TRANSLATORS: content rating description
#: src/gs-content-rating.c:290
msgid "No references to prostitution"
msgstr "Sem referência a prostituição"

#. TRANSLATORS: content rating description
#: src/gs-content-rating.c:292
msgid "Indirect references to prostitution"
msgstr "Referências indiretas a prostituição"

#. TRANSLATORS: content rating description
#: src/gs-content-rating.c:294
msgid "Direct references to prostitution"
msgstr "Referências diretas a prostituição"

#. TRANSLATORS: content rating description
#: src/gs-content-rating.c:296
msgid "Graphic depictions of the act of prostitution"
msgstr "Representações gráficas do ato de prostituição"

#. TRANSLATORS: content rating description
#: src/gs-content-rating.c:301
msgid "No references to adultery"
msgstr "Sem referência a adultério"

#. TRANSLATORS: content rating description
#: src/gs-content-rating.c:303
msgid "Indirect references to adultery"
msgstr "Referências indiretas a adultério"

#. TRANSLATORS: content rating description
#: src/gs-content-rating.c:305
msgid "Direct references to adultery"
msgstr "Referências diretas a adultério"

#. TRANSLATORS: content rating description
#: src/gs-content-rating.c:307
msgid "Graphic depictions of the act of adultery"
msgstr "Representações gráficas do ato de adultério"

#. TRANSLATORS: content rating description
#: src/gs-content-rating.c:312
msgid "No sexualized characters"
msgstr "Sem caracteres sexualizados"

#. TRANSLATORS: content rating description
#: src/gs-content-rating.c:315
msgid "Scantily clad human characters"
msgstr "Personagens humanos semi-nus"

#. TRANSLATORS: content rating description
#: src/gs-content-rating.c:317
msgid "Overtly sexualized human characters"
msgstr "Personagens humanos notoriamente sexualizado"

#. TRANSLATORS: content rating description
#: src/gs-content-rating.c:322
msgid "No references to desecration"
msgstr "Sem referência a profanação"

#. TRANSLATORS: content rating description
#: src/gs-content-rating.c:324
msgid "Depictions of or references to historical desecration"
msgstr "Representações de ou referências a profanação histórica"

#. TRANSLATORS: content rating description
#: src/gs-content-rating.c:326
msgid "Depictions of modern-day human desecration"
msgstr "Representações de profanação humana em dias modernos"

#. TRANSLATORS: content rating description
#: src/gs-content-rating.c:328
msgid "Graphic depictions of modern-day desecration"
msgstr "Representações gráficas de profanação em dias modernos"

#. TRANSLATORS: content rating description
#: src/gs-content-rating.c:333
msgid "No visible dead human remains"
msgstr "Sem restos de humanos mortos visíveis"

#. TRANSLATORS: content rating description
#: src/gs-content-rating.c:335
msgid "Visible dead human remains"
msgstr "Restos de humanos mortos visíveis"

#. TRANSLATORS: content rating description
#: src/gs-content-rating.c:337
msgid "Dead human remains that are exposed to the elements"
msgstr "Restos de humanos mortos que são expostos aos elementos"

#. TRANSLATORS: content rating description
#: src/gs-content-rating.c:339
msgid "Graphic depictions of desecration of human bodies"
msgstr "Representações gráficas de profanação de corpos humanos"

#. TRANSLATORS: content rating description
#: src/gs-content-rating.c:344
msgid "No references to slavery"
msgstr "Sem referência a escravidão"

#. TRANSLATORS: content rating description
#: src/gs-content-rating.c:346
msgid "Depictions of or references to historical slavery"
msgstr "Representações de ou referências a escravidão histórica"

#. TRANSLATORS: content rating description
#: src/gs-content-rating.c:348
msgid "Depictions of modern-day slavery"
msgstr "Representações de escravidão em dias modernos"

#. TRANSLATORS: content rating description
#: src/gs-content-rating.c:350
msgid "Graphic depictions of modern-day slavery"
msgstr "Representações gráficas de escravidão em dias modernos"

#. TRANSLATORS: This is the formatting of English and localized name
#. of the rating e.g. "Adults Only (solo adultos)"
#: src/gs-content-rating.c:406
#, c-format
msgid "%s (%s)"
msgstr "%s (%s)"

#: src/gs-content-rating.c:540
msgid "General"
msgstr "Geral"

#: src/gs-content-rating.c:549
msgid "ALL"
msgstr "TODAS"

#: src/gs-content-rating.c:553
msgid "Adults Only"
msgstr "Adultos apenas"

#: src/gs-content-rating.c:555
msgid "Mature"
msgstr "Maduro"

#: src/gs-content-rating.c:557
msgid "Teen"
msgstr "Adolescente"

#: src/gs-content-rating.c:559
msgid "Everyone 10+"
msgstr "Todo mundo 10+"

#: src/gs-content-rating.c:561
msgid "Everyone"
msgstr "Todo mundo"

#: src/gs-content-rating.c:563
msgid "Early Childhood"
msgstr "Primeira infância"

#. TRANSLATORS: this is a what we use in notifications if the app's name is unknown
#: src/gs-dbus-helper.c:281
msgid "An application"
msgstr "Um aplicativo"

#. TRANSLATORS: this is a notification displayed when an app needs additional MIME types.
#: src/gs-dbus-helper.c:287
#, c-format
msgid "%s is requesting additional file format support."
msgstr "%s está requisitando suporte a formato do arquivo adicional."

#. TRANSLATORS: notification title
#: src/gs-dbus-helper.c:289
msgid "Additional MIME Types Required"
msgstr "Tipos MIME adicionais necessárias"

#. TRANSLATORS: this is a notification displayed when an app needs additional fonts.
#: src/gs-dbus-helper.c:293
#, c-format
msgid "%s is requesting additional fonts."
msgstr "%s está requisitando fontes adicionais."

#. TRANSLATORS: notification title
#: src/gs-dbus-helper.c:295
msgid "Additional Fonts Required"
msgstr "Fontes adicionais necessárias"

#. TRANSLATORS: this is a notification displayed when an app needs additional codecs.
#: src/gs-dbus-helper.c:299
#, c-format
msgid "%s is requesting additional multimedia codecs."
msgstr "%s está requisitando codecs de multimídia adicionais."

#. TRANSLATORS: notification title
#: src/gs-dbus-helper.c:301
msgid "Additional Multimedia Codecs Required"
msgstr "Codecs multimídia adicionais necessários"

#. TRANSLATORS: this is a notification displayed when an app needs additional printer drivers.
#: src/gs-dbus-helper.c:305
#, c-format
msgid "%s is requesting additional printer drivers."
msgstr "%s está requisitando drivers de impressora adicionais."

#. TRANSLATORS: notification title
#: src/gs-dbus-helper.c:307
msgid "Additional Printer Drivers Required"
msgstr "Drivers de impressora adicionais necessários"

#. TRANSLATORS: this is a notification displayed when an app wants to install additional packages.
#: src/gs-dbus-helper.c:311
#, c-format
msgid "%s is requesting additional packages."
msgstr "%s está requisitando pacotes adicionais."

#. TRANSLATORS: notification title
#: src/gs-dbus-helper.c:313
msgid "Additional Packages Required"
msgstr "Pacotes adicionais necessários"

#. TRANSLATORS: this is a button that launches gnome-software
#: src/gs-dbus-helper.c:322
msgid "Find in Software"
msgstr "Localizar em Programas"

#: src/gs-details-page.c:324
msgid "Removing…"
msgstr "Removendo…"

#. TRANSLATORS: This is a label on top of the app's progress
#. * bar to inform the user that the app should be installed soon
#: src/gs-details-page.c:343
msgid "Pending installation…"
msgstr "Instalação pendente…"

#. TRANSLATORS: This is a label on top of the app's progress
#. * bar to inform the user that the app should be updated soon
#: src/gs-details-page.c:350
msgid "Pending update…"
msgstr "Atualização pendente…"

#. TRANSLATORS: this is the warning box
<<<<<<< HEAD
#: src/gs-details-page.c:699
=======
#: src/gs-details-page.c:710
>>>>>>> 64287dd1
msgid ""
"This application can only be used when there is an active internet "
"connection."
msgstr ""
"Este aplicativo só pode ser usado quando há uma conexão ativa com a Internet."

#. TRANSLATORS: button text in the header when an application
#. * can be installed
#. TRANSLATORS: button text in the header when firmware
#. * can be live-installed
#. TRANSLATORS: this is a button in the software repositories
#. dialog for installing a repo
<<<<<<< HEAD
#: src/gs-details-page.c:844 src/gs-details-page.c:861
#: src/gs-details-page.ui:162 src/gs-third-party-repo-row.c:83
=======
#: src/gs-details-page.c:855 src/gs-details-page.c:872
#: src/gs-details-page.ui:167 src/gs-third-party-repo-row.c:83
>>>>>>> 64287dd1
#: src/gs-upgrade-banner.c:70
msgid "_Install"
msgstr "_Instalar"

#. TRANSLATORS: this is a button that allows the apps to
#. * be installed.
#. * The ellipsis indicates that further steps are required,
#. * e.g. enabling software repositories or the like
#. TRANSLATORS: this is a button in the software repositories
#. dialog for installing a repo.
#. The ellipsis indicates that further steps are required
<<<<<<< HEAD
#: src/gs-details-page.c:875 src/gs-third-party-repo-row.c:75
msgid "_Install…"
msgstr "_Instalar…"

#. TRANSLATORS: A label for a button to execute the selected
#. application.
#: src/gs-details-page.c:924
=======
#: src/gs-details-page.c:886 src/gs-third-party-repo-row.c:75
msgid "_Install…"
msgstr "_Instalar…"

#. TRANSLATORS: A label for a button to execute the selected application.
#: src/gs-details-page.c:928
>>>>>>> 64287dd1
msgid "_Launch"
msgstr "_Executar"

#. TRANSLATORS: button text in the header when an application can be erased
<<<<<<< HEAD
#: src/gs-details-page.c:949 src/gs-details-page.ui:187
msgid "_Remove"
msgstr "_Remover"

#: src/gs-details-page.c:980 src/gs-update-dialog.c:92
msgid "Network"
msgstr "Rede"

#: src/gs-details-page.c:980 src/gs-update-dialog.c:92
msgid "Can communicate over the network"
msgstr "Pode se comunicar pela rede"

#: src/gs-details-page.c:981 src/gs-update-dialog.c:93
msgid "System Services"
msgstr "Serviços de sistema"

#: src/gs-details-page.c:981 src/gs-update-dialog.c:93
msgid "Can access D-Bus services on the system bus"
msgstr "Pode acessar serviços D-Bus no barramento de sistema"

#: src/gs-details-page.c:982 src/gs-update-dialog.c:94
msgid "Session Services"
msgstr "Serviços de seção"

#: src/gs-details-page.c:982 src/gs-update-dialog.c:94
msgid "Can access D-Bus services on the session bus"
msgstr "Pode acessar serviços D-Bus no barramento de sessão"

#: src/gs-details-page.c:983 src/gs-update-dialog.c:95
msgid "Devices"
msgstr "Dispositivos"

#: src/gs-details-page.c:983 src/gs-update-dialog.c:95
msgid "Can access system device files"
msgstr "Pode acessar arquivos de dispositivo de sistema"

#: src/gs-details-page.c:984 src/gs-details-page.c:985
=======
#: src/gs-details-page.c:952 src/gs-details-page.ui:192
msgid "_Remove"
msgstr "_Remover"

#: src/gs-details-page.c:983 src/gs-update-dialog.c:92
msgid "Network"
msgstr "Rede"

#: src/gs-details-page.c:983 src/gs-update-dialog.c:92
msgid "Can communicate over the network"
msgstr "Pode se comunicar pela rede"

#: src/gs-details-page.c:984 src/gs-update-dialog.c:93
msgid "System Services"
msgstr "Serviços de sistema"

#: src/gs-details-page.c:984 src/gs-update-dialog.c:93
msgid "Can access D-Bus services on the system bus"
msgstr "Pode acessar serviços D-Bus no barramento de sistema"

#: src/gs-details-page.c:985 src/gs-update-dialog.c:94
msgid "Session Services"
msgstr "Serviços de seção"

#: src/gs-details-page.c:985 src/gs-update-dialog.c:94
msgid "Can access D-Bus services on the session bus"
msgstr "Pode acessar serviços D-Bus no barramento de sessão"

#: src/gs-details-page.c:986 src/gs-update-dialog.c:95
msgid "Devices"
msgstr "Dispositivos"

#: src/gs-details-page.c:986 src/gs-update-dialog.c:95
msgid "Can access system device files"
msgstr "Pode acessar arquivos de dispositivo de sistema"

#: src/gs-details-page.c:987 src/gs-details-page.c:988
>>>>>>> 64287dd1
#: src/gs-update-dialog.c:96 src/gs-update-dialog.c:97
msgid "Home folder"
msgstr "Pasta pessoal (home)"

<<<<<<< HEAD
#: src/gs-details-page.c:984 src/gs-details-page.c:986
#: src/gs-details-page.c:988 src/gs-update-dialog.c:96
=======
#: src/gs-details-page.c:987 src/gs-details-page.c:989
#: src/gs-details-page.c:991 src/gs-update-dialog.c:96
>>>>>>> 64287dd1
#: src/gs-update-dialog.c:98 src/gs-update-dialog.c:100
msgid "Can view, edit and create files"
msgstr "Pode ver, editar e criar arquivos"

<<<<<<< HEAD
#: src/gs-details-page.c:985 src/gs-details-page.c:987
#: src/gs-details-page.c:989 src/gs-update-dialog.c:97
=======
#: src/gs-details-page.c:988 src/gs-details-page.c:990
#: src/gs-details-page.c:992 src/gs-update-dialog.c:97
>>>>>>> 64287dd1
#: src/gs-update-dialog.c:99 src/gs-update-dialog.c:101
msgid "Can view files"
msgstr "Pode ver arquivos"

<<<<<<< HEAD
#: src/gs-details-page.c:986 src/gs-details-page.c:987
=======
#: src/gs-details-page.c:989 src/gs-details-page.c:990
>>>>>>> 64287dd1
#: src/gs-update-dialog.c:98 src/gs-update-dialog.c:99
msgid "File system"
msgstr "Sistema de arquivos"

<<<<<<< HEAD
#: src/gs-details-page.c:988 src/gs-details-page.c:989
=======
#: src/gs-details-page.c:991 src/gs-details-page.c:992
>>>>>>> 64287dd1
#: src/gs-update-dialog.c:100 src/gs-update-dialog.c:101
msgid "Downloads folder"
msgstr "Pasta de downloads"

<<<<<<< HEAD
#: src/gs-details-page.c:990 src/gs-update-dialog.c:102
msgid "Settings"
msgstr "Configurações"

#: src/gs-details-page.c:990 src/gs-update-dialog.c:102
msgid "Can view and change any settings"
msgstr "Pode ver ou alterar quaisquer configurações"

#: src/gs-details-page.c:991 src/gs-update-dialog.c:103
msgid "Legacy display system"
msgstr "Sistema de exibição legado"

#: src/gs-details-page.c:991 src/gs-update-dialog.c:103
msgid "Uses an old, insecure display system"
msgstr "Usa um sistema de exibição antigo e inseguro"

#: src/gs-details-page.c:992 src/gs-update-dialog.c:104
msgid "Sandbox escape"
msgstr "Escape sandbox"

#: src/gs-details-page.c:992 src/gs-update-dialog.c:104
msgid "Can escape the sandbox and circumvent any other restrictions"
msgstr "Pode escapar da sandbox e contornar quaisquer outras restrições"

#: src/gs-details-page.c:1007
msgid "This application is fully sandboxed."
msgstr "Esse aplicativo é totalmente executado em sandbox."

#: src/gs-details-page.c:1015
=======
#: src/gs-details-page.c:993 src/gs-update-dialog.c:102
msgid "Settings"
msgstr "Configurações"

#: src/gs-details-page.c:993 src/gs-update-dialog.c:102
msgid "Can view and change any settings"
msgstr "Pode ver ou alterar quaisquer configurações"

#: src/gs-details-page.c:994 src/gs-update-dialog.c:103
msgid "Legacy display system"
msgstr "Sistema de exibição legado"

#: src/gs-details-page.c:994 src/gs-update-dialog.c:103
msgid "Uses an old, insecure display system"
msgstr "Usa um sistema de exibição antigo e inseguro"

#: src/gs-details-page.c:995 src/gs-update-dialog.c:104
msgid "Sandbox escape"
msgstr "Escape sandbox"

#: src/gs-details-page.c:995 src/gs-update-dialog.c:104
msgid "Can escape the sandbox and circumvent any other restrictions"
msgstr "Pode escapar da sandbox e contornar quaisquer outras restrições"

#: src/gs-details-page.c:1010
msgid "This application is fully sandboxed."
msgstr "Esse aplicativo é totalmente executado em sandbox."

#: src/gs-details-page.c:1018
>>>>>>> 64287dd1
msgid ""
"Unable to determine which parts of the system this application accesses. "
"This is typical for older applications."
msgstr ""
"Não foi possível determinar quais partes do sistema esse aplicativo acessa. "
"Isso é típico para aplicativos antigos."

#. TRANSLATORS: this is where the version is not known
<<<<<<< HEAD
#: src/gs-details-page.c:1164
=======
#: src/gs-details-page.c:1177
>>>>>>> 64287dd1
msgctxt "version"
msgid "Unknown"
msgstr "Desconhecido"

#. TRANSLATORS: this is where the updated date is not known
<<<<<<< HEAD
#: src/gs-details-page.c:1177
=======
#: src/gs-details-page.c:1190
>>>>>>> 64287dd1
msgctxt "updated"
msgid "Never"
msgstr "Nunca"

#. TRANSLATORS: this is where we don't know the origin of the
#. * application
<<<<<<< HEAD
#: src/gs-details-page.c:1230
=======
#: src/gs-details-page.c:1243
>>>>>>> 64287dd1
msgctxt "origin"
msgid "Unknown"
msgstr "Desconhecido"

<<<<<<< HEAD
#: src/gs-details-page.c:1283
msgid "Low"
msgstr "Baixo"

#: src/gs-details-page.c:1285
msgid "Medium"
msgstr "Médio"

#: src/gs-details-page.c:1287
=======
#: src/gs-details-page.c:1296
msgid "Low"
msgstr "Baixo"

#: src/gs-details-page.c:1298
msgid "Medium"
msgstr "Médio"

#: src/gs-details-page.c:1300
>>>>>>> 64287dd1
msgid "High"
msgstr "Alto"

#. This refers to the license of the application
#. TRANSLATORS: this is when a user doesn't specify a name
<<<<<<< HEAD
#: src/gs-details-page.c:1289 src/gs-details-page.ui:961 src/gs-review-row.c:57
=======
#: src/gs-details-page.c:1302 src/gs-details-page.ui:1006
#: src/gs-review-row.c:57
>>>>>>> 64287dd1
msgid "Unknown"
msgstr "Desconhecido"

#. TRANSLATORS: we need a remote server to process
<<<<<<< HEAD
#: src/gs-details-page.c:1625
msgid "You need internet access to write a review"
msgstr "Você precisa de acesso à Internet para escrever uma avaliação"

#: src/gs-details-page.c:1811 src/gs-details-page.c:1827
=======
#: src/gs-details-page.c:1640
msgid "You need internet access to write a review"
msgstr "Você precisa de acesso à Internet para escrever uma avaliação"

#: src/gs-details-page.c:1826 src/gs-details-page.c:1842
>>>>>>> 64287dd1
#, c-format
msgid "Unable to find “%s”"
msgstr "Não foi possível localizar “%s”"

#. TRANSLATORS: see the wikipedia page
<<<<<<< HEAD
#: src/gs-details-page.c:2390
=======
#: src/gs-details-page.c:2420
>>>>>>> 64287dd1
msgid "Public domain"
msgstr "Domínio público"

#. TRANSLATORS: Replace the link with a version in your language,
#. * e.g. https://de.wikipedia.org/wiki/Gemeinfreiheit
<<<<<<< HEAD
#: src/gs-details-page.c:2393
=======
#: src/gs-details-page.c:2423
>>>>>>> 64287dd1
msgid "https://en.wikipedia.org/wiki/Public_domain"
msgstr "https://pt.wikipedia.org/wiki/Dom%C3%ADnio_p%C3%BAblico"

#. TRANSLATORS: Replace the link with a version in your language,
#. * e.g. https://www.gnu.org/philosophy/free-sw.de
<<<<<<< HEAD
#: src/gs-details-page.c:2400
=======
#: src/gs-details-page.c:2430
>>>>>>> 64287dd1
msgid "https://www.gnu.org/philosophy/free-sw"
msgstr "https://www.gnu.org/philosophy/free-sw.pt-br"

#. TRANSLATORS: see GNU page
<<<<<<< HEAD
#: src/gs-details-page.c:2410 src/gs-details-page.ui:1205
=======
#: src/gs-details-page.c:2440 src/gs-details-page.ui:1250
>>>>>>> 64287dd1
msgid "Free Software"
msgstr "Programa livre"

#. TRANSLATORS: for the free software popover
<<<<<<< HEAD
#: src/gs-details-page.c:2467
=======
#: src/gs-details-page.c:2497
>>>>>>> 64287dd1
msgid "Users are bound by the following license:"
msgid_plural "Users are bound by the following licenses:"
msgstr[0] "Usuários estão vinculados pela seguinte licença:"
msgstr[1] "Usuários estão vinculados pelas seguintes licenças:"

<<<<<<< HEAD
#: src/gs-details-page.c:2494 src/gs-details-page.ui:1277
=======
#: src/gs-details-page.c:2524 src/gs-details-page.ui:1322
>>>>>>> 64287dd1
msgid "More information"
msgstr "Mais informações"

#: src/gs-details-page.ui:7
msgid "Details page"
msgstr "Página de detalhes"

#: src/gs-details-page.ui:222
msgid "Downloading"
msgstr "Baixando"

#: src/gs-details-page.ui:252 src/gs-removal-dialog.ui:32
#: src/gs-review-dialog.ui:22 src/gs-upgrade-banner.ui:112
msgid "_Cancel"
msgstr "_Cancelar"

#: src/gs-details-page.ui:262
msgid "_Update"
msgstr "_Atualizar"

#. Translators: A label for a button to add a shortcut to the selected application.
#: src/gs-details-page.ui:278
msgid "_Add shortcut"
msgstr "_Adicionar atalho"

#. Translators: A label for a button to remove a shortcut to the selected application.
#: src/gs-details-page.ui:292
msgid "Re_move shortcut"
msgstr "Re_mover atalho"

#: src/gs-details-page.ui:366
msgid "No screenshot provided"
msgstr "Nenhuma captura de tela fornecida"

#: src/gs-details-page.ui:386
msgid "Software Repository Included"
msgstr "Repositório de programas incluído"

#: src/gs-details-page.ui:387
msgid ""
"This application includes a software repository which provides updates, as "
"well as access to other software."
msgstr ""
"Esse aplicativo inclui um repositório de programas que fornece atualizações, "
"assim como acesso a outros programas."

#: src/gs-details-page.ui:394
msgid "No Software Repository Included"
msgstr "Nenhum repositório de programas incluído"

#: src/gs-details-page.ui:395
msgid ""
"This application does not include a software repository. It will not be "
"updated with new versions."
msgstr ""
"Esse aplicativo não inclui um repositório de programas. Ele não será "
"atualizado com novas versões."

#: src/gs-details-page.ui:403
msgid ""
"This software is already provided by your distribution and should not be "
"replaced."
msgstr ""
"Esse programa já é fornecido por sua distribuição e não deve ser substituído."

#. Translators: a repository file used for installing software has been discovered.
#: src/gs-details-page.ui:410
msgid "Software Repository Identified"
msgstr "Repositório de programas identificado"

#: src/gs-details-page.ui:411
msgid ""
"Adding this software repository will give you access to additional software "
"and upgrades."
msgstr ""
"Adicionar esse repositório de programas lhe fornecerá acesso a programas e "
"atualizações adicionais."

#: src/gs-details-page.ui:412
msgid "Only use software repositories that you trust."
msgstr "Use apenas repositórios de programas que você confia."

#: src/gs-details-page.ui:422
msgid "_Website"
msgstr "Site da _web"

#: src/gs-details-page.ui:431
msgid "_Donate"
msgstr "_Doar"

# Traduzi Localized como Traduzido, para não confundir o usuário final com o termo que se refere a local. A ideia deste termo é de que esta localização se trata da adaptação do software as culturas regionais de idioma --Enrico
#: src/gs-details-page.ui:541
msgid "Localized in your Language"
msgstr "Traduzido em seu idioma"

#: src/gs-details-page.ui:552
msgid "Documentation"
msgstr "Documentação"

#: src/gs-details-page.ui:563
msgid "Release Activity"
msgstr "Atividade de lançamento"

#: src/gs-details-page.ui:574
msgid "System Integration"
msgstr "Integração de sistema"

#: src/gs-details-page.ui:585
msgid "Sandboxed"
msgstr "Sandbox"

#. TRANSLATORS: the title for Snap channels
#: src/gs-details-page.ui:605 src/gs-origin-popover-row.c:102
msgid "Channel"
msgstr "Canal"

#. Translators: The available version of an app
#: src/gs-details-page.ui:641 src/gs-origin-popover-row.ui:151
msgid "Version"
msgstr "Versão"

#: src/gs-details-page.ui:677
msgid "Age Rating"
msgstr "Classificação por idade"

#: src/gs-details-page.ui:715 src/gs-details-page.ui:1408
msgid "Permissions"
msgstr "Permissões"

#: src/gs-details-page.ui:753
msgid "Updated"
msgstr "Atualizado"

#: src/gs-details-page.ui:787
msgid "Category"
msgstr "Categoria"

#: src/gs-details-page.ui:824
msgid "Installed Size"
msgstr "Tamanho instalado"

#: src/gs-details-page.ui:855
msgid "Download Size"
msgstr "Tamanho para baixar"

#: src/gs-details-page.ui:917
msgid "Developer"
msgstr "Desenvolvedor"

#: src/gs-details-page.ui:963
msgid "License"
msgstr "Licença"

#. This refers to the license of the application
#: src/gs-details-page.ui:982
msgid "Free"
msgstr "Livre"

#. This refers to the license of the application
#: src/gs-details-page.ui:994
msgid "Proprietary"
msgstr "Proprietário"

#. TRANSLATORS: This is the header dividing the normal
#. * applications and the addons
#. TRANSLATORS: this is the menu spec main category for Add-ons
#: src/gs-details-page.ui:1044 src/gs-installed-page.c:441
#: plugins/core/gs-desktop-common.c:314
msgid "Add-ons"
msgstr "Complementos"

#: src/gs-details-page.ui:1056
msgid "Selected add-ons will be installed with the application."
msgstr "Os complementos selecionados serão instalados com o aplicativo."

#. Translators: Header of the section with other users' opinions about the app.
#: src/gs-details-page.ui:1094
msgid "Reviews"
msgstr "Avaliações"

#. Translators: Button opening a dialog where the users can write and publish their opinions about the apps.
#: src/gs-details-page.ui:1112
msgid "_Write a Review"
msgstr "_Escrever uma avaliação"

#. Translators: Button to return more application-submitted reviews.
#: src/gs-details-page.ui:1133
msgid "_Show More"
msgstr "_Mostrar mais"

#: src/gs-details-page.ui:1261
msgid ""
"This means that the software can be freely run, copied, distributed, studied "
"and modified."
msgstr ""
"Isso significa que o programa pode ser livremente executado, copiado, "
"distribuído, estudado e modificado."

#: src/gs-details-page.ui:1301
msgid "Proprietary Software"
msgstr "Programa proprietário"

#: src/gs-details-page.ui:1312
msgid ""
"This means that the software is owned by an individual or a company. There "
"are often restrictions on its use and its source code cannot usually be "
"accessed."
msgstr ""
"Isso significa que o programa é propriedade de um indivíduo ou uma empresa. "
"Com frequência há restrições a seu uso e seu código fonte geralmente não "
"pode ser acessado."

#: src/gs-details-page.ui:1344
msgid "Unknown Software License"
msgstr "Licença do programa desconhecida"

#: src/gs-details-page.ui:1355
msgid "The license terms of this software are unknown."
msgstr "Os termos da licença deste programa são desconhecidos."

#: src/gs-details-page.ui:1375
msgid "The application was rated this way because it features:"
msgstr "O aplicativo foi classificado desta maneira porque possui:"

#: src/gs-details-page.ui:1389
msgid "No details were available for this rating."
msgstr "Não há detalhes disponíveis para essa classificação."

<<<<<<< HEAD
#. TRANSLATORS: error dialog title
#: src/gs-editor.c:152
msgid "Failed to load components"
msgstr "Falha ao carregar componentes"

#: src/gs-editor.c:378
msgid "CSS validated OK!"
msgstr "CSS validado com sucesso!"

#. TRANSLATORS: error dialog title
#: src/gs-editor.c:645 src/gs-editor.c:660
msgid "Failed to load file"
msgstr "Falha ao carregar arquivo"

#. TRANSLATORS: window title
#: src/gs-editor.c:704 src/gs-editor.c:1052
msgid "Unsaved changes"
msgstr "Alterações não salvas"

#: src/gs-editor.c:706
msgid "The application list is already loaded."
msgstr "A lista de aplicativos já foi carregada."

#. TRANSLATORS: button text
#: src/gs-editor.c:710
msgid "Merge documents"
msgstr "Mesclar documentos"

#. TRANSLATORS: button text
#: src/gs-editor.c:714 src/gs-editor.c:1057
msgid "Throw away changes"
msgstr "Descartar alterações"

#. import the new file
#: src/gs-editor.c:726
msgid "Open AppStream File"
msgstr "Abrir arquivo AppStream"

#: src/gs-editor.c:730
msgid "_Open"
msgstr "_Abrir"

#: src/gs-editor.c:759
msgid "Save AppStream File"
msgstr "Salvar arquivo AppStream"

#: src/gs-editor.c:763
msgid "_Save"
msgstr "_Salvar"

#. TRANSLATORS: error dialog title
#: src/gs-editor.c:784
msgid "Failed to save file"
msgstr "Falha ao salvar arquivo"

#. TRANSLATORS, the %s is the app name, e.g. 'Inkscape'
#: src/gs-editor.c:854
#, c-format
msgid "%s banner design deleted."
msgstr "Design de banner de %s excluído."

#. TRANSLATORS, this is a notification
#: src/gs-editor.c:857
msgid "Banner design deleted."
msgstr "Design de banner excluído."

#: src/gs-editor.c:1054
msgid "The application list has unsaved changes."
msgstr "A lista de aplicativos possui alterações não salvas."

#. TRANSLATORS: show the program version
#: src/gs-editor.c:1285
msgid "Use verbose logging"
msgstr "Usa registro verboso"

#. TRANSLATORS: program name, an application to add and remove software repositories
#: src/gs-editor.c:1293
msgid "GNOME Software Banner Designer"
msgstr "Designer de banner do GNOME Programas"

# "Construtor de interface gráfica" é usado para "GUI designer" na tradução do Glade --Enrico
#: src/gs-editor.ui:53 src/gs-editor.ui:62
msgid "No Designs"
msgstr "Nenhum design"

#: src/gs-editor.ui:137
msgid "Error message here"
msgstr "Mensagem de erro aqui"

#: src/gs-editor.ui:196
msgid "App ID"
msgstr "ID do app"

#: src/gs-editor.ui:253 src/gs-review-dialog.ui:109
msgid "Summary"
msgstr "Resenha"

#: src/gs-editor.ui:278
msgid "Editor’s Pick"
msgstr "Escolha do editor"

#. This check button controls whether the application’s banner appears in the “Featured” category
#: src/gs-editor.ui:287
msgid "Category Featured"
msgstr "Categoria em destaque"

#. button in the info bar
#: src/gs-editor.ui:336
msgid "Undo"
msgstr "Desfazer"

# "Construtor de interface gráfica" é usado para "GUI designer" na tradução do Glade --Enrico
#: src/gs-editor.ui:371 src/org.gnome.Software.Editor.desktop.in:3
msgid "Banner Designer"
msgstr "Designer de banner"

#: src/gs-editor.ui:392
msgid "New Banner"
msgstr "Novo banner"

#: src/gs-editor.ui:452
msgid "Import from file"
msgstr "Importar do arquivo"

#: src/gs-editor.ui:461
msgid "Export to file"
msgstr "Exportar para arquivo"

#: src/gs-editor.ui:470
msgid "Delete Design"
msgstr "Excluir design"

#: src/gs-editor.ui:491
msgid "Featured App"
msgstr "Aplicativo em destaque"

#: src/gs-editor.ui:500
msgid "OS Upgrade"
msgstr "Atualização do SO"

=======
>>>>>>> 64287dd1
#. TRANSLATORS: separator for a list of items
#: src/gs-extras-page.c:134
msgid " and "
msgstr " e "

#. TRANSLATORS: separator for a list of items
#: src/gs-extras-page.c:137
msgid ", "
msgstr ", "

#. TRANSLATORS: Application window title for fonts installation.
#. %s will be replaced by name of the script we're searching for.
#: src/gs-extras-page.c:163
#, c-format
msgid "Available fonts for the %s script"
msgid_plural "Available fonts for the %s scripts"
msgstr[0] "Fontes disponíveis para o script %s"
msgstr[1] "Fontes disponíveis para os scripts %s"

#. TRANSLATORS: Application window title for codec installation.
#. %s will be replaced by actual codec name(s)
#: src/gs-extras-page.c:171
#, c-format
msgid "Available software for %s"
msgid_plural "Available software for %s"
msgstr[0] "Programa disponível para %s"
msgstr[1] "Programas disponíveis para %s"

#: src/gs-extras-page.c:213
msgid "Unable to Find Requested Software"
msgstr "Não foi possível localizar o programa requisitado"

#. TRANSLATORS: This string is used for codecs that weren't found
#: src/gs-extras-page.c:318
#, c-format
msgid "%s not found"
msgstr "%s não foi encontrado"

#. TRANSLATORS: hyperlink title
#: src/gs-extras-page.c:322
msgid "on the website"
msgstr "no site"

#. TRANSLATORS: this is when we know about an application or
#. * addon, but it can't be listed for some reason
#: src/gs-extras-page.c:329
#, c-format
msgid "No applications are available that provide the file %s."
msgstr "Não há aplicativos disponíveis que forneçam o arquivo %s."

#. TRANSLATORS: first %s is the codec name, and second %s is a
#. * hyperlink with the "on the website" text
#: src/gs-extras-page.c:333 src/gs-extras-page.c:344 src/gs-extras-page.c:355
#, c-format
msgid ""
"Information about %s, as well as options for how to get missing applications "
"might be found %s."
msgstr ""
"Informações sobre %s, bem como as opções de como obter aplicativos que "
"estejam faltando podem ser encontradas %s."

#. TRANSLATORS: this is when we know about an application or
#. * addon, but it can't be listed for some reason
#: src/gs-extras-page.c:340 src/gs-extras-page.c:362
#, c-format
msgid "No applications are available for %s support."
msgstr "Não há aplicativos disponíveis para suporte a %s."

#. TRANSLATORS: this is when we know about an application or
#. * addon, but it can't be listed for some reason
#: src/gs-extras-page.c:351
#, c-format
msgid "%s is not available."
msgstr "%s não está disponível."

#. TRANSLATORS: first %s is the codec name, and second %s is a
#. * hyperlink with the "on the website" text
#: src/gs-extras-page.c:366
#, c-format
msgid ""
"Information about %s, as well as options for how to get an application that "
"can support this format might be found %s."
msgstr ""
"Informações sobre %s, bem como as opções de como obter um aplicativo que "
"pode oferecer suporte a este formato pode ser encontrado %s."

#. TRANSLATORS: this is when we know about an application or
#. * addon, but it can't be listed for some reason
#: src/gs-extras-page.c:373
#, c-format
msgid "No fonts are available for the %s script support."
msgstr "Não há fontes disponíveis com suporte ao script %s."

#. TRANSLATORS: first %s is the codec name, and second %s is a
#. * hyperlink with the "on the website" text
#: src/gs-extras-page.c:377
#, c-format
msgid ""
"Information about %s, as well as options for how to get additional fonts "
"might be found %s."
msgstr ""
"Informações sobre %s, bem como as opções de como obter fontes adicionais "
"podem ser encontradas %s."

#. TRANSLATORS: this is when we know about an application or
#. * addon, but it can't be listed for some reason
#: src/gs-extras-page.c:384
#, c-format
msgid "No addon codecs are available for the %s format."
msgstr "Não há complementos de codecs disponíveis para o formato %s."

#. TRANSLATORS: first %s is the codec name, and second %s is a
#. * hyperlink with the "on the website" text
#: src/gs-extras-page.c:388
#, c-format
msgid ""
"Information about %s, as well as options for how to get a codec that can "
"play this format might be found %s."
msgstr ""
"Informações sobre %s, bem como as opções de como obter um codec que possa "
"reproduzir este formato podem ser encontradas %s."

#. TRANSLATORS: this is when we know about an application or
#. * addon, but it can't be listed for some reason
#: src/gs-extras-page.c:395
#, c-format
msgid "No Plasma resources are available for %s support."
msgstr "Não há recursos Plasma disponíveis para suporte a %s."

#. TRANSLATORS: first %s is the codec name, and second %s is a
#. * hyperlink with the "on the website" text
#: src/gs-extras-page.c:399
#, c-format
msgid ""
"Information about %s, as well as options for how to get additional Plasma "
"resources might be found %s."
msgstr ""
"Informações sobre %s, bem como as opções de como obter recursos Plasma "
"adicionais podem ser encontradas %s."

#. TRANSLATORS: this is when we know about an application or
#. * addon, but it can't be listed for some reason
#: src/gs-extras-page.c:406
#, c-format
msgid "No printer drivers are available for %s."
msgstr "Não há drivers de impressora disponíveis para %s."

#. TRANSLATORS: first %s is the codec name, and second %s is a
#. * hyperlink with the "on the website" text
#: src/gs-extras-page.c:410
#, c-format
msgid ""
"Information about %s, as well as options for how to get a driver that "
"supports this printer might be found %s."
msgstr ""
"Informações sobre %s, bem como as opções de como obter um driver que ofereça "
"suporte a esta impressora podem ser encontradas %s."

#. TRANSLATORS: hyperlink title
#: src/gs-extras-page.c:454
msgid "this website"
msgstr "este site"

#. TRANSLATORS: no codecs were found. First %s will be replaced by actual codec name(s), second %s is a link titled "this website"
#: src/gs-extras-page.c:458
#, c-format
msgid ""
"Unfortunately, the %s you were searching for could not be found. Please see "
"%s for more information."
msgid_plural ""
"Unfortunately, the %s you were searching for could not be found. Please see "
"%s for more information."
msgstr[0] ""
"Infelizmente, o %s que você estava procurando não pôde ser encontrado. Por "
"favor veja %s para mais informações."
msgstr[1] ""
"Infelizmente, os %s que você estava procurando não puderam ser encontrados. "
"Por favor veja %s para mais informações."

#: src/gs-extras-page.c:526 src/gs-extras-page.c:582 src/gs-extras-page.c:621
msgid "Failed to find any search results"
msgstr "Falha em localizar qualquer resultado de pesquisa"

#: src/gs-extras-page.c:809
#, c-format
msgid "%s file format"
msgstr "Formato de arquivo %s"

#: src/gs-extras-page.ui:7
msgid "Codecs page"
msgstr "Página de codecs"

#: src/gs-first-run-dialog.ui:6 src/gs-first-run-dialog.ui:15
msgid "Welcome"
msgstr "Bem-vindo"

#: src/gs-first-run-dialog.ui:43
msgid "Welcome to Software"
msgstr "Bem-vindo ao Software"

#: src/gs-first-run-dialog.ui:53
msgid ""
"Software lets you install all the software you need, all from one place. See "
"our recommendations, browse the categories, or search for the applications "
"you want."
msgstr ""
"O aplicativo Software permite a você instalar todos os programas que você "
"precisa, tudo de um só lugar. Consulte nossas recomendações, navegue pelas "
"categorias ou pesquise pelos aplicativos que desejar."

#: src/gs-first-run-dialog.ui:62
msgid "_Let’s Go Shopping"
msgstr "_Vamos às compras"

#. TRANSLATORS: this is the status in the history UI,
#. * where we are showing the application was removed
#: src/gs-history-dialog.c:69
msgctxt "app status"
msgid "Removed"
msgstr "Removido"

#. TRANSLATORS: this is the status in the history UI,
#. * where we are showing the application was installed
#: src/gs-history-dialog.c:75
msgctxt "app status"
msgid "Installed"
msgstr "Instalado"

#. TRANSLATORS: this is the status in the history UI,
#. * where we are showing the application was updated
#: src/gs-history-dialog.c:81
msgctxt "app status"
msgid "Updated"
msgstr "Atualizado"

#. TRANSLATORS: this is the status in the history UI,
#. * where we are showing that something happened to the
#. * application but we don't know what
#: src/gs-history-dialog.c:87
msgctxt "app status"
msgid "Unknown"
msgstr "Desconhecido"

#. TRANSLATORS: This is the date string with: day number, month name, year.
#. i.e. "25 May 2012"
#: src/gs-history-dialog.c:110 src/gs-review-row.c:64 src/gs-updates-page.c:257
msgid "%e %B %Y"
msgstr "%e de %B de %Y"

#: src/gs-history-dialog.ui:5
msgid "History"
msgstr "Histórico"

#. TRANSLATORS: This is the header dividing the normal
#. * applications and the system ones
#: src/gs-installed-page.c:437
msgid "System Applications"
msgstr "Aplicativos de sistema"

#: src/gs-installed-page.ui:7
msgid "Installed page"
msgstr "Página de instalados"

#. TRANSLATORS: initial start
#: src/gs-loading-page.c:61 src/gs-loading-page.c:65
msgid "Software catalog is being downloaded"
msgstr "O catálogo de programas está sendo baixado"

#: src/gs-loading-page.ui:7
msgid "Loading page"
msgstr "Carregando página"

#: src/gs-loading-page.ui:47
msgid "Starting up…"
msgstr "Iniciando…"

#: src/gs-metered-data-dialog.ui:38
msgid ""
"The current network is metered. Metered connections have data limits or "
"charges associated with them. To save data, automatic updates have therefore "
"been paused.\n"
"\n"
"Automatic updates will be resumed when an un­metered network becomes "
"available. Until then, it is still possible to manually install updates.\n"
"\n"
"Alternatively, if the current network has been in­correctly identified as "
"being metered, this setting can be changed."
msgstr ""
"A rede atual é limitada. As conexões limitadas têm limites de dados ou "
"cobranças associadas a elas. Para economizar dados, as atualizações "
"automáticas foram pausadas.\n"
"\n"
"As atualizações automáticas serão retomadas quando uma rede não limitada "
"estiver disponível. Até lá, ainda é possível instalar atualizações "
"manualmente.\n"
"\n"
"Como alternativa, se a rede atual tiver sido incorretamente identificada "
"como sendo limitada, essa configuração poderá ser alterada."

#: src/gs-metered-data-dialog.ui:53
#| msgid "Network Settings"
msgid "Open Network _Settings"
msgstr "Abrir configuraçõe_s de rede"

#: src/gs-moderate-page.ui:7
msgid "Moderate page"
msgstr "Página moderada"

#: src/gs-moderate-page.ui:85
msgid "There are no reviews to moderate"
msgstr "Não há avaliações para moderar"

#. TRANSLATORS: the installation location for flatpaks
#: src/gs-origin-popover-row.c:83
msgid "system"
msgstr "sistema"

#. TRANSLATORS: the installation location for flatpaks
#: src/gs-origin-popover-row.c:86
msgid "user"
msgstr "usuário"

#. TRANSLATORS: the title for Flatpak branches
#. Translators: The branch, e.g. 'stable' or '3.32'
#: src/gs-origin-popover-row.c:107 src/gs-origin-popover-row.ui:122
msgid "Branch"
msgstr "Ramo"

#: src/gs-origin-popover-row.ui:35 src/gs-repo-row.ui:75
msgid "URL"
msgstr "URL"

#. Translators: The packaging format of the app being installed, e.g. 'RPM' or 'Flatpak'
#: src/gs-origin-popover-row.ui:64
msgid "Format"
msgstr "Formato"

#. Translators: The installation location for flatpaks, e.g. 'user' or 'system'
#: src/gs-origin-popover-row.ui:93
msgid "Installation"
msgstr "Instalação"

#. add button
#: src/gs-overview-page.c:312
msgid "More…"
msgstr "Mais…"

#. TRANSLATORS: this is a heading for audio applications which
#. * have been featured ('recommended') by the distribution
#: src/gs-overview-page.c:562
msgid "Recommended Audio & Video Applications"
msgstr "Aplicativos de áudio e vídeo recomendados"

#. TRANSLATORS: this is a heading for games which have been
#. * featured ('recommended') by the distribution
#: src/gs-overview-page.c:567
msgid "Recommended Games"
msgstr "Jogos recomendados"

#. TRANSLATORS: this is a heading for graphics applications
#. * which have been featured ('recommended') by the distribution
#: src/gs-overview-page.c:572
msgid "Recommended Graphics Applications"
msgstr "Aplicativos gráficos recomendados"

#. TRANSLATORS: this is a heading for office applications which
#. * have been featured ('recommended') by the distribution
#: src/gs-overview-page.c:577
msgid "Recommended Productivity Applications"
msgstr "Aplicativos de produtividade recomendados"

#. TRANSLATORS: this is the third party repositories info bar.
#: src/gs-overview-page.c:925 src/gs-repos-dialog.c:827
msgid "Access additional software from selected third party sources."
msgstr ""
"Acesse programas adicionais a partir de fontes de terceiros selecionadas."

#. TRANSLATORS: this is the third party repositories info bar.
#: src/gs-overview-page.c:929 src/gs-repos-dialog.c:831
msgid ""
"Some of this software is proprietary and therefore has restrictions on use, "
"sharing, and access to source code."
msgstr ""
"Alguns destes programas são proprietários e, portanto, possuem restrições de "
"uso, compartilhamento e acesso ao código fonte."

#. TRANSLATORS: this is the clickable
#. * link on the third party repositories info bar
#: src/gs-overview-page.c:934 src/gs-repos-dialog.c:836
msgid "Find out more…"
msgstr "Saiba mais…"

#. TRANSLATORS: button to turn on third party software repositories
#. TRANSLATORS: button to accept the agreement
#: src/gs-overview-page.c:942 src/gs-repos-dialog.c:239
msgid "Enable"
msgstr "Habilitar"

#: src/gs-overview-page.ui:7
msgid "Overview page"
msgstr "Página de visão geral"

#: src/gs-overview-page.ui:39
msgid "Enable Third Party Software Repositories?"
msgstr "Habilitar repositórios de programas de terceiros?"

#: src/gs-overview-page.ui:101
msgid "Previous"
msgstr "Anterior"

#: src/gs-overview-page.ui:126
msgid "Next"
msgstr "Próxima"

#. Translators: This is a heading for software which has been featured ('picked') by the distribution.
#: src/gs-overview-page.ui:149
msgid "Editor’s Picks"
msgstr "Escolha do editor"

#. Translators: This is a heading for software which has been recently released upstream.
#: src/gs-overview-page.ui:175
msgid "Recent Releases"
msgstr "Lançamentos recentes"

#: src/gs-overview-page.ui:209
msgid "Categories"
msgstr "Categorias"

#: src/gs-overview-page.ui:274
msgid "No Application Data Found"
msgstr "Nenhum dado de aplicativo encontrado"

#. TRANSLATORS: this is a prompt message, and
#. * '%s' is an application summary, e.g. 'GNOME Clocks'
#: src/gs-page.c:264
#, c-format
msgid "Prepare %s"
msgstr "Preparar %s"

#. TRANSLATORS: this is a prompt message, and '%s' is an
#. * repository name, e.g. 'GNOME Nightly'
#: src/gs-page.c:403
#, c-format
msgid "Are you sure you want to remove the %s repository?"
msgstr "Você tem certeza de que deseja remover o repositório %s?"

#. TRANSLATORS: longer dialog text
#: src/gs-page.c:407
#, c-format
msgid ""
"All applications from %s will be removed, and you will have to re-install "
"the repository to use them again."
msgstr ""
"Todos os aplicativos de %s serão removidos e você precisará reinstalar o "
"repositório para usá-los novamente."

#. TRANSLATORS: this is a prompt message, and '%s' is an
#. * application summary, e.g. 'GNOME Clocks'
#: src/gs-page.c:415
#, c-format
msgid "Are you sure you want to remove %s?"
msgstr "Você tem certeza de que deseja remover %s?"

#. TRANSLATORS: longer dialog text
#: src/gs-page.c:418
#, c-format
msgid "%s will be removed, and you will have to install it to use it again."
msgstr "%s será removido e para usá-lo novamente, você precisará instalá-lo."

#. TRANSLATORS: this refers to an app (by name) that is installed
#: src/gs-popular-tile.c:52 src/gs-summary-tile.c:85
#, c-format
msgid "%s (Installed)"
msgstr "%s (Instalado)"

#: src/gs-prefs-dialog.ui:5 src/gs-prefs-dialog.ui:17
msgid "Update Preferences"
msgstr "Preferências de atualização"

#: src/gs-prefs-dialog.ui:43
msgid "Automatic Updates"
msgstr "Atualizações automáticas"

#: src/gs-prefs-dialog.ui:70
msgid "Automatic updates are disabled when on mobile or metered connections."
msgstr ""
"Atualizações automáticas desativadas ao usar conexões móveis ou limitadas."

#: src/gs-prefs-dialog.ui:88
msgid "Automatic Update Notifications"
msgstr "Notificações de atualização automática"

#: src/gs-prefs-dialog.ui:102
msgid "Show notifications when updates have been automatically installed."
msgstr "Mostrar notificações ao instalar atualizações automaticamente."

#. TRANSLATORS: This is a text displayed during a distro upgrade. %s
#. will be replaced by the name and version of distro, e.g. 'Fedora 23'.
#: src/gs-removal-dialog.c:114
#, c-format
msgid ""
"Some of the currently installed software is not compatible with %s. If you "
"continue, the following will be automatically removed during the upgrade:"
msgstr ""
"Alguns dos programas atualmente instalados não são compatíveis com %s. Se "
"você continuar, o seguinte será automaticamente removido durante a "
"atualização:"

#: src/gs-removal-dialog.ui:26
msgid "Incompatible Software"
msgstr "Programa incompatível"

#: src/gs-removal-dialog.ui:39
msgid "_Continue"
msgstr "_Continuar"

#. TRANSLATORS: This string is used to construct the 'X applications
#. installed' sentence, describing a software repository.
#: src/gs-repos-dialog.c:97
#, c-format
msgid "%u application installed"
msgid_plural "%u applications installed"
msgstr[0] "%u aplicativo instalado"
msgstr[1] "%u aplicativos instalados"

#. TRANSLATORS: This string is used to construct the 'X add-ons
#. installed' sentence, describing a software repository.
#: src/gs-repos-dialog.c:104
#, c-format
msgid "%u add-on installed"
msgid_plural "%u add-ons installed"
msgstr[0] "%u complemento instalado"
msgstr[1] "%u complementos instalados"

#. TRANSLATORS: This string is used to construct the 'X applications
#. and y add-ons installed' sentence, describing a software repository.
#. The correct form here depends on the number of applications.
#: src/gs-repos-dialog.c:112
#, c-format
msgid "%u application"
msgid_plural "%u applications"
msgstr[0] "%u aplicativo"
msgstr[1] "%u aplicativos"

#. TRANSLATORS: This string is used to construct the 'X applications
#. and y add-ons installed' sentence, describing a software repository.
#. The correct form here depends on the number of add-ons.
#: src/gs-repos-dialog.c:118
#, c-format
msgid "%u add-on"
msgid_plural "%u add-ons"
msgstr[0] "%u complemento"
msgstr[1] "%u complementos"

#. TRANSLATORS: This string is used to construct the 'X applications
#. and y add-ons installed' sentence, describing a software repository.
#. The correct form here depends on the total number of
#. applications and add-ons.
#: src/gs-repos-dialog.c:125
#, c-format
msgid "%s and %s installed"
msgid_plural "%s and %s installed"
msgstr[0] "%s e %s instalado"
msgstr[1] "%s e %s instalados"

#. TRANSLATORS: this is a prompt message, and '%s' is a
#. * repository name, e.g. 'GNOME Nightly'
#: src/gs-repos-dialog.c:301
#, c-format
msgid "Remove “%s”?"
msgstr "Remover “%s”?"

#. TRANSLATORS: this is a prompt message, and '%s' is a
#. * repository name, e.g. 'GNOME Nightly'
#: src/gs-repos-dialog.c:306
#, c-format
msgid "Disable “%s”?"
msgstr "Desabilitar “%s”?"

#. TRANSLATORS: longer dialog text
#: src/gs-repos-dialog.c:310
msgid ""
"Software that has been installed from this repository will no longer receive "
"updates, including security fixes."
msgstr ""
"Programas que foram instalados deste repositório não vão mais receber "
"atualizações, incluindo correções de segurança."

#. TRANSLATORS: this is button text to remove the repo
#: src/gs-repos-dialog.c:328
msgid "Disable"
msgstr "Desabilitar"

#. TRANSLATORS: this is the fallback text we use if we can't
#. figure out the name of the operating system
#: src/gs-repos-dialog.c:740
msgid "the operating system"
msgstr "o sistema operacional"

#. TRANSLATORS: This is the description text displayed in the Software Repositories dialog.
#. %s gets replaced by the name of the actual distro, e.g. Fedora.
#: src/gs-repos-dialog.c:806 src/gs-repos-dialog.c:842
#, c-format
msgid "These repositories supplement the default software provided by %s."
msgstr "Esses repositórios complementam o software padrão fornecido por %s."

#. TRANSLATORS: info bar title in the software repositories dialog
#: src/gs-repos-dialog.c:824
msgid "Third Party Repositories"
msgstr "Repositórios de terceiros"

#: src/gs-repos-dialog.ui:73
msgid "No Additional Repositories"
msgstr "Nenhum repositório adicional"

#. TRANSLATORS: this is a button in the software repositories
#. dialog for enabling a repo
#: src/gs-repo-row.c:95
msgid "_Enable"
msgstr "_Habilitar"

#. TRANSLATORS: this is a button in the software repositories dialog
#. for removing a repo. The ellipsis indicates that further
#. steps are required
#: src/gs-repo-row.c:104
msgid "_Remove…"
msgstr "_Remover…"

#. TRANSLATORS: this is a button in the software repositories dialog
#. for disabling a repo. The ellipsis indicates that further
#. steps are required
#: src/gs-repo-row.c:109
msgid "_Disable…"
msgstr "_Desabilitar…"

#. TRANSLATORS: this is a button in the software repositories dialog
#. that shows the status of a repo being enabled
#: src/gs-repo-row.c:117
msgid "Enabling"
msgstr "Habilitando"

#. TRANSLATORS: this is a button in the software repositories dialog
#. that shows the status of a repo being disabled
#: src/gs-repo-row.c:129
msgid "Disabling"
msgstr "Desabilitando"

#. TRANSLATORS: this is a label in the software repositories
#. dialog that indicates that a repo is enabled.
#: src/gs-repo-row.c:143
msgid "Enabled"
msgstr "Habilitado"

#. TRANSLATORS: this is a label in the software repositories
#. dialog that indicates that a repo is disabled.
#: src/gs-repo-row.c:149
msgid "Disabled"
msgstr "Desabilitado"

#. TRANSLATORS: lighthearted star rating description;
#. *		A really bad application
#: src/gs-review-dialog.c:81
msgid "Hate it"
msgstr "Odiei"

#. TRANSLATORS: lighthearted star rating description;
#. *		Not a great application
#: src/gs-review-dialog.c:85
msgid "Don’t like it"
msgstr "Não gostei"

#. TRANSLATORS: lighthearted star rating description;
#. *		A fairly-good application
#: src/gs-review-dialog.c:89
msgid "It’s OK"
msgstr "É bom"

#. TRANSLATORS: lighthearted star rating description;
#. *		A good application
#: src/gs-review-dialog.c:93
msgid "Like it"
msgstr "Gostei"

#. TRANSLATORS: lighthearted star rating description;
#. *		A really awesome application
#: src/gs-review-dialog.c:97
msgid "Love it"
msgstr "Adorei"

#. TRANSLATORS: the review can't just be copied and pasted
#: src/gs-review-dialog.c:119
msgid "Please take more time writing the review"
msgstr "Por favor, leve mais tempo escrevendo a avaliação"

#. TRANSLATORS: the review is not acceptable
#: src/gs-review-dialog.c:123
msgid "Please choose a star rating"
msgstr "Por favor, escolha uma estrela de classificação"

#. TRANSLATORS: the review is not acceptable
#: src/gs-review-dialog.c:127
msgid "The summary is too short"
msgstr "A resenha está curta demais"

#. TRANSLATORS: the review is not acceptable
#: src/gs-review-dialog.c:131
msgid "The summary is too long"
msgstr "A resenha está grande demais"

#. TRANSLATORS: the review is not acceptable
#: src/gs-review-dialog.c:135
msgid "The description is too short"
msgstr "A descrição está curta demais"

#. TRANSLATORS: the review is not acceptable
#: src/gs-review-dialog.c:139
msgid "The description is too long"
msgstr "A descrição está grande demais"

#. Translators: Title of the dialog box where the users can write and publish their opinions about the apps.
#: src/gs-review-dialog.ui:10
msgid "Post Review"
msgstr "Publicar avaliação"

#. Translators: A button to publish the user's opinion about the app.
#: src/gs-review-dialog.ui:34
msgid "_Post"
msgstr "_Publicar"

#: src/gs-review-dialog.ui:108
msgid "Summary"
msgstr "Resenha"

#: src/gs-review-dialog.ui:118
msgid ""
"Give a short summary of your review, for example: “Great app, would "
"recommend”."
msgstr ""
"Forneça uma breve resenha da sua avaliação, por exemplo: “Ótimo aplicativo, "
"eu recomendo”."

#. Translators: This is where the users enter their opinions about the apps.
#: src/gs-review-dialog.ui:143
msgctxt "app review"
msgid "Review"
msgstr "Avaliação"

#: src/gs-review-dialog.ui:153
msgid "What do you think of the app? Try to give reasons for your views."
msgstr "O que você acha deste aplicativo? Tente justificar seu ponto de vista."

#: src/gs-review-dialog.ui:185
msgid ""
"Find what data is sent in our <a href=\"https://odrs.gnome.org/privacy"
"\">privacy policy</a>."
msgstr ""
"Encontre quais dados são enviados em nossa <a href=\"https://odrs.gnome.org/"
"privacy\">política de privacidade</a>."

#. Translators: A label for the total number of reviews.
#: src/gs-review-histogram.ui:412
msgid "ratings in total"
msgstr "classificações no total"

#. TRANSLATORS: we explain what the action is going to do
#: src/gs-review-row.c:222
msgid "You can report reviews for abusive, rude, or discriminatory behavior."
msgstr ""
"Você pode relatar avaliações para comportamento abusivo, rude ou "
"discriminatório."

#. TRANSLATORS: we ask the user if they really want to do this
#: src/gs-review-row.c:227
msgid ""
"Once reported, a review will be hidden until it has been checked by an "
"administrator."
msgstr ""
"Uma vez relatada, uma avaliação será ocultada até que seja verificada por um "
"administrador."

# Semelhante a denunciar um abuso do usuário que escreveu a avaliação
#. TRANSLATORS: window title when
#. * reporting a user-submitted review
#. * for moderation
#: src/gs-review-row.c:241
msgid "Report Review?"
msgstr "Relatar avaliação?"

#. TRANSLATORS: button text when
#. * sending a review for moderation
#: src/gs-review-row.c:245
msgid "Report"
msgstr "Relatar"

#. Translators: Users can express their opinions about other users' opinions about the apps.
#: src/gs-review-row.ui:105
msgid "Was this review useful to you?"
msgstr "A avaliação foi útil para você?"

#: src/gs-review-row.ui:121
msgid "Yes"
msgstr "Sim"

#: src/gs-review-row.ui:130
msgid "No"
msgstr "Não"

#. Translators: Button text for indifference, only used when moderating
#: src/gs-review-row.ui:139
msgid "Meh"
msgstr "Meh"

#: src/gs-review-row.ui:162
msgid "Report…"
msgstr "Relatar…"

#: src/gs-review-row.ui:172
msgid "Remove…"
msgstr "Remover…"

#. TRANSLATORS: this is when we try to download a screenshot and
#. * we get back 404
#: src/gs-screenshot-image.c:235
msgid "Screenshot not found"
msgstr "A captura de tela não foi localizada"

#. TRANSLATORS: possibly image file corrupt or not an image
#: src/gs-screenshot-image.c:250
msgid "Failed to load image"
msgstr "Ocorreu falha ao carregar imagem"

#. TRANSLATORS: this is when we request a screenshot size that
#. * the generator did not create or the parser did not add
#: src/gs-screenshot-image.c:381
msgid "Screenshot size not found"
msgstr "O tamanho da captura de tela não foi localizada"

#. TRANSLATORS: this is when we try create the cache directory
#. * but we were out of space or permission was denied
#: src/gs-screenshot-image.c:411
msgid "Could not create cache"
msgstr "Não foi possível criar o cache"

#. TRANSLATORS: this is when we try to download a screenshot
#. * that was not a valid URL
#: src/gs-screenshot-image.c:471
msgid "Screenshot not valid"
msgstr "A captura de tela não é válida"

#. TRANSLATORS: this is when networking is not available
#: src/gs-screenshot-image.c:486
msgid "Screenshot not available"
msgstr "A captura de tela não está disponível"

#: src/gs-screenshot-image.c:544
msgid "Screenshot"
msgstr "Captura de tela"

#. TRANSLATORS: this is when there are too many search results
#. * to show in in the search page
#: src/gs-search-page.c:142
#, c-format
msgid "%u more match"
msgid_plural "%u more matches"
msgstr[0] "mais %u correspondência"
msgstr[1] "mais %u correspondências"

#: src/gs-search-page.ui:7
msgid "Search page"
msgstr "Página de pesquisa"

#: src/gs-search-page.ui:54
msgid "No Application Found"
msgstr "Nenhum aplicativo encontrado"

#. TRANSLATORS: this is part of the in-app notification,
#. * where the %s is the truncated hostname, e.g.
#. * 'alt.fedoraproject.org'
#. TRANSLATORS: this is part of the in-app notification,
#. * where the %s is the origin id, e.g. 'fedora'
#. TRANSLATORS: this is part of the in-app notification,
#. * where the %s is a multi-word localised app name
#. * e.g. 'Getting things GNOME!"
<<<<<<< HEAD
#: src/gs-shell.c:871 src/gs-shell.c:876 src/gs-shell.c:891 src/gs-shell.c:895
=======
#: src/gs-shell.c:1090 src/gs-shell.c:1095 src/gs-shell.c:1110
#: src/gs-shell.c:1114
>>>>>>> 64287dd1
#, c-format
msgid "“%s”"
msgstr "“%s”"

#. TRANSLATORS: failure text for the in-app notification,
#. * where the %s is the source (e.g. "alt.fedoraproject.org")
<<<<<<< HEAD
#: src/gs-shell.c:942
=======
#: src/gs-shell.c:1161
>>>>>>> 64287dd1
#, c-format
msgid "Unable to download firmware updates from %s"
msgstr "Não foi possível baixar atualizações de firmware de %s"

#. TRANSLATORS: failure text for the in-app notification,
#. * where the %s is the source (e.g. "alt.fedoraproject.org")
<<<<<<< HEAD
#: src/gs-shell.c:948
=======
#: src/gs-shell.c:1167
>>>>>>> 64287dd1
#, c-format
msgid "Unable to download updates from %s"
msgstr "Não foi possível baixar atualizações de %s"

#. TRANSLATORS: failure text for the in-app notification
<<<<<<< HEAD
#: src/gs-shell.c:955 src/gs-shell.c:1000
=======
#: src/gs-shell.c:1174 src/gs-shell.c:1219
>>>>>>> 64287dd1
msgid "Unable to download updates"
msgstr "Não foi possível baixar as atualizações"

#. TRANSLATORS: failure text for the in-app notification
<<<<<<< HEAD
#: src/gs-shell.c:961
=======
#: src/gs-shell.c:1180
>>>>>>> 64287dd1
msgid ""
"Unable to download updates: internet access was required but wasn’t available"
msgstr ""
"Não foi possível baixar as atualizações: foi solicitado acesso à Internet, "
"mas a mesma não está disponível"

#. TRANSLATORS: failure text for the in-app notification,
#. * where the %s is the source (e.g. "alt.fedoraproject.org")
<<<<<<< HEAD
#: src/gs-shell.c:970
=======
#: src/gs-shell.c:1189
>>>>>>> 64287dd1
#, c-format
msgid "Unable to download updates from %s: not enough disk space"
msgstr ""
"Não foi possível baixar as atualizações de %s: não há espaço suficiente em "
"disco"

#. TRANSLATORS: failure text for the in-app notification
<<<<<<< HEAD
#: src/gs-shell.c:975
=======
#: src/gs-shell.c:1194
>>>>>>> 64287dd1
msgid "Unable to download updates: not enough disk space"
msgstr ""
"Não foi possível baixar as atualizações: não há espaço suficiente em disco"

#. TRANSLATORS: failure text for the in-app notification
<<<<<<< HEAD
#: src/gs-shell.c:982
=======
#: src/gs-shell.c:1201
>>>>>>> 64287dd1
msgid "Unable to download updates: authentication was required"
msgstr "Não foi possível baixar atualizações: requer autenticação"

#. TRANSLATORS: failure text for the in-app notification
<<<<<<< HEAD
#: src/gs-shell.c:987
=======
#: src/gs-shell.c:1206
>>>>>>> 64287dd1
msgid "Unable to download updates: authentication was invalid"
msgstr "Não foi possível baixar atualizações: autenticação inválida"

#. TRANSLATORS: failure text for the in-app notification
<<<<<<< HEAD
#: src/gs-shell.c:992
=======
#: src/gs-shell.c:1211
>>>>>>> 64287dd1
msgid ""
"Unable to download updates: you do not have permission to install software"
msgstr ""
"Não foi possível baixar atualizações: você não tem permissão para instalar "
"esse software"

#. TRANSLATORS: failure text for the in-app notification
<<<<<<< HEAD
#: src/gs-shell.c:1003
=======
#: src/gs-shell.c:1222
>>>>>>> 64287dd1
msgid "Unable to get list of updates"
msgstr "Não foi possível obter a lista de atualizações"

#. TRANSLATORS: failure text for the in-app notification,
#. * where the first %s is the application name (e.g. "GIMP") and
#. * the second %s is the origin, e.g. "Fedora Project [fedoraproject.org]"
<<<<<<< HEAD
#: src/gs-shell.c:1046
=======
#: src/gs-shell.c:1265
>>>>>>> 64287dd1
#, c-format
msgid "Unable to install %s as download failed from %s"
msgstr "Não foi possível instalar %s, pois o download de %s falhou"

#. TRANSLATORS: failure text for the in-app notification,
#. * where the %s is the application name (e.g. "GIMP")
<<<<<<< HEAD
#: src/gs-shell.c:1052
=======
#: src/gs-shell.c:1271
>>>>>>> 64287dd1
#, c-format
msgid "Unable to install %s as download failed"
msgstr "Não foi possível instalar %s, pois o download falhou"

#. TRANSLATORS: failure text for the in-app notification,
#. * where the first %s is the application name (e.g. "GIMP")
#. * and the second %s is the name of the runtime, e.g.
#. * "GNOME SDK [flatpak.gnome.org]"
<<<<<<< HEAD
#: src/gs-shell.c:1065
=======
#: src/gs-shell.c:1284
>>>>>>> 64287dd1
#, c-format
msgid "Unable to install %s as runtime %s not available"
msgstr "Não foi possível instalar %s, pois o runtime %s não está disponível"

#. TRANSLATORS: failure text for the in-app notification,
#. * where the %s is the application name (e.g. "GIMP")
<<<<<<< HEAD
#: src/gs-shell.c:1071
=======
#: src/gs-shell.c:1290
>>>>>>> 64287dd1
#, c-format
msgid "Unable to install %s as not supported"
msgstr "Não foi possível instalar %s, pois não há suporte"

#. TRANSLATORS: failure text for the in-app notification
<<<<<<< HEAD
#: src/gs-shell.c:1078
=======
#: src/gs-shell.c:1297
>>>>>>> 64287dd1
msgid "Unable to install: internet access was required but wasn’t available"
msgstr ""
"Não foi possível instalar: foi solicitado acesso à Internet, mas o mesmo não "
"está disponível"

#. TRANSLATORS: failure text for the in-app notification
<<<<<<< HEAD
#: src/gs-shell.c:1084
=======
#: src/gs-shell.c:1303
>>>>>>> 64287dd1
msgid "Unable to install: the application has an invalid format"
msgstr "Não foi possível instalar: o aplicativo tem um formato inválido"

#. TRANSLATORS: failure text for the in-app notification,
#. * where the %s is the application name (e.g. "GIMP")
<<<<<<< HEAD
#: src/gs-shell.c:1089
=======
#: src/gs-shell.c:1308
>>>>>>> 64287dd1
#, c-format
msgid "Unable to install %s: not enough disk space"
msgstr "Não foi possível instalar %s: não há espaço suficiente em disco"

#. TRANSLATORS: failure text for the in-app notification
<<<<<<< HEAD
#: src/gs-shell.c:1096
=======
#: src/gs-shell.c:1315
>>>>>>> 64287dd1
#, c-format
msgid "Unable to install %s: authentication was required"
msgstr "Não foi possível instalar %s: requer autenticação"

#. TRANSLATORS: failure text for the in-app notification,
#. * where the %s is the application name (e.g. "GIMP")
<<<<<<< HEAD
#: src/gs-shell.c:1103
=======
#: src/gs-shell.c:1322
>>>>>>> 64287dd1
#, c-format
msgid "Unable to install %s: authentication was invalid"
msgstr "Não foi possível instalar %s: autenticação inválida"

#. TRANSLATORS: failure text for the in-app notification,
#. * where the %s is the application name (e.g. "GIMP")
<<<<<<< HEAD
#: src/gs-shell.c:1110
=======
#: src/gs-shell.c:1329
>>>>>>> 64287dd1
#, c-format
msgid "Unable to install %s: you do not have permission to install software"
msgstr ""
"Não foi possível instalar %s: você não tem permissão para instalar esse "
"software"

#. TRANSLATORS: failure text for the in-app notification,
#. * where the %s is the application name (e.g. "Dell XPS 13")
<<<<<<< HEAD
#: src/gs-shell.c:1118
=======
#: src/gs-shell.c:1337
>>>>>>> 64287dd1
#, c-format
msgid "Unable to install %s: AC power is required"
msgstr "Não foi possível instalar %s: requer energia AC"

#. TRANSLATORS: failure text for the in-app notification,
#. * where the %s is the application name (e.g. "Dell XPS 13")
<<<<<<< HEAD
#: src/gs-shell.c:1125
=======
#: src/gs-shell.c:1344
>>>>>>> 64287dd1
#, c-format
msgid "Unable to install %s: The battery level is too low"
msgstr "Não foi possível instalar %s: o nível da bateria está baixo demais"

#. TRANSLATORS: failure text for the in-app notification,
#. * where the %s is the application name (e.g. "GIMP")
<<<<<<< HEAD
#: src/gs-shell.c:1134
=======
#: src/gs-shell.c:1353
>>>>>>> 64287dd1
#, c-format
msgid "Unable to install %s"
msgstr "Não foi possível instalar %s"

#. TRANSLATORS: failure text for the in-app notification,
#. * where the first %s is the app name (e.g. "GIMP") and
#. * the second %s is the origin, e.g. "Fedora" or
#. * "Fedora Project [fedoraproject.org]"
<<<<<<< HEAD
#: src/gs-shell.c:1181
=======
#: src/gs-shell.c:1400
>>>>>>> 64287dd1
#, c-format
msgid "Unable to update %s from %s as download failed"
msgstr "Não foi possível atualizar %s de %s, pois o download falhou"

#. TRANSLATORS: failure text for the in-app notification,
#. * where the %s is the application name (e.g. "GIMP")
<<<<<<< HEAD
#: src/gs-shell.c:1188
=======
#: src/gs-shell.c:1407
>>>>>>> 64287dd1
#, c-format
msgid "Unable to update %s as download failed"
msgstr "Não foi possível atualizar %s, pois o download falhou"

#. TRANSLATORS: failure text for the in-app notification,
#. * where the %s is the origin, e.g. "Fedora" or
#. * "Fedora Project [fedoraproject.org]"
<<<<<<< HEAD
#: src/gs-shell.c:1195
=======
#: src/gs-shell.c:1414
>>>>>>> 64287dd1
#, c-format
msgid "Unable to install updates from %s as download failed"
msgstr "Não foi possível instalar atualizações de %s, pois o download falhou"

#. TRANSLATORS: failure text for the in-app notification
<<<<<<< HEAD
#: src/gs-shell.c:1199
=======
#: src/gs-shell.c:1418
>>>>>>> 64287dd1
#, c-format
msgid "Unable to install updates as download failed"
msgstr "Não foi possível instalar atualizações, pois o download falhou"

#. TRANSLATORS: failure text for the in-app notification
<<<<<<< HEAD
#: src/gs-shell.c:1205
=======
#: src/gs-shell.c:1424
>>>>>>> 64287dd1
msgid "Unable to update: internet access was required but wasn’t available"
msgstr ""
"Não foi possível atualizar: foi solicitado acesso à Internet, mas a mesma "
"não está disponível"

#. TRANSLATORS: failure text for the in-app notification,
#. * where the %s is the application name (e.g. "GIMP")
<<<<<<< HEAD
#: src/gs-shell.c:1215
=======
#: src/gs-shell.c:1434
>>>>>>> 64287dd1
#, c-format
msgid "Unable to update %s: not enough disk space"
msgstr "Não foi possível atualizar %s: não há espaço suficiente em disco"

#. TRANSLATORS: failure text for the in-app notification
<<<<<<< HEAD
#: src/gs-shell.c:1220
=======
#: src/gs-shell.c:1439
>>>>>>> 64287dd1
#, c-format
msgid "Unable to install updates: not enough disk space"
msgstr ""
"Não foi possível instalar atualizações: não há espaço suficiente em disco"

#. TRANSLATORS: failure text for the in-app notification,
#. * where the %s is the application name (e.g. "GIMP")
<<<<<<< HEAD
#: src/gs-shell.c:1230
=======
#: src/gs-shell.c:1449
>>>>>>> 64287dd1
#, c-format
msgid "Unable to update %s: authentication was required"
msgstr "Não foi possível atualizar %s: requer autenticação"

#. TRANSLATORS: failure text for the in-app notification
<<<<<<< HEAD
#: src/gs-shell.c:1235
=======
#: src/gs-shell.c:1454
>>>>>>> 64287dd1
#, c-format
msgid "Unable to install updates: authentication was required"
msgstr "Não foi possível instalar atualizações: requer autenticação"

#. TRANSLATORS: failure text for the in-app notification,
#. * where the %s is the application name (e.g. "GIMP")
<<<<<<< HEAD
#: src/gs-shell.c:1244
=======
#: src/gs-shell.c:1463
>>>>>>> 64287dd1
#, c-format
msgid "Unable to update %s: authentication was invalid"
msgstr "Não foi possível atualizar %s: autenticação inválida"

#. TRANSLATORS: failure text for the in-app notification
<<<<<<< HEAD
#: src/gs-shell.c:1249
=======
#: src/gs-shell.c:1468
>>>>>>> 64287dd1
#, c-format
msgid "Unable to install updates: authentication was invalid"
msgstr "Não foi possível instalar atualizações: autenticação inválida"

#. TRANSLATORS: failure text for the in-app notification,
#. * where the %s is the application name (e.g. "GIMP")
<<<<<<< HEAD
#: src/gs-shell.c:1258
=======
#: src/gs-shell.c:1477
>>>>>>> 64287dd1
#, c-format
msgid "Unable to update %s: you do not have permission to update software"
msgstr ""
"Não foi possível atualizar %s: você não tem permissão para atualizar esse "
"software"

#. TRANSLATORS: failure text for the in-app notification
<<<<<<< HEAD
#: src/gs-shell.c:1264
=======
#: src/gs-shell.c:1483
>>>>>>> 64287dd1
#, c-format
msgid ""
"Unable to install updates: you do not have permission to update software"
msgstr ""
"Não foi possível instalação atualizações: você não tem permissão para "
"atualizar esse software"

#. TRANSLATORS: failure text for the in-app notification,
#. * where the %s is the application name (e.g. "Dell XPS 13")
<<<<<<< HEAD
#: src/gs-shell.c:1274
=======
#: src/gs-shell.c:1493
>>>>>>> 64287dd1
#, c-format
msgid "Unable to update %s: AC power is required"
msgstr "Não foi possível atualizar %s: requer energia AC"

#. TRANSLATORS: failure text for the in-app notification,
#. * where the %s is the application name (e.g. "Dell XPS 13")
<<<<<<< HEAD
#: src/gs-shell.c:1280
=======
#: src/gs-shell.c:1499
>>>>>>> 64287dd1
#, c-format
msgid "Unable to install updates: AC power is required"
msgstr "Não foi possível instalar atualizações: requer energia AC"

#. TRANSLATORS: failure text for the in-app notification,
#. * where the %s is the application name (e.g. "Dell XPS 13")
<<<<<<< HEAD
#: src/gs-shell.c:1289
=======
#: src/gs-shell.c:1508
>>>>>>> 64287dd1
#, c-format
msgid "Unable to update %s: The battery level is too low"
msgstr "Não foi possível atualizar %s: o nível da bateria está baixo demais"

#. TRANSLATORS: failure text for the in-app notification,
#. * where the %s is the application name (e.g. "Dell XPS 13")
<<<<<<< HEAD
#: src/gs-shell.c:1295
=======
#: src/gs-shell.c:1514
>>>>>>> 64287dd1
#, c-format
msgid "Unable to install updates: The battery level is too low"
msgstr ""
"Não foi possível instalar atualizações: o nível da bateria está baixo demais"

#. TRANSLATORS: failure text for the in-app notification,
#. * where the %s is the application name (e.g. "GIMP")
<<<<<<< HEAD
#: src/gs-shell.c:1306
=======
#: src/gs-shell.c:1525
>>>>>>> 64287dd1
#, c-format
msgid "Unable to update %s"
msgstr "Não foi possível atualizar %s"

#. TRANSLATORS: failure text for the in-app notification
<<<<<<< HEAD
#: src/gs-shell.c:1309
=======
#: src/gs-shell.c:1528
>>>>>>> 64287dd1
#, c-format
msgid "Unable to install updates"
msgstr "Não foi possível instalar atualizações"

#. TRANSLATORS: failure text for the in-app notification,
#. * where the first %s is the distro name (e.g. "Fedora 25") and
#. * the second %s is the origin, e.g. "Fedora Project [fedoraproject.org]"
<<<<<<< HEAD
#: src/gs-shell.c:1352
=======
#: src/gs-shell.c:1571
>>>>>>> 64287dd1
#, c-format
msgid "Unable to upgrade to %s from %s"
msgstr "Não foi possível atualizar para %s de %s"

#. TRANSLATORS: failure text for the in-app notification,
#. * where the %s is the app name (e.g. "GIMP")
<<<<<<< HEAD
#: src/gs-shell.c:1357
=======
#: src/gs-shell.c:1576
>>>>>>> 64287dd1
#, c-format
msgid "Unable to upgrade to %s as download failed"
msgstr "Não foi possível atualizar %s pois o download falhou"

#. TRANSLATORS: failure text for the in-app notification,
#. * where the %s is the distro name (e.g. "Fedora 25")
<<<<<<< HEAD
#: src/gs-shell.c:1366
=======
#: src/gs-shell.c:1585
>>>>>>> 64287dd1
#, c-format
msgid ""
"Unable to upgrade to %s: internet access was required but wasn’t available"
msgstr ""
"Não foi possível atualizar para %s: foi solicitado acesso à Internet, mas "
"não está disponível"

#. TRANSLATORS: failure text for the in-app notification,
#. * where the %s is the distro name (e.g. "Fedora 25")
<<<<<<< HEAD
#: src/gs-shell.c:1375
=======
#: src/gs-shell.c:1594
>>>>>>> 64287dd1
#, c-format
msgid "Unable to upgrade to %s: not enough disk space"
msgstr "Não foi possível atualizar para %s: não há espaço suficiente em disco"

#. TRANSLATORS: failure text for the in-app notification,
#. * where the %s is the distro name (e.g. "Fedora 25")
<<<<<<< HEAD
#: src/gs-shell.c:1383
=======
#: src/gs-shell.c:1602
>>>>>>> 64287dd1
#, c-format
msgid "Unable to upgrade to %s: authentication was required"
msgstr "Não foi possível atualizar para %s: requer autenticação"

#. TRANSLATORS: failure text for the in-app notification,
#. * where the %s is the distro name (e.g. "Fedora 25")
<<<<<<< HEAD
#: src/gs-shell.c:1390
=======
#: src/gs-shell.c:1609
>>>>>>> 64287dd1
#, c-format
msgid "Unable to upgrade to %s: authentication was invalid"
msgstr "Não foi possível atualizar para %s: autenticação inválida"

#. TRANSLATORS: failure text for the in-app notification,
#. * where the %s is the distro name (e.g. "Fedora 25")
<<<<<<< HEAD
#: src/gs-shell.c:1397
=======
#: src/gs-shell.c:1616
>>>>>>> 64287dd1
#, c-format
msgid "Unable to upgrade to %s: you do not have permission to upgrade"
msgstr ""
"Não foi possível atualizar para %s: você não tem permissão para atualizar"

#. TRANSLATORS: failure text for the in-app notification,
#. * where the %s is the distro name (e.g. "Fedora 25")
<<<<<<< HEAD
#: src/gs-shell.c:1404
=======
#: src/gs-shell.c:1623
>>>>>>> 64287dd1
#, c-format
msgid "Unable to upgrade to %s: AC power is required"
msgstr "Não foi possível atualizar para %s: requer energia AC"

#. TRANSLATORS: failure text for the in-app notification,
#. * where the %s is the distro name (e.g. "Fedora 25")
<<<<<<< HEAD
#: src/gs-shell.c:1411
=======
#: src/gs-shell.c:1630
>>>>>>> 64287dd1
#, c-format
msgid "Unable to upgrade to %s: The battery level is too low"
msgstr ""
"Não foi possível atualizar para %s: o nível da bateria está baixo demais"

#. TRANSLATORS: failure text for the in-app notification,
#. * where the %s is the distro name (e.g. "Fedora 25")
<<<<<<< HEAD
#: src/gs-shell.c:1420
=======
#: src/gs-shell.c:1639
>>>>>>> 64287dd1
#, c-format
msgid "Unable to upgrade to %s"
msgstr "Não foi possível atualizar para %s"

#. TRANSLATORS: failure text for the in-app notification,
#. * where the %s is the application name (e.g. "GIMP")
<<<<<<< HEAD
#: src/gs-shell.c:1458
=======
#: src/gs-shell.c:1677
>>>>>>> 64287dd1
#, c-format
msgid "Unable to remove %s: authentication was required"
msgstr "Não foi possível remover %s: requer autenticação"

#. TRANSLATORS: failure text for the in-app notification,
#. * where the %s is the application name (e.g. "GIMP")
<<<<<<< HEAD
#: src/gs-shell.c:1464
=======
#: src/gs-shell.c:1683
>>>>>>> 64287dd1
#, c-format
msgid "Unable to remove %s: authentication was invalid"
msgstr "Não foi possível remover %s: autenticação inválida"

#. TRANSLATORS: failure text for the in-app notification,
#. * where the %s is the application name (e.g. "GIMP")
<<<<<<< HEAD
#: src/gs-shell.c:1470
=======
#: src/gs-shell.c:1689
>>>>>>> 64287dd1
#, c-format
msgid "Unable to remove %s: you do not have permission to remove software"
msgstr ""
"Não foi possível remover %s: você não tem permissão para remover esse "
"software"

#. TRANSLATORS: failure text for the in-app notification,
#. * where the %s is the application name (e.g. "GIMP")
<<<<<<< HEAD
#: src/gs-shell.c:1477
=======
#: src/gs-shell.c:1696
>>>>>>> 64287dd1
#, c-format
msgid "Unable to remove %s: AC power is required"
msgstr "Não foi possível remover %s: requer energia AC"

#. TRANSLATORS: failure text for the in-app notification,
#. * where the %s is the application name (e.g. "GIMP")
<<<<<<< HEAD
#: src/gs-shell.c:1484
=======
#: src/gs-shell.c:1703
>>>>>>> 64287dd1
#, c-format
msgid "Unable to remove %s: The battery level is too low"
msgstr "Não foi possível remover %s: o nível da bateria está baixo demais"

#. TRANSLATORS: failure text for the in-app notification,
#. * where the %s is the application name (e.g. "GIMP")
<<<<<<< HEAD
#: src/gs-shell.c:1496
=======
#: src/gs-shell.c:1715
>>>>>>> 64287dd1
#, c-format
msgid "Unable to remove %s"
msgstr "Não foi possível remover %s"

#. TRANSLATORS: failure text for the in-app notification,
#. * where the first %s is the application name (e.g. "GIMP")
#. * and the second %s is the name of the runtime, e.g.
#. * "GNOME SDK [flatpak.gnome.org]"
<<<<<<< HEAD
#: src/gs-shell.c:1539
=======
#: src/gs-shell.c:1758
>>>>>>> 64287dd1
#, c-format
msgid "Unable to launch %s: %s is not installed"
msgstr "Não é possível iniciar %s: %s não está instalado"

#. TRANSLATORS: failure text for the in-app notification
<<<<<<< HEAD
#: src/gs-shell.c:1546 src/gs-shell.c:1597 src/gs-shell.c:1638
#: src/gs-shell.c:1686
=======
#: src/gs-shell.c:1765 src/gs-shell.c:1816 src/gs-shell.c:1857
#: src/gs-shell.c:1905
>>>>>>> 64287dd1
msgid "Not enough disk space — free up some space and try again"
msgstr ""
"Não há espaço suficiente em disco — libere algum espaço e tente novamente"

#. TRANSLATORS: we failed to get a proper error code
<<<<<<< HEAD
#: src/gs-shell.c:1557 src/gs-shell.c:1608 src/gs-shell.c:1649
#: src/gs-shell.c:1720
=======
#: src/gs-shell.c:1776 src/gs-shell.c:1827 src/gs-shell.c:1868
#: src/gs-shell.c:1939
>>>>>>> 64287dd1
msgid "Sorry, something went wrong"
msgstr "Desculpe, alguma coisa deu errado"

#. TRANSLATORS: failure text for the in-app notification
<<<<<<< HEAD
#: src/gs-shell.c:1589
=======
#: src/gs-shell.c:1808
>>>>>>> 64287dd1
msgid "Failed to install file: not supported"
msgstr "Falha ao instalar o arquivo: não há suporte"

#. TRANSLATORS: failure text for the in-app notification
<<<<<<< HEAD
#: src/gs-shell.c:1593
=======
#: src/gs-shell.c:1812
>>>>>>> 64287dd1
msgid "Failed to install file: authentication failed"
msgstr "Falha ao instalar o arquivo: a autenticação falhou"

#. TRANSLATORS: failure text for the in-app notification
<<<<<<< HEAD
#: src/gs-shell.c:1630
=======
#: src/gs-shell.c:1849
>>>>>>> 64287dd1
msgid "Failed to install: not supported"
msgstr "Falha ao instalar: não há suporte"

#. TRANSLATORS: failure text for the in-app notification
<<<<<<< HEAD
#: src/gs-shell.c:1634
=======
#: src/gs-shell.c:1853
>>>>>>> 64287dd1
msgid "Failed to install: authentication failed"
msgstr "Falha ao instalar: a autenticação falhou"

#. TRANSLATORS: failure text for the in-app notification,
#. * the %s is the origin, e.g. "Fedora" or
#. * "Fedora Project [fedoraproject.org]"
<<<<<<< HEAD
#: src/gs-shell.c:1680
=======
#: src/gs-shell.c:1899
>>>>>>> 64287dd1
#, c-format
msgid "Unable to contact %s"
msgstr "Não foi possível entrar em contato com %s"

#. TRANSLATORS: failure text for the in-app notification,
#. * where the %s is the application name (e.g. "GIMP")
<<<<<<< HEAD
#: src/gs-shell.c:1695
=======
#: src/gs-shell.c:1914
>>>>>>> 64287dd1
#, c-format
msgid "%s needs to be restarted to use new plugins."
msgstr "%s precisa ser reiniciado para usar novos plug-ins."

#. TRANSLATORS: failure text for the in-app notification
<<<<<<< HEAD
#: src/gs-shell.c:1700
=======
#: src/gs-shell.c:1919
>>>>>>> 64287dd1
msgid "This application needs to be restarted to use new plugins."
msgstr "Esse aplicativo precisa ser reiniciado para usar novos plug-ins."

#. TRANSLATORS: need to be connected to the AC power
<<<<<<< HEAD
#: src/gs-shell.c:1707
=======
#: src/gs-shell.c:1926
>>>>>>> 64287dd1
msgid "AC power is required"
msgstr "Energia AC é necessária"

#. TRANSLATORS: not enough juice to do this safely
<<<<<<< HEAD
#: src/gs-shell.c:1711
=======
#: src/gs-shell.c:1930
>>>>>>> 64287dd1
msgid "The battery level is too low"
msgstr "O nível da bateria está baixo demais"

#. TRANSLATORS: this refers to where the app came from
#: src/gs-shell-search-provider.c:256
#, c-format
msgid "Source: %s"
msgstr "Fonte: %s"

#: src/gs-summary-tile.c:90
#, c-format
msgid "%s (Installing)"
msgstr "%s (Instalando)"

#: src/gs-summary-tile.c:95
#, c-format
msgid "%s (Removing)"
msgstr "%s (Removendo)"

#. TRANSLATORS: this is a button in the software repositories
#. dialog for removing multiple repos
#: src/gs-third-party-repo-row.c:92
msgid "_Remove All"
msgstr "_Remover todos"

#. TRANSLATORS: this is where the packager did not write
#. * a description for the update
#: src/gs-update-dialog.c:187
msgid "No update description available."
msgstr "Não foi disponibilizada a descrição da atualização."

#. TRANSLATORS: this is the subtitle of the installed updates dialog window.
#. %s will be replaced by the date when the updates were installed.
#. The date format is defined by the locale's preferred date representation
#. ("%x" in strftime.)
#: src/gs-update-dialog.c:291
#, c-format
msgid "Installed on %s"
msgstr "Instalado em %s"

#. TRANSLATORS: this is the title of the installed updates dialog window
#: src/gs-update-dialog.c:311
msgid "Installed Updates"
msgstr "Atualizações instaladas"

#. TRANSLATORS: This is the header for package additions during
#. * a system update
#: src/gs-update-dialog.c:527
msgid "Additions"
msgstr "Adições"

#. TRANSLATORS: This is the header for package removals during
#. * a system update
#: src/gs-update-dialog.c:531
msgid "Removals"
msgstr "Remoções"

#. TRANSLATORS: This is the header for package updates during
#. * a system update
#: src/gs-update-dialog.c:535
msgid "Updates"
msgstr "Atualizações"

#. TRANSLATORS: This is the header for package downgrades during
#. * a system update
#: src/gs-update-dialog.c:539
msgid "Downgrades"
msgstr "Downgrades"

#: src/gs-update-dialog.ui:100
msgid "No updates have been installed on this system."
msgstr "Nenhuma atualização foi instalada neste sistema."

#: src/gs-update-monitor.c:107
msgid "Security Updates Pending"
msgstr "Atualizações de segurança pendentes"

#: src/gs-update-monitor.c:108
msgid "It is recommended that you install important updates now"
msgstr "É recomendável que você instale atualizações importantes agora"

#: src/gs-update-monitor.c:111
msgid "Restart & Install"
msgstr "Reiniciar & instalar"

#: src/gs-update-monitor.c:115
msgid "Software Updates Available"
msgstr "Atualizações de softwares disponíveis"

#: src/gs-update-monitor.c:116
msgid "Important OS and application updates are ready to be installed"
msgstr ""
"Atualizações importantes do sistema operacional e de aplicativos estão "
"prontas para serem instaladas"

#: src/gs-update-monitor.c:120
msgid "View"
msgstr "Ver"

#. TRANSLATORS: apps were auto-updated and restart is required
#: src/gs-update-monitor.c:228
#, c-format
msgid "%u Application Updated — Restart Required"
msgid_plural "%u Applications Updated — Restart Required"
msgstr[0] "%u aplicativo atualizado — é necessário reiniciar"
msgstr[1] "%u aplicativos atualizados — é necessário reiniciar"

#. TRANSLATORS: apps were auto-updated
#: src/gs-update-monitor.c:234
#, c-format
msgid "%u Application Updated"
msgid_plural "%u Applications Updated"
msgstr[0] "%u aplicativo atualizado"
msgstr[1] "%u aplicativos atualizados"

#. TRANSLATORS: %1 is an application name, e.g. Firefox
#: src/gs-update-monitor.c:245
#, c-format
msgid "%s has been updated."
msgstr "%s foi atualizado."

#. TRANSLATORS: the app needs restarting
#: src/gs-update-monitor.c:248
msgid "Please restart the application."
msgstr "Por favor, reinicie o aplicativo."

#. TRANSLATORS: %1 and %2 are both application names, e.g. Firefox
#: src/gs-update-monitor.c:256
#, c-format
msgid "%s and %s have been updated."
msgstr "%s e %s foram atualizados."

#. TRANSLATORS: at least one application needs restarting
#: src/gs-update-monitor.c:262 src/gs-update-monitor.c:281
#, c-format
msgid "%u application requires a restart."
msgid_plural "%u applications require a restart."
msgstr[0] "%u aplicativo requer reinicialização."
msgstr[1] "%u aplicativos requerem reinicialização."

#. TRANSLATORS: %1, %2 and %3 are all application names, e.g. Firefox
#: src/gs-update-monitor.c:274
#, c-format
msgid "Includes %s, %s and %s."
msgstr "Inclui %s, %s e %s."

#. TRANSLATORS: this is when the current OS version goes end-of-life
#: src/gs-update-monitor.c:515 src/gs-updates-page.ui:43
msgid "Operating System Updates Unavailable"
msgstr "Atualizações de sistema operacional indisponíveis"

#. TRANSLATORS: this is the message dialog for the distro EOL notice
#: src/gs-update-monitor.c:517
msgid "Upgrade to continue receiving security updates."
msgstr "Atualize para continuar a receber atualizações de segurança."

#. TRANSLATORS: this is a distro upgrade, the replacement would be the
#. * distro name, e.g. 'Fedora'
#: src/gs-update-monitor.c:572
#, c-format
msgid "A new version of %s is available to install"
msgstr "Uma nova versão de %s está disponível para instalação"

#. TRANSLATORS: this is a distro upgrade
#: src/gs-update-monitor.c:576
msgid "Software Upgrade Available"
msgstr "Atualizações de programas disponíveis"

#. TRANSLATORS: title when we offline updates have failed
#: src/gs-update-monitor.c:965
msgid "Software Updates Failed"
msgstr "Ocorreu falha em atualizações de programas"

#. TRANSLATORS: message when we offline updates have failed
#: src/gs-update-monitor.c:967
msgid "An important OS update failed to be installed."
msgstr "Uma atualização importante do sistema operacional falhou ao instalar."

#: src/gs-update-monitor.c:968
msgid "Show Details"
msgstr "Mostrar detalhes"

#. TRANSLATORS: Notification title when we've done a distro upgrade
#: src/gs-update-monitor.c:991
msgid "System Upgrade Complete"
msgstr "Atualização do sistema concluída"

#. TRANSLATORS: This is the notification body when we've done a
#. * distro upgrade. First %s is the distro name and the 2nd %s
#. * is the version, e.g. "Welcome to Fedora 28!"
#: src/gs-update-monitor.c:996
#, c-format
msgid "Welcome to %s %s!"
msgstr "Bem-vindo ao %s %s!"

#. TRANSLATORS: title when we've done offline updates
#: src/gs-update-monitor.c:1002
msgid "Software Update Installed"
msgid_plural "Software Updates Installed"
msgstr[0] "Atualização de programa instalada"
msgstr[1] "Atualizações de programas instaladas"

#. TRANSLATORS: message when we've done offline updates
#: src/gs-update-monitor.c:1006
msgid "An important OS update has been installed."
msgid_plural "Important OS updates have been installed."
msgstr[0] "Foi instalada uma atualização importante do sistema operacional."
msgstr[1] "Foram instaladas atualizações importantes do sistema operacional."

#. TRANSLATORS: Button to look at the updates that were installed.
#. * Note that it has nothing to do with the application reviews, the
#. * users can't express their opinions here. In some languages
#. * "Review (evaluate) something" is a different translation than
#. * "Review (browse) something."
#: src/gs-update-monitor.c:1017
msgctxt "updates"
msgid "Review"
msgstr "Verificar"

#. TRANSLATORS: this is when the offline update failed
#: src/gs-update-monitor.c:1065
msgid "Failed To Update"
msgstr "Ocorreu falha ao atualizar"

#. TRANSLATORS: the user must have updated manually after
#. * the updates were prepared
#: src/gs-update-monitor.c:1071
msgid "The system was already up to date."
msgstr "O sistema já está atualizado."

#. TRANSLATORS: the user aborted the update manually
#: src/gs-update-monitor.c:1076
msgid "The update was cancelled."
msgstr "A atualização foi cancelada."

#. TRANSLATORS: the package manager needed to download
#. * something with no network available
#: src/gs-update-monitor.c:1082
msgid ""
"Internet access was required but wasn’t available. Please make sure that you "
"have internet access and try again."
msgstr ""
"Era necessário acesso à internet, mas que não estava disponível. Por favor, "
"certifique-se de que você possui acesso à internet e tente novamente."

#. TRANSLATORS: if the package is not signed correctly
#: src/gs-update-monitor.c:1088
msgid ""
"There were security issues with the update. Please consult your software "
"provider for more details."
msgstr ""
"Ocorreram problemas de segurança com a atualização. Por favor consulte o seu "
"fornecedor de software para mais detalhes."

#. TRANSLATORS: we ran out of disk space
#: src/gs-update-monitor.c:1094
msgid ""
"There wasn’t enough disk space. Please free up some space and try again."
msgstr ""
"Não há espaço suficiente em disco. Por favor libere algum espaço e tente "
"novamente."

#. TRANSLATORS: We didn't handle the error type
#: src/gs-update-monitor.c:1099
msgid ""
"We’re sorry: the update failed to install. Please wait for another update "
"and try again. If the problem persists, contact your software provider."
msgstr ""
"Desculpe-nos: ocorreu falha na instalação da atualização. Por favor aguarde "
"por outra atualização e tente novamente. Se o problema continuar, entre em "
"contato com seu fornecedor de software."

#. TRANSLATORS: Time in 24h format
#: src/gs-updates-page.c:225
msgid "%R"
msgstr "%R"

#. TRANSLATORS: Time in 12h format
#: src/gs-updates-page.c:228
msgid "%l:%M %p"
msgstr "%l:%M %p"

#. TRANSLATORS: This is the word "Yesterday" followed by a
#. time string in 24h format. i.e. "Yesterday, 14:30"
#: src/gs-updates-page.c:234
msgid "Yesterday, %R"
msgstr "Ontem, %R"

#. TRANSLATORS: This is the word "Yesterday" followed by a
#. time string in 12h format. i.e. "Yesterday, 2:30 PM"
#: src/gs-updates-page.c:238
msgid "Yesterday, %l:%M %p"
msgstr "Ontem, %l:%M %p"

#: src/gs-updates-page.c:241
msgid "Two days ago"
msgstr "Dois dias atrás"

#: src/gs-updates-page.c:243
msgid "Three days ago"
msgstr "Três dias atrás"

#: src/gs-updates-page.c:245
msgid "Four days ago"
msgstr "Quatro dias atrás"

#: src/gs-updates-page.c:247
msgid "Five days ago"
msgstr "Cinco dias atrás"

#: src/gs-updates-page.c:249
msgid "Six days ago"
msgstr "Seis dias atrás"

#: src/gs-updates-page.c:251
msgid "One week ago"
msgstr "Uma semana atrás"

#: src/gs-updates-page.c:253
msgid "Two weeks ago"
msgstr "Duas semanas atrás"

#. TRANSLATORS: the update panel is doing *something* vague
#: src/gs-updates-page.c:269
msgid "Looking for new updates…"
msgstr "Procurando por novas atualizações…"

#. TRANSLATORS: the updates panel is starting up
#: src/gs-updates-page.c:338
msgid "Setting up updates…"
msgstr "Configurando atualizações…"

#. TRANSLATORS: the updates panel is starting up
#: src/gs-updates-page.c:339 src/gs-updates-page.c:346
msgid "(This could take a while)"
msgstr "(Isso pode levar um tempo)"

#. TRANSLATORS: This is the time when we last checked for updates
#: src/gs-updates-page.c:453
#, c-format
msgid "Last checked: %s"
msgstr "Última verificação: %s"

#. TRANSLATORS:  the first %s is the distro name, e.g. 'Fedora'
#. * and the second %s is the distro version, e.g. '25'
#: src/gs-updates-page.c:617
#, c-format
msgid "%s %s is no longer supported."
msgstr "%s %s não possui mais suporte."

#. TRANSLATORS: OS refers to operating system, e.g. Fedora
#: src/gs-updates-page.c:622
msgid "Your OS is no longer supported."
msgstr "Seu SO não possui mais suporte."

#. TRANSLATORS: EOL distros do not get important updates
#: src/gs-updates-page.c:627
msgid "This means that it does not receive security updates."
msgstr "Isso significa que ele não recebe atualizações de segurança."

#. TRANSLATORS: upgrade refers to a major update, e.g. Fedora 25 to 26
#: src/gs-updates-page.c:631
msgid "It is recommended that you upgrade to a more recent version."
msgstr "É recomendável que você atualize para uma versão mais recente."

#. TRANSLATORS: this is to explain that downloading updates may cost money
#: src/gs-updates-page.c:889
msgid "Charges May Apply"
msgstr "Podem ser feitas cobranças"

#. TRANSLATORS: we need network
#. * to do the updates check
#: src/gs-updates-page.c:893
msgid ""
"Checking for updates while using mobile broadband could cause you to incur "
"charges."
msgstr ""
"Verificar atualizações quando se está usando conexão móvel pode resultar em "
"cobranças extras."

#. TRANSLATORS: this is a link to the
#. * control-center network panel
#: src/gs-updates-page.c:897
msgid "Check _Anyway"
msgstr "Verificar mesmo _assim"

#. TRANSLATORS: can't do updates check
#: src/gs-updates-page.c:913
msgid "No Network"
msgstr "Nenhuma rede"

#. TRANSLATORS: we need network
#. * to do the updates check
#: src/gs-updates-page.c:917
msgid "Internet access is required to check for updates."
msgstr "Acesso à internet é necessário para verificar atualizações."

#. This label indicates that the update check is in progress
#: src/gs-updates-page.c:1340
msgid "Checking…"
msgstr "Verificando…"

#: src/gs-updates-page.c:1353
msgid "Check for updates"
msgstr "Verificação de atualizações"

#: src/gs-updates-page.ui:7
msgid "Updates page"
msgstr "Página de atualizações"

#. TRANSLATORS: This means all software (plural) installed on this system is up to date.
#: src/gs-updates-page.ui:177
msgid "Software is up to date"
msgstr "Os programas estão atualizados"

#: src/gs-updates-page.ui:225
msgid ""
"Checking for updates when using mobile broadband could cause you to incur "
"charges"
msgstr ""
"Verificar atualizações quando se está usando conexão móvel pode resultar em "
"cobranças extras"

#: src/gs-updates-page.ui:237
msgid "_Check Anyway"
msgstr "Verifi_car mesmo assim"

#: src/gs-updates-page.ui:273
msgid "Go online to check for updates"
msgstr "Ficar online para verificar atualizações"

#: src/gs-updates-page.ui:284
msgid "_Network Settings"
msgstr "Co_nfigurações de rede"

#: src/gs-updates-page.ui:357
msgid "Updates are automatically managed"
msgstr "As atualizações são automaticamente gerenciadas"

#. TRANSLATORS: This is the button for installing all
#. * offline updates
#: src/gs-updates-section.c:278
msgid "Restart & Update"
msgstr "Reiniciar & atualizar"

#. TRANSLATORS: This is the button for upgrading all
#. * online-updatable applications
#: src/gs-updates-section.c:284
msgid "Update All"
msgstr "Atualizar tudo"

#. TRANSLATORS: This is the header for system firmware that
#. * requires a reboot to apply
#: src/gs-updates-section.c:415
msgid "Integrated Firmware"
msgstr "Firmware integrado"

#. TRANSLATORS: This is the header for offline OS and offline
#. * app updates that require a reboot to apply
#: src/gs-updates-section.c:419
msgid "Requires Restart"
msgstr "Requer reinício"

#. TRANSLATORS: This is the header for online runtime and
#. * app updates, typically flatpaks or snaps
#: src/gs-updates-section.c:423
msgid "Application Updates"
msgstr "Atualizações de aplicativos"

#. TRANSLATORS: This is the header for device firmware that can
#. * be installed online
#: src/gs-updates-section.c:427
msgid "Device Firmware"
msgstr "Firmware de dispositivo"

#: src/gs-updates-section.c:455 src/gs-upgrade-banner.ui:102
msgid "_Download"
msgstr "_Baixar"

#: src/gs-upgrade-banner.c:64
msgid "_Restart Now"
msgstr "_Reiniciar agora"

#: src/gs-upgrade-banner.c:66
msgid "Updates will be applied when the computer is restarted."
msgstr "Atualizações serão aplicadas quando o computador for reiniciado."

#: src/gs-upgrade-banner.c:72
msgid ""
"It is recommended that you back up your data and files before upgrading."
msgstr ""
"É recomendável que faça uma cópia de segurança dos seus dados e arquivos "
"antes de atualizar."

#. TRANSLATORS: This is the text displayed when a distro
#. * upgrade is available. First %s is the distro name and the
#. * 2nd %s is the version, e.g. "Fedora 23 Now Available"
#: src/gs-upgrade-banner.c:87
#, c-format
msgid "%s %s Now Available"
msgstr "%s %s já disponível"

#. TRANSLATORS: This is the text displayed while waiting to
#. * download a distro upgrade. First %s is the distro name and
#. * the 2nd %s is the version, e.g. "Waiting to Download Fedora 23"
#: src/gs-upgrade-banner.c:97
#, c-format
msgid "Waiting to Download %s %s"
msgstr "Aguardando para baixar %s %s"

#. TRANSLATORS: This is the text displayed while downloading a
#. * distro upgrade. First %s is the distro name and the 2nd %s
#. * is the version, e.g. "Downloading Fedora 23"
#: src/gs-upgrade-banner.c:107
#, c-format
msgid "Downloading %s %s"
msgstr "Baixando %s %s"

#. TRANSLATORS: This is the text displayed when a distro
#. * upgrade has been downloaded and is ready to be installed.
#. * First %s is the distro name and the 2nd %s is the version,
#. * e.g. "Fedora 23 Ready to be Installed"
#: src/gs-upgrade-banner.c:118
#, c-format
msgid "%s %s Ready to be Installed"
msgstr "%s %s pronto para ser instalado"

#: src/gs-upgrade-banner.ui:30
msgid "A major upgrade, with new features and added polish."
msgstr "Uma atualização importante, com novos recursos e polimento adicionado."

#: src/gs-upgrade-banner.ui:50
msgid "_Learn More"
msgstr "A_prenda mais"

#: src/org.gnome.Software.desktop.in:4
msgid "Add, remove or update software on this computer"
msgstr "Adiciona, remove ou atualiza programas neste computador"

#. Translators: Search terms to find this application. Do NOT translate or localize the semicolons! The list MUST also end with a semicolon!
#: src/org.gnome.Software.desktop.in:12
msgid ""
"Updates;Upgrade;Sources;Repositories;Preferences;Install;Uninstall;Program;"
"Software;App;Store;"
msgstr ""
"Atualizações;Upgrade;Atualização;Fontes;Repositórios;Preferências;Instalação;"
"Instalar;Desinstalar;Programa;Software;Aplicativo;App;Loja;Store;"

#: plugins/core/gs-desktop-common.c:16
msgctxt "Menu of Audio & Video"
msgid "All"
msgstr "Todos"

#: plugins/core/gs-desktop-common.c:19
msgctxt "Menu of Audio & Video"
msgid "Featured"
msgstr "Destaques"

#: plugins/core/gs-desktop-common.c:22
msgctxt "Menu of Audio & Video"
msgid "Audio Creation & Editing"
msgstr "Criação & edição de áudio"

#: plugins/core/gs-desktop-common.c:28
msgctxt "Menu of Audio & Video"
msgid "Music Players"
msgstr "Reprodutores de músicas"

#: plugins/core/gs-desktop-common.c:37
msgctxt "Menu of Developer Tools"
msgid "All"
msgstr "Todos"

#: plugins/core/gs-desktop-common.c:40
msgctxt "Menu of Developer Tools"
msgid "Featured"
msgstr "Destaques"

#: plugins/core/gs-desktop-common.c:43
msgctxt "Menu of Developer Tools"
msgid "Debuggers"
msgstr "Depuradores"

#: plugins/core/gs-desktop-common.c:46
msgctxt "Menu of Developer Tools"
msgid "IDEs"
msgstr "IDEs"

#: plugins/core/gs-desktop-common.c:55
msgctxt "Menu of Education & Science"
msgid "All"
msgstr "Todos"

#: plugins/core/gs-desktop-common.c:59
msgctxt "Menu of Education & Science"
msgid "Featured"
msgstr "Destaques"

#: plugins/core/gs-desktop-common.c:63
msgctxt "Menu of Education & Science"
msgid "Artificial Intelligence"
msgstr "Inteligência artificial"

#: plugins/core/gs-desktop-common.c:66
msgctxt "Menu of Education & Science"
msgid "Astronomy"
msgstr "Astronomia"

#: plugins/core/gs-desktop-common.c:70
msgctxt "Menu of Education & Science"
msgid "Chemistry"
msgstr "Química"

#: plugins/core/gs-desktop-common.c:74
msgctxt "Menu of Education & Science"
msgid "Languages"
msgstr "Idiomas"

#: plugins/core/gs-desktop-common.c:78
msgctxt "Menu of Education & Science"
msgid "Math"
msgstr "Matemática"

#: plugins/core/gs-desktop-common.c:85
msgctxt "Menu of Education & Science"
msgid "Robotics"
msgstr "Robótica"

#: plugins/core/gs-desktop-common.c:94
msgctxt "Menu of Games"
msgid "All"
msgstr "Todos"

#: plugins/core/gs-desktop-common.c:97
msgctxt "Menu of Games"
msgid "Featured"
msgstr "Destaques"

#: plugins/core/gs-desktop-common.c:100
msgctxt "Menu of Games"
msgid "Action"
msgstr "Ação"

#: plugins/core/gs-desktop-common.c:103
msgctxt "Menu of Games"
msgid "Adventure"
msgstr "Aventura"

#: plugins/core/gs-desktop-common.c:106
msgctxt "Menu of Games"
msgid "Arcade"
msgstr "Arcade"

#: plugins/core/gs-desktop-common.c:109
msgctxt "Menu of Games"
msgid "Blocks"
msgstr "Blocos"

#: plugins/core/gs-desktop-common.c:112
msgctxt "Menu of Games"
msgid "Board"
msgstr "Tabuleiro"

#: plugins/core/gs-desktop-common.c:115
msgctxt "Menu of Games"
msgid "Card"
msgstr "Cartas"

#: plugins/core/gs-desktop-common.c:118
msgctxt "Menu of Games"
msgid "Emulators"
msgstr "Emuladores"

#: plugins/core/gs-desktop-common.c:121
msgctxt "Menu of Games"
msgid "Kids"
msgstr "Infantil"

#: plugins/core/gs-desktop-common.c:124
msgctxt "Menu of Games"
msgid "Logic"
msgstr "Lógica"

#: plugins/core/gs-desktop-common.c:127
msgctxt "Menu of Games"
msgid "Role Playing"
msgstr "RPG"

#: plugins/core/gs-desktop-common.c:130
msgctxt "Menu of Games"
msgid "Sports"
msgstr "Esportes"

#: plugins/core/gs-desktop-common.c:134
msgctxt "Menu of Games"
msgid "Strategy"
msgstr "Estratégia"

#: plugins/core/gs-desktop-common.c:142
msgctxt "Menu of Graphics & Photography"
msgid "All"
msgstr "Todos"

#: plugins/core/gs-desktop-common.c:145
msgctxt "Menu of Graphics & Photography"
msgid "Featured"
msgstr "Destaques"

#: plugins/core/gs-desktop-common.c:148
msgctxt "Menu of Graphics & Photography"
msgid "3D Graphics"
msgstr "Gráficos em 3D"

#: plugins/core/gs-desktop-common.c:151
msgctxt "Menu of Graphics & Photography"
msgid "Photography"
msgstr "Fotografia"

#: plugins/core/gs-desktop-common.c:154
msgctxt "Menu of Graphics & Photography"
msgid "Scanning"
msgstr "Digitalização"

#: plugins/core/gs-desktop-common.c:157
msgctxt "Menu of Graphics & Photography"
msgid "Vector Graphics"
msgstr "Gráficos vetoriais"

#: plugins/core/gs-desktop-common.c:160
msgctxt "Menu of Graphics & Photography"
msgid "Viewers"
msgstr "Visualizadores"

#: plugins/core/gs-desktop-common.c:168
msgctxt "Menu of Productivity"
msgid "All"
msgstr "Todos"

#: plugins/core/gs-desktop-common.c:171
msgctxt "Menu of Productivity"
msgid "Featured"
msgstr "Destaques"

#: plugins/core/gs-desktop-common.c:174
msgctxt "Menu of Productivity"
msgid "Calendar"
msgstr "Agenda"

#: plugins/core/gs-desktop-common.c:178
msgctxt "Menu of Productivity"
msgid "Database"
msgstr "Banco de dados"

#: plugins/core/gs-desktop-common.c:181
msgctxt "Menu of Productivity"
msgid "Finance"
msgstr "Finanças"

#: plugins/core/gs-desktop-common.c:185
msgctxt "Menu of Productivity"
msgid "Word Processor"
msgstr "Processador de texto"

#: plugins/core/gs-desktop-common.c:194
msgctxt "Menu of Add-ons"
msgid "Fonts"
msgstr "Fontes"

#: plugins/core/gs-desktop-common.c:197
msgctxt "Menu of Add-ons"
msgid "Codecs"
msgstr "Codecs"

#: plugins/core/gs-desktop-common.c:200
msgctxt "Menu of Add-ons"
msgid "Input Sources"
msgstr "Fontes de entrada"

#: plugins/core/gs-desktop-common.c:203
msgctxt "Menu of Add-ons"
msgid "Language Packs"
msgstr "Pacotes de idiomas"

#: plugins/core/gs-desktop-common.c:206
msgctxt "Menu of Add-ons"
msgid "Localization"
msgstr "Localização"

#: plugins/core/gs-desktop-common.c:209
msgctxt "Menu of Add-ons"
msgid "Hardware Drivers"
msgstr "Drivers de hardware"

#: plugins/core/gs-desktop-common.c:217
msgctxt "Menu of Communication & News"
msgid "All"
msgstr "Todos"

#: plugins/core/gs-desktop-common.c:220
msgctxt "Menu of Communication & News"
msgid "Featured"
msgstr "Destaques"

#: plugins/core/gs-desktop-common.c:223
msgctxt "Menu of Communication & News"
msgid "Chat"
msgstr "Bate-papo"

#: plugins/core/gs-desktop-common.c:230
msgctxt "Menu of Communication & News"
msgid "News"
msgstr "Notícias"

#: plugins/core/gs-desktop-common.c:234
msgctxt "Menu of Communication & News"
msgid "Web Browsers"
msgstr "Navegadores web"

#: plugins/core/gs-desktop-common.c:242
msgctxt "Menu of Utilities"
msgid "All"
msgstr "Todos"

#: plugins/core/gs-desktop-common.c:245
msgctxt "Menu of Utilities"
msgid "Featured"
msgstr "Destaques"

#: plugins/core/gs-desktop-common.c:248
msgctxt "Menu of Utilities"
msgid "Text Editors"
msgstr "Editores de texto"

#: plugins/core/gs-desktop-common.c:256
msgctxt "Menu of Reference"
msgid "All"
msgstr "Todos"

#: plugins/core/gs-desktop-common.c:259
msgctxt "Menu of Reference"
msgid "Featured"
msgstr "Destaques"

#: plugins/core/gs-desktop-common.c:262
msgctxt "Menu of Art"
msgid "Art"
msgstr "Artes"

#: plugins/core/gs-desktop-common.c:265
msgctxt "Menu of Reference"
msgid "Biography"
msgstr "Biografia"

#: plugins/core/gs-desktop-common.c:268
msgctxt "Menu of Reference"
msgid "Comics"
msgstr "História em quadrinhos"

#: plugins/core/gs-desktop-common.c:271
msgctxt "Menu of Reference"
msgid "Fiction"
msgstr "Ficção"

#: plugins/core/gs-desktop-common.c:274
msgctxt "Menu of Reference"
msgid "Health"
msgstr "Saúde"

#: plugins/core/gs-desktop-common.c:277
msgctxt "Menu of Reference"
msgid "History"
msgstr "História"

#: plugins/core/gs-desktop-common.c:280
msgctxt "Menu of Reference"
msgid "Lifestyle"
msgstr "Estilo de vida"

#: plugins/core/gs-desktop-common.c:283
msgctxt "Menu of Reference"
msgid "Politics"
msgstr "Política"

#: plugins/core/gs-desktop-common.c:286
msgctxt "Menu of Reference"
msgid "Sports"
msgstr "Esportes"

#. TRANSLATORS: this is the menu spec main category for Audio & Video
#: plugins/core/gs-desktop-common.c:296
msgid "Audio & Video"
msgstr "Áudio & vídeo"

#. TRANSLATORS: this is the menu spec main category for Development
#: plugins/core/gs-desktop-common.c:299
msgid "Developer Tools"
msgstr "Ferramentas para desenvolvedores"

#. TRANSLATORS: this is the menu spec main category for Education & Science
#: plugins/core/gs-desktop-common.c:302
msgid "Education & Science"
msgstr "Educação & ciência"

#. TRANSLATORS: this is the menu spec main category for Game
#: plugins/core/gs-desktop-common.c:305
msgid "Games"
msgstr "Jogos"

#. TRANSLATORS: this is the menu spec main category for Graphics
#: plugins/core/gs-desktop-common.c:308
msgid "Graphics & Photography"
msgstr "Gráficos & fotografia"

#. TRANSLATORS: this is the menu spec main category for Office
#: plugins/core/gs-desktop-common.c:311
msgid "Productivity"
msgstr "Produtividade"

#. TRANSLATORS: this is the menu spec main category for Communication
#: plugins/core/gs-desktop-common.c:317
msgid "Communication & News"
msgstr "Comunicação & notícias"

#. TRANSLATORS: this is the menu spec main category for Reference
#: plugins/core/gs-desktop-common.c:320
msgid "Reference"
msgstr "Referência"

#. TRANSLATORS: this is the menu spec main category for Utilities
#: plugins/core/gs-desktop-common.c:323
msgid "Utilities"
msgstr "Utilitários"

#. TRANSLATORS: this is a group of updates that are not
#. * packages and are not shown in the main list
#: plugins/core/gs-plugin-generic-updates.c:55
msgid "OS Updates"
msgstr "Atualizações do SO"

#. TRANSLATORS: this is a longer description of the
#. * "OS Updates" string
#: plugins/core/gs-plugin-generic-updates.c:60
msgid "Includes performance, stability and security improvements."
msgstr "Inclui melhorias de desempenho, estabilidade e segurança."

#. TRANSLATORS: status text when downloading
#: plugins/core/gs-plugin-rewrite-resource.c:41
msgid "Downloading featured images…"
msgstr "Baixando imagens de destaques…"

#. TRANSLATORS: ‘Endless OS’ is a brand name; https://endlessos.com/
#: plugins/eos-updater/gs-plugin-eos-updater.c:561
msgid "Endless OS"
msgstr "Endless OS"

#. TRANSLATORS: ‘Endless OS’ is a brand name; https://endlessos.com/
#: plugins/eos-updater/gs-plugin-eos-updater.c:564
msgid "An Endless OS update with new features and fixes."
msgstr "Uma atualização do Endless OS com com novos recursos e correções."

#: plugins/eos-updater/gs-plugin-eos-updater.c:825
msgid "EOS update service could not fetch and apply the update."
msgstr ""
"O serviço de atualização do EOS não conseguiu obter e aplicar a atualização."

#. TRANSLATORS: tool that is used when copying profiles system-wide
#: plugins/external-appstream/gs-install-appstream.c:139
msgid "GNOME Software AppStream system-wide installer"
msgstr "Instalador geral de AppStream do GNOME Programas"

#: plugins/external-appstream/gs-install-appstream.c:141
msgid "Failed to parse command line arguments"
msgstr "Falha ao analisar os argumentos da linha de comando"

#. TRANSLATORS: user did not specify a valid filename
#: plugins/external-appstream/gs-install-appstream.c:148
msgid "You need to specify exactly one filename"
msgstr "Você precisa especificar exatamente um nome de arquivo"

#. TRANSLATORS: only able to install files as root
#: plugins/external-appstream/gs-install-appstream.c:155
msgid "This program can only be used by the root user"
msgstr "Este programa somente pode ser usado pelo usuário root"

#. TRANSLATORS: error details
#: plugins/external-appstream/gs-install-appstream.c:163
msgid "Failed to validate content type"
msgstr "Falha ao validar o tipo de conteúdo"

#. TRANSLATORS: error details
#: plugins/external-appstream/gs-install-appstream.c:173
msgid "Failed to copy"
msgstr "Falha ao copiar"

#. TRANSLATORS: status text when downloading
#: plugins/external-appstream/gs-plugin-external-appstream.c:235
msgid "Downloading extra metadata files…"
msgstr "Baixando arquivos extras de metadados…"

#. TRANSLATORS: status text when downloading
#: plugins/fedora-pkgdb-collections/gs-plugin-fedora-pkgdb-collections.c:192
msgid "Downloading upgrade information…"
msgstr "Baixando informação de atualização…"

#. TRANSLATORS: this is a title for Fedora distro upgrades
#: plugins/fedora-pkgdb-collections/gs-plugin-fedora-pkgdb-collections.c:283
msgid ""
"Upgrade for the latest features, performance and stability improvements."
msgstr ""
"Atualize para os últimos recursos, melhorias de desempenho e estabilidade."

#: plugins/flatpak/org.gnome.Software.Plugin.Flatpak.metainfo.xml.in:6
msgid "Flatpak Support"
msgstr "Suporte a flatpak"

#: plugins/flatpak/org.gnome.Software.Plugin.Flatpak.metainfo.xml.in:7
msgid "Flatpak is a framework for desktop applications on Linux"
msgstr "Flatpak é um framework para aplicativos no Linux"

#. TRANSLATORS: status text when downloading new metadata
#: plugins/flatpak/gs-flatpak.c:861
#, c-format
msgid "Getting flatpak metadata for %s…"
msgstr "Obtendo metadados de flatpak para %s…"

#. TRANSLATORS: a specific part of hardware,
#. * the first %s is the device name, e.g. 'Unifying Receiver`
#: plugins/fwupd/gs-fwupd-app.c:135
#, c-format
msgid "%s Device"
msgstr "Dispositivo %s"

#. TRANSLATORS: the entire system, e.g. all internal devices,
#. * the first %s is the device name, e.g. 'ThinkPad P50`
#: plugins/fwupd/gs-fwupd-app.c:140
#, c-format
msgid "%s System"
msgstr "Sistema de %s"

#. TRANSLATORS: the EC is typically the keyboard controller chip,
#. * the first %s is the device name, e.g. 'ThinkPad P50`
#: plugins/fwupd/gs-fwupd-app.c:145
#, c-format
msgid "%s Embedded Controller"
msgstr "Controlador embarcado de %s "

#. TRANSLATORS: ME stands for Management Engine, the Intel AMT thing,
#. * the first %s is the device name, e.g. 'ThinkPad P50`
#: plugins/fwupd/gs-fwupd-app.c:150
#, c-format
msgid "%s ME"
msgstr "ME de %s"

#. TRANSLATORS: ME stands for Management Engine (with Intel AMT),
#. * where the first %s is the device name, e.g. 'ThinkPad P50`
#: plugins/fwupd/gs-fwupd-app.c:155
#, c-format
msgid "%s Corporate ME"
msgstr "ME Corporativo de %s"

#. TRANSLATORS: ME stands for Management Engine, where
#. * the first %s is the device name, e.g. 'ThinkPad P50`
#: plugins/fwupd/gs-fwupd-app.c:160
#, c-format
msgid "%s Consumer ME"
msgstr "ME Consumidor de %s"

#. TRANSLATORS: the controller is a device that has other devices
#. * plugged into it, for example ThunderBolt, FireWire or USB,
#. * the first %s is the device name, e.g. 'Intel ThunderBolt`
#: plugins/fwupd/gs-fwupd-app.c:166
#, c-format
msgid "%s Controller"
msgstr "Controlador %s"

#. TRANSLATORS: the Thunderbolt controller is a device that
#. * has other high speed Thunderbolt devices plugged into it;
#. * the first %s is the system name, e.g. 'ThinkPad P50`
#: plugins/fwupd/gs-fwupd-app.c:172
#, c-format
msgid "%s Thunderbolt Controller"
msgstr "Controlador de Thunderbolt de %s"

#. TRANSLATORS: status text when downloading
#: plugins/fwupd/gs-plugin-fwupd.c:669
msgid "Downloading firmware update signature…"
msgstr "Baixando assinatura de atualização de firmware…"

#. TRANSLATORS: status text when downloading
#: plugins/fwupd/gs-plugin-fwupd.c:710
msgid "Downloading firmware update metadata…"
msgstr "Baixando metadados de atualização de firmware…"

#: plugins/fwupd/org.gnome.Software.Plugin.Fwupd.metainfo.xml.in:6
msgid "Firmware Upgrade Support"
msgstr "Suporte a atualização de firmware"

#: plugins/fwupd/org.gnome.Software.Plugin.Fwupd.metainfo.xml.in:7
msgid "Provides support for firmware upgrades"
msgstr "Fornece suporte para atualizações de firmwares"

#. TRANSLATORS: status text when downloading
#: plugins/odrs/gs-plugin-odrs.c:196
msgid "Downloading application ratings…"
msgstr "Baixando classificações de aplicativo…"

#: plugins/odrs/org.gnome.Software.Plugin.Odrs.metainfo.xml.in:6
msgid "Open Desktop Ratings Support"
msgstr "Open Desktop Ratings Support"

#: plugins/odrs/org.gnome.Software.Plugin.Odrs.metainfo.xml.in:7
msgid "ODRS is a service providing user reviews of applications"
msgstr "ODRS é um serviço que fornece ao usuário avaliações de aplicativos"

#. TRANSLATORS: default snap store name
#: plugins/snap/gs-plugin-snap.c:228
msgid "Snap Store"
msgstr "Snap Store"

#: plugins/snap/org.gnome.Software.Plugin.Snap.metainfo.xml.in:6
msgid "Snap Support"
msgstr "Suporte a Snap"

#: plugins/snap/org.gnome.Software.Plugin.Snap.metainfo.xml.in:7
msgid "A snap is a universal Linux package"
msgstr "Um snap é um pacote universal de Linux"

#~ msgid "Extension Settings"
#~ msgstr "Configurações de extensão"

#~ msgid ""
#~ "Extensions are used at your own risk. If you have any system problems, it "
#~ "is recommended to disable them."
#~ msgstr ""
#~ "Extensões são usadas em seu próprio risco. Se você tiver quaisquer "
#~ "problemas, é recomendado desativá-las."

#~ msgid "Spacing"
#~ msgstr "Espaçamento"

#~ msgid "The amount of space between children"
#~ msgstr "A quantidade de espaço entre itens filhos"

#~ msgid "Featured Applications"
#~ msgstr "Aplicativos em destaque"

#~ msgctxt "Menu of Add-ons"
#~ msgid "Shell Extensions"
#~ msgstr "Extensões de shell"

#~ msgid "GNOME"
#~ msgstr "GNOME"

#~ msgid "GNOME Shell Extensions Repository"
#~ msgstr "Repositório de extensões de Shell do GNOME"

#~ msgid "Downloading shell extension metadata…"
#~ msgstr "Baixando metadados de extensão de shell…"

#~ msgid "GNOME Shell Extension"
#~ msgstr "Extensões do GNOME Shell"

#~ msgid "Show the folder management UI"
#~ msgstr "Mostrar a interface gráfica de gerenciamento de pasta"

#~ msgid "Folder Name"
#~ msgstr "Nome da pasta"

#~ msgid "_Add"
#~ msgstr "_Adicionar"

#~ msgid "Add to Application Folder"
#~ msgstr "Adicionar à pasta de aplicativo"

#~ msgid "Top Rated"
#~ msgstr "Melhor classificação"

#~ msgid "Failed to load components"
#~ msgstr "Falha ao carregar componentes"

#~ msgid "CSS validated OK!"
#~ msgstr "CSS validado com sucesso!"

#~ msgid "Failed to load file"
#~ msgstr "Falha ao carregar arquivo"

#~ msgid "Unsaved changes"
#~ msgstr "Alterações não salvas"

#~ msgid "The application list is already loaded."
#~ msgstr "A lista de aplicativos já foi carregada."

#~ msgid "Merge documents"
#~ msgstr "Mesclar documentos"

#~ msgid "Throw away changes"
#~ msgstr "Descartar alterações"

#~ msgid "Open AppStream File"
#~ msgstr "Abrir arquivo AppStream"

#~ msgid "_Open"
#~ msgstr "_Abrir"

#~ msgid "Save AppStream File"
#~ msgstr "Salvar arquivo AppStream"

#~ msgid "_Save"
#~ msgstr "_Salvar"

#~ msgid "Failed to save file"
#~ msgstr "Falha ao salvar arquivo"

#~ msgid "%s banner design deleted."
#~ msgstr "Design de banner de %s excluído."

#~ msgid "Banner design deleted."
#~ msgstr "Design de banner excluído."

#~ msgid "The application list has unsaved changes."
#~ msgstr "A lista de aplicativos possui alterações não salvas."

#~ msgid "Use verbose logging"
#~ msgstr "Usa registro verboso"

#~ msgid "GNOME Software Banner Designer"
#~ msgstr "Designer de banner do GNOME Programas"

# "Construtor de interface gráfica" é usado para "GUI designer" na tradução do Glade --Enrico
#~ msgid "No Designs"
#~ msgstr "Nenhum design"

#~ msgid "Error message here"
#~ msgstr "Mensagem de erro aqui"

#~ msgid "App ID"
#~ msgstr "ID do app"

#~ msgid "Editor’s Pick"
#~ msgstr "Escolha do editor"

#~ msgid "Category Featured"
#~ msgstr "Categoria em destaque"

#~ msgid "Undo"
#~ msgstr "Desfazer"

# "Construtor de interface gráfica" é usado para "GUI designer" na tradução do Glade --Enrico
#~ msgid "Banner Designer"
#~ msgstr "Designer de banner"

#~ msgid "New Banner"
#~ msgstr "Novo banner"

#~ msgid "Import from file"
#~ msgstr "Importar do arquivo"

#~ msgid "Export to file"
#~ msgstr "Exportar para arquivo"

#~ msgid "Delete Design"
#~ msgstr "Excluir design"

#~ msgid "Featured App"
#~ msgstr "Aplicativo em destaque"

#~ msgid "OS Upgrade"
#~ msgstr "Atualização do SO"

#~ msgid "Click on items to select them"
#~ msgstr "Clique nos itens para selecioná-los"

#~ msgid "Select"
#~ msgstr "Selecionar"

#~ msgid "_Add to Folder…"
#~ msgstr "_Adicionar à pasta…"

#~ msgid "_Move to Folder…"
#~ msgstr "_Mover para pasta…"

#~ msgid "_Remove from Folder"
#~ msgstr "_Remover da pasta"

#~ msgid "Design the featured banners for GNOME Software"
#~ msgstr "Crie seus banners de destaque para o GNOME Programas"

#~ msgid "AppStream;Software;App;"
#~ msgstr "AppStream;Software;App;Aplicativo;"

#~ msgid "Web Apps Support"
#~ msgstr "Suporte a aplicativos web"

#~ msgid "Run popular web applications in a browser"
#~ msgstr "Execute aplicativos web populares em um navegador"

#~ msgid "_All"
#~ msgstr "_Todos"

#~ msgid "Sign In / Register…"
#~ msgstr "Iniciar sessão / Registrar…"

#~ msgid "Continue"
#~ msgstr "Continuar"

#~ msgid "Use"
#~ msgstr "Usar"

#~ msgid "Add another…"
#~ msgstr "Adicionar outra…"

#~ msgid "Are you sure you want to purchase %s?"
#~ msgstr "Você tem certeza de que deseja comprar %s?"

#~ msgid "%s will be installed, and you will be charged %s."
#~ msgstr "%s será instalado e será cobrado de você %s."

#~ msgid "Purchase"
#~ msgstr "Comprar"

#~ msgid "A$%.2f"
#~ msgstr "A$%.2f"

#~ msgid "C$%.2f"
#~ msgstr "C$%.2f"

#~ msgid "CN¥%.2f"
#~ msgstr "CN¥%.2f"

#~ msgid "€%.2f"
#~ msgstr "€%.2f"

#~ msgid "£%.2f"
#~ msgstr "£%.2f"

#~ msgid "¥%.2f"
#~ msgstr "¥%.2f"

#~ msgid "NZ$%.2f"
#~ msgstr "NZ$%.2f"

#~ msgid "₽%.2f"
#~ msgstr "₽%.2f"

#~ msgid "US$%.2f"
#~ msgstr "US$%.2f"

#~ msgid "%s %f"
#~ msgstr "%s %f"

#~ msgid "Signed in as %s"
#~ msgstr "Autenticado como %s"

#~ msgid "Sign in…"
#~ msgstr "Iniciar sessão…"

#~ msgid "Sign out"
#~ msgstr "Encerrar sessão"

#~ msgid "Unable to purchase %s: authentication was required"
#~ msgstr "Não foi possível comprar %s: requer autenticação"

#~ msgid "Unable to purchase %s: authentication was invalid"
#~ msgstr "Não foi possível comprar %s: autenticação inválida"

#~ msgid "Unable to purchase %s: no payment method setup"
#~ msgstr ""
#~ "Não foi possível comprar %s: nenhuma configuração de método de pagamento"

#~ msgid "Unable to purchase %s: payment was declined"
#~ msgstr "Não foi possível comprar %s: pagamento recusado"

#~ msgid "Unable to purchase %s"
#~ msgstr "Não foi possível comprar %s"

#~ msgid "To continue, you need to use an Ubuntu One account."
#~ msgstr "Para continuar, você precisa usar uma conta do Ubuntu One."

#~ msgid "To continue, you need to use your Ubuntu One account."
#~ msgstr "Para continuar, você precisa usar sua conta do Ubuntu One."

#~ msgid "system-software-install"
#~ msgstr "system-software-install"

#~ msgid "Software catalog is being loaded"
#~ msgstr "O catálogo de programas está sendo carregado"

#~ msgid "org.gnome.Software"
#~ msgstr "org.gnome.Software"

#~ msgid "..."
#~ msgstr "..."

#~ msgid "To continue you need to sign in to %s."
#~ msgstr "Para continuar, você precisa se autenticar em %s."

#~ msgid "Email address"
#~ msgstr "Endereço de e-mail"

#~ msgid "I have an account already"
#~ msgstr "Eu já tenho uma conta"

#~ msgid "Password"
#~ msgstr "Senha"

#~ msgid "I want to register for an account now"
#~ msgstr "Eu desejo registrar para ter uma conta agora"

#~ msgid "I have forgotten my password"
#~ msgstr "Eu esqueci a minha senha"

#~ msgid "Sign in automatically next time"
#~ msgstr "Autenticar automaticamente na próxima vez"

#~ msgid "Enter your one-time pin for two-factor authentication."
#~ msgstr "Insira seu pin para autenticação de dois fatores."

#~ msgid "PIN"
#~ msgstr "PIN"

#~ msgid "Authenticate"
#~ msgstr "Autenticar"

#~ msgid "_About"
#~ msgstr "S_obre"

#~ msgid "_Quit"
#~ msgstr "_Sair"

#~ msgid ""
#~ "Information about %s, as well as options for how to get a codec that can "
#~ "play this format can be found on the website."
#~ msgstr ""
#~ "Informações sobre %s, bem como as opções de como obter um codec que pode "
#~ "reproduzir este formato podem ser encontradas no site da web."

#~ msgid "Your %s account has been suspended."
#~ msgstr "Sua conta %s foi suspensa."

#~ msgid "It is not possible to install software until this has been resolved."
#~ msgstr ""
#~ "Não é possível instalar o software até que isso tenha sido resolvido."

#~ msgid "For more information, visit %s."
#~ msgstr "Para mais informações, visite %s."

#~ msgid "Unable to update %s from %s"
#~ msgstr "Não foi possível atualizar %s de %s"

#~ msgid "Downloading application page…"
#~ msgstr "Baixando página de aplicativo…"

#~ msgid "Steam Support"
#~ msgstr "Suporte a steam"

#~ msgid "The ultimate entertainment platform from Valve"
#~ msgstr "A plataforma definida de entretenimento da Valve"

# Profiling já foi traduzido como perfilamento, porém a tradução também pode ser a de criação de perfil --Enrico
#~ msgid "Show profiling information for the service"
#~ msgstr "Mostra informações de criação de perfil para este serviço"

#~ msgid "Downloading new updates…"
#~ msgstr "Baixando novas atualizações…"

#~ msgid "Applications Updated"
#~ msgstr "Aplicativos atualizados"

#~ msgid "Includes: ."
#~ msgstr "Inclui: ."

#~ msgid "Restart Required"
#~ msgstr "É necessário reiniciar"

#~ msgid "_Restart & Update"
#~ msgstr "_Reiniciar & atualizar"

#~ msgid "U_pdate All"
#~ msgstr "A_tualizar tudo"

#~ msgid "Restart & _Install"
#~ msgstr "Reiniciar & _instalar"

#~ msgid "Getting runtime source…"
#~ msgstr "Obtendo fontes de runtime…"

#~ msgid "Downloading firmware update…"
#~ msgstr "Baixando atualização de firmware…"

#~ msgid "Limba Support"
#~ msgstr "Suporte limba"

#~ msgid "Limba provides developers a way to easily create software bundles"
#~ msgstr ""
#~ "Limba permite aos desenvolvedores uma forma fácil de criar pacotes de "
#~ "softwares"

#~ msgid "Sorted by Name"
#~ msgstr "Ordenado por nome"

#~ msgid "Sorted by Rating"
#~ msgstr "Ordenado por classificação"

#~ msgid "The list of extra sources that have been previously enabled"
#~ msgstr ""
#~ "A lista de fontes adicionais que tenham sido previamente habilitadas"

#~ msgid ""
#~ "The list of sources that have been previously enabled when installing "
#~ "third-party applications."
#~ msgstr ""
#~ "A lista de fontes que foram habilitadas anteriormente ao instalar "
#~ "aplicativos de terceiros."

#~ msgid "Show non-free software in search results"
#~ msgstr "Mostrar programas não livres nos resultados de pesquisa"

#~ msgid "A list of non-free sources that can be optionally enabled"
#~ msgstr ""
#~ "Uma lista de fontes não livres que tenham sido opcionalmente habilitadas"

#~ msgid ""
#~ "Provides access to additional software, including web browsers and games."
#~ msgstr ""
#~ "Fornece acesso a programas adicionais, incluindo navegadores web e jogos."

#~ msgid "Enable Proprietary Software Sources?"
#~ msgstr "Habilitar fontes de programas proprietários?"

#~ msgid "No applications or addons installed; other software might still be"
#~ msgstr ""
#~ "Sem aplicativos ou complementos instalados; também pode ser o caso de "
#~ "outro software"

#~ msgid "Typically has restrictions on use and access to source code."
#~ msgstr "Geralmente possui restrições no uso e acesso ao código fonte."

#~ msgid "Proprietary Software Sources"
#~ msgstr "Fontes de programas proprietários"

#~ msgid ""
#~ "Software sources can be downloaded from the internet. They give you "
#~ "access to additional software that is not provided by %s."
#~ msgstr ""
#~ "Fontes de programas podem ser carregadas da internet. Elas lhe dão acesso "
#~ "a programas e atualizações adicionais que não são providos por %s."

#~ msgid ""
#~ "Removing a source will also remove any software you have installed from "
#~ "it."
#~ msgstr ""
#~ "Remover uma fonte também vai remover qualquer programa que você tenha "
#~ "instalado dela."

#~ msgid "No software installed from this source"
#~ msgstr "Nenhum programa instalado desta fonte"

#~ msgid "Installed from this Source"
#~ msgstr "Instalado desta fonte"

#~ msgid "Source Details"
#~ msgstr "Destalhes da fonte"

#~ msgid "Last Checked"
#~ msgstr "Última verificação"

#~ msgid "Added"
#~ msgstr "Adicionado"

#~ msgid "Website"
#~ msgstr "Site da web"

#~ msgid "Player-to-player preset interactions without chat functionality"
#~ msgstr ""
#~ "Interações predefinidas entre jogadores sem funcionalidade de bate-papo"

#~ msgid "Sharing user information with 3rd parties"
#~ msgstr "Compartilhamento de informação do usuário com terceiros"

#~ msgid "Remove Source"
#~ msgstr "Remover fonte"

#~ msgid "page1"
#~ msgstr "página1"

#~ msgid "page2"
#~ msgstr "página2"

#~ msgid "“%s” [%s]"
#~ msgstr "“%s” [%s]"

#~ msgctxt "Menu of AudioVideo"
#~ msgid "All"
#~ msgstr "Todos"

#~ msgctxt "Menu of AudioVideo"
#~ msgid "Featured"
#~ msgstr "Destaques"

#~ msgctxt "Menu of Development"
#~ msgid "All"
#~ msgstr "Todos"

#~ msgctxt "Menu of Development"
#~ msgid "Featured"
#~ msgstr "Destaques"

#~ msgctxt "Menu of Education and Science"
#~ msgid "All"
#~ msgstr "Todos"

#~ msgctxt "Menu of Education and Science"
#~ msgid "Featured"
#~ msgstr "Destaques"

#~ msgctxt "Menu of Graphics"
#~ msgid "All"
#~ msgstr "Todos"

#~ msgctxt "Menu of Graphics"
#~ msgid "Featured"
#~ msgstr "Destaques"

#~ msgctxt "Menu of Office"
#~ msgid "All"
#~ msgstr "Todos"

#~ msgctxt "Menu of Office"
#~ msgid "Featured"
#~ msgstr "Destaques"

#~ msgctxt "Menu of Communication"
#~ msgid "All"
#~ msgstr "Todos"

#~ msgctxt "Menu of Communication"
#~ msgid "Featured"
#~ msgstr "Destaques"

#~ msgctxt "Menu of Utility"
#~ msgid "All"
#~ msgstr "Todos"

#~ msgctxt "Menu of Utility"
#~ msgid "Featured"
#~ msgstr "Destaques"

#~ msgid "Other Updates"
#~ msgstr "Outras atualizações"

#~ msgid "About Software"
#~ msgstr "Sobre o aplicativo Software"

#~ msgid "Total"
#~ msgstr "Total"

#~ msgctxt "Menu of Education"
#~ msgid "All"
#~ msgstr "Todos"

#~ msgctxt "Menu of Education"
#~ msgid "Featured"
#~ msgstr "Destaques"

#~ msgctxt "Menu of Science"
#~ msgid "All"
#~ msgstr "Todos"

#~ msgctxt "Menu of Science"
#~ msgid "Featured"
#~ msgstr "Destaques"

#~ msgctxt "Menu of Science"
#~ msgid "Astronomy"
#~ msgstr "Astronomia"

#~ msgctxt "Menu of Science"
#~ msgid "Chemistry"
#~ msgstr "Química"

#~ msgctxt "Menu of Science"
#~ msgid "Math"
#~ msgstr "Matemática"

#~ msgid "Science"
#~ msgstr "Ciência"

#~ msgid "_Install All"
#~ msgstr "_Instalar todos"

#~ msgid "Installation of %s failed."
#~ msgstr "A instalação de %s falhou."

#~ msgid "Removal of %s failed."
#~ msgstr "A remoção de %s falhou."

#~ msgid "Please make sure that you have internet access and try again."
#~ msgstr ""
#~ "Por favor, certifique-se de que você possui acesso à internet e tente "
#~ "novamente."

#~ msgid "Please free up some space and try again."
#~ msgstr "Por favor, libere algum espaço e tente novamente."

#~ msgid "If the problem persists, contact your software provider."
#~ msgstr "Se o problema persistir, contate seu provedor de programa."

#~ msgctxt "content rating violence-cartoon"
#~ msgid "None"
#~ msgstr "Nenhum"

#~ msgctxt "content rating violence-fantasy"
#~ msgid "None"
#~ msgstr "Nenhum"

#~ msgctxt "content rating violence-realistic"
#~ msgid "None"
#~ msgstr "Nenhum"

#~ msgctxt "content rating violence-bloodshed"
#~ msgid "None"
#~ msgstr "Nenhum"

#~ msgctxt "content rating violence-sexual"
#~ msgid "None"
#~ msgstr "Nenhum"

#~ msgctxt "content rating drugs-alcohol"
#~ msgid "None"
#~ msgstr "Nenhum"

#~ msgctxt "content rating drugs-narcotics"
#~ msgid "None"
#~ msgstr "Nenhum"

#~ msgctxt "content rating sex-nudity"
#~ msgid "None"
#~ msgstr "Nenhum"

#~ msgctxt "content rating sex-themes"
#~ msgid "None"
#~ msgstr "Nenhum"

#~ msgctxt "content rating language-profanity"
#~ msgid "None"
#~ msgstr "Nenhum"

#~ msgctxt "content rating language-humor"
#~ msgid "None"
#~ msgstr "Nenhum"

#~ msgctxt "content rating language-discrimination"
#~ msgid "None"
#~ msgstr "Nenhum"

#~ msgctxt "content rating money-advertising"
#~ msgid "None"
#~ msgstr "Nenhum"

#~ msgctxt "content rating money-gambling"
#~ msgid "None"
#~ msgstr "Nenhum"

#~ msgctxt "content rating money-purchasing"
#~ msgid "None"
#~ msgstr "Nenhum"

#~ msgctxt "content rating social-chat"
#~ msgid "None"
#~ msgstr "Nenhum"

#~ msgctxt "content rating social-audio"
#~ msgid "None"
#~ msgstr "Nenhum"

#~ msgctxt "content rating social-contacts"
#~ msgid "None"
#~ msgstr "Nenhum"

#~ msgctxt "content rating social-info"
#~ msgid "None"
#~ msgstr "Nenhum"

#~ msgctxt "content rating social-location"
#~ msgid "None"
#~ msgstr "Nenhum"

#~| msgid "Software Sources"
#~ msgid "Additional Software Sources"
#~ msgstr "Fontes de programas adicionais"

#~ msgid "Software sources give you access to additional software."
#~ msgstr "Fontes de programas lhe fornecem acesso a programas adicionais."

#~ msgid "3rd party"
#~ msgstr "terceiros"

#~ msgid "web app"
#~ msgstr "aplicativo web"

#~ msgid "nonfree"
#~ msgstr "não livre"

#~ msgid "shell extension"
#~ msgstr "extensões shell"

#~ msgid "_Installing"
#~ msgstr "_Instalando"

#~ msgid "_Removing"
#~ msgstr "_Removendo"

#~ msgid " or "
#~ msgstr " ou "

#~ msgctxt "license"
#~ msgid "Unknown"
#~ msgstr "Desconhecido"

#~ msgid "This software comes from a 3rd party."
#~ msgstr "Este programa veio de terceiros."

#~ msgid ""
#~ "This software comes from a 3rd party and may contain non-free components."
#~ msgstr ""
#~ "Este programa veio de terceiros e pode conter componentes não livres."

#~ msgid "This software may contain non-free components."
#~ msgstr "Este programa pode conter componentes não livres."

#~ msgid "non-free"
#~ msgstr "não livre"

#~ msgid "One Star"
#~ msgstr "Uma estrela"

#~ msgid "Two Stars"
#~ msgstr "Duas estrelas"

#~ msgid "Three Stars"
#~ msgstr "Três estrelas"

#~ msgid "Four Stars"
#~ msgstr "Quatro estrelas"

#~ msgid "Five Stars"
#~ msgstr "Cinco estrelas"

#~ msgctxt "menu category"
#~ msgid "None"
#~ msgstr "Nenhuma"

#~ msgid "Recommended Office Applications"
#~ msgstr "Aplicativos de escritório recomendados"

#~ msgid "Audio"
#~ msgstr "Áudio"

#~ msgctxt "Menu subcategory of Audio"
#~ msgid "Editing"
#~ msgstr "Edição"

#~ msgctxt "Menu subcategory of Audio"
#~ msgid "Databases"
#~ msgstr "Bancos de dados"

#~ msgctxt "Menu subcategory of Audio"
#~ msgid "Disc Burning"
#~ msgstr "Gravação de disco"

#~ msgctxt "Menu subcategory of Audio"
#~ msgid "Ham Radio"
#~ msgstr "Radioamador"

#~ msgctxt "Menu subcategory of Audio"
#~ msgid "MIDI"
#~ msgstr "MIDI"

#~ msgctxt "Menu subcategory of Audio"
#~ msgid "Mixer"
#~ msgstr "Mixador"

#~ msgctxt "Menu subcategory of Audio"
#~ msgid "Music"
#~ msgstr "Música"

#~ msgctxt "Menu subcategory of Audio"
#~ msgid "Recorders"
#~ msgstr "Gravadores"

#~ msgctxt "Menu subcategory of Audio"
#~ msgid "Sequencers"
#~ msgstr "Sequenciadores"

#~ msgctxt "Menu subcategory of Audio"
#~ msgid "Tuners"
#~ msgstr "Sintonizadores"

#~ msgctxt "Menu subcategory of Development Tools"
#~ msgid "Building"
#~ msgstr "Compilação"

#~ msgctxt "Menu subcategory of Development Tools"
#~ msgid "Databases"
#~ msgstr "Bancos de dados"

#~ msgctxt "Menu subcategory of Development Tools"
#~ msgid "IDE"
#~ msgstr "Ambiente integrado de desenvolvimento"

# Perfilagem significa "Ação ou resultado de traçar o perfil, de aferir o desempenho de qualquer conjunto organizado de informações (perfilagem de produção/de usuários)" Read more: http://aulete.uol.com.br/perfilagem#ixzz2dsTU1uuv --Enrico
#~ msgctxt "Menu subcategory of Development Tools"
#~ msgid "Profiling"
#~ msgstr "Perfilagem"

#~ msgctxt "Menu subcategory of Development Tools"
#~ msgid "Project Management"
#~ msgstr "Gerenciamento de projetos"

#~ msgctxt "Menu subcategory of Development Tools"
#~ msgid "Translation"
#~ msgstr "Tradução"

#~ msgctxt "Menu subcategory of Development Tools"
#~ msgid "Web Development"
#~ msgstr "Desenvolvimento web"

#~ msgctxt "Menu subcategory of Education"
#~ msgid "Biology"
#~ msgstr "Biologia"

#~ msgctxt "Menu subcategory of Education"
#~ msgid "Computer Science"
#~ msgstr "Ciência da computação"

#~ msgctxt "Menu subcategory of Education"
#~ msgid "Construction"
#~ msgstr "Construção"

#~ msgctxt "Menu subcategory of Education"
#~ msgid "Data Visualization"
#~ msgstr "Visualização de dados"

#~ msgctxt "Menu subcategory of Education"
#~ msgid "Economy"
#~ msgstr "Economia"

#~ msgctxt "Menu subcategory of Education"
#~ msgid "Electricity"
#~ msgstr "Eletricidade"

#~ msgctxt "Menu subcategory of Education"
#~ msgid "Electronics"
#~ msgstr "Eletrônica"

#~ msgctxt "Menu subcategory of Education"
#~ msgid "Engineering"
#~ msgstr "Engenharia"

#~ msgctxt "Menu subcategory of Education"
#~ msgid "Geology"
#~ msgstr "Geologia"

#~ msgctxt "Menu subcategory of Education"
#~ msgid "Geoscience"
#~ msgstr "Geociência"

#~ msgctxt "Menu subcategory of Education"
#~ msgid "History"
#~ msgstr "História"

#~ msgctxt "Menu subcategory of Education"
#~ msgid "Humanities"
#~ msgstr "Humanidades"

#~ msgctxt "Menu subcategory of Education"
#~ msgid "Image Processing"
#~ msgstr "Processamento de imagens"

#~ msgctxt "Menu subcategory of Education"
#~ msgid "Literature"
#~ msgstr "Literatura"

#~ msgctxt "Menu subcategory of Education"
#~ msgid "Maps"
#~ msgstr "Mapas"

#~ msgctxt "Menu subcategory of Education"
#~ msgid "Music"
#~ msgstr "Música"

#~ msgctxt "Menu subcategory of Education"
#~ msgid "Numerical Analysis"
#~ msgstr "Análises numéricas"

#~ msgctxt "Menu subcategory of Education"
#~ msgid "Parallel Computing"
#~ msgstr "Computação paralela"

#~ msgctxt "Menu subcategory of Education"
#~ msgid "Physics"
#~ msgstr "Física"

#~ msgctxt "Menu subcategory of Education"
#~ msgid "Spirituality"
#~ msgstr "Espiritualidade"

#~ msgctxt "Menu subcategory of Games"
#~ msgid "Shooter"
#~ msgstr "Tiro"

#~ msgctxt "Menu subcategory of Games"
#~ msgid "Simulation"
#~ msgstr "Simulação"

#~ msgctxt "Menu subcategory of Games"
#~ msgid "Sports"
#~ msgstr "Esportes"

#~ msgid "Graphics"
#~ msgstr "Gráficos"

#~ msgctxt "Menu subcategory of Graphics"
#~ msgid "2D Graphics"
#~ msgstr "Gráficos em 2D"

#~ msgctxt "Menu subcategory of Graphics"
#~ msgid "OCR"
#~ msgstr "OCR"

#~ msgctxt "Menu subcategory of Graphics"
#~ msgid "Publishing"
#~ msgstr "Publicação"

#~ msgctxt "Menu subcategory of Graphics"
#~ msgid "Raster Graphics"
#~ msgstr "Gráfico de varredura (raster)"

#~ msgid "Internet"
#~ msgstr "Internet"

#~ msgctxt "Menu subcategory of Internet"
#~ msgid "Dialup"
#~ msgstr "Discagem"

#~ msgctxt "Menu subcategory of Internet"
#~ msgid "Email"
#~ msgstr "E-mail"

#~ msgctxt "Menu subcategory of Internet"
#~ msgid "Feed"
#~ msgstr "Fontes de notícias"

#~ msgctxt "Menu subcategory of Internet"
#~ msgid "File Transfer"
#~ msgstr "Transferência de arquivos"

#~ msgctxt "Menu subcategory of Internet"
#~ msgid "Ham Radio"
#~ msgstr "Radioamador"

#~ msgctxt "Menu subcategory of Internet"
#~ msgid "Instant Messaging"
#~ msgstr "Mensageiro instantâneo"

#~ msgctxt "Menu subcategory of Internet"
#~ msgid "IRC Clients"
#~ msgstr "Clientes de IRC"

#~ msgctxt "Menu subcategory of Internet"
#~ msgid "Monitor"
#~ msgstr "Monitoramento"

#~ msgctxt "Menu subcategory of Internet"
#~ msgid "P2P"
#~ msgstr "P2P"

#~ msgctxt "Menu subcategory of Internet"
#~ msgid "Remote Access"
#~ msgstr "Acesso remoto"

#~ msgctxt "Menu subcategory of Internet"
#~ msgid "Telephony"
#~ msgstr "Telefonia"

#~ msgctxt "Menu subcategory of Internet"
#~ msgid "Web Development"
#~ msgstr "Desenvolvimento web"

#~ msgid "Office"
#~ msgstr "Escritório"

#~ msgctxt "Menu subcategory of Office"
#~ msgid "Chart"
#~ msgstr "Gráfico"

#~ msgctxt "Menu subcategory of Office"
#~ msgid "Contact Management"
#~ msgstr "Gerenciamento de contatos"

#~ msgctxt "Menu subcategory of Office"
#~ msgid "Dictionary"
#~ msgstr "Dicionário"

#~ msgctxt "Menu subcategory of Office"
#~ msgid "Email"
#~ msgstr "E-mail"

#~ msgctxt "Menu subcategory of Office"
#~ msgid "Flow Chart"
#~ msgstr "Fluxograma"

#~ msgctxt "Menu subcategory of Office"
#~ msgid "PDA"
#~ msgstr "PDA"

#~ msgctxt "Menu subcategory of Office"
#~ msgid "Photography"
#~ msgstr "Fotografia"

#~ msgctxt "Menu subcategory of Office"
#~ msgid "Presentation"
#~ msgstr "Apresentação"

#~ msgctxt "Menu subcategory of Office"
#~ msgid "Project Management"
#~ msgstr "Gerenciamento de projetos"

#~ msgctxt "Menu subcategory of Office"
#~ msgid "Publishing"
#~ msgstr "Publicação"

#~ msgctxt "Menu subcategory of Office"
#~ msgid "Spreadsheet"
#~ msgstr "Planilha"

#~ msgctxt "Menu subcategory of Office"
#~ msgid "Viewer"
#~ msgstr "Visualizador"

#~ msgctxt "Menu subcategory of Science"
#~ msgid "Art"
#~ msgstr "Artes"

#~ msgctxt "Menu subcategory of Science"
#~ msgid "Artificial Intelligence"
#~ msgstr "Inteligência artificial"

#~ msgctxt "Menu subcategory of Science"
#~ msgid "Astronomy"
#~ msgstr "Astronomia"

#~ msgctxt "Menu subcategory of Science"
#~ msgid "Biology"
#~ msgstr "Biologia"

#~ msgctxt "Menu subcategory of Science"
#~ msgid "Chemistry"
#~ msgstr "Química"

#~ msgctxt "Menu subcategory of Science"
#~ msgid "Computer Science"
#~ msgstr "Ciência da computação"

#~ msgctxt "Menu subcategory of Science"
#~ msgid "Construction"
#~ msgstr "Construção"

#~ msgctxt "Menu subcategory of Science"
#~ msgid "Data Visualization"
#~ msgstr "Visualização de dados"

#~ msgctxt "Menu subcategory of Science"
#~ msgid "Economy"
#~ msgstr "Economia"

#~ msgctxt "Menu subcategory of Science"
#~ msgid "Electricity"
#~ msgstr "Eletricidade"

#~ msgctxt "Menu subcategory of Science"
#~ msgid "Electronics"
#~ msgstr "Eletrônica"

#~ msgctxt "Menu subcategory of Science"
#~ msgid "Engineering"
#~ msgstr "Engenharia"

#~ msgctxt "Menu subcategory of Science"
#~ msgid "Geography"
#~ msgstr "Geografia"

#~ msgctxt "Menu subcategory of Science"
#~ msgid "Geology"
#~ msgstr "Geologia"

#~ msgctxt "Menu subcategory of Science"
#~ msgid "Geoscience"
#~ msgstr "Geociência"

#~ msgctxt "Menu subcategory of Science"
#~ msgid "History"
#~ msgstr "História"

#~ msgctxt "Menu subcategory of Science"
#~ msgid "Humanities"
#~ msgstr "Humanidades"

#~ msgctxt "Menu subcategory of Science"
#~ msgid "Image Processing"
#~ msgstr "Processamento de imagens"

#~ msgctxt "Menu subcategory of Science"
#~ msgid "Languages"
#~ msgstr "Idiomas"

#~ msgctxt "Menu subcategory of Science"
#~ msgid "Literature"
#~ msgstr "Literatura"

#~ msgctxt "Menu subcategory of Science"
#~ msgid "Maps"
#~ msgstr "Mapas"

#~ msgctxt "Menu subcategory of Science"
#~ msgid "Math"
#~ msgstr "Matemática"

#~ msgctxt "Menu subcategory of Science"
#~ msgid "Medical"
#~ msgstr "Medicina"

#~ msgctxt "Menu subcategory of Science"
#~ msgid "Numerical Analysis"
#~ msgstr "Análise numérica"

#~ msgctxt "Menu subcategory of Science"
#~ msgid "Parallel Computing"
#~ msgstr "Computação paralela"

#~ msgctxt "Menu subcategory of Science"
#~ msgid "Physics"
#~ msgstr "Física"

#~ msgctxt "Menu subcategory of Science"
#~ msgid "Robotics"
#~ msgstr "Robótica"

#~ msgctxt "Menu subcategory of Science"
#~ msgid "Spirituality"
#~ msgstr "Espiritualidade"

#~ msgctxt "Menu subcategory of Science"
#~ msgid "Sports"
#~ msgstr "Esportes"

#~ msgctxt "Menu subcategory of System"
#~ msgid "Emulator"
#~ msgstr "Emulador"

#~ msgctxt "Menu subcategory of System"
#~ msgid "File Manager"
#~ msgstr "Gerenciador de arquivos"

#~ msgctxt "Menu subcategory of System"
#~ msgid "File Tools"
#~ msgstr "Ferramentas de arquivos"

#~ msgctxt "Menu subcategory of System"
#~ msgid "Monitor"
#~ msgstr "Monitoração"

#~ msgctxt "Menu subcategory of System"
#~ msgid "Security"
#~ msgstr "Segurança"

#~ msgctxt "Menu subcategory of System"
#~ msgid "Terminal Emulator"
#~ msgstr "Emulador de terminal"

#~ msgctxt "Menu subcategory of Utilities"
#~ msgid "Accessibility"
#~ msgstr "Acessibilidade"

#~ msgctxt "Menu subcategory of Utilities"
#~ msgid "Archiving"
#~ msgstr "Arquivamento"

#~ msgctxt "Menu subcategory of Utilities"
#~ msgid "Calculator"
#~ msgstr "Calculadora"

#~ msgctxt "Menu subcategory of Utilities"
#~ msgid "Clock"
#~ msgstr "Relógio"

#~ msgctxt "Menu subcategory of Utilities"
#~ msgid "Compression"
#~ msgstr "Compressão"

#~ msgctxt "Menu subcategory of Utilities"
#~ msgid "File Tools"
#~ msgstr "Ferramentas de arquivos"

#~ msgctxt "Menu subcategory of Utilities"
#~ msgid "Maps"
#~ msgstr "Mapas"

#~ msgctxt "Menu subcategory of Utilities"
#~ msgid "Spirituality"
#~ msgstr "Espiritualidade"

#~ msgctxt "Menu subcategory of Utilities"
#~ msgid "Telephony Tools"
#~ msgstr "Ferramentas de telefonia"

#~ msgid "Video"
#~ msgstr "Vídeo"

#~ msgctxt "Menu subcategory of Video"
#~ msgid "Editing"
#~ msgstr "Edição"

#~ msgctxt "Menu subcategory of Video"
#~ msgid "Database"
#~ msgstr "Banco de dados"

#~ msgctxt "Menu subcategory of Video"
#~ msgid "Disc Burning"
#~ msgstr "Gravação de disco"

#~ msgctxt "Menu subcategory of Video"
#~ msgid "Players"
#~ msgstr "Reprodutores"

#~ msgctxt "Menu subcategory of Video"
#~ msgid "Recorders"
#~ msgstr "Gravadores"

#~ msgctxt "Menu subcategory of Video"
#~ msgid "TV"
#~ msgstr "TV"

#~ msgctxt "size"
#~ msgid "Calculating…"
#~ msgstr "Calculando…"

#~ msgctxt "size"
#~ msgid "Unknown"
#~ msgstr "Desconhecido"

#~ msgid "Size"
#~ msgstr "Tamanho"

#~ msgid "_History"
#~ msgstr "_Histórico"

#~ msgid "Depictions of or dialog including slapstick humor"
#~ msgstr "Representações ou diálogos incluindo comédia pastelão"

#~ msgid "Depictions of or dialog including vulgar humor; bathroom humor"
#~ msgstr ""
#~ "Representações ou diálogos incluindo comédia vulgar; comédia de banheiro"

#~ msgid "Depictions of or dialog including mature humor; sexual humor"
#~ msgstr ""
#~ "Representações ou diálogos incluindo comédia para adultos; comédia sexual"

#~ msgid ""
#~ "Player-to-player scripted interactions (e.g. giving an axe for a quest) "
#~ "without chat functionality"
#~ msgstr ""
#~ "Interações em script entre jogadores (ex. dar um machado para uma missão) "
#~ "sem funcionalidade de bate-papo"

#~ msgid ""
#~ "Ability to share Twitter, Facebook or email addresses to other players"
#~ msgstr ""
#~ "Habilidade de compartilhar Twitter, Facebook ou endereços de e-mail com "
#~ "outros jogadores"

# http://www.freedesktop.org/wiki/Distributions/AppStream/
#~ msgid "No AppStream data found"
#~ msgstr "Nenhum dado do AppStream encontrado"

#~ msgid "A previous update was unfinished."
#~ msgstr "Uma atualização anterior não foi concluída."

#~ msgid ""
#~ "The update couldn’t be installed; this is often a problem with the update "
#~ "itself. Please wait for another update and try again."
#~ msgstr ""
#~ "Não foi possível instalar a atualização; geralmente isto é, em "
#~ "particular, um problema com a atualização. Por favor aguarde por outra "
#~ "atualização e tente novamente."

#~ msgid "Internet Only Application"
#~ msgstr "Aplicativo exclusivamente de internet"

#~ msgid "Enter GApplication service mode"
#~ msgstr "Entrar no modo de serviço GApplication"

#~ msgid "An update was not signed in the correct way."
#~ msgstr "Uma atualização não foi sinalizada da forma correta."

#~ msgid "The update could not be completed."
#~ msgstr "Não foi possível completar a atualização."

#~ msgid "An offline update was requested but no packages required updating."
#~ msgstr ""
#~ "Foi solicitado uma atualização que não necessita de internet, porém "
#~ "nenhum pacote solicitou a atualização."

#~ msgid "No space was left on the drive."
#~ msgstr "Não restou nenhum espaço em disco."

#~ msgid "An update failed to install correctly."
#~ msgstr "Uma atualização falhou ao tentar instalar corretamente."

#~ msgid "The offline update failed in an unexpected way."
#~ msgstr ""
#~ "A atualização que não necessita de internet falhou de forma inesperada."

#~ msgid "No sources found."
#~ msgstr "Nenhuma fonte encontrada."

#~ msgid "OK"
#~ msgstr "OK"

#~ msgid "%i application and %i add-ons installed"
#~ msgid_plural "%i applications and %i add-ons installed"
#~ msgstr[0] "%i aplicativo e %i complemento instalados"
#~ msgstr[1] "%i aplicativos e %i complementos instalados"

#~ msgid ""
#~ "Depending on your country of residence, installing it could make you "
#~ "liable to prosecution."
#~ msgstr ""
#~ "Dependendo de seu país de residência, instalá-lo pode tornar você "
#~ "passível de responder por ação judicial."

#~ msgid "If you are uncertain about this, you should obtain legal advice."
#~ msgstr ""
#~ "Se você não tem certeza disso, você deveria obter um consultoria jurídica."

#~ msgid "Do you want to enable it?"
#~ msgstr "Você tem certeza de que deseja habilitar isso?"

#~ msgid "Set the specified debugging level"
#~ msgstr "Define o nível de depuração especificado"

#~ msgid "Picks"
#~ msgstr "Escolhas"

#~ msgid "January 30, 2014"
#~ msgstr "30 de janeiro de 2014"

#~ msgid "_Pending"
#~ msgstr "_Pendente"

#~ msgid "Complicated!"
#~ msgstr "Complicado!"

#~ msgid "Recent Software Updates"
#~ msgstr "Atualizações recentes de programas"

#~ msgctxt "Menu subcategory of Development"
#~ msgid "Databases"
#~ msgstr "Bancos de dados"

#~ msgctxt "Menu subcategory of Network"
#~ msgid "Ham Radio"
#~ msgstr "Radioamador"

#~ msgctxt "Menu subcategory of Network"
#~ msgid "Web Development"
#~ msgstr "Desenvolvimento web"

#~ msgctxt "Menu subcategory of Utility"
#~ msgid "File Tools"
#~ msgstr "Ferramentas de arquivos"

#~ msgctxt "Menu subcategory of Utility"
#~ msgid "Maps"
#~ msgstr "Mapas"

#~ msgctxt "Menu subcategory of Utility"
#~ msgid "Spirituality"
#~ msgstr "Espiritualidade"

#~ msgctxt "Menu subcategory of Addons"
#~ msgid "Fonts"
#~ msgstr "Fontes"

#~ msgctxt "Menu subcategory of Addons"
#~ msgid "Codecs"
#~ msgstr "Codecs"

#~ msgctxt "Menu subcategory of Addons"
#~ msgid "Input Sources"
#~ msgstr "Fontes de entrada"

#~ msgctxt "Menu subcategory of Addons"
#~ msgid "Language Packs"
#~ msgstr "Pacotes de idiomas"

#~ msgid "Done"
#~ msgstr "Concluído"

#~ msgid ""
#~ "Add or remove folders. Your application folders can be found in the "
#~ "Activities Overview."
#~ msgstr ""
#~ "Adicione ou remove pastas. Suas pastas de aplicativos podem ser "
#~ "encontradas no Panorama de Atividades."

#~ msgid ""
#~ "Choose a folder for %s. Your application folders can be found in the "
#~ "Activities Overview."
#~ msgstr ""
#~ "Escolha uma pasta para %s. Suas pastas de aplicativo podem ser "
#~ "encontradas no Panorama de Atividades."

#~ msgid ""
#~ "Choose a folder for %s and %s. Your application folders can be found in "
#~ "the Activities Overview."
#~ msgstr ""
#~ "Escolha uma pasta para %s e %s. Suas pastas de aplicativo podem ser "
#~ "encontrados no Panorama de Atividades."

#~ msgid ""
#~ "Choose a folder for %s, %s and %s. Your application folders can be found "
#~ "in the Activities Overview."
#~ msgstr ""
#~ "Escolha uma pasta de %s, %s e %s. Suas pastas de aplicativo podem ser "
#~ "encontrados no Panorama de Atividades."

#~ msgid ""
#~ "Choose a folder for the selected applications. Your application folders "
#~ "can be found in the Activities Overview."
#~ msgstr ""
#~ "Escolha uma pasta para os aplicativos selecionados. Suas pastas de "
#~ "aplicativo podem ser encontradas no Panorama de Atividades."

#~ msgid "_Installed (%d)"
#~ msgstr "_Instalados (%d)"

#~ msgid "_Updates (%d)"
#~ msgstr "_Atualizações (%d)"

#~ msgid "Description"
#~ msgstr "Descrição"

#~ msgid "The search term to use when starting the UI"
#~ msgstr "O termo de pesquisa a ser usado ao iniciar a interface gráfica"

#~ msgid "Software has the following goals:"
#~ msgstr "O Softwares tem os seguintes objetivos:"

#~ msgid "View installed applications"
#~ msgstr "Ver aplicativos instalados"

#~ msgid "View available application updates"
#~ msgstr "Ver atualizações disponíveis de aplicativos"

#~ msgid "Install available updates"
#~ msgstr "Instalar as atualizações disponíveis"

#~ msgid "Find an application to handle a specific type of file"
#~ msgstr ""
#~ "Encontrar um aplicativo para manipular tipos específicos de arquivos"

#~ msgid "Installed apps and updates should be available when offline"
#~ msgstr ""
#~ "Atualizações e aplicativos instalados devem estar disponíveis quando "
#~ "desconectado da Internet"

#~ msgid "Goals:"
#~ msgstr "Objetivos:"

#~ msgid "Printing"
#~ msgstr "Impressão"<|MERGE_RESOLUTION|>--- conflicted
+++ resolved
@@ -16,13 +16,8 @@
 msgstr ""
 "Project-Id-Version: gnome-software\n"
 "Report-Msgid-Bugs-To: https://gitlab.gnome.org/GNOME/gnome-software/issues\n"
-<<<<<<< HEAD
-"POT-Creation-Date: 2019-10-03 14:17+0000\n"
-"PO-Revision-Date: 2019-10-16 17:27-0300\n"
-=======
 "POT-Creation-Date: 2020-02-01 12:49+0000\n"
 "PO-Revision-Date: 2020-02-06 19:32-0300\n"
->>>>>>> 64287dd1
 "Last-Translator: Rafael Fontenelle <rafaelff@gnome.org>\n"
 "Language-Team: Brazilian Portuguese <gnome-pt_br-list@gnome.org>\n"
 "Language: pt_BR\n"
@@ -82,11 +77,7 @@
 msgid "The update details"
 msgstr "Os detalhes da atualização"
 
-<<<<<<< HEAD
-#: data/appdata/org.gnome.Software.appdata.xml.in:1411
-=======
 #: data/appdata/org.gnome.Software.appdata.xml.in:1449
->>>>>>> 64287dd1
 msgid "The GNOME Project"
 msgstr "O projeto GNOME"
 
@@ -384,11 +375,7 @@
 
 #. Translators: This is a label in the header bar, followed by a drop down to choose between different source repos
 #. TRANSLATORS: this refers to where the app came from
-<<<<<<< HEAD
-#: src/gnome-software.ui:276 src/gs-app-row.c:298 src/gs-details-page.ui:841
-=======
 #: src/gnome-software.ui:276 src/gs-app-row.c:287 src/gs-details-page.ui:886
->>>>>>> 64287dd1
 msgid "Source"
 msgstr "Fonte"
 
@@ -439,11 +426,7 @@
 msgid "Package"
 msgstr "Pacote"
 
-<<<<<<< HEAD
-#: src/gs-app-addon-row.c:82 src/gs-app-row.c:423
-=======
 #: src/gs-app-addon-row.c:82 src/gs-app-row.c:412
->>>>>>> 64287dd1
 msgid "Pending"
 msgstr "Pendente"
 
@@ -565,11 +548,7 @@
 #. TRANSLATORS: this is the menu item that opens the about window, e.g.
 #. * 'About Software' or 'About Application Installer' where the %s is
 #. * the application name chosen by the distro
-<<<<<<< HEAD
-#: src/gs-application.c:335 src/gs-shell.c:1882
-=======
 #: src/gs-application.c:335 src/gs-shell.c:2104
->>>>>>> 64287dd1
 #, c-format
 msgid "About %s"
 msgstr "Sobre o %s"
@@ -628,19 +607,11 @@
 
 #. TRANSLATORS: during the update the device
 #. * will restart into a special update-only mode
-<<<<<<< HEAD
-#: src/gs-app-row.c:288
-msgid "Device cannot be used during update."
-msgstr "O dispositivo não pode ser utilizado durante a atualização."
-
-#: src/gs-app-row.c:491 src/gs-update-dialog.ui:182
-=======
 #: src/gs-app-row.c:277
 msgid "Device cannot be used during update."
 msgstr "O dispositivo não pode ser utilizado durante a atualização."
 
 #: src/gs-app-row.c:470 src/gs-update-dialog.ui:182
->>>>>>> 64287dd1
 msgid "Requires additional permissions"
 msgstr "Requer permissões adicionais"
 
@@ -679,23 +650,6 @@
 msgid "Name"
 msgstr "Nome"
 
-<<<<<<< HEAD
-#. TRANSLATORS: A label for a button to show the settings for
-#. the selected shell extension.
-#: src/gs-category-page.ui:118 src/gs-details-page.c:919
-msgid "Extension Settings"
-msgstr "Configurações de extensão"
-
-#: src/gs-category-page.ui:136
-msgid ""
-"Extensions are used at your own risk. If you have any system problems, it is "
-"recommended to disable them."
-msgstr ""
-"Extensões são usadas em seu próprio risco. Se você tiver quaisquer "
-"problemas, é recomendado desativá-las."
-
-=======
->>>>>>> 64287dd1
 #. TRANSLATORS: This is a label for the category filter drop down, which all together can read e.g. 'Show Vector Graphics'.
 #: src/gs-category-page.ui:111
 msgid "Show"
@@ -1482,11 +1436,7 @@
 msgstr "Atualização pendente…"
 
 #. TRANSLATORS: this is the warning box
-<<<<<<< HEAD
-#: src/gs-details-page.c:699
-=======
 #: src/gs-details-page.c:710
->>>>>>> 64287dd1
 msgid ""
 "This application can only be used when there is an active internet "
 "connection."
@@ -1499,13 +1449,8 @@
 #. * can be live-installed
 #. TRANSLATORS: this is a button in the software repositories
 #. dialog for installing a repo
-<<<<<<< HEAD
-#: src/gs-details-page.c:844 src/gs-details-page.c:861
-#: src/gs-details-page.ui:162 src/gs-third-party-repo-row.c:83
-=======
 #: src/gs-details-page.c:855 src/gs-details-page.c:872
 #: src/gs-details-page.ui:167 src/gs-third-party-repo-row.c:83
->>>>>>> 64287dd1
 #: src/gs-upgrade-banner.c:70
 msgid "_Install"
 msgstr "_Instalar"
@@ -1517,65 +1462,16 @@
 #. TRANSLATORS: this is a button in the software repositories
 #. dialog for installing a repo.
 #. The ellipsis indicates that further steps are required
-<<<<<<< HEAD
-#: src/gs-details-page.c:875 src/gs-third-party-repo-row.c:75
-msgid "_Install…"
-msgstr "_Instalar…"
-
-#. TRANSLATORS: A label for a button to execute the selected
-#. application.
-#: src/gs-details-page.c:924
-=======
 #: src/gs-details-page.c:886 src/gs-third-party-repo-row.c:75
 msgid "_Install…"
 msgstr "_Instalar…"
 
 #. TRANSLATORS: A label for a button to execute the selected application.
 #: src/gs-details-page.c:928
->>>>>>> 64287dd1
 msgid "_Launch"
 msgstr "_Executar"
 
 #. TRANSLATORS: button text in the header when an application can be erased
-<<<<<<< HEAD
-#: src/gs-details-page.c:949 src/gs-details-page.ui:187
-msgid "_Remove"
-msgstr "_Remover"
-
-#: src/gs-details-page.c:980 src/gs-update-dialog.c:92
-msgid "Network"
-msgstr "Rede"
-
-#: src/gs-details-page.c:980 src/gs-update-dialog.c:92
-msgid "Can communicate over the network"
-msgstr "Pode se comunicar pela rede"
-
-#: src/gs-details-page.c:981 src/gs-update-dialog.c:93
-msgid "System Services"
-msgstr "Serviços de sistema"
-
-#: src/gs-details-page.c:981 src/gs-update-dialog.c:93
-msgid "Can access D-Bus services on the system bus"
-msgstr "Pode acessar serviços D-Bus no barramento de sistema"
-
-#: src/gs-details-page.c:982 src/gs-update-dialog.c:94
-msgid "Session Services"
-msgstr "Serviços de seção"
-
-#: src/gs-details-page.c:982 src/gs-update-dialog.c:94
-msgid "Can access D-Bus services on the session bus"
-msgstr "Pode acessar serviços D-Bus no barramento de sessão"
-
-#: src/gs-details-page.c:983 src/gs-update-dialog.c:95
-msgid "Devices"
-msgstr "Dispositivos"
-
-#: src/gs-details-page.c:983 src/gs-update-dialog.c:95
-msgid "Can access system device files"
-msgstr "Pode acessar arquivos de dispositivo de sistema"
-
-#: src/gs-details-page.c:984 src/gs-details-page.c:985
-=======
 #: src/gs-details-page.c:952 src/gs-details-page.ui:192
 msgid "_Remove"
 msgstr "_Remover"
@@ -1613,82 +1509,32 @@
 msgstr "Pode acessar arquivos de dispositivo de sistema"
 
 #: src/gs-details-page.c:987 src/gs-details-page.c:988
->>>>>>> 64287dd1
 #: src/gs-update-dialog.c:96 src/gs-update-dialog.c:97
 msgid "Home folder"
 msgstr "Pasta pessoal (home)"
 
-<<<<<<< HEAD
-#: src/gs-details-page.c:984 src/gs-details-page.c:986
-#: src/gs-details-page.c:988 src/gs-update-dialog.c:96
-=======
 #: src/gs-details-page.c:987 src/gs-details-page.c:989
 #: src/gs-details-page.c:991 src/gs-update-dialog.c:96
->>>>>>> 64287dd1
 #: src/gs-update-dialog.c:98 src/gs-update-dialog.c:100
 msgid "Can view, edit and create files"
 msgstr "Pode ver, editar e criar arquivos"
 
-<<<<<<< HEAD
-#: src/gs-details-page.c:985 src/gs-details-page.c:987
-#: src/gs-details-page.c:989 src/gs-update-dialog.c:97
-=======
 #: src/gs-details-page.c:988 src/gs-details-page.c:990
 #: src/gs-details-page.c:992 src/gs-update-dialog.c:97
->>>>>>> 64287dd1
 #: src/gs-update-dialog.c:99 src/gs-update-dialog.c:101
 msgid "Can view files"
 msgstr "Pode ver arquivos"
 
-<<<<<<< HEAD
-#: src/gs-details-page.c:986 src/gs-details-page.c:987
-=======
 #: src/gs-details-page.c:989 src/gs-details-page.c:990
->>>>>>> 64287dd1
 #: src/gs-update-dialog.c:98 src/gs-update-dialog.c:99
 msgid "File system"
 msgstr "Sistema de arquivos"
 
-<<<<<<< HEAD
-#: src/gs-details-page.c:988 src/gs-details-page.c:989
-=======
 #: src/gs-details-page.c:991 src/gs-details-page.c:992
->>>>>>> 64287dd1
 #: src/gs-update-dialog.c:100 src/gs-update-dialog.c:101
 msgid "Downloads folder"
 msgstr "Pasta de downloads"
 
-<<<<<<< HEAD
-#: src/gs-details-page.c:990 src/gs-update-dialog.c:102
-msgid "Settings"
-msgstr "Configurações"
-
-#: src/gs-details-page.c:990 src/gs-update-dialog.c:102
-msgid "Can view and change any settings"
-msgstr "Pode ver ou alterar quaisquer configurações"
-
-#: src/gs-details-page.c:991 src/gs-update-dialog.c:103
-msgid "Legacy display system"
-msgstr "Sistema de exibição legado"
-
-#: src/gs-details-page.c:991 src/gs-update-dialog.c:103
-msgid "Uses an old, insecure display system"
-msgstr "Usa um sistema de exibição antigo e inseguro"
-
-#: src/gs-details-page.c:992 src/gs-update-dialog.c:104
-msgid "Sandbox escape"
-msgstr "Escape sandbox"
-
-#: src/gs-details-page.c:992 src/gs-update-dialog.c:104
-msgid "Can escape the sandbox and circumvent any other restrictions"
-msgstr "Pode escapar da sandbox e contornar quaisquer outras restrições"
-
-#: src/gs-details-page.c:1007
-msgid "This application is fully sandboxed."
-msgstr "Esse aplicativo é totalmente executado em sandbox."
-
-#: src/gs-details-page.c:1015
-=======
 #: src/gs-details-page.c:993 src/gs-update-dialog.c:102
 msgid "Settings"
 msgstr "Configurações"
@@ -1718,7 +1564,6 @@
 msgstr "Esse aplicativo é totalmente executado em sandbox."
 
 #: src/gs-details-page.c:1018
->>>>>>> 64287dd1
 msgid ""
 "Unable to determine which parts of the system this application accesses. "
 "This is typical for older applications."
@@ -1727,47 +1572,24 @@
 "Isso é típico para aplicativos antigos."
 
 #. TRANSLATORS: this is where the version is not known
-<<<<<<< HEAD
-#: src/gs-details-page.c:1164
-=======
 #: src/gs-details-page.c:1177
->>>>>>> 64287dd1
 msgctxt "version"
 msgid "Unknown"
 msgstr "Desconhecido"
 
 #. TRANSLATORS: this is where the updated date is not known
-<<<<<<< HEAD
-#: src/gs-details-page.c:1177
-=======
 #: src/gs-details-page.c:1190
->>>>>>> 64287dd1
 msgctxt "updated"
 msgid "Never"
 msgstr "Nunca"
 
 #. TRANSLATORS: this is where we don't know the origin of the
 #. * application
-<<<<<<< HEAD
-#: src/gs-details-page.c:1230
-=======
 #: src/gs-details-page.c:1243
->>>>>>> 64287dd1
 msgctxt "origin"
 msgid "Unknown"
 msgstr "Desconhecido"
 
-<<<<<<< HEAD
-#: src/gs-details-page.c:1283
-msgid "Low"
-msgstr "Baixo"
-
-#: src/gs-details-page.c:1285
-msgid "Medium"
-msgstr "Médio"
-
-#: src/gs-details-page.c:1287
-=======
 #: src/gs-details-page.c:1296
 msgid "Low"
 msgstr "Baixo"
@@ -1777,93 +1599,56 @@
 msgstr "Médio"
 
 #: src/gs-details-page.c:1300
->>>>>>> 64287dd1
 msgid "High"
 msgstr "Alto"
 
 #. This refers to the license of the application
 #. TRANSLATORS: this is when a user doesn't specify a name
-<<<<<<< HEAD
-#: src/gs-details-page.c:1289 src/gs-details-page.ui:961 src/gs-review-row.c:57
-=======
 #: src/gs-details-page.c:1302 src/gs-details-page.ui:1006
 #: src/gs-review-row.c:57
->>>>>>> 64287dd1
 msgid "Unknown"
 msgstr "Desconhecido"
 
 #. TRANSLATORS: we need a remote server to process
-<<<<<<< HEAD
-#: src/gs-details-page.c:1625
-msgid "You need internet access to write a review"
-msgstr "Você precisa de acesso à Internet para escrever uma avaliação"
-
-#: src/gs-details-page.c:1811 src/gs-details-page.c:1827
-=======
 #: src/gs-details-page.c:1640
 msgid "You need internet access to write a review"
 msgstr "Você precisa de acesso à Internet para escrever uma avaliação"
 
 #: src/gs-details-page.c:1826 src/gs-details-page.c:1842
->>>>>>> 64287dd1
 #, c-format
 msgid "Unable to find “%s”"
 msgstr "Não foi possível localizar “%s”"
 
 #. TRANSLATORS: see the wikipedia page
-<<<<<<< HEAD
-#: src/gs-details-page.c:2390
-=======
 #: src/gs-details-page.c:2420
->>>>>>> 64287dd1
 msgid "Public domain"
 msgstr "Domínio público"
 
 #. TRANSLATORS: Replace the link with a version in your language,
 #. * e.g. https://de.wikipedia.org/wiki/Gemeinfreiheit
-<<<<<<< HEAD
-#: src/gs-details-page.c:2393
-=======
 #: src/gs-details-page.c:2423
->>>>>>> 64287dd1
 msgid "https://en.wikipedia.org/wiki/Public_domain"
 msgstr "https://pt.wikipedia.org/wiki/Dom%C3%ADnio_p%C3%BAblico"
 
 #. TRANSLATORS: Replace the link with a version in your language,
 #. * e.g. https://www.gnu.org/philosophy/free-sw.de
-<<<<<<< HEAD
-#: src/gs-details-page.c:2400
-=======
 #: src/gs-details-page.c:2430
->>>>>>> 64287dd1
 msgid "https://www.gnu.org/philosophy/free-sw"
 msgstr "https://www.gnu.org/philosophy/free-sw.pt-br"
 
 #. TRANSLATORS: see GNU page
-<<<<<<< HEAD
-#: src/gs-details-page.c:2410 src/gs-details-page.ui:1205
-=======
 #: src/gs-details-page.c:2440 src/gs-details-page.ui:1250
->>>>>>> 64287dd1
 msgid "Free Software"
 msgstr "Programa livre"
 
 #. TRANSLATORS: for the free software popover
-<<<<<<< HEAD
-#: src/gs-details-page.c:2467
-=======
 #: src/gs-details-page.c:2497
->>>>>>> 64287dd1
 msgid "Users are bound by the following license:"
 msgid_plural "Users are bound by the following licenses:"
 msgstr[0] "Usuários estão vinculados pela seguinte licença:"
 msgstr[1] "Usuários estão vinculados pelas seguintes licenças:"
 
-<<<<<<< HEAD
-#: src/gs-details-page.c:2494 src/gs-details-page.ui:1277
-=======
 #: src/gs-details-page.c:2524 src/gs-details-page.ui:1322
->>>>>>> 64287dd1
 msgid "More information"
 msgstr "Mais informações"
 
@@ -2092,149 +1877,6 @@
 msgid "No details were available for this rating."
 msgstr "Não há detalhes disponíveis para essa classificação."
 
-<<<<<<< HEAD
-#. TRANSLATORS: error dialog title
-#: src/gs-editor.c:152
-msgid "Failed to load components"
-msgstr "Falha ao carregar componentes"
-
-#: src/gs-editor.c:378
-msgid "CSS validated OK!"
-msgstr "CSS validado com sucesso!"
-
-#. TRANSLATORS: error dialog title
-#: src/gs-editor.c:645 src/gs-editor.c:660
-msgid "Failed to load file"
-msgstr "Falha ao carregar arquivo"
-
-#. TRANSLATORS: window title
-#: src/gs-editor.c:704 src/gs-editor.c:1052
-msgid "Unsaved changes"
-msgstr "Alterações não salvas"
-
-#: src/gs-editor.c:706
-msgid "The application list is already loaded."
-msgstr "A lista de aplicativos já foi carregada."
-
-#. TRANSLATORS: button text
-#: src/gs-editor.c:710
-msgid "Merge documents"
-msgstr "Mesclar documentos"
-
-#. TRANSLATORS: button text
-#: src/gs-editor.c:714 src/gs-editor.c:1057
-msgid "Throw away changes"
-msgstr "Descartar alterações"
-
-#. import the new file
-#: src/gs-editor.c:726
-msgid "Open AppStream File"
-msgstr "Abrir arquivo AppStream"
-
-#: src/gs-editor.c:730
-msgid "_Open"
-msgstr "_Abrir"
-
-#: src/gs-editor.c:759
-msgid "Save AppStream File"
-msgstr "Salvar arquivo AppStream"
-
-#: src/gs-editor.c:763
-msgid "_Save"
-msgstr "_Salvar"
-
-#. TRANSLATORS: error dialog title
-#: src/gs-editor.c:784
-msgid "Failed to save file"
-msgstr "Falha ao salvar arquivo"
-
-#. TRANSLATORS, the %s is the app name, e.g. 'Inkscape'
-#: src/gs-editor.c:854
-#, c-format
-msgid "%s banner design deleted."
-msgstr "Design de banner de %s excluído."
-
-#. TRANSLATORS, this is a notification
-#: src/gs-editor.c:857
-msgid "Banner design deleted."
-msgstr "Design de banner excluído."
-
-#: src/gs-editor.c:1054
-msgid "The application list has unsaved changes."
-msgstr "A lista de aplicativos possui alterações não salvas."
-
-#. TRANSLATORS: show the program version
-#: src/gs-editor.c:1285
-msgid "Use verbose logging"
-msgstr "Usa registro verboso"
-
-#. TRANSLATORS: program name, an application to add and remove software repositories
-#: src/gs-editor.c:1293
-msgid "GNOME Software Banner Designer"
-msgstr "Designer de banner do GNOME Programas"
-
-# "Construtor de interface gráfica" é usado para "GUI designer" na tradução do Glade --Enrico
-#: src/gs-editor.ui:53 src/gs-editor.ui:62
-msgid "No Designs"
-msgstr "Nenhum design"
-
-#: src/gs-editor.ui:137
-msgid "Error message here"
-msgstr "Mensagem de erro aqui"
-
-#: src/gs-editor.ui:196
-msgid "App ID"
-msgstr "ID do app"
-
-#: src/gs-editor.ui:253 src/gs-review-dialog.ui:109
-msgid "Summary"
-msgstr "Resenha"
-
-#: src/gs-editor.ui:278
-msgid "Editor’s Pick"
-msgstr "Escolha do editor"
-
-#. This check button controls whether the application’s banner appears in the “Featured” category
-#: src/gs-editor.ui:287
-msgid "Category Featured"
-msgstr "Categoria em destaque"
-
-#. button in the info bar
-#: src/gs-editor.ui:336
-msgid "Undo"
-msgstr "Desfazer"
-
-# "Construtor de interface gráfica" é usado para "GUI designer" na tradução do Glade --Enrico
-#: src/gs-editor.ui:371 src/org.gnome.Software.Editor.desktop.in:3
-msgid "Banner Designer"
-msgstr "Designer de banner"
-
-#: src/gs-editor.ui:392
-msgid "New Banner"
-msgstr "Novo banner"
-
-#: src/gs-editor.ui:452
-msgid "Import from file"
-msgstr "Importar do arquivo"
-
-#: src/gs-editor.ui:461
-msgid "Export to file"
-msgstr "Exportar para arquivo"
-
-#: src/gs-editor.ui:470
-msgid "Delete Design"
-msgstr "Excluir design"
-
-#: src/gs-editor.ui:491
-msgid "Featured App"
-msgstr "Aplicativo em destaque"
-
-#: src/gs-editor.ui:500
-msgid "OS Upgrade"
-msgstr "Atualização do SO"
-
-=======
->>>>>>> 64287dd1
 #. TRANSLATORS: separator for a list of items
 #: src/gs-extras-page.c:134
 msgid " and "
@@ -3118,53 +2760,33 @@
 #. TRANSLATORS: this is part of the in-app notification,
 #. * where the %s is a multi-word localised app name
 #. * e.g. 'Getting things GNOME!"
-<<<<<<< HEAD
-#: src/gs-shell.c:871 src/gs-shell.c:876 src/gs-shell.c:891 src/gs-shell.c:895
-=======
 #: src/gs-shell.c:1090 src/gs-shell.c:1095 src/gs-shell.c:1110
 #: src/gs-shell.c:1114
->>>>>>> 64287dd1
 #, c-format
 msgid "“%s”"
 msgstr "“%s”"
 
 #. TRANSLATORS: failure text for the in-app notification,
 #. * where the %s is the source (e.g. "alt.fedoraproject.org")
-<<<<<<< HEAD
-#: src/gs-shell.c:942
-=======
 #: src/gs-shell.c:1161
->>>>>>> 64287dd1
 #, c-format
 msgid "Unable to download firmware updates from %s"
 msgstr "Não foi possível baixar atualizações de firmware de %s"
 
 #. TRANSLATORS: failure text for the in-app notification,
 #. * where the %s is the source (e.g. "alt.fedoraproject.org")
-<<<<<<< HEAD
-#: src/gs-shell.c:948
-=======
 #: src/gs-shell.c:1167
->>>>>>> 64287dd1
 #, c-format
 msgid "Unable to download updates from %s"
 msgstr "Não foi possível baixar atualizações de %s"
 
 #. TRANSLATORS: failure text for the in-app notification
-<<<<<<< HEAD
-#: src/gs-shell.c:955 src/gs-shell.c:1000
-=======
 #: src/gs-shell.c:1174 src/gs-shell.c:1219
->>>>>>> 64287dd1
 msgid "Unable to download updates"
 msgstr "Não foi possível baixar as atualizações"
 
 #. TRANSLATORS: failure text for the in-app notification
-<<<<<<< HEAD
-#: src/gs-shell.c:961
-=======
 #: src/gs-shell.c:1180
->>>>>>> 64287dd1
 msgid ""
 "Unable to download updates: internet access was required but wasn’t available"
 msgstr ""
@@ -3173,11 +2795,7 @@
 
 #. TRANSLATORS: failure text for the in-app notification,
 #. * where the %s is the source (e.g. "alt.fedoraproject.org")
-<<<<<<< HEAD
-#: src/gs-shell.c:970
-=======
 #: src/gs-shell.c:1189
->>>>>>> 64287dd1
 #, c-format
 msgid "Unable to download updates from %s: not enough disk space"
 msgstr ""
@@ -3185,39 +2803,23 @@
 "disco"
 
 #. TRANSLATORS: failure text for the in-app notification
-<<<<<<< HEAD
-#: src/gs-shell.c:975
-=======
 #: src/gs-shell.c:1194
->>>>>>> 64287dd1
 msgid "Unable to download updates: not enough disk space"
 msgstr ""
 "Não foi possível baixar as atualizações: não há espaço suficiente em disco"
 
 #. TRANSLATORS: failure text for the in-app notification
-<<<<<<< HEAD
-#: src/gs-shell.c:982
-=======
 #: src/gs-shell.c:1201
->>>>>>> 64287dd1
 msgid "Unable to download updates: authentication was required"
 msgstr "Não foi possível baixar atualizações: requer autenticação"
 
 #. TRANSLATORS: failure text for the in-app notification
-<<<<<<< HEAD
-#: src/gs-shell.c:987
-=======
 #: src/gs-shell.c:1206
->>>>>>> 64287dd1
 msgid "Unable to download updates: authentication was invalid"
 msgstr "Não foi possível baixar atualizações: autenticação inválida"
 
 #. TRANSLATORS: failure text for the in-app notification
-<<<<<<< HEAD
-#: src/gs-shell.c:992
-=======
 #: src/gs-shell.c:1211
->>>>>>> 64287dd1
 msgid ""
 "Unable to download updates: you do not have permission to install software"
 msgstr ""
@@ -3225,33 +2827,21 @@
 "esse software"
 
 #. TRANSLATORS: failure text for the in-app notification
-<<<<<<< HEAD
-#: src/gs-shell.c:1003
-=======
 #: src/gs-shell.c:1222
->>>>>>> 64287dd1
 msgid "Unable to get list of updates"
 msgstr "Não foi possível obter a lista de atualizações"
 
 #. TRANSLATORS: failure text for the in-app notification,
 #. * where the first %s is the application name (e.g. "GIMP") and
 #. * the second %s is the origin, e.g. "Fedora Project [fedoraproject.org]"
-<<<<<<< HEAD
-#: src/gs-shell.c:1046
-=======
 #: src/gs-shell.c:1265
->>>>>>> 64287dd1
 #, c-format
 msgid "Unable to install %s as download failed from %s"
 msgstr "Não foi possível instalar %s, pois o download de %s falhou"
 
 #. TRANSLATORS: failure text for the in-app notification,
 #. * where the %s is the application name (e.g. "GIMP")
-<<<<<<< HEAD
-#: src/gs-shell.c:1052
-=======
 #: src/gs-shell.c:1271
->>>>>>> 64287dd1
 #, c-format
 msgid "Unable to install %s as download failed"
 msgstr "Não foi possível instalar %s, pois o download falhou"
@@ -3260,85 +2850,53 @@
 #. * where the first %s is the application name (e.g. "GIMP")
 #. * and the second %s is the name of the runtime, e.g.
 #. * "GNOME SDK [flatpak.gnome.org]"
-<<<<<<< HEAD
-#: src/gs-shell.c:1065
-=======
 #: src/gs-shell.c:1284
->>>>>>> 64287dd1
 #, c-format
 msgid "Unable to install %s as runtime %s not available"
 msgstr "Não foi possível instalar %s, pois o runtime %s não está disponível"
 
 #. TRANSLATORS: failure text for the in-app notification,
 #. * where the %s is the application name (e.g. "GIMP")
-<<<<<<< HEAD
-#: src/gs-shell.c:1071
-=======
 #: src/gs-shell.c:1290
->>>>>>> 64287dd1
 #, c-format
 msgid "Unable to install %s as not supported"
 msgstr "Não foi possível instalar %s, pois não há suporte"
 
 #. TRANSLATORS: failure text for the in-app notification
-<<<<<<< HEAD
-#: src/gs-shell.c:1078
-=======
 #: src/gs-shell.c:1297
->>>>>>> 64287dd1
 msgid "Unable to install: internet access was required but wasn’t available"
 msgstr ""
 "Não foi possível instalar: foi solicitado acesso à Internet, mas o mesmo não "
 "está disponível"
 
 #. TRANSLATORS: failure text for the in-app notification
-<<<<<<< HEAD
-#: src/gs-shell.c:1084
-=======
 #: src/gs-shell.c:1303
->>>>>>> 64287dd1
 msgid "Unable to install: the application has an invalid format"
 msgstr "Não foi possível instalar: o aplicativo tem um formato inválido"
 
 #. TRANSLATORS: failure text for the in-app notification,
 #. * where the %s is the application name (e.g. "GIMP")
-<<<<<<< HEAD
-#: src/gs-shell.c:1089
-=======
 #: src/gs-shell.c:1308
->>>>>>> 64287dd1
 #, c-format
 msgid "Unable to install %s: not enough disk space"
 msgstr "Não foi possível instalar %s: não há espaço suficiente em disco"
 
 #. TRANSLATORS: failure text for the in-app notification
-<<<<<<< HEAD
-#: src/gs-shell.c:1096
-=======
 #: src/gs-shell.c:1315
->>>>>>> 64287dd1
 #, c-format
 msgid "Unable to install %s: authentication was required"
 msgstr "Não foi possível instalar %s: requer autenticação"
 
 #. TRANSLATORS: failure text for the in-app notification,
 #. * where the %s is the application name (e.g. "GIMP")
-<<<<<<< HEAD
-#: src/gs-shell.c:1103
-=======
 #: src/gs-shell.c:1322
->>>>>>> 64287dd1
 #, c-format
 msgid "Unable to install %s: authentication was invalid"
 msgstr "Não foi possível instalar %s: autenticação inválida"
 
 #. TRANSLATORS: failure text for the in-app notification,
 #. * where the %s is the application name (e.g. "GIMP")
-<<<<<<< HEAD
-#: src/gs-shell.c:1110
-=======
 #: src/gs-shell.c:1329
->>>>>>> 64287dd1
 #, c-format
 msgid "Unable to install %s: you do not have permission to install software"
 msgstr ""
@@ -3347,33 +2905,21 @@
 
 #. TRANSLATORS: failure text for the in-app notification,
 #. * where the %s is the application name (e.g. "Dell XPS 13")
-<<<<<<< HEAD
-#: src/gs-shell.c:1118
-=======
 #: src/gs-shell.c:1337
->>>>>>> 64287dd1
 #, c-format
 msgid "Unable to install %s: AC power is required"
 msgstr "Não foi possível instalar %s: requer energia AC"
 
 #. TRANSLATORS: failure text for the in-app notification,
 #. * where the %s is the application name (e.g. "Dell XPS 13")
-<<<<<<< HEAD
-#: src/gs-shell.c:1125
-=======
 #: src/gs-shell.c:1344
->>>>>>> 64287dd1
 #, c-format
 msgid "Unable to install %s: The battery level is too low"
 msgstr "Não foi possível instalar %s: o nível da bateria está baixo demais"
 
 #. TRANSLATORS: failure text for the in-app notification,
 #. * where the %s is the application name (e.g. "GIMP")
-<<<<<<< HEAD
-#: src/gs-shell.c:1134
-=======
 #: src/gs-shell.c:1353
->>>>>>> 64287dd1
 #, c-format
 msgid "Unable to install %s"
 msgstr "Não foi possível instalar %s"
@@ -3382,22 +2928,14 @@
 #. * where the first %s is the app name (e.g. "GIMP") and
 #. * the second %s is the origin, e.g. "Fedora" or
 #. * "Fedora Project [fedoraproject.org]"
-<<<<<<< HEAD
-#: src/gs-shell.c:1181
-=======
 #: src/gs-shell.c:1400
->>>>>>> 64287dd1
 #, c-format
 msgid "Unable to update %s from %s as download failed"
 msgstr "Não foi possível atualizar %s de %s, pois o download falhou"
 
 #. TRANSLATORS: failure text for the in-app notification,
 #. * where the %s is the application name (e.g. "GIMP")
-<<<<<<< HEAD
-#: src/gs-shell.c:1188
-=======
 #: src/gs-shell.c:1407
->>>>>>> 64287dd1
 #, c-format
 msgid "Unable to update %s as download failed"
 msgstr "Não foi possível atualizar %s, pois o download falhou"
@@ -3405,31 +2943,19 @@
 #. TRANSLATORS: failure text for the in-app notification,
 #. * where the %s is the origin, e.g. "Fedora" or
 #. * "Fedora Project [fedoraproject.org]"
-<<<<<<< HEAD
-#: src/gs-shell.c:1195
-=======
 #: src/gs-shell.c:1414
->>>>>>> 64287dd1
 #, c-format
 msgid "Unable to install updates from %s as download failed"
 msgstr "Não foi possível instalar atualizações de %s, pois o download falhou"
 
 #. TRANSLATORS: failure text for the in-app notification
-<<<<<<< HEAD
-#: src/gs-shell.c:1199
-=======
 #: src/gs-shell.c:1418
->>>>>>> 64287dd1
 #, c-format
 msgid "Unable to install updates as download failed"
 msgstr "Não foi possível instalar atualizações, pois o download falhou"
 
 #. TRANSLATORS: failure text for the in-app notification
-<<<<<<< HEAD
-#: src/gs-shell.c:1205
-=======
 #: src/gs-shell.c:1424
->>>>>>> 64287dd1
 msgid "Unable to update: internet access was required but wasn’t available"
 msgstr ""
 "Não foi possível atualizar: foi solicitado acesso à Internet, mas a mesma "
@@ -3437,21 +2963,13 @@
 
 #. TRANSLATORS: failure text for the in-app notification,
 #. * where the %s is the application name (e.g. "GIMP")
-<<<<<<< HEAD
-#: src/gs-shell.c:1215
-=======
 #: src/gs-shell.c:1434
->>>>>>> 64287dd1
 #, c-format
 msgid "Unable to update %s: not enough disk space"
 msgstr "Não foi possível atualizar %s: não há espaço suficiente em disco"
 
 #. TRANSLATORS: failure text for the in-app notification
-<<<<<<< HEAD
-#: src/gs-shell.c:1220
-=======
 #: src/gs-shell.c:1439
->>>>>>> 64287dd1
 #, c-format
 msgid "Unable to install updates: not enough disk space"
 msgstr ""
@@ -3459,53 +2977,33 @@
 
 #. TRANSLATORS: failure text for the in-app notification,
 #. * where the %s is the application name (e.g. "GIMP")
-<<<<<<< HEAD
-#: src/gs-shell.c:1230
-=======
 #: src/gs-shell.c:1449
->>>>>>> 64287dd1
 #, c-format
 msgid "Unable to update %s: authentication was required"
 msgstr "Não foi possível atualizar %s: requer autenticação"
 
 #. TRANSLATORS: failure text for the in-app notification
-<<<<<<< HEAD
-#: src/gs-shell.c:1235
-=======
 #: src/gs-shell.c:1454
->>>>>>> 64287dd1
 #, c-format
 msgid "Unable to install updates: authentication was required"
 msgstr "Não foi possível instalar atualizações: requer autenticação"
 
 #. TRANSLATORS: failure text for the in-app notification,
 #. * where the %s is the application name (e.g. "GIMP")
-<<<<<<< HEAD
-#: src/gs-shell.c:1244
-=======
 #: src/gs-shell.c:1463
->>>>>>> 64287dd1
 #, c-format
 msgid "Unable to update %s: authentication was invalid"
 msgstr "Não foi possível atualizar %s: autenticação inválida"
 
 #. TRANSLATORS: failure text for the in-app notification
-<<<<<<< HEAD
-#: src/gs-shell.c:1249
-=======
 #: src/gs-shell.c:1468
->>>>>>> 64287dd1
 #, c-format
 msgid "Unable to install updates: authentication was invalid"
 msgstr "Não foi possível instalar atualizações: autenticação inválida"
 
 #. TRANSLATORS: failure text for the in-app notification,
 #. * where the %s is the application name (e.g. "GIMP")
-<<<<<<< HEAD
-#: src/gs-shell.c:1258
-=======
 #: src/gs-shell.c:1477
->>>>>>> 64287dd1
 #, c-format
 msgid "Unable to update %s: you do not have permission to update software"
 msgstr ""
@@ -3513,11 +3011,7 @@
 "software"
 
 #. TRANSLATORS: failure text for the in-app notification
-<<<<<<< HEAD
-#: src/gs-shell.c:1264
-=======
 #: src/gs-shell.c:1483
->>>>>>> 64287dd1
 #, c-format
 msgid ""
 "Unable to install updates: you do not have permission to update software"
@@ -3527,44 +3021,28 @@
 
 #. TRANSLATORS: failure text for the in-app notification,
 #. * where the %s is the application name (e.g. "Dell XPS 13")
-<<<<<<< HEAD
-#: src/gs-shell.c:1274
-=======
 #: src/gs-shell.c:1493
->>>>>>> 64287dd1
 #, c-format
 msgid "Unable to update %s: AC power is required"
 msgstr "Não foi possível atualizar %s: requer energia AC"
 
 #. TRANSLATORS: failure text for the in-app notification,
 #. * where the %s is the application name (e.g. "Dell XPS 13")
-<<<<<<< HEAD
-#: src/gs-shell.c:1280
-=======
 #: src/gs-shell.c:1499
->>>>>>> 64287dd1
 #, c-format
 msgid "Unable to install updates: AC power is required"
 msgstr "Não foi possível instalar atualizações: requer energia AC"
 
 #. TRANSLATORS: failure text for the in-app notification,
 #. * where the %s is the application name (e.g. "Dell XPS 13")
-<<<<<<< HEAD
-#: src/gs-shell.c:1289
-=======
 #: src/gs-shell.c:1508
->>>>>>> 64287dd1
 #, c-format
 msgid "Unable to update %s: The battery level is too low"
 msgstr "Não foi possível atualizar %s: o nível da bateria está baixo demais"
 
 #. TRANSLATORS: failure text for the in-app notification,
 #. * where the %s is the application name (e.g. "Dell XPS 13")
-<<<<<<< HEAD
-#: src/gs-shell.c:1295
-=======
 #: src/gs-shell.c:1514
->>>>>>> 64287dd1
 #, c-format
 msgid "Unable to install updates: The battery level is too low"
 msgstr ""
@@ -3572,21 +3050,13 @@
 
 #. TRANSLATORS: failure text for the in-app notification,
 #. * where the %s is the application name (e.g. "GIMP")
-<<<<<<< HEAD
-#: src/gs-shell.c:1306
-=======
 #: src/gs-shell.c:1525
->>>>>>> 64287dd1
 #, c-format
 msgid "Unable to update %s"
 msgstr "Não foi possível atualizar %s"
 
 #. TRANSLATORS: failure text for the in-app notification
-<<<<<<< HEAD
-#: src/gs-shell.c:1309
-=======
 #: src/gs-shell.c:1528
->>>>>>> 64287dd1
 #, c-format
 msgid "Unable to install updates"
 msgstr "Não foi possível instalar atualizações"
@@ -3594,33 +3064,21 @@
 #. TRANSLATORS: failure text for the in-app notification,
 #. * where the first %s is the distro name (e.g. "Fedora 25") and
 #. * the second %s is the origin, e.g. "Fedora Project [fedoraproject.org]"
-<<<<<<< HEAD
-#: src/gs-shell.c:1352
-=======
 #: src/gs-shell.c:1571
->>>>>>> 64287dd1
 #, c-format
 msgid "Unable to upgrade to %s from %s"
 msgstr "Não foi possível atualizar para %s de %s"
 
 #. TRANSLATORS: failure text for the in-app notification,
 #. * where the %s is the app name (e.g. "GIMP")
-<<<<<<< HEAD
-#: src/gs-shell.c:1357
-=======
 #: src/gs-shell.c:1576
->>>>>>> 64287dd1
 #, c-format
 msgid "Unable to upgrade to %s as download failed"
 msgstr "Não foi possível atualizar %s pois o download falhou"
 
 #. TRANSLATORS: failure text for the in-app notification,
 #. * where the %s is the distro name (e.g. "Fedora 25")
-<<<<<<< HEAD
-#: src/gs-shell.c:1366
-=======
 #: src/gs-shell.c:1585
->>>>>>> 64287dd1
 #, c-format
 msgid ""
 "Unable to upgrade to %s: internet access was required but wasn’t available"
@@ -3630,44 +3088,28 @@
 
 #. TRANSLATORS: failure text for the in-app notification,
 #. * where the %s is the distro name (e.g. "Fedora 25")
-<<<<<<< HEAD
-#: src/gs-shell.c:1375
-=======
 #: src/gs-shell.c:1594
->>>>>>> 64287dd1
 #, c-format
 msgid "Unable to upgrade to %s: not enough disk space"
 msgstr "Não foi possível atualizar para %s: não há espaço suficiente em disco"
 
 #. TRANSLATORS: failure text for the in-app notification,
 #. * where the %s is the distro name (e.g. "Fedora 25")
-<<<<<<< HEAD
-#: src/gs-shell.c:1383
-=======
 #: src/gs-shell.c:1602
->>>>>>> 64287dd1
 #, c-format
 msgid "Unable to upgrade to %s: authentication was required"
 msgstr "Não foi possível atualizar para %s: requer autenticação"
 
 #. TRANSLATORS: failure text for the in-app notification,
 #. * where the %s is the distro name (e.g. "Fedora 25")
-<<<<<<< HEAD
-#: src/gs-shell.c:1390
-=======
 #: src/gs-shell.c:1609
->>>>>>> 64287dd1
 #, c-format
 msgid "Unable to upgrade to %s: authentication was invalid"
 msgstr "Não foi possível atualizar para %s: autenticação inválida"
 
 #. TRANSLATORS: failure text for the in-app notification,
 #. * where the %s is the distro name (e.g. "Fedora 25")
-<<<<<<< HEAD
-#: src/gs-shell.c:1397
-=======
 #: src/gs-shell.c:1616
->>>>>>> 64287dd1
 #, c-format
 msgid "Unable to upgrade to %s: you do not have permission to upgrade"
 msgstr ""
@@ -3675,22 +3117,14 @@
 
 #. TRANSLATORS: failure text for the in-app notification,
 #. * where the %s is the distro name (e.g. "Fedora 25")
-<<<<<<< HEAD
-#: src/gs-shell.c:1404
-=======
 #: src/gs-shell.c:1623
->>>>>>> 64287dd1
 #, c-format
 msgid "Unable to upgrade to %s: AC power is required"
 msgstr "Não foi possível atualizar para %s: requer energia AC"
 
 #. TRANSLATORS: failure text for the in-app notification,
 #. * where the %s is the distro name (e.g. "Fedora 25")
-<<<<<<< HEAD
-#: src/gs-shell.c:1411
-=======
 #: src/gs-shell.c:1630
->>>>>>> 64287dd1
 #, c-format
 msgid "Unable to upgrade to %s: The battery level is too low"
 msgstr ""
@@ -3698,44 +3132,28 @@
 
 #. TRANSLATORS: failure text for the in-app notification,
 #. * where the %s is the distro name (e.g. "Fedora 25")
-<<<<<<< HEAD
-#: src/gs-shell.c:1420
-=======
 #: src/gs-shell.c:1639
->>>>>>> 64287dd1
 #, c-format
 msgid "Unable to upgrade to %s"
 msgstr "Não foi possível atualizar para %s"
 
 #. TRANSLATORS: failure text for the in-app notification,
 #. * where the %s is the application name (e.g. "GIMP")
-<<<<<<< HEAD
-#: src/gs-shell.c:1458
-=======
 #: src/gs-shell.c:1677
->>>>>>> 64287dd1
 #, c-format
 msgid "Unable to remove %s: authentication was required"
 msgstr "Não foi possível remover %s: requer autenticação"
 
 #. TRANSLATORS: failure text for the in-app notification,
 #. * where the %s is the application name (e.g. "GIMP")
-<<<<<<< HEAD
-#: src/gs-shell.c:1464
-=======
 #: src/gs-shell.c:1683
->>>>>>> 64287dd1
 #, c-format
 msgid "Unable to remove %s: authentication was invalid"
 msgstr "Não foi possível remover %s: autenticação inválida"
 
 #. TRANSLATORS: failure text for the in-app notification,
 #. * where the %s is the application name (e.g. "GIMP")
-<<<<<<< HEAD
-#: src/gs-shell.c:1470
-=======
 #: src/gs-shell.c:1689
->>>>>>> 64287dd1
 #, c-format
 msgid "Unable to remove %s: you do not have permission to remove software"
 msgstr ""
@@ -3744,33 +3162,21 @@
 
 #. TRANSLATORS: failure text for the in-app notification,
 #. * where the %s is the application name (e.g. "GIMP")
-<<<<<<< HEAD
-#: src/gs-shell.c:1477
-=======
 #: src/gs-shell.c:1696
->>>>>>> 64287dd1
 #, c-format
 msgid "Unable to remove %s: AC power is required"
 msgstr "Não foi possível remover %s: requer energia AC"
 
 #. TRANSLATORS: failure text for the in-app notification,
 #. * where the %s is the application name (e.g. "GIMP")
-<<<<<<< HEAD
-#: src/gs-shell.c:1484
-=======
 #: src/gs-shell.c:1703
->>>>>>> 64287dd1
 #, c-format
 msgid "Unable to remove %s: The battery level is too low"
 msgstr "Não foi possível remover %s: o nível da bateria está baixo demais"
 
 #. TRANSLATORS: failure text for the in-app notification,
 #. * where the %s is the application name (e.g. "GIMP")
-<<<<<<< HEAD
-#: src/gs-shell.c:1496
-=======
 #: src/gs-shell.c:1715
->>>>>>> 64287dd1
 #, c-format
 msgid "Unable to remove %s"
 msgstr "Não foi possível remover %s"
@@ -3779,121 +3185,71 @@
 #. * where the first %s is the application name (e.g. "GIMP")
 #. * and the second %s is the name of the runtime, e.g.
 #. * "GNOME SDK [flatpak.gnome.org]"
-<<<<<<< HEAD
-#: src/gs-shell.c:1539
-=======
 #: src/gs-shell.c:1758
->>>>>>> 64287dd1
 #, c-format
 msgid "Unable to launch %s: %s is not installed"
 msgstr "Não é possível iniciar %s: %s não está instalado"
 
 #. TRANSLATORS: failure text for the in-app notification
-<<<<<<< HEAD
-#: src/gs-shell.c:1546 src/gs-shell.c:1597 src/gs-shell.c:1638
-#: src/gs-shell.c:1686
-=======
 #: src/gs-shell.c:1765 src/gs-shell.c:1816 src/gs-shell.c:1857
 #: src/gs-shell.c:1905
->>>>>>> 64287dd1
 msgid "Not enough disk space — free up some space and try again"
 msgstr ""
 "Não há espaço suficiente em disco — libere algum espaço e tente novamente"
 
 #. TRANSLATORS: we failed to get a proper error code
-<<<<<<< HEAD
-#: src/gs-shell.c:1557 src/gs-shell.c:1608 src/gs-shell.c:1649
-#: src/gs-shell.c:1720
-=======
 #: src/gs-shell.c:1776 src/gs-shell.c:1827 src/gs-shell.c:1868
 #: src/gs-shell.c:1939
->>>>>>> 64287dd1
 msgid "Sorry, something went wrong"
 msgstr "Desculpe, alguma coisa deu errado"
 
 #. TRANSLATORS: failure text for the in-app notification
-<<<<<<< HEAD
-#: src/gs-shell.c:1589
-=======
 #: src/gs-shell.c:1808
->>>>>>> 64287dd1
 msgid "Failed to install file: not supported"
 msgstr "Falha ao instalar o arquivo: não há suporte"
 
 #. TRANSLATORS: failure text for the in-app notification
-<<<<<<< HEAD
-#: src/gs-shell.c:1593
-=======
 #: src/gs-shell.c:1812
->>>>>>> 64287dd1
 msgid "Failed to install file: authentication failed"
 msgstr "Falha ao instalar o arquivo: a autenticação falhou"
 
 #. TRANSLATORS: failure text for the in-app notification
-<<<<<<< HEAD
-#: src/gs-shell.c:1630
-=======
 #: src/gs-shell.c:1849
->>>>>>> 64287dd1
 msgid "Failed to install: not supported"
 msgstr "Falha ao instalar: não há suporte"
 
 #. TRANSLATORS: failure text for the in-app notification
-<<<<<<< HEAD
-#: src/gs-shell.c:1634
-=======
 #: src/gs-shell.c:1853
->>>>>>> 64287dd1
 msgid "Failed to install: authentication failed"
 msgstr "Falha ao instalar: a autenticação falhou"
 
 #. TRANSLATORS: failure text for the in-app notification,
 #. * the %s is the origin, e.g. "Fedora" or
 #. * "Fedora Project [fedoraproject.org]"
-<<<<<<< HEAD
-#: src/gs-shell.c:1680
-=======
 #: src/gs-shell.c:1899
->>>>>>> 64287dd1
 #, c-format
 msgid "Unable to contact %s"
 msgstr "Não foi possível entrar em contato com %s"
 
 #. TRANSLATORS: failure text for the in-app notification,
 #. * where the %s is the application name (e.g. "GIMP")
-<<<<<<< HEAD
-#: src/gs-shell.c:1695
-=======
 #: src/gs-shell.c:1914
->>>>>>> 64287dd1
 #, c-format
 msgid "%s needs to be restarted to use new plugins."
 msgstr "%s precisa ser reiniciado para usar novos plug-ins."
 
 #. TRANSLATORS: failure text for the in-app notification
-<<<<<<< HEAD
-#: src/gs-shell.c:1700
-=======
 #: src/gs-shell.c:1919
->>>>>>> 64287dd1
 msgid "This application needs to be restarted to use new plugins."
 msgstr "Esse aplicativo precisa ser reiniciado para usar novos plug-ins."
 
 #. TRANSLATORS: need to be connected to the AC power
-<<<<<<< HEAD
-#: src/gs-shell.c:1707
-=======
 #: src/gs-shell.c:1926
->>>>>>> 64287dd1
 msgid "AC power is required"
 msgstr "Energia AC é necessária"
 
 #. TRANSLATORS: not enough juice to do this safely
-<<<<<<< HEAD
-#: src/gs-shell.c:1711
-=======
 #: src/gs-shell.c:1930
->>>>>>> 64287dd1
 msgid "The battery level is too low"
 msgstr "O nível da bateria está baixo demais"
 
