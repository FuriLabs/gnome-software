--- conflicted
+++ resolved
@@ -7,18 +7,10 @@
 # po
 msgid ""
 msgstr ""
-<<<<<<< HEAD
-"Project-Id-Version: gnome-software 3.26.x\n"
-"Report-Msgid-Bugs-To: https://bugzilla.gnome.org/enter_bug.cgi?product=gnome-"
-"software&keywords=I18N+L10N&component=General\n"
-"POT-Creation-Date: 2017-10-28 12:25+0000\n"
-"PO-Revision-Date: 2017-11-05 17:28+0100\n"
-=======
 "Project-Id-Version: gnome-software 3.27.x\n"
 "Report-Msgid-Bugs-To: https://bugzilla.gnome.org/enter_bug.cgi?product=gnome-software&keywords=I18N+L10N&component=General\n"
 "POT-Creation-Date: 2017-11-05 16:29+0000\n"
 "PO-Revision-Date: 2017-11-09 19:56+0100\n"
->>>>>>> 35e6ebde
 "Last-Translator: Kjartan Maraas <kmaraas@gnome.org>\n"
 "Language-Team: Norwegian bokmål <i18n-nb@lister.ping.uio.no>\n"
 "Language: nb\n"
@@ -75,11 +67,7 @@
 msgid "The update details"
 msgstr "Vis detaljer for oppdatering"
 
-<<<<<<< HEAD
-#: data/appdata/org.gnome.Software.appdata.xml.in:900
-=======
 #: data/appdata/org.gnome.Software.appdata.xml.in:861
->>>>>>> 35e6ebde
 msgid "The GNOME Project"
 msgstr "GNOME prosjektet"
 
@@ -368,11 +356,7 @@
 
 #. TRANSLATORS: this is a button next to the search results that
 #. * shows the status of an application being installed
-<<<<<<< HEAD
-#: src/gs-app-addon-row.c:105 src/gs-app-row.c:218 src/gs-details-page.c:439
-=======
 #: src/gs-app-addon-row.c:105 src/gs-app-row.c:218 src/gs-details-page.c:440
->>>>>>> 35e6ebde
 msgid "Installing"
 msgstr "Installerer"
 
@@ -387,11 +371,7 @@
 msgstr "Mappenavn"
 
 #: src/gs-app-folder-dialog.c:321 src/gs-app-folder-dialog.ui:16
-<<<<<<< HEAD
-#: src/gs-details-page.c:379 src/gs-details-page.ui:330 src/gs-editor.c:623
-=======
 #: src/gs-details-page.c:380 src/gs-details-page.ui:330 src/gs-editor.c:623
->>>>>>> 35e6ebde
 #: src/gs-editor.c:655 src/gs-installed-page.c:609 src/gs-removal-dialog.ui:33
 #: src/gs-review-dialog.ui:23 src/gs-upgrade-banner.ui:131
 msgid "_Cancel"
@@ -1178,22 +1158,14 @@
 #. * can be installed
 #. TRANSLATORS: button text in the header when firmware
 #. * can be live-installed
-<<<<<<< HEAD
-#: src/gs-details-page.c:278 src/gs-details-page.c:308
-=======
 #: src/gs-details-page.c:279 src/gs-details-page.c:309
->>>>>>> 35e6ebde
 #: src/gs-details-page.ui:206 src/gs-upgrade-banner.ui:146
 msgid "_Install"
 msgstr "_Installer"
 
 #. TRANSLATORS: button text in the header when an application
 #. * can be live-updated
-<<<<<<< HEAD
-#: src/gs-details-page.c:313
-=======
 #: src/gs-details-page.c:314
->>>>>>> 35e6ebde
 msgid "_Update"
 msgstr "_Oppdater"
 
@@ -1201,37 +1173,21 @@
 #. * be installed.
 #. * The ellipsis indicates that further steps are required,
 #. * e.g. enabling software sources or the like
-<<<<<<< HEAD
-#: src/gs-details-page.c:326
-=======
 #: src/gs-details-page.c:327
->>>>>>> 35e6ebde
 msgid "_Install…"
 msgstr "_Installer …"
 
 #. TRANSLATORS: button text in the header when an application can be erased
-<<<<<<< HEAD
-#: src/gs-details-page.c:373 src/gs-details-page.ui:242
-msgid "_Remove"
-msgstr "Fje_rn"
-
-#: src/gs-details-page.c:434 src/gs-sources-dialog.c:513
-=======
 #: src/gs-details-page.c:374 src/gs-details-page.ui:242
 msgid "_Remove"
 msgstr "Fje_rn"
 
 #: src/gs-details-page.c:435 src/gs-sources-dialog.c:513
->>>>>>> 35e6ebde
 msgid "Removing…"
 msgstr "Fjerner …"
 
 #. TRANSLATORS: this is the warning box
-<<<<<<< HEAD
-#: src/gs-details-page.c:744
-=======
 #: src/gs-details-page.c:745
->>>>>>> 35e6ebde
 msgid ""
 "This application can only be used when there is an active internet "
 "connection."
@@ -1240,88 +1196,52 @@
 "internett."
 
 #. TRANSLATORS: this is where the version is not known
-<<<<<<< HEAD
-#: src/gs-details-page.c:879
-=======
 #: src/gs-details-page.c:910
->>>>>>> 35e6ebde
 msgctxt "version"
 msgid "Unknown"
 msgstr "Ukjent"
 
 #. TRANSLATORS: this is where the updated date is not known
-<<<<<<< HEAD
-#: src/gs-details-page.c:913
-=======
 #: src/gs-details-page.c:921
->>>>>>> 35e6ebde
 msgctxt "updated"
 msgid "Never"
 msgstr "Aldri"
 
 #. TRANSLATORS: this is where we don't know the origin of the
 #. * application
-<<<<<<< HEAD
-#: src/gs-details-page.c:957
-=======
 #: src/gs-details-page.c:965
->>>>>>> 35e6ebde
 msgctxt "origin"
 msgid "Unknown"
 msgstr "Ukjent"
 
 #. TRANSLATORS: we need a remote server to process
-<<<<<<< HEAD
-#: src/gs-details-page.c:1361
-msgid "You need internet access to write a review"
-msgstr "Du må ha tilgang til internett for å skrive en tilbakemelding"
-
-#: src/gs-details-page.c:1490
-=======
 #: src/gs-details-page.c:1369
 msgid "You need internet access to write a review"
 msgstr "Du må ha tilgang til internett for å skrive en tilbakemelding"
 
 #: src/gs-details-page.c:1503
->>>>>>> 35e6ebde
 #, c-format
 msgid "Unable to find “%s”"
 msgstr "Fant ikke «%s»"
 
 #. TRANSLATORS: see the wikipedia page
-<<<<<<< HEAD
-#: src/gs-details-page.c:2065
-=======
 #: src/gs-details-page.c:2082
->>>>>>> 35e6ebde
 msgid "Public domain"
 msgstr "Public domain"
 
 #. TRANSLATORS: see GNU page
-<<<<<<< HEAD
-#: src/gs-details-page.c:2081 src/gs-details-page.ui:1395
-=======
 #: src/gs-details-page.c:2098 src/gs-details-page.ui:1395
->>>>>>> 35e6ebde
 msgid "Free Software"
 msgstr "Fri programvare"
 
 #. TRANSLATORS: for the free software popover
-<<<<<<< HEAD
-#: src/gs-details-page.c:2138
-=======
 #: src/gs-details-page.c:2155
->>>>>>> 35e6ebde
 msgid "Users are bound by the following license:"
 msgid_plural "Users are bound by the following licenses:"
 msgstr[0] "Brukere er bundet av følgende lisens:"
 msgstr[1] "Brukere er bundet av følgende lisenser:"
 
-<<<<<<< HEAD
-#: src/gs-details-page.c:2154 src/gs-details-page.ui:1504
-=======
 #: src/gs-details-page.c:2182 src/gs-details-page.ui:1504
->>>>>>> 35e6ebde
 msgid "More information"
 msgstr "Mer informasjon"
 
@@ -1619,13 +1539,6 @@
 msgid "App ID"
 msgstr "Program-ID"
 
-<<<<<<< HEAD
-#: src/gs-editor.ui:296
-msgid "Name"
-msgstr "Navn"
-
-=======
->>>>>>> 35e6ebde
 #: src/gs-editor.ui:341 src/gs-review-dialog.ui:142
 msgid "Summary"
 msgstr "Sammendrag"
@@ -1778,11 +1691,7 @@
 
 #. TRANSLATORS: this is when we know about an application or
 #. * addon, but it can't be listed for some reason
-<<<<<<< HEAD
-#: src/gs-extras-page.c:388 lib/gs-plugin-loader.c:1417
-=======
 #: src/gs-extras-page.c:388 lib/gs-plugin-loader.c:1436
->>>>>>> 35e6ebde
 #, c-format
 msgid "No addon codecs are available for the %s format."
 msgstr "Ingen tilleggskodeker tilgjengelig for formatet %s."
@@ -2135,11 +2044,7 @@
 msgstr ""
 "%s vil bli fjernet og du vil måtte installere det for å bruke det igjen."
 
-<<<<<<< HEAD
-#: lib/gs-plugin-loader.c:1420
-=======
 #: lib/gs-plugin-loader.c:1439
->>>>>>> 35e6ebde
 #, c-format
 msgid ""
 "Information about %s, as well as options for how to get a codec that can "
@@ -2444,52 +2349,32 @@
 #. TRANSLATORS: this is part of the in-app notification,
 #. * where the %s is a multi-word localised app name
 #. * e.g. 'Getting things GNOME!"
-<<<<<<< HEAD
-#: src/gs-shell.c:806 src/gs-shell.c:811 src/gs-shell.c:826 src/gs-shell.c:830
-=======
 #: src/gs-shell.c:833 src/gs-shell.c:838 src/gs-shell.c:853 src/gs-shell.c:857
->>>>>>> 35e6ebde
 #, c-format
 msgid "“%s”"
 msgstr "«%s»"
 
 #. TRANSLATORS: failure text for the in-app notification,
 #. * where the %s is the source (e.g. "alt.fedoraproject.org")
-<<<<<<< HEAD
-#: src/gs-shell.c:858
-=======
 #: src/gs-shell.c:885
->>>>>>> 35e6ebde
 #, c-format
 msgid "Unable to download firmware updates from %s"
 msgstr "Kan ikke laste ned fastvareoppdateringer fra %s"
 
 #. TRANSLATORS: failure text for the in-app notification,
 #. * where the %s is the source (e.g. "alt.fedoraproject.org")
-<<<<<<< HEAD
-#: src/gs-shell.c:864
-=======
 #: src/gs-shell.c:891
->>>>>>> 35e6ebde
 #, c-format
 msgid "Unable to download updates from %s"
 msgstr "Kan ikke laste ned oppdateringer fra %s"
 
 #. TRANSLATORS: failure text for the in-app notification
-<<<<<<< HEAD
-#: src/gs-shell.c:871
-=======
 #: src/gs-shell.c:898
->>>>>>> 35e6ebde
 msgid "Unable to download updates"
 msgstr "Kan ikke laste ned oppdateringer"
 
 #. TRANSLATORS: failure text for the in-app notification
-<<<<<<< HEAD
-#: src/gs-shell.c:876
-=======
 #: src/gs-shell.c:903
->>>>>>> 35e6ebde
 msgid ""
 "Unable to download updates: internet access was required but wasn’t available"
 msgstr ""
@@ -2498,48 +2383,28 @@
 
 #. TRANSLATORS: failure text for the in-app notification,
 #. * where the %s is the source (e.g. "alt.fedoraproject.org")
-<<<<<<< HEAD
-#: src/gs-shell.c:885
-=======
 #: src/gs-shell.c:912
->>>>>>> 35e6ebde
 #, c-format
 msgid "Unable to download updates from %s: not enough disk space"
 msgstr "Kan ikke laste ned oppdateringer fra %s: ikke nok diskplass"
 
 #. TRANSLATORS: failure text for the in-app notification
-<<<<<<< HEAD
-#: src/gs-shell.c:890
-=======
 #: src/gs-shell.c:917
->>>>>>> 35e6ebde
 msgid "Unable to download updates: not enough disk space"
 msgstr "Kan ikke laste ned oppdateringer: ikke nok diskplass"
 
 #. TRANSLATORS: failure text for the in-app notification
-<<<<<<< HEAD
-#: src/gs-shell.c:898
-=======
 #: src/gs-shell.c:925
->>>>>>> 35e6ebde
 msgid "Unable to download updates: authentication was required"
 msgstr "Kan ikke laste ned oppdateringer: autentisering var påkrevet"
 
 #. TRANSLATORS: failure text for the in-app notification
-<<<<<<< HEAD
-#: src/gs-shell.c:903
-=======
 #: src/gs-shell.c:930
->>>>>>> 35e6ebde
 msgid "Unable to download updates: authentication was invalid"
 msgstr "Kan ikke laste ned oppdateringer: autentiseringen var ugyldig"
 
 #. TRANSLATORS: failure text for the in-app notification
-<<<<<<< HEAD
-#: src/gs-shell.c:908
-=======
 #: src/gs-shell.c:935
->>>>>>> 35e6ebde
 msgid ""
 "Unable to download updates: you do not have permission to install software"
 msgstr ""
@@ -2547,33 +2412,21 @@
 "programvare"
 
 #. TRANSLATORS: failure text for the in-app notification
-<<<<<<< HEAD
-#: src/gs-shell.c:915
-=======
 #: src/gs-shell.c:942
->>>>>>> 35e6ebde
 msgid "Unable to get list of updates"
 msgstr "Kan ikke hente liste med oppdateringer"
 
 #. TRANSLATORS: failure text for the in-app notification,
 #. * where the first %s is the application name (e.g. "GIMP") and
 #. * the second %s is the origin, e.g. "Fedora Project [fedoraproject.org]"
-<<<<<<< HEAD
-#: src/gs-shell.c:961
-=======
 #: src/gs-shell.c:988
->>>>>>> 35e6ebde
 #, c-format
 msgid "Unable to install %s as download failed from %s"
 msgstr "Kan ikke installere %s siden nedlasting fra %s feilet"
 
 #. TRANSLATORS: failure text for the in-app notification,
 #. * where the %s is the application name (e.g. "GIMP")
-<<<<<<< HEAD
-#: src/gs-shell.c:967
-=======
 #: src/gs-shell.c:994
->>>>>>> 35e6ebde
 #, c-format
 msgid "Unable to install %s as download failed"
 msgstr "Kan ikke installere %s fordi nedlastingen feilet"
@@ -2582,84 +2435,52 @@
 #. * where the first %s is the application name (e.g. "GIMP")
 #. * and the second %s is the name of the runtime, e.g.
 #. * "GNOME SDK [flatpak.gnome.org]"
-<<<<<<< HEAD
-#: src/gs-shell.c:979
-=======
 #: src/gs-shell.c:1006
->>>>>>> 35e6ebde
 #, c-format
 msgid "Unable to install %s as runtime %s not available"
 msgstr "Kan ikke installere %s fordi kjøretidsmiljø %s ikke er tilgjengelig"
 
 #. TRANSLATORS: failure text for the in-app notification,
 #. * where the %s is the application name (e.g. "GIMP")
-<<<<<<< HEAD
-#: src/gs-shell.c:985
-=======
 #: src/gs-shell.c:1012
->>>>>>> 35e6ebde
 #, c-format
 msgid "Unable to install %s as not supported"
 msgstr "Kan ikke installere %s da den ikke er støttet"
 
 #. TRANSLATORS: failure text for the in-app notification
-<<<<<<< HEAD
-#: src/gs-shell.c:992
-=======
 #: src/gs-shell.c:1019
->>>>>>> 35e6ebde
 msgid "Unable to install: internet access was required but wasn’t available"
 msgstr ""
 "Kan ikke installere: Tilgang til internett kreves men var ikke tilgjengelig"
 
 #. TRANSLATORS: failure text for the in-app notification
-<<<<<<< HEAD
-#: src/gs-shell.c:998
-=======
 #: src/gs-shell.c:1025
->>>>>>> 35e6ebde
 msgid "Unable to install: the application has an invalid format"
 msgstr "Kan ikke installere: programmet har ugyldig format"
 
 #. TRANSLATORS: failure text for the in-app notification,
 #. * where the %s is the application name (e.g. "GIMP")
-<<<<<<< HEAD
-#: src/gs-shell.c:1003
-=======
 #: src/gs-shell.c:1030
->>>>>>> 35e6ebde
 #, c-format
 msgid "Unable to install %s: not enough disk space"
 msgstr "Kan ikke installere %s: ikke nok diskplass"
 
 #. TRANSLATORS: failure text for the in-app notification
-<<<<<<< HEAD
-#: src/gs-shell.c:1011
-=======
 #: src/gs-shell.c:1038
->>>>>>> 35e6ebde
 #, c-format
 msgid "Unable to install %s: authentication was required"
 msgstr "Kan ikke installere %s: autentisering var påkrevet"
 
 #. TRANSLATORS: failure text for the in-app notification,
 #. * where the %s is the application name (e.g. "GIMP")
-<<<<<<< HEAD
-#: src/gs-shell.c:1018
-=======
 #: src/gs-shell.c:1045
->>>>>>> 35e6ebde
 #, c-format
 msgid "Unable to install %s: authentication was invalid"
 msgstr "Kan ikke installere %s: ugyldig autentisering"
 
 #. TRANSLATORS: failure text for the in-app notification,
 #. * where the %s is the application name (e.g. "GIMP")
-<<<<<<< HEAD
-#: src/gs-shell.c:1025
-=======
 #: src/gs-shell.c:1052
->>>>>>> 35e6ebde
 #, c-format
 msgid "Unable to install %s: you do not have permission to install software"
 msgstr ""
@@ -2668,54 +2489,34 @@
 #. TRANSLATORS: failure text for the in-app notification,
 #. * the %s is the name of the authentication service,
 #. * e.g. "Ubuntu One"
-<<<<<<< HEAD
-#: src/gs-shell.c:1038
-=======
 #: src/gs-shell.c:1065
->>>>>>> 35e6ebde
 #, c-format
 msgid "Your %s account has been suspended."
 msgstr "Din konto på %s er suspendert."
 
 #. TRANSLATORS: failure text for the in-app notification
-<<<<<<< HEAD
-#: src/gs-shell.c:1042
-=======
 #: src/gs-shell.c:1069
->>>>>>> 35e6ebde
 msgid "It is not possible to install software until this has been resolved."
 msgstr "Det er ikke mulig å installere programvare før dette er rettet opp."
 
 #. TRANSLATORS: failure text for the in-app notification,
 #. * where the %s is the clickable link (e.g.
 #. * "http://example.com/what-did-i-do-wrong/")
-<<<<<<< HEAD
-#: src/gs-shell.c:1053
-=======
 #: src/gs-shell.c:1080
->>>>>>> 35e6ebde
 #, c-format
 msgid "For more information, visit %s."
 msgstr "Besøk %s for mer informasjon."
 
 #. TRANSLATORS: failure text for the in-app notification,
 #. * where the %s is the application name (e.g. "Dell XPS 13")
-<<<<<<< HEAD
-#: src/gs-shell.c:1062
-=======
 #: src/gs-shell.c:1089
->>>>>>> 35e6ebde
 #, c-format
 msgid "Unable to install %s: AC power is required"
 msgstr "Kan ikke installere %s: Strømtilkobling kreves"
 
 #. TRANSLATORS: failure text for the in-app notification,
 #. * where the %s is the application name (e.g. "GIMP")
-<<<<<<< HEAD
-#: src/gs-shell.c:1071
-=======
 #: src/gs-shell.c:1098
->>>>>>> 35e6ebde
 #, c-format
 msgid "Unable to install %s"
 msgstr "Kan ikke installere %s"
@@ -2724,32 +2525,20 @@
 #. * where the first %s is the app name (e.g. "GIMP") and
 #. * the second %s is the origin, e.g. "Fedora" or
 #. * "Fedora Project [fedoraproject.org]"
-<<<<<<< HEAD
-#: src/gs-shell.c:1117
-=======
 #: src/gs-shell.c:1144
->>>>>>> 35e6ebde
 #, c-format
 msgid "Unable to update %s from %s"
 msgstr "Kan ikke oppdatere %s fra %s"
 
 #. TRANSLATORS: failure text for the in-app notification,
 #. * where the %s is the application name (e.g. "GIMP")
-<<<<<<< HEAD
-#: src/gs-shell.c:1123
-=======
 #: src/gs-shell.c:1150
->>>>>>> 35e6ebde
 #, c-format
 msgid "Unable to update %s as download failed"
 msgstr "Kan ikke oppdatere %s siden nedlasting feilet"
 
 #. TRANSLATORS: failure text for the in-app notification
-<<<<<<< HEAD
-#: src/gs-shell.c:1129
-=======
 #: src/gs-shell.c:1156
->>>>>>> 35e6ebde
 msgid "Unable to update: internet access was required but wasn’t available"
 msgstr ""
 "Kan ikke oppdatere: Tilgang til internett var påkrevet men var ikke "
@@ -2757,44 +2546,28 @@
 
 #. TRANSLATORS: failure text for the in-app notification,
 #. * where the %s is the application name (e.g. "GIMP")
-<<<<<<< HEAD
-#: src/gs-shell.c:1137
-=======
 #: src/gs-shell.c:1164
->>>>>>> 35e6ebde
 #, c-format
 msgid "Unable to update %s: not enough disk space"
 msgstr "Kan ikke oppdatere %s: ikke nok diskplass"
 
 #. TRANSLATORS: failure text for the in-app notification,
 #. * where the %s is the application name (e.g. "GIMP")
-<<<<<<< HEAD
-#: src/gs-shell.c:1146
-=======
 #: src/gs-shell.c:1173
->>>>>>> 35e6ebde
 #, c-format
 msgid "Unable to update %s: authentication was required"
 msgstr "Kan ikke oppdatere %s: autentisering var påkrevet"
 
 #. TRANSLATORS: failure text for the in-app notification,
 #. * where the %s is the application name (e.g. "GIMP")
-<<<<<<< HEAD
-#: src/gs-shell.c:1153
-=======
 #: src/gs-shell.c:1180
->>>>>>> 35e6ebde
 #, c-format
 msgid "Unable to update %s: authentication was invalid"
 msgstr "Kan ikke oppdatere %s: autentiseringen var ugyldig"
 
 #. TRANSLATORS: failure text for the in-app notification,
 #. * where the %s is the application name (e.g. "GIMP")
-<<<<<<< HEAD
-#: src/gs-shell.c:1160
-=======
 #: src/gs-shell.c:1187
->>>>>>> 35e6ebde
 #, c-format
 msgid "Unable to update %s: you do not have permission to update software"
 msgstr ""
@@ -2802,22 +2575,14 @@
 
 #. TRANSLATORS: failure text for the in-app notification,
 #. * where the %s is the application name (e.g. "Dell XPS 13")
-<<<<<<< HEAD
-#: src/gs-shell.c:1168
-=======
 #: src/gs-shell.c:1195
->>>>>>> 35e6ebde
 #, c-format
 msgid "Unable to update %s: AC power is required"
 msgstr "Kan ikke oppdatere %s: strømtilkobling er påkrevet"
 
 #. TRANSLATORS: failure text for the in-app notification,
 #. * where the %s is the application name (e.g. "GIMP")
-<<<<<<< HEAD
-#: src/gs-shell.c:1177
-=======
 #: src/gs-shell.c:1204
->>>>>>> 35e6ebde
 #, c-format
 msgid "Unable to update %s"
 msgstr "Kan ikke oppdatere %s"
@@ -2825,32 +2590,20 @@
 #. TRANSLATORS: failure text for the in-app notification,
 #. * where the first %s is the distro name (e.g. "Fedora 25") and
 #. * the second %s is the origin, e.g. "Fedora Project [fedoraproject.org]"
-<<<<<<< HEAD
-#: src/gs-shell.c:1222
-=======
 #: src/gs-shell.c:1249
->>>>>>> 35e6ebde
 #, c-format
 msgid "Unable to upgrade to %s from %s"
 msgstr "Kan ikke oppgradere til %s fra %s"
 
 #. TRANSLATORS: failure text for the in-app notification,
 #. * where the %s is the app name (e.g. "GIMP")
-<<<<<<< HEAD
-#: src/gs-shell.c:1227
-=======
 #: src/gs-shell.c:1254
->>>>>>> 35e6ebde
 #, c-format
 msgid "Unable to upgrade to %s as download failed"
 msgstr "Kan ikke oppgradere til %s siden nedlasting feilet"
 
 #. TRANSLATORS: failure text for the in-app notification
-<<<<<<< HEAD
-#: src/gs-shell.c:1234
-=======
 #: src/gs-shell.c:1261
->>>>>>> 35e6ebde
 msgid "Unable to upgrade: internet access was required but wasn’t available"
 msgstr ""
 "Kan ikke oppgradere: tilgang til internett var påkrevet men var ikke "
@@ -2858,121 +2611,77 @@
 
 #. TRANSLATORS: failure text for the in-app notification,
 #. * where the %s is the distro name (e.g. "Fedora 25")
-<<<<<<< HEAD
-#: src/gs-shell.c:1242
-=======
 #: src/gs-shell.c:1269
->>>>>>> 35e6ebde
 #, c-format
 msgid "Unable to upgrade to %s: not enough disk space"
 msgstr "Kan ikke oppgradere til %s: ikke nok diskplass"
 
 #. TRANSLATORS: failure text for the in-app notification,
 #. * where the %s is the distro name (e.g. "Fedora 25")
-<<<<<<< HEAD
-#: src/gs-shell.c:1251
-=======
 #: src/gs-shell.c:1278
->>>>>>> 35e6ebde
 #, c-format
 msgid "Unable to upgrade to %s: authentication was required"
 msgstr "Kan ikke oppgradere til %s: autentisering var påkrevet"
 
 #. TRANSLATORS: failure text for the in-app notification,
 #. * where the %s is the distro name (e.g. "Fedora 25")
-<<<<<<< HEAD
-#: src/gs-shell.c:1258
-=======
 #: src/gs-shell.c:1285
->>>>>>> 35e6ebde
 #, c-format
 msgid "Unable to upgrade to %s: authentication was invalid"
 msgstr "Kan ikke oppgradere til %s: autentiseringen var ugyldig"
 
 #. TRANSLATORS: failure text for the in-app notification,
 #. * where the %s is the distro name (e.g. "Fedora 25")
-<<<<<<< HEAD
-#: src/gs-shell.c:1265
-=======
 #: src/gs-shell.c:1292
->>>>>>> 35e6ebde
 #, c-format
 msgid "Unable to upgrade to %s: you do not have permission to upgrade"
 msgstr "Kan ikke oppgradere til %s: du har ikke rettigheter til å oppgradere"
 
 #. TRANSLATORS: failure text for the in-app notification,
 #. * where the %s is the distro name (e.g. "Fedora 25")
-<<<<<<< HEAD
-#: src/gs-shell.c:1272
-=======
 #: src/gs-shell.c:1299
->>>>>>> 35e6ebde
 #, c-format
 msgid "Unable to upgrade to %s: AC power is required"
 msgstr "Kan ikke oppgradere til %s: strømtilkobling er påkrevet"
 
 #. TRANSLATORS: failure text for the in-app notification,
 #. * where the %s is the distro name (e.g. "Fedora 25")
-<<<<<<< HEAD
-#: src/gs-shell.c:1281
-=======
 #: src/gs-shell.c:1308
->>>>>>> 35e6ebde
 #, c-format
 msgid "Unable to upgrade to %s"
 msgstr "Kan ikke oppgradere til %s"
 
 #. TRANSLATORS: failure text for the in-app notification,
 #. * where the %s is the application name (e.g. "GIMP")
-<<<<<<< HEAD
-#: src/gs-shell.c:1323
-=======
 #: src/gs-shell.c:1350
->>>>>>> 35e6ebde
 #, c-format
 msgid "Unable to remove %s: authentication was required"
 msgstr "Kan ikke fjerne %s: autentisering var påkrevet"
 
 #. TRANSLATORS: failure text for the in-app notification,
 #. * where the %s is the application name (e.g. "GIMP")
-<<<<<<< HEAD
-#: src/gs-shell.c:1329
-=======
 #: src/gs-shell.c:1356
->>>>>>> 35e6ebde
 #, c-format
 msgid "Unable to remove %s: authentication was invalid"
 msgstr "Kan ikke fjerne %s: autentiseringen var ugyldig"
 
 #. TRANSLATORS: failure text for the in-app notification,
 #. * where the %s is the application name (e.g. "GIMP")
-<<<<<<< HEAD
-#: src/gs-shell.c:1335
-=======
 #: src/gs-shell.c:1362
->>>>>>> 35e6ebde
 #, c-format
 msgid "Unable to remove %s: you do not have permission to remove software"
 msgstr "Kan ikke fjerne %s: du har ikke rettigheter til å fjerne programvare"
 
 #. TRANSLATORS: failure text for the in-app notification,
 #. * where the %s is the application name (e.g. "GIMP")
-<<<<<<< HEAD
-#: src/gs-shell.c:1342
-=======
 #: src/gs-shell.c:1369
->>>>>>> 35e6ebde
 #, c-format
 msgid "Unable to remove %s: AC power is required"
 msgstr "Kan ikke fjerne %s: strømtilkobling er påkrevet"
 
 #. TRANSLATORS: failure text for the in-app notification,
 #. * where the %s is the application name (e.g. "GIMP")
-<<<<<<< HEAD
-#: src/gs-shell.c:1351
-=======
 #: src/gs-shell.c:1378
->>>>>>> 35e6ebde
 #, c-format
 msgid "Unable to remove %s"
 msgstr "Kan ikke fjerne %s"
@@ -2981,80 +2690,48 @@
 #. * where the first %s is the application name (e.g. "GIMP")
 #. * and the second %s is the name of the runtime, e.g.
 #. * "GNOME SDK [flatpak.gnome.org]"
-<<<<<<< HEAD
-#: src/gs-shell.c:1397
-=======
 #: src/gs-shell.c:1424
->>>>>>> 35e6ebde
 #, c-format
 msgid "Unable to launch %s: %s is not installed"
 msgstr "Kan ikke starte %s: %s er ikke installert"
 
 #. TRANSLATORS: failure text for the in-app notification
-<<<<<<< HEAD
-#: src/gs-shell.c:1404 src/gs-shell.c:1452 src/gs-shell.c:1500
-=======
 #: src/gs-shell.c:1431 src/gs-shell.c:1479 src/gs-shell.c:1527
->>>>>>> 35e6ebde
 msgid "Not enough disk space — free up some space and try again"
 msgstr "Ikke nok diskplass – frigjør plass og prøv igjen"
 
 #. TRANSLATORS: we failed to get a proper error code
-<<<<<<< HEAD
-#: src/gs-shell.c:1412 src/gs-shell.c:1460 src/gs-shell.c:1527
-=======
 #: src/gs-shell.c:1439 src/gs-shell.c:1487 src/gs-shell.c:1554
->>>>>>> 35e6ebde
 msgid "Sorry, something went wrong"
 msgstr "Beklager, noe gikk galt"
 
 #. TRANSLATORS: failure text for the in-app notification
-<<<<<<< HEAD
-#: src/gs-shell.c:1447
-=======
 #: src/gs-shell.c:1474
->>>>>>> 35e6ebde
 msgid "Failed to install file: authentication failed"
 msgstr "Klarte ikke å installere fil: autentisering feilet"
 
 #. TRANSLATORS: failure text for the in-app notification,
 #. * the %s is the origin, e.g. "Fedora" or
 #. * "Fedora Project [fedoraproject.org]"
-<<<<<<< HEAD
-#: src/gs-shell.c:1494
-=======
 #: src/gs-shell.c:1521
->>>>>>> 35e6ebde
 #, c-format
 msgid "Unable to contact %s"
 msgstr "Kan ikke kontakte %s"
 
 #. TRANSLATORS: failure text for the in-app notification,
 #. * where the %s is the application name (e.g. "GIMP")
-<<<<<<< HEAD
-#: src/gs-shell.c:1509
-=======
 #: src/gs-shell.c:1536
->>>>>>> 35e6ebde
 #, c-format
 msgid "%s needs to be restarted to use new plugins."
 msgstr "%s må startes på nytt for å bruke nye tillegg."
 
 #. TRANSLATORS: failure text for the in-app notification
-<<<<<<< HEAD
-#: src/gs-shell.c:1514
-=======
 #: src/gs-shell.c:1541
->>>>>>> 35e6ebde
 msgid "This application needs to be restarted to use new plugins."
 msgstr "DEtte programmet må startes på nytt for å bruke nye tillegg."
 
 #. TRANSLATORS: need to be connected to the AC power
-<<<<<<< HEAD
-#: src/gs-shell.c:1521
-=======
 #: src/gs-shell.c:1548
->>>>>>> 35e6ebde
 msgid "AC power is required"
 msgstr "Strømtilkobling kreves"
 
@@ -3540,39 +3217,23 @@
 
 #. TRANSLATORS:  the first %s is the distro name, e.g. 'Fedora'
 #. * and the second %s is the distro version, e.g. '25'
-<<<<<<< HEAD
-#: src/gs-updates-page.c:1089
-=======
 #: src/gs-updates-page.c:1115
->>>>>>> 35e6ebde
 #, c-format
 msgid "%s %s is no longer supported."
 msgstr "%s %s er ikke støttet lenger."
 
 #. TRANSLATORS: OS refers to operating system, e.g. Fedora
-<<<<<<< HEAD
-#: src/gs-updates-page.c:1094
-=======
 #: src/gs-updates-page.c:1120
->>>>>>> 35e6ebde
 msgid "Your OS is no longer supported."
 msgstr "Operativsystemet er ikke støttet lenger."
 
 #. TRANSLATORS: EOL distros do not get important updates
-<<<<<<< HEAD
-#: src/gs-updates-page.c:1099
-=======
 #: src/gs-updates-page.c:1125
->>>>>>> 35e6ebde
 msgid "This means that it does not receive security updates."
 msgstr "Dette betyr at det ikke får sikkerhetsoppdateringer."
 
 #. TRANSLATORS: upgrade refers to a major update, e.g. Fedora 25 to 26
-<<<<<<< HEAD
-#: src/gs-updates-page.c:1103
-=======
 #: src/gs-updates-page.c:1129
->>>>>>> 35e6ebde
 msgid "It is recommended that you upgrade to a more recent version."
 msgstr "Det anbefales at du oppgraderer til en nyere versjon."
 
@@ -4193,38 +3854,22 @@
 msgstr "Henter flatpak-metadata for %s …"
 
 #. TRANSLATORS: status text when downloading the RuntimeRepo
-<<<<<<< HEAD
-#: plugins/flatpak/gs-flatpak.c:2617
-=======
 #: plugins/flatpak/gs-flatpak.c:2636
->>>>>>> 35e6ebde
 msgid "Getting runtime source…"
 msgstr "Henter kilde for kjøremiljø …"
 
 #. TRANSLATORS: status text when downloading
-<<<<<<< HEAD
-#: plugins/fwupd/gs-plugin-fwupd.c:801
-=======
 #: plugins/fwupd/gs-plugin-fwupd.c:794 plugins/fwupd/gs-plugin-fwupd.c:893
->>>>>>> 35e6ebde
 msgid "Downloading firmware update signature…"
 msgstr "Laster ned signatur for fastvareoppdatering …"
 
 #. TRANSLATORS: status text when downloading
-<<<<<<< HEAD
-#: plugins/fwupd/gs-plugin-fwupd.c:847
-=======
 #: plugins/fwupd/gs-plugin-fwupd.c:835 plugins/fwupd/gs-plugin-fwupd.c:939
->>>>>>> 35e6ebde
 msgid "Downloading firmware update metadata…"
 msgstr "Laster ned metadata for fastvareoppdatering …"
 
 #. TRANSLATORS: status text when downloading
-<<<<<<< HEAD
-#: plugins/fwupd/gs-plugin-fwupd.c:941
-=======
 #: plugins/fwupd/gs-plugin-fwupd.c:1030
->>>>>>> 35e6ebde
 msgid "Downloading firmware update…"
 msgstr "Laster ned fastvareoppdateringer …"
 
@@ -4258,11 +3903,7 @@
 msgstr "ODRS er en tjeneste som gir brukere omtaler av programmer"
 
 #. TRANSLATORS: status text when downloading
-<<<<<<< HEAD
-#: plugins/shell-extensions/gs-plugin-shell-extensions.c:669
-=======
 #: plugins/shell-extensions/gs-plugin-shell-extensions.c:671
->>>>>>> 35e6ebde
 msgid "Downloading shell extension metadata…"
 msgstr "Laster ned metadata for skallutvidelser …"
 
