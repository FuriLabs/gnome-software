--- conflicted
+++ resolved
@@ -11,13 +11,8 @@
 msgstr ""
 "Project-Id-Version: gnome-software\n"
 "Report-Msgid-Bugs-To: https://gitlab.gnome.org/GNOME/gnome-software/issues\n"
-<<<<<<< HEAD
-"POT-Creation-Date: 2023-11-04 01:32+0000\n"
-"PO-Revision-Date: 2023-11-05 00:48+0100\n"
-=======
 "POT-Creation-Date: 2024-02-07 07:44+0000\n"
 "PO-Revision-Date: 2024-02-07 15:04+0100\n"
->>>>>>> 3e5dfc8c
 "Last-Translator: Daniel Rusek <mail@asciiwolf.com>\n"
 "Language-Team: Czech <gnome-cs-list@gnome.org>\n"
 "Language: cs\n"
@@ -25,11 +20,7 @@
 "Content-Type: text/plain; charset=UTF-8\n"
 "Content-Transfer-Encoding: 8bit\n"
 "Plural-Forms: nplurals=3; plural=(n==1) ? 0 : (n>=2 && n<=4) ? 1 : 2;\n"
-<<<<<<< HEAD
-"X-Generator: Poedit 3.4\n"
-=======
 "X-Generator: Poedit 3.4.2\n"
->>>>>>> 3e5dfc8c
 "X-Project-Style: gnome\n"
 
 #: data/metainfo/org.gnome.Software.metainfo.xml.in:7 src/gs-shell.ui:27
@@ -83,12 +74,8 @@
 msgid "The update details"
 msgstr "Podrobnosti o aktualizaci"
 
-<<<<<<< HEAD
-#: data/metainfo/org.gnome.Software.metainfo.xml.in:2400
-=======
 #. developer_name tag deprecated with Appstream 1.0
 #: data/metainfo/org.gnome.Software.metainfo.xml.in:2414
->>>>>>> 3e5dfc8c
 #: src/gs-application.c:264
 msgid "The GNOME Project"
 msgstr "Projekt GNOME"
@@ -850,29 +837,17 @@
 msgid "Pending"
 msgstr "Čeká na zpracování"
 
-<<<<<<< HEAD
-#: src/gs-app-addon-row.c:99 src/gs-app-row.c:459 src/gs-details-page.c:392
-msgid "Pending install"
-msgstr "Čeká na instalaci"
-
-#: src/gs-app-addon-row.c:103 src/gs-app-row.c:463 src/gs-details-page.c:399
-=======
 #: src/gs-app-addon-row.c:99 src/gs-app-row.c:475 src/gs-details-page.c:401
 msgid "Pending install"
 msgstr "Čeká na instalaci"
 
 #: src/gs-app-addon-row.c:103 src/gs-app-row.c:479 src/gs-details-page.c:408
->>>>>>> 3e5dfc8c
 msgid "Pending remove"
 msgstr "Čeká na odebrání"
 
 #. TRANSLATORS: this is a button next to the search results that
 #. * shows the status of an app being installed
-<<<<<<< HEAD
-#: src/gs-app-addon-row.c:107 src/gs-app-row.c:208 src/gs-details-page.c:385
-=======
 #: src/gs-app-addon-row.c:107 src/gs-app-row.c:214 src/gs-details-page.c:389
->>>>>>> 3e5dfc8c
 msgid "Installing"
 msgstr "Instaluje se"
 
@@ -893,13 +868,8 @@
 #. TRANSLATORS: button text in the header when firmware
 #. * can be live-installed
 #. TRANSLATORS: update the fw
-<<<<<<< HEAD
-#: src/gs-app-addon-row.ui:66 src/gs-common.c:303 src/gs-details-page.c:1030
-#: src/gs-details-page.c:1056 src/gs-details-page.ui:210 src/gs-page.c:437
-=======
 #: src/gs-app-addon-row.ui:66 src/gs-common.c:303 src/gs-details-page.c:1043
 #: src/gs-details-page.c:1070 src/gs-details-page.ui:243 src/gs-page.c:437
->>>>>>> 3e5dfc8c
 #: plugins/packagekit/gs-packagekit-task.c:149
 msgid "_Install"
 msgstr "_Instalovat"
@@ -1032,11 +1002,7 @@
 msgstr "Vyžaduje dodatečná oprávnění"
 
 #. Translators: Header of the section with other users' opinions about the app.
-<<<<<<< HEAD
-#: src/gs-app-reviews-dialog.ui:6 src/gs-details-page.ui:1078
-=======
 #: src/gs-app-reviews-dialog.ui:6 src/gs-details-page.ui:1111
->>>>>>> 3e5dfc8c
 msgid "Reviews"
 msgstr "Recenze"
 
@@ -1048,11 +1014,7 @@
 msgid "No Reviews"
 msgstr "Bez recenzí"
 
-<<<<<<< HEAD
-#: src/gs-app-version-history-dialog.ui:6 src/gs-details-page.ui:530
-=======
 #: src/gs-app-version-history-dialog.ui:6 src/gs-details-page.ui:563
->>>>>>> 3e5dfc8c
 msgid "Version History"
 msgstr "Historie verzí"
 
@@ -1588,11 +1550,7 @@
 msgstr "Přejmenováno z %s"
 
 #. Replace user-provided non-localized string with a localized text
-<<<<<<< HEAD
-#: src/gs-app-row.c:562 src/gs-details-page.ui:562
-=======
 #: src/gs-app-row.c:579 src/gs-details-page.ui:595
->>>>>>> 3e5dfc8c
 msgid "Stopped Receiving Updates"
 msgstr "Příjem aktualizací zastaven"
 
@@ -1650,19 +1608,11 @@
 msgstr "Vyžadováno přihlášení"
 
 #. TRANSLATORS: button text
-<<<<<<< HEAD
-#: src/gs-basic-auth-dialog.ui:12 src/gs-common.c:296 src/gs-common.c:697
-#: src/gs-details-page.ui:298 src/gs-page.c:435 src/gs-page.c:658
-#: src/gs-removal-dialog.ui:28 src/gs-repos-dialog.c:171
-#: src/gs-repos-dialog.c:249 src/gs-review-dialog.ui:26 src/gs-review-row.c:241
-#: src/gs-updates-page.c:853 src/gs-updates-page.c:870
-=======
 #: src/gs-basic-auth-dialog.ui:14 src/gs-common.c:296 src/gs-common.c:748
 #: src/gs-details-page.ui:331 src/gs-page.c:435 src/gs-page.c:658
 #: src/gs-removal-dialog.ui:26 src/gs-repos-dialog.c:175
 #: src/gs-repos-dialog.c:253 src/gs-review-dialog.ui:27 src/gs-review-row.c:241
 #: src/gs-updates-page.c:854 src/gs-updates-page.c:871
->>>>>>> 3e5dfc8c
 #: src/gs-upgrade-banner.ui:201
 msgid "_Cancel"
 msgstr "_Zrušit"
@@ -2402,17 +2352,6 @@
 msgid "_Show Less"
 msgstr "Zobrazit _méně"
 
-<<<<<<< HEAD
-#: src/gs-details-page.c:380
-msgid "Removing…"
-msgstr "Odebírá se…"
-
-#: src/gs-details-page.c:390
-msgid "Requires restart to finish install"
-msgstr "Vyžaduje restart k dokončení instalace"
-
-#: src/gs-details-page.c:397
-=======
 #: src/gs-details-page.c:384
 msgid "Removing…"
 msgstr "Odebírá se…"
@@ -2422,27 +2361,18 @@
 msgstr "Vyžaduje restart k dokončení instalace"
 
 #: src/gs-details-page.c:406
->>>>>>> 3e5dfc8c
 msgid "Requires restart to finish remove"
 msgstr "Vyžaduje restart k dokončení odebírání"
 
 #. TRANSLATORS: This is a label on top of the app's progress
 #. * bar to inform the user that the app should be installed soon
-<<<<<<< HEAD
-#: src/gs-details-page.c:414
-=======
 #: src/gs-details-page.c:423
->>>>>>> 3e5dfc8c
 msgid "Pending installation…"
 msgstr "Probíhá instalace…"
 
 #. TRANSLATORS: This is a label on top of the app's progress
 #. * bar to inform the user that the app should be updated soon
-<<<<<<< HEAD
-#: src/gs-details-page.c:420
-=======
 #: src/gs-details-page.c:429
->>>>>>> 3e5dfc8c
 msgid "Pending update…"
 msgstr "Probíhá aktualizace…"
 
@@ -2452,38 +2382,22 @@
 msgstr "Stahuje se…"
 
 #. Translators: This string is shown when preparing to download and install an app.
-<<<<<<< HEAD
-#: src/gs-details-page.c:434
-=======
 #: src/gs-details-page.c:447
->>>>>>> 3e5dfc8c
 msgid "Preparing…"
 msgstr "Připravuje se…"
 
 #. Translators: This string is shown when uninstalling an app.
-<<<<<<< HEAD
-#: src/gs-details-page.c:437
-=======
 #: src/gs-details-page.c:450
->>>>>>> 3e5dfc8c
 msgid "Uninstalling…"
 msgstr "Odinstalovává se…"
 
 #. Translators: the "%s" is replaced with an app name
-<<<<<<< HEAD
-#: src/gs-details-page.c:564
-=======
 #: src/gs-details-page.c:577
->>>>>>> 3e5dfc8c
 #, c-format
 msgid "%s is not installed, but it still has data present."
 msgstr "Aplikace %s není nainstalována, ale má stále k dispozici data."
 
-<<<<<<< HEAD
-#: src/gs-details-page.c:1046
-=======
 #: src/gs-details-page.c:1060
->>>>>>> 3e5dfc8c
 msgid "_Restart"
 msgstr "_Restartovat"
 
@@ -2491,40 +2405,16 @@
 #. * be installed.
 #. * The ellipsis indicates that further steps are required,
 #. * e.g. enabling software repositories or the like
-<<<<<<< HEAD
-#: src/gs-details-page.c:1070
-msgid "_Install…"
-msgstr "_Instalovat…"
-
-#: src/gs-details-page.c:1137
-msgid "_Uninstall…"
-msgstr "_Odinstalovat…"
-
-#. Translators: %s is the user-visible app name
-#: src/gs-details-page.c:1283
-=======
 #: src/gs-details-page.c:1084
 msgid "_Install…"
 msgstr "_Instalovat…"
 
 #. Translators: %s is the user-visible app name
 #: src/gs-details-page.c:1297
->>>>>>> 3e5dfc8c
 #, c-format
 msgid "%s will appear in US English"
 msgstr "Aplikace %s se zobrazí v americké angličtině"
 
-<<<<<<< HEAD
-#: src/gs-details-page.c:1291
-msgid "This app will appear in US English"
-msgstr "Tato aplikace se zobrazí v americké angličtině"
-
-#: src/gs-details-page.c:1293
-msgid "This software will appear in US English"
-msgstr "Tento software se zobrazí v americké angličtině"
-
-#: src/gs-details-page.c:1328 src/gs-details-page.ui:60
-=======
 #: src/gs-details-page.c:1305
 msgid "This app will appear in US English"
 msgstr "Tato aplikace se zobrazí v americké angličtině"
@@ -2534,16 +2424,11 @@
 msgstr "Tento software se zobrazí v americké angličtině"
 
 #: src/gs-details-page.c:1342 src/gs-details-page.ui:76
->>>>>>> 3e5dfc8c
 msgid "Help _Translate"
 msgstr "_Pomoci přeložit"
 
 #. Translators: the '%s' is replaced with a developer name or a project group
-<<<<<<< HEAD
-#: src/gs-details-page.c:1393
-=======
 #: src/gs-details-page.c:1407
->>>>>>> 3e5dfc8c
 #, c-format
 msgid "Other Apps by %s"
 msgstr "Co dalšího nabízí %s"
@@ -2561,17 +2446,6 @@
 msgstr "Vývojář prokázal vlastnictví %s"
 
 #. TRANSLATORS: we need a remote server to process
-<<<<<<< HEAD
-#: src/gs-details-page.c:1786
-msgid "You need internet access to write a review"
-msgstr "Abyste mohli napsat recenzi, musíte být připojeni k Internetu"
-
-#: src/gs-details-page.c:1887
-msgid "This app is no longer receiving updates, including security fixes"
-msgstr "Tato aplikace již nedostává aktualizace, včetně bezpečnostních oprav"
-
-#: src/gs-details-page.c:1888
-=======
 #: src/gs-details-page.c:1814
 msgid "You need internet access to write a review"
 msgstr "Abyste mohli napsat recenzi, musíte být připojeni k Internetu"
@@ -2581,17 +2455,12 @@
 msgstr "Tato aplikace již nedostává aktualizace, včetně bezpečnostních oprav"
 
 #: src/gs-details-page.c:1916
->>>>>>> 3e5dfc8c
 msgid ""
 "This app is already provided by your distribution and should not be replaced."
 msgstr ""
 "Tuto aplikaci již poskytuje vaše distribuce a neměli byste ji nahrazovat."
 
-<<<<<<< HEAD
-#: src/gs-details-page.c:1889
-=======
 #: src/gs-details-page.c:1917
->>>>>>> 3e5dfc8c
 msgid ""
 "This app doesn’t provide any links to a website, code repository or issue "
 "tracker."
@@ -2599,30 +2468,18 @@
 "Tato aplikace neposkytuje žádné odkazy na webové stránky, repozitáře kódu "
 "ani nástroj pro sledování problémů."
 
-<<<<<<< HEAD
-#: src/gs-details-page.c:1891
-msgid "This software is no longer receiving updates, including security fixes"
-msgstr "Tento software již nedostává aktualizace, včetně bezpečnostních oprav"
-
-#: src/gs-details-page.c:1892
-=======
 #: src/gs-details-page.c:1919
 msgid "This software is no longer receiving updates, including security fixes"
 msgstr "Tento software již nedostává aktualizace, včetně bezpečnostních oprav"
 
 #: src/gs-details-page.c:1920
->>>>>>> 3e5dfc8c
 msgid ""
 "This software is already provided by your distribution and should not be "
 "replaced."
 msgstr ""
 "Tento software již poskytuje vaše distribuce a neměli byste jej nahrazovat."
 
-<<<<<<< HEAD
-#: src/gs-details-page.c:1893
-=======
 #: src/gs-details-page.c:1921
->>>>>>> 3e5dfc8c
 msgid ""
 "This software doesn’t provide any links to a website, code repository or "
 "issue tracker."
@@ -2630,20 +2487,12 @@
 "Tento software neposkytuje žádné odkazy na webové stránky, repozitáře kódu "
 "ani nástroj pro sledování problémů."
 
-<<<<<<< HEAD
-#: src/gs-details-page.c:1982 src/gs-details-page.c:1998
-=======
 #: src/gs-details-page.c:2011 src/gs-details-page.c:2027
->>>>>>> 3e5dfc8c
 #, c-format
 msgid "Unable to find “%s”"
 msgstr "Nelze najít „%s“"
 
-<<<<<<< HEAD
-#: src/gs-details-page.c:2345
-=======
 #: src/gs-details-page.c:2375
->>>>>>> 3e5dfc8c
 #, c-format
 msgid "Failed to submit review for “%s”: %s"
 msgstr "Selhalo odeslání recenze pro „%s“: %s"
@@ -2652,18 +2501,6 @@
 msgid "Details page"
 msgstr "Stránka s podrobnostmi"
 
-<<<<<<< HEAD
-#: src/gs-details-page.ui:40
-msgid "Loading app details…"
-msgstr "Načítají se podrobnosti o aplikaci…"
-
-#. TRANSLATORS: A label for a button to execute the selected app.
-#: src/gs-details-page.ui:227
-msgid "_Open"
-msgstr "_Otevřít"
-
-#: src/gs-details-page.ui:243 plugins/packagekit/gs-packagekit-task.c:159
-=======
 #: src/gs-details-page.ui:54
 msgid "Loading App Details"
 msgstr "Načítají se podrobnosti o aplikaci"
@@ -2678,26 +2515,10 @@
 msgstr "_Otevřít"
 
 #: src/gs-details-page.ui:276 plugins/packagekit/gs-packagekit-task.c:159
->>>>>>> 3e5dfc8c
 msgid "_Update"
 msgstr "_Aktualizovat"
 
 #. TRANSLATORS: button text in the header when an app can be erased
-<<<<<<< HEAD
-#: src/gs-details-page.ui:261 src/gs-details-page.ui:271
-msgid "Uninstall"
-msgstr "Odinstalovat"
-
-#: src/gs-details-page.ui:323
-msgid "Downloading"
-msgstr "Stahuje se"
-
-#: src/gs-details-page.ui:460 src/gs-installed-page.ui:135
-msgid "Add-ons"
-msgstr "Doplňky"
-
-#: src/gs-details-page.ui:633
-=======
 #: src/gs-details-page.ui:294 src/gs-details-page.ui:304
 msgid "Uninstall"
 msgstr "Odinstalovat"
@@ -2707,24 +2528,15 @@
 msgstr "Doplňky"
 
 #: src/gs-details-page.ui:666
->>>>>>> 3e5dfc8c
 msgid "This app can only be used when there is an active internet connection."
 msgstr ""
 "Tuto aplikaci je možné používat, jen když je funkční připojení k Internetu."
 
-<<<<<<< HEAD
-#: src/gs-details-page.ui:656
-msgid "Software Repository Included"
-msgstr "Součástí je repozitář softwaru"
-
-#: src/gs-details-page.ui:666
-=======
 #: src/gs-details-page.ui:689
 msgid "Software Repository Included"
 msgstr "Součástí je repozitář softwaru"
 
 #: src/gs-details-page.ui:699
->>>>>>> 3e5dfc8c
 msgid ""
 "This app includes a software repository which provides updates, as well as "
 "access to other software."
@@ -2732,19 +2544,11 @@
 "Součástí této aplikace je repozitář softwaru, který poskytuje aktualizace a "
 "přístup k dalšímu softwaru."
 
-<<<<<<< HEAD
-#: src/gs-details-page.ui:694
-msgid "No Software Repository Included"
-msgstr "Součástí není žádný repozitář softwaru"
-
-#: src/gs-details-page.ui:704
-=======
 #: src/gs-details-page.ui:727
 msgid "No Software Repository Included"
 msgstr "Součástí není žádný repozitář softwaru"
 
 #: src/gs-details-page.ui:737
->>>>>>> 3e5dfc8c
 msgid ""
 "This app does not include a software repository. It will not be updated with "
 "new versions."
@@ -2753,19 +2557,11 @@
 "aktualizována na novější verze."
 
 #. Translators: a repository file used for installing software has been discovered.
-<<<<<<< HEAD
-#: src/gs-details-page.ui:763
-msgid "Software Repository Identified"
-msgstr "Rozpoznán repozitář softwaru"
-
-#: src/gs-details-page.ui:773
-=======
 #: src/gs-details-page.ui:796
 msgid "Software Repository Identified"
 msgstr "Rozpoznán repozitář softwaru"
 
 #: src/gs-details-page.ui:806
->>>>>>> 3e5dfc8c
 msgid ""
 "Adding this software repository will give you access to additional software "
 "and upgrades."
@@ -2773,41 +2569,6 @@
 "Přídáním tohoto repozitáře softwaru získáte přístup k dalšímu softwaru a "
 "aktualizacím."
 
-<<<<<<< HEAD
-#: src/gs-details-page.ui:780
-msgid "Only use software repositories that you trust."
-msgstr "Používejte pouze repozitáře softwaru, kterým věříte."
-
-#: src/gs-details-page.ui:821
-msgid "Clear app data"
-msgstr "Vymazat data aplikace"
-
-#: src/gs-details-page.ui:838
-msgid "D_elete Data"
-msgstr "S_mazat data"
-
-#: src/gs-details-page.ui:914
-msgid "No Metadata"
-msgstr "Žádná metadata"
-
-#: src/gs-details-page.ui:951
-msgid "Project _Website"
-msgstr "_Webové stránky projektu"
-
-#: src/gs-details-page.ui:968
-msgid "_Donate"
-msgstr "Věnovat _dar"
-
-#: src/gs-details-page.ui:985
-msgid "Contribute _Translations"
-msgstr "_Přispět k překladu"
-
-#: src/gs-details-page.ui:1002
-msgid "_Report an Issue"
-msgstr "_Nahlásit chybu"
-
-#: src/gs-details-page.ui:1019
-=======
 #: src/gs-details-page.ui:813
 msgid "Only use software repositories that you trust."
 msgstr "Používejte pouze repozitáře softwaru, kterým věříte."
@@ -2841,35 +2602,22 @@
 msgstr "_Nahlásit chybu"
 
 #: src/gs-details-page.ui:1052
->>>>>>> 3e5dfc8c
 msgid "_Help"
 msgstr "_Nápověda"
 
 #. Translators: This is a verb, used on a button to ‘contact the developer’
-<<<<<<< HEAD
-#: src/gs-details-page.ui:1036
-=======
 #: src/gs-details-page.ui:1069
->>>>>>> 3e5dfc8c
 msgctxt "verb"
 msgid "_Contact"
 msgstr "_Kontaktovat"
 
 #. Translators: Button opening a dialog where the users can write and publish their opinions about the apps.
-<<<<<<< HEAD
-#: src/gs-details-page.ui:1130
-=======
 #: src/gs-details-page.ui:1163
->>>>>>> 3e5dfc8c
 msgid "Write R_eview"
 msgstr "Nap_sat recenzi"
 
 #. Translators: Button opening a dialog showing all reviews for an app.
-<<<<<<< HEAD
-#: src/gs-details-page.ui:1167
-=======
 #: src/gs-details-page.ui:1200
->>>>>>> 3e5dfc8c
 msgid "All Reviews"
 msgstr "Všechny recenze"
 
@@ -3717,11 +3465,7 @@
 msgid "No App Data Found"
 msgstr "O aplikaci nebyly nalezeny žádné informace"
 
-<<<<<<< HEAD
-#: lib/gs-plugin-loader.c:2796
-=======
 #: lib/gs-plugin-loader.c:2802
->>>>>>> 3e5dfc8c
 msgctxt "Distribution name"
 msgid "Unknown"
 msgstr "neznámá"
@@ -4578,61 +4322,36 @@
 
 #. TRANSLATORS: this is when we try to download a screenshot and
 #. * we get back 404
-<<<<<<< HEAD
-#: src/gs-screenshot-image.c:360 src/gs-screenshot-image.c:417
-#: src/gs-screenshot-image.c:623
-=======
 #: src/gs-screenshot-image.c:369 src/gs-screenshot-image.c:426
 #: src/gs-screenshot-image.c:646
->>>>>>> 3e5dfc8c
 msgid "Screenshot not found"
 msgstr "Snímek nebyl nalezen"
 
 #. TRANSLATORS: possibly image file corrupt or not an image
-<<<<<<< HEAD
-#: src/gs-screenshot-image.c:438
-=======
 #: src/gs-screenshot-image.c:447
->>>>>>> 3e5dfc8c
 msgid "Failed to load image"
 msgstr "Selhalo načtení obrázku"
 
 #. TRANSLATORS: this is when we request a screenshot size that
 #. * the generator did not create or the parser did not add
-<<<<<<< HEAD
-#: src/gs-screenshot-image.c:651
-=======
 #: src/gs-screenshot-image.c:674
->>>>>>> 3e5dfc8c
 msgid "Screenshot size not found"
 msgstr "Velikost snímku nebyla nalezena"
 
 #. TRANSLATORS: this is when we try create the cache directory
 #. * but we were out of space or permission was denied
-<<<<<<< HEAD
-#: src/gs-screenshot-image.c:733
-=======
 #: src/gs-screenshot-image.c:763
->>>>>>> 3e5dfc8c
 msgid "Could not create cache"
 msgstr "Nelze vytvoři mezipaměť"
 
 #. TRANSLATORS: this is when we try to download a screenshot
 #. * that was not a valid URL
-<<<<<<< HEAD
-#: src/gs-screenshot-image.c:747
-=======
 #: src/gs-screenshot-image.c:777
->>>>>>> 3e5dfc8c
 msgid "Screenshot not valid"
 msgstr "Snímek není platný"
 
 #. TRANSLATORS: this is when networking is not available
-<<<<<<< HEAD
-#: src/gs-screenshot-image.c:797
-=======
 #: src/gs-screenshot-image.c:827
->>>>>>> 3e5dfc8c
 msgid "Screenshot not available"
 msgstr "Snímek není k dispozici"
 
@@ -4951,17 +4670,6 @@
 #: src/gs-shell.ui:179
 msgid "Search apps"
 msgstr "hledat aplikace"
-<<<<<<< HEAD
-
-#: src/gs-shell.ui:257
-msgid "Metered network ‒ automatic updates paused"
-msgstr "Měřená síť – automatické aktualizace jsou pozastaveny"
-
-#: src/gs-shell.ui:258
-msgid "Find Out _More"
-msgstr "Dozvědět se _více…"
-=======
->>>>>>> 3e5dfc8c
 
 #. Translators: A label for a button to show all available software.
 #: src/gs-shell.ui:202
@@ -5517,27 +5225,12 @@
 
 #. TRANSLATORS: This is the button for installing all
 #. * offline updates
-<<<<<<< HEAD
-#: src/gs-updates-section.c:365
-=======
 #: src/gs-updates-section.c:375
->>>>>>> 3e5dfc8c
 msgid "_Restart & Update…"
 msgstr "_Restartovat a aktualizovat…"
 
 #. TRANSLATORS: This is the button for upgrading all
 #. * online-updatable apps
-<<<<<<< HEAD
-#: src/gs-updates-section.c:371
-msgid "U_pdate All"
-msgstr "_Aktualizovat vše"
-
-#: src/gs-updates-section.c:448
-msgid "Software Updates Downloaded"
-msgstr "Staženy aktualizace softwaru"
-
-#: src/gs-updates-section.c:449
-=======
 #: src/gs-updates-section.c:381
 msgid "U_pdate All"
 msgstr "_Aktualizovat vše"
@@ -5547,47 +5240,30 @@
 msgstr "Staženy aktualizace softwaru"
 
 #: src/gs-updates-section.c:459
->>>>>>> 3e5dfc8c
 msgid "Software updates have been downloaded and are ready to be installed."
 msgstr "Aktualizace softwaru byly staženy a jsou připraveny k instalaci."
 
 #. TRANSLATORS: This is the header for system firmware that
 #. * requires a reboot to apply
-<<<<<<< HEAD
-#: src/gs-updates-section.c:525
-=======
 #: src/gs-updates-section.c:550
->>>>>>> 3e5dfc8c
 msgid "Integrated Firmware"
 msgstr "Integrovaný Firmware"
 
 #. TRANSLATORS: This is the header for offline OS and offline
 #. * app updates that require a reboot to apply
-<<<<<<< HEAD
-#: src/gs-updates-section.c:530
-=======
 #: src/gs-updates-section.c:555
->>>>>>> 3e5dfc8c
 msgid "Requires Restart"
 msgstr "Vyžaduje restart"
 
 #. TRANSLATORS: This is the header for online runtime and
 #. * app updates, typically flatpaks or snaps
-<<<<<<< HEAD
-#: src/gs-updates-section.c:535
-=======
 #: src/gs-updates-section.c:560
->>>>>>> 3e5dfc8c
 msgid "App Updates"
 msgstr "Aktualizace aplikací"
 
 #. TRANSLATORS: This is the header for device firmware that can
 #. * be installed online
-<<<<<<< HEAD
-#: src/gs-updates-section.c:540
-=======
 #: src/gs-updates-section.c:565
->>>>>>> 3e5dfc8c
 msgid "Device Firmware"
 msgstr "Firmware zařízení"
 
@@ -5729,39 +5405,16 @@
 msgstr "Flatpak je systém pro provozování aplikací na Linuxu"
 
 #. Reference: https://docs.flatpak.org/en/latest/flatpak-command-reference.html#idm45858571325264
-<<<<<<< HEAD
-#: plugins/flatpak/gs-flatpak.c:332
-=======
 #: plugins/flatpak/gs-flatpak.c:339
->>>>>>> 3e5dfc8c
 #, c-format
 msgid "System folder %s"
 msgstr "Systémová složka %s"
 
-<<<<<<< HEAD
-#: plugins/flatpak/gs-flatpak.c:333 plugins/flatpak/gs-flatpak.c:334
-=======
 #: plugins/flatpak/gs-flatpak.c:340 plugins/flatpak/gs-flatpak.c:341
->>>>>>> 3e5dfc8c
 #, c-format
 msgid "Home subfolder %s"
 msgstr "Podsložka %s v domovské složce"
 
-<<<<<<< HEAD
-#: plugins/flatpak/gs-flatpak.c:335
-msgid "Host system folders"
-msgstr "Složky hostitelského systému"
-
-#: plugins/flatpak/gs-flatpak.c:336
-msgid "Host system configuration from /etc"
-msgstr "Konfigurace hostitelského systému z /etc"
-
-#: plugins/flatpak/gs-flatpak.c:337
-msgid "Desktop folder"
-msgstr "Složka plochy"
-
-#: plugins/flatpak/gs-flatpak.c:337
-=======
 #: plugins/flatpak/gs-flatpak.c:342
 msgid "Host system folders"
 msgstr "Složky hostitelského systému"
@@ -5775,205 +5428,112 @@
 msgstr "Složka plochy"
 
 #: plugins/flatpak/gs-flatpak.c:344
->>>>>>> 3e5dfc8c
 #, c-format
 msgid "Desktop subfolder %s"
 msgstr "Podsložka %s ve složce plochy"
 
-<<<<<<< HEAD
-#: plugins/flatpak/gs-flatpak.c:338
-msgid "Documents folder"
-msgstr "Složka dokumentů"
-
-#: plugins/flatpak/gs-flatpak.c:338
-=======
 #: plugins/flatpak/gs-flatpak.c:345
 msgid "Documents folder"
 msgstr "Složka dokumentů"
 
 #: plugins/flatpak/gs-flatpak.c:345
->>>>>>> 3e5dfc8c
 #, c-format
 msgid "Documents subfolder %s"
 msgstr "Podsložka %s ve složce dokumentů"
 
-<<<<<<< HEAD
-#: plugins/flatpak/gs-flatpak.c:339
-msgid "Music folder"
-msgstr "Složka hudby"
-
-#: plugins/flatpak/gs-flatpak.c:339
-=======
 #: plugins/flatpak/gs-flatpak.c:346
 msgid "Music folder"
 msgstr "Složka hudby"
 
 #: plugins/flatpak/gs-flatpak.c:346
->>>>>>> 3e5dfc8c
 #, c-format
 msgid "Music subfolder %s"
 msgstr "Podsložka %s ve složce hudby"
 
-<<<<<<< HEAD
-#: plugins/flatpak/gs-flatpak.c:340
-msgid "Pictures folder"
-msgstr "Složka obrázků"
-
-#: plugins/flatpak/gs-flatpak.c:340
-=======
 #: plugins/flatpak/gs-flatpak.c:347
 msgid "Pictures folder"
 msgstr "Složka obrázků"
 
 #: plugins/flatpak/gs-flatpak.c:347
->>>>>>> 3e5dfc8c
 #, c-format
 msgid "Pictures subfolder %s"
 msgstr "Podsložka %s ve složce obrázků"
 
-<<<<<<< HEAD
-#: plugins/flatpak/gs-flatpak.c:341
-msgid "Public Share folder"
-msgstr "Složka veřejně sdílených"
-
-#: plugins/flatpak/gs-flatpak.c:341
-=======
 #: plugins/flatpak/gs-flatpak.c:348
 msgid "Public Share folder"
 msgstr "Složka veřejně sdílených"
 
 #: plugins/flatpak/gs-flatpak.c:348
->>>>>>> 3e5dfc8c
 #, c-format
 msgid "Public Share subfolder %s"
 msgstr "Podsložka %s ve složce veřejně sdílených"
 
-<<<<<<< HEAD
-#: plugins/flatpak/gs-flatpak.c:342
-msgid "Videos folder"
-msgstr "Složka videí"
-
-#: plugins/flatpak/gs-flatpak.c:342
-=======
 #: plugins/flatpak/gs-flatpak.c:349
 msgid "Videos folder"
 msgstr "Složka videí"
 
 #: plugins/flatpak/gs-flatpak.c:349
->>>>>>> 3e5dfc8c
 #, c-format
 msgid "Videos subfolder %s"
 msgstr "Podsložka %s ve složce videí"
 
-<<<<<<< HEAD
-#: plugins/flatpak/gs-flatpak.c:343
-msgid "Templates folder"
-msgstr "Složka šablon"
-
-#: plugins/flatpak/gs-flatpak.c:343
-=======
 #: plugins/flatpak/gs-flatpak.c:350
 msgid "Templates folder"
 msgstr "Složka šablon"
 
 #: plugins/flatpak/gs-flatpak.c:350
->>>>>>> 3e5dfc8c
 #, c-format
 msgid "Templates subfolder %s"
 msgstr "Podsložka %s ve složce šablon"
 
-<<<<<<< HEAD
-#: plugins/flatpak/gs-flatpak.c:344
-msgid "User cache folder"
-msgstr "Složka uživatelské mezipaměti"
-
-#: plugins/flatpak/gs-flatpak.c:344
-=======
 #: plugins/flatpak/gs-flatpak.c:351
 msgid "User cache folder"
 msgstr "Složka uživatelské mezipaměti"
 
 #: plugins/flatpak/gs-flatpak.c:351
->>>>>>> 3e5dfc8c
 #, c-format
 msgid "User cache subfolder %s"
 msgstr "Podsložka %s ve složce uživatelské mezipaměti"
 
-<<<<<<< HEAD
-#: plugins/flatpak/gs-flatpak.c:345
-msgid "User configuration folder"
-msgstr "Složka uživatelské konfigurace"
-
-#: plugins/flatpak/gs-flatpak.c:345
-=======
 #: plugins/flatpak/gs-flatpak.c:352
 msgid "User configuration folder"
 msgstr "Složka uživatelské konfigurace"
 
 #: plugins/flatpak/gs-flatpak.c:352
->>>>>>> 3e5dfc8c
 #, c-format
 msgid "User configuration subfolder %s"
 msgstr "Podsložka %s ve složce uživatelské konfigurace"
 
-<<<<<<< HEAD
-#: plugins/flatpak/gs-flatpak.c:346
-msgid "User data folder"
-msgstr "Složka uživatelských dat"
-
-#: plugins/flatpak/gs-flatpak.c:346
-=======
 #: plugins/flatpak/gs-flatpak.c:353
 msgid "User data folder"
 msgstr "Složka uživatelských dat"
 
 #: plugins/flatpak/gs-flatpak.c:353
->>>>>>> 3e5dfc8c
 #, c-format
 msgid "User data subfolder %s"
 msgstr "Podsložka %s ve složce uživatelských dat"
 
-<<<<<<< HEAD
-#: plugins/flatpak/gs-flatpak.c:347
-msgid "User runtime folder"
-msgstr "Uživatelská složka pro běh aplikací"
-
-#: plugins/flatpak/gs-flatpak.c:347
-=======
 #: plugins/flatpak/gs-flatpak.c:354
 msgid "User runtime folder"
 msgstr "Uživatelská složka pro běh aplikací"
 
 #: plugins/flatpak/gs-flatpak.c:354
->>>>>>> 3e5dfc8c
 #, c-format
 msgid "User runtime subfolder %s"
 msgstr "Podsložka %s v uživatelské složce pro běh aplikací"
 
-<<<<<<< HEAD
-#: plugins/flatpak/gs-flatpak.c:405
-=======
 #: plugins/flatpak/gs-flatpak.c:412
->>>>>>> 3e5dfc8c
 #, c-format
 msgid "Filesystem access to %s"
 msgstr "Přístup k souborovému systému v %s"
 
 #. TRANSLATORS: status text when downloading new metadata
-<<<<<<< HEAD
-#: plugins/flatpak/gs-flatpak.c:1432
-=======
 #: plugins/flatpak/gs-flatpak.c:1376
->>>>>>> 3e5dfc8c
 #, c-format
 msgid "Getting flatpak metadata for %s…"
 msgstr "Získávají se metadata Flatpak pro %s…"
 
-<<<<<<< HEAD
-#: plugins/flatpak/gs-flatpak.c:3618
-=======
 #: plugins/flatpak/gs-flatpak.c:3604
->>>>>>> 3e5dfc8c
 #, c-format
 msgid "Failed to refine addon ‘%s’: %s"
 msgstr "Selhalo vylepšení doplňku „%s“: %s"
@@ -5986,33 +5546,21 @@
 msgid "System Installation"
 msgstr "Systémová instalace"
 
-<<<<<<< HEAD
-#: plugins/flatpak/gs-plugin-flatpak.c:1321
-=======
 #: plugins/flatpak/gs-flatpak-utils.c:271
 msgid "App ID"
 msgstr "ID aplikace"
 
 #: plugins/flatpak/gs-plugin-flatpak.c:1338
->>>>>>> 3e5dfc8c
 #, c-format
 msgid "Failed to add to install for addon ‘%s’: %s"
 msgstr "Selhalo přídání doplňku „%s“ k nainstalování: %s"
 
-<<<<<<< HEAD
-#: plugins/flatpak/gs-plugin-flatpak.c:1335
-=======
 #: plugins/flatpak/gs-plugin-flatpak.c:1352
->>>>>>> 3e5dfc8c
 #, c-format
 msgid "Failed to add to uninstall for addon ‘%s’: %s"
 msgstr "Selhalo přidání doplňku „%s“ k odinstalování: %s"
 
-<<<<<<< HEAD
-#: plugins/flatpak/gs-plugin-flatpak.c:1602
-=======
 #: plugins/flatpak/gs-plugin-flatpak.c:1619
->>>>>>> 3e5dfc8c
 #, c-format
 msgid ""
 "Remote “%s” doesn't allow install of “%s”, possibly due to its filter. "
@@ -6309,11 +5857,7 @@
 msgid "Packages"
 msgstr "Balíčky"
 
-<<<<<<< HEAD
-#: plugins/packagekit/gs-plugin-packagekit.c:3147
-=======
 #: plugins/packagekit/gs-plugin-packagekit.c:3155
->>>>>>> 3e5dfc8c
 msgid "Failed to install updates: "
 msgstr "Nelze nainstalovat aktualizace: "
 
