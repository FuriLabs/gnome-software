--- conflicted
+++ resolved
@@ -142,36 +142,23 @@
 	default:
 		/* TRANSLATORS: this is the summary of a notification that a component
 		 * has been successfully installed */
-<<<<<<< HEAD
-		body = _("Application is ready to be used.");
-		break;
-	default:
-		/* TRANSLATORS: this is the summary of a notification that a component
-		 * has been successfully installed */
-		summary = g_strdup_printf (_("%s is now installed"), gs_app_get_name (app));
-=======
 		summary = g_strdup_printf (_("%s is now installed"), gs_app_get_name (app));
 		if (gs_app_has_quirk (app, GS_APP_QUIRK_NEEDS_REBOOT)) {
 			/* TRANSLATORS: an application has been installed, but
 			 * needs a reboot to complete the installation */
 			body = _("A restart is required for the changes to take effect.");
 		}
->>>>>>> 6ce4c5d6
 		break;
 	}
 	n = g_notification_new (summary);
 	if (body != NULL)
 		g_notification_set_body (n, body);
-<<<<<<< HEAD
-	if (gs_app_get_kind (app) == AS_APP_KIND_DESKTOP) {
-=======
 
 	if (gs_app_has_quirk (app, GS_APP_QUIRK_NEEDS_REBOOT)) {
 		/* TRANSLATORS: button text */
 		g_notification_add_button_with_target (n, _("Restart"),
 						       "app.reboot", NULL);
 	} else if (gs_app_get_kind (app) == AS_APP_KIND_DESKTOP) {
->>>>>>> 6ce4c5d6
 		/* TRANSLATORS: this is button that opens the newly installed application */
 		g_notification_add_button_with_target (n, _("Launch"),
 						       "app.launch", "s",
