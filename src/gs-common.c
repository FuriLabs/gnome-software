/* -*- Mode: C; tab-width: 8; indent-tabs-mode: t; c-basic-offset: 8 -*-
 * vi:set noexpandtab tabstop=8 shiftwidth=8:
 *
 * Copyright (C) 2013-2015 Richard Hughes <richard@hughsie.com>
 * Copyright (C) 2016-2019 Kalev Lember <klember@redhat.com>
 *
 * SPDX-License-Identifier: GPL-2.0+
 */

#include "config.h"

#include <glib/gi18n.h>
#include <gio/gdesktopappinfo.h>

#ifndef TESTDATADIR
#include "gs-application.h"
#endif

#include "gs-common.h"

#ifdef HAVE_GSETTINGS_DESKTOP_SCHEMAS
#include <gdesktop-enums.h>
#endif

#include <langinfo.h>

void
gs_widget_remove_all (GtkWidget    *container,
                      GsRemoveFunc  remove_func)
{
	GtkWidget *child;
	while ((child = gtk_widget_get_first_child (container)) != NULL) {
		if (remove_func)
			remove_func (container, child);
		else
			gtk_widget_unparent (child);
	}
}

static void
grab_focus (GtkWidget *widget)
{
	g_signal_handlers_disconnect_by_func (widget, grab_focus, NULL);
	gtk_widget_grab_focus (widget);
}

void
gs_grab_focus_when_mapped (GtkWidget *widget)
{
	if (gtk_widget_get_mapped (widget))
		gtk_widget_grab_focus (widget);
	else
		g_signal_connect_after (widget, "map",
					G_CALLBACK (grab_focus), NULL);
}

void
gs_app_notify_installed (GsApp *app)
{
	g_autofree gchar *summary = NULL;
	const gchar *body = NULL;
	g_autoptr(GNotification) n = NULL;

	switch (gs_app_get_kind (app)) {
	case AS_COMPONENT_KIND_DESKTOP_APP:
		/* TRANSLATORS: this is the summary of a notification that an application
		 * has been successfully installed */
		summary = g_strdup_printf (_("%s is now installed"), gs_app_get_name (app));
		if (gs_app_has_quirk (app, GS_APP_QUIRK_NEEDS_REBOOT)) {
			/* TRANSLATORS: an application has been installed, but
			 * needs a reboot to complete the installation */
			body = _("A restart is required for the changes to take effect.");
		} else {
			/* TRANSLATORS: this is the body of a notification that an application
			 * has been successfully installed */
			body = _("Application is ready to be used.");
		}
		break;
	default:
		if (gs_app_get_kind (app) == AS_COMPONENT_KIND_GENERIC &&
		    gs_app_get_special_kind (app) == GS_APP_SPECIAL_KIND_OS_UPDATE) {
			/* TRANSLATORS: this is the summary of a notification that OS updates
			* have been successfully installed */
			summary = g_strdup (_("System updates are now installed"));
			/* TRANSLATORS: this is the body of a notification that OS updates
			* have been successfully installed */
			body = _("Recently installed updates are available to review");
		} else {
			/* TRANSLATORS: this is the summary of a notification that a component
			* has been successfully installed */
			summary = g_strdup_printf (_("%s is now installed"), gs_app_get_name (app));
			if (gs_app_has_quirk (app, GS_APP_QUIRK_NEEDS_REBOOT)) {
				/* TRANSLATORS: an application has been installed, but
				* needs a reboot to complete the installation */
				body = _("A restart is required for the changes to take effect.");
			}
		}
		break;
	}
	n = g_notification_new (summary);
	if (body != NULL)
		g_notification_set_body (n, body);

	if (gs_app_has_quirk (app, GS_APP_QUIRK_NEEDS_REBOOT)) {
		/* TRANSLATORS: button text */
		g_notification_add_button_with_target (n, _("Restart"),
						       "app.reboot", NULL);
	} else if (gs_app_get_kind (app) == AS_COMPONENT_KIND_DESKTOP_APP) {
		/* TRANSLATORS: this is button that opens the newly installed application */
		g_autoptr(GsPlugin) plugin = gs_app_dup_management_plugin (app);
		const gchar *plugin_name = (plugin != NULL) ? gs_plugin_get_name (plugin) : "";
		g_notification_add_button_with_target (n, _("Launch"),
						       "app.launch", "(ss)",
						       gs_app_get_id (app),
						       plugin_name);
	}
	g_notification_set_default_action_and_target  (n, "app.details", "(ss)",
						       gs_app_get_unique_id (app), "");
	#ifdef TESTDATADIR
	g_application_send_notification (g_application_get_default (), "installed", n);
	#else
	gs_application_send_notification (GS_APPLICATION (g_application_get_default ()), "installed", n, 24 * 60);
	#endif
}

typedef enum {
	GS_APP_LICENSE_FREE		= 0,
	GS_APP_LICENSE_NONFREE		= 1,
	GS_APP_LICENSE_PATENT_CONCERN	= 2
} GsAppLicenseHint;

typedef struct
{
	gint response_id;
	GMainLoop *loop;
} RunInfo;

static void
shutdown_loop (RunInfo *run_info)
{
	if (g_main_loop_is_running (run_info->loop))
		g_main_loop_quit (run_info->loop);
}

static void
unmap_cb (GtkDialog *dialog,
          RunInfo   *run_info)
{
	shutdown_loop (run_info);
}

static void
response_cb (GtkDialog *dialog,
             gint       response_id,
             RunInfo   *run_info)
{
	run_info->response_id = response_id;
	gtk_window_destroy (GTK_WINDOW (dialog));
	shutdown_loop (run_info);
}

static gboolean
close_requested_cb (GtkDialog *dialog,
                    RunInfo   *run_info)
{
	shutdown_loop (run_info);
	return GDK_EVENT_PROPAGATE;
}

GtkResponseType
gs_app_notify_unavailable (GsApp *app, GtkWindow *parent)
{
	GsAppLicenseHint hint = GS_APP_LICENSE_FREE;
	GtkWidget *dialog;
	const gchar *license;
	gboolean already_enabled = FALSE;	/* FIXME */
	g_autofree gchar *origin_ui = NULL;
	guint i;
	struct {
		const gchar	*str;
		GsAppLicenseHint hint;
	} keywords[] = {
		{ "NonFree",		GS_APP_LICENSE_NONFREE },
		{ "PatentConcern",	GS_APP_LICENSE_PATENT_CONCERN },
		{ "Proprietary",	GS_APP_LICENSE_NONFREE },
		{ NULL, 0 }
	};
	g_autoptr(GSettings) settings = NULL;
	g_autoptr(GString) body = NULL;
	g_autoptr(GString) title = NULL;

	RunInfo run_info = {
		GTK_RESPONSE_NONE,
		NULL,
	};

	/* this is very crude */
	license = gs_app_get_license (app);
	if (license != NULL) {
		for (i = 0; keywords[i].str != NULL; i++) {
			if (g_strstr_len (license, -1, keywords[i].str) != NULL)
				hint |= keywords[i].hint;
		}
	} else {
		/* use the worst-case assumption */
		hint = GS_APP_LICENSE_NONFREE | GS_APP_LICENSE_PATENT_CONCERN;
	}

	/* check if the user has already dismissed */
	settings = g_settings_new ("org.gnome.software");
	if (!g_settings_get_boolean (settings, "prompt-for-nonfree"))
		return GTK_RESPONSE_OK;

	title = g_string_new ("");
	if (already_enabled) {
		g_string_append_printf (title, "<b>%s</b>",
					/* TRANSLATORS: window title */
					_("Install Third-Party Software?"));
	} else {
		g_string_append_printf (title, "<b>%s</b>",
					/* TRANSLATORS: window title */
					_("Enable Third-Party Software Repository?"));
	}
	dialog = gtk_message_dialog_new (parent,
					 GTK_DIALOG_MODAL,
					 GTK_MESSAGE_QUESTION,
					 GTK_BUTTONS_CANCEL,
					 NULL);
	gtk_message_dialog_set_markup (GTK_MESSAGE_DIALOG (dialog), title->str);

	body = g_string_new ("");
<<<<<<< HEAD
	origin_ui = gs_app_get_origin_ui (app);
=======
	origin_ui = gs_app_dup_origin_ui (app, TRUE);
>>>>>>> 26441dfd

	if (hint & GS_APP_LICENSE_NONFREE) {
		g_string_append_printf (body,
					/* TRANSLATORS: the replacements are as follows:
					 * 1. Application name, e.g. "Firefox"
					 * 2. Software repository name, e.g. fedora-optional
					 */
					_("%s is not <a href=\"https://en.wikipedia.org/wiki/Free_and_open-source_software\">"
					  "free and open source software</a>, "
					  "and is provided by “%s”."),
					gs_app_get_name (app),
					origin_ui);
	} else {
		g_string_append_printf (body,
					/* TRANSLATORS: the replacements are as follows:
					 * 1. Application name, e.g. "Firefox"
					 * 2. Software repository name, e.g. fedora-optional */
					_("%s is provided by “%s”."),
					gs_app_get_name (app),
					origin_ui);
	}

	/* tell the use what needs to be done */
	if (!already_enabled) {
		g_string_append (body, " ");
		g_string_append (body,
				_("This software repository must be "
				  "enabled to continue installation."));
	}

	/* be aware of patent clauses */
	if (hint & GS_APP_LICENSE_PATENT_CONCERN) {
		g_string_append (body, "\n\n");
		if (gs_app_get_kind (app) != AS_COMPONENT_KIND_CODEC) {
			g_string_append_printf (body,
						/* TRANSLATORS: Laws are geographical, urgh... */
						_("It may be illegal to install "
						  "or use %s in some countries."),
						gs_app_get_name (app));
		} else {
			g_string_append (body,
					/* TRANSLATORS: Laws are geographical, urgh... */
					_("It may be illegal to install or use "
					  "this codec in some countries."));
		}
	}

	gtk_message_dialog_format_secondary_markup (GTK_MESSAGE_DIALOG (dialog), "%s", body->str);
	/* TRANSLATORS: this is button text to not ask about non-free content again */
	if (0) gtk_dialog_add_button (GTK_DIALOG (dialog), _("Don’t Warn Again"), GTK_RESPONSE_YES);
	if (already_enabled) {
		gtk_dialog_add_button (GTK_DIALOG (dialog),
				       /* TRANSLATORS: button text */
				       _("Install"),
				       GTK_RESPONSE_OK);
	} else {
		gtk_dialog_add_button (GTK_DIALOG (dialog),
				       /* TRANSLATORS: button text */
				       _("Enable and Install"),
				       GTK_RESPONSE_OK);
	}


	/* Run */
	if (!gtk_widget_get_visible (dialog))
		gtk_window_present (GTK_WINDOW (dialog));

	g_signal_connect (dialog, "close-request", G_CALLBACK (close_requested_cb), &run_info);
	g_signal_connect (dialog, "response", G_CALLBACK (response_cb), &run_info);
	g_signal_connect (dialog, "unmap", G_CALLBACK (unmap_cb), &run_info);

	run_info.loop = g_main_loop_new (NULL, FALSE);
	g_main_loop_run (run_info.loop);
	g_clear_pointer (&run_info.loop, g_main_loop_unref);

	if (run_info.response_id == GTK_RESPONSE_YES) {
		run_info.response_id = GTK_RESPONSE_OK;
		g_settings_set_boolean (settings, "prompt-for-nonfree", FALSE);
	}
	return run_info.response_id;
}

gboolean
gs_utils_is_current_desktop (const gchar *name)
{
	const gchar *tmp;
	g_auto(GStrv) names = NULL;
	tmp = g_getenv ("XDG_CURRENT_DESKTOP");
	if (tmp == NULL)
		return FALSE;
	names = g_strsplit (tmp, ":", -1);
	return g_strv_contains ((const gchar * const *) names, name);
}

static void
gs_utils_widget_css_parsing_error_cb (GtkCssProvider *provider,
				      GtkCssSection *section,
				      GError *error,
				      gpointer user_data)
{
	const GtkCssLocation *start_location;

	start_location = gtk_css_section_get_start_location (section);
	g_warning ("CSS parse error %" G_GSIZE_FORMAT ":%" G_GSIZE_FORMAT ": %s",
		   start_location->lines + 1,
		   start_location->line_chars,
		   error->message);
}

/**
 * gs_utils_set_key_colors_in_css:
 * @css: some CSS
 * @app: a #GsApp to get the key colors from
 *
 * Replace placeholders in @css with the key colors from @app, returning a copy
 * of the CSS with the key colors inlined as `rgb()` literals.
 *
 * The key color placeholders are of the form `@keycolor-XX@`, where `XX` is a
 * two digit counter. The first counter (`00`) will be replaced with the first
 * key color in @app, the second counter (`01`) with the second, etc.
 *
 * CSS may be %NULL, in which case %NULL is returned.
 *
 * Returns: (transfer full): a copy of @css with the key color placeholders
 *     replaced, free with g_free()
 * Since: 40
 */
gchar *
gs_utils_set_key_colors_in_css (const gchar *css,
                                GsApp       *app)
{
	GArray *key_colors;
	g_autoptr(GString) css_new = NULL;

	if (css == NULL)
		return NULL;

	key_colors = gs_app_get_key_colors (app);

	/* Do we not need to do any replacements? */
	if (key_colors->len == 0 ||
	    g_strstr_len (css, -1, "@keycolor") == NULL)
		return g_strdup (css);

	/* replace key color values */
	css_new = g_string_new (css);
	for (guint j = 0; j < key_colors->len; j++) {
		const GdkRGBA *color = &g_array_index (key_colors, GdkRGBA, j);
		g_autofree gchar *key = NULL;
		g_autofree gchar *value = NULL;
		key = g_strdup_printf ("@keycolor-%02u@", j);
		value = g_strdup_printf ("rgb(%.0f,%.0f,%.0f)",
					 color->red * 255.f,
					 color->green * 255.f,
					 color->blue * 255.f);
		as_gstring_replace (css_new, key, value);
	}

	return g_string_free (g_steal_pointer (&css_new), FALSE);
}

/**
 * gs_utils_widget_set_css:
 * @widget: a widget
 * @provider: (inout) (transfer full) (not optional) (nullable): pointer to a
 *    #GtkCssProvider to use
 * @class_name: class name to use, without the leading `.`
 * @css: (nullable): CSS to set on the widget, or %NULL to clear custom CSS
 *
 * Set custom CSS on the given @widget instance. This doesn’t affect any other
 * instances of the same widget. The @class_name must be a static string to be
 * used as a name for the @css. It doesn’t need to vary with @widget, but
 * multiple values of @class_name can be used with the same @widget to control
 * several independent snippets of custom CSS.
 *
 * @provider must be a pointer to a #GtkCssProvider pointer, typically within
 * your widget’s private data struct. This function will return a
 * #GtkCssProvider in the provided pointer, reusing any old @provider if
 * possible. When your widget is destroyed, you must destroy the returned
 * @provider. If @css is %NULL, this function will destroy the @provider.
 */
void
gs_utils_widget_set_css (GtkWidget *widget, GtkCssProvider **provider, const gchar *class_name, const gchar *css)
{
	GtkStyleContext *context;
	g_autoptr(GString) str = NULL;

	g_return_if_fail (GTK_IS_WIDGET (widget));
	g_return_if_fail (provider != NULL);
	g_return_if_fail (provider == NULL || *provider == NULL || GTK_IS_STYLE_PROVIDER (*provider));
	g_return_if_fail (class_name != NULL);

	context = gtk_widget_get_style_context (widget);

	/* remove custom class if NULL */
	if (css == NULL) {
		if (*provider != NULL)
			gtk_style_context_remove_provider (context, GTK_STYLE_PROVIDER (*provider));
		g_clear_object (provider);
		gtk_style_context_remove_class (context, class_name);
		return;
	}

	str = g_string_sized_new (1024);
	g_string_append_printf (str, ".%s {\n", class_name);
	g_string_append_printf (str, "%s\n", css);
	g_string_append (str, "}");

	/* create a new provider if needed */
	if (*provider == NULL) {
		*provider = gtk_css_provider_new ();
		g_signal_connect (*provider, "parsing-error",
				  G_CALLBACK (gs_utils_widget_css_parsing_error_cb), NULL);
	}

	/* set the custom CSS class */
	gtk_style_context_add_class (context, class_name);

	/* set up custom provider and store on the widget */
	gtk_css_provider_load_from_data (*provider, str->str, -1);
	gtk_style_context_add_provider (context, GTK_STYLE_PROVIDER (*provider),
					GTK_STYLE_PROVIDER_PRIORITY_APPLICATION);
}

static void
unset_focus (GtkWidget *widget, gpointer data)
{
	if (GTK_IS_WINDOW (widget))
		gtk_window_set_focus (GTK_WINDOW (widget), NULL);
}

/**
 * insert_details_widget:
 * @dialog: the message dialog where the widget will be inserted
 * @details: the detailed message text to display
 *
 * Inserts a widget displaying the detailed message into the message dialog.
 */
static void
insert_details_widget (GtkMessageDialog *dialog,
		       const gchar *details,
		       gboolean add_prefix)
{
	GtkWidget *message_area, *sw, *label;
	GtkWidget *tv;
	GtkWidget *child;
	GtkTextBuffer *buffer;
	g_autoptr(GString) msg = NULL;

	g_assert (GTK_IS_MESSAGE_DIALOG (dialog));
	g_assert (details != NULL);

	gtk_window_set_resizable (GTK_WINDOW (dialog), TRUE);

	if (add_prefix) {
		msg = g_string_new ("");
		g_string_append_printf (msg, "%s\n\n%s",
					/* TRANSLATORS: these are show_detailed_error messages from the
					 * package manager no mortal is supposed to understand,
					 * but google might know what they mean */
					_("Detailed errors from the package manager follow:"),
					details);
	}

	message_area = gtk_message_dialog_get_message_area (dialog);
	g_assert (GTK_IS_BOX (message_area));

	/* Find the secondary label and set its width_chars.   */
	/* Otherwise the label will tend to expand vertically. */
	child = gtk_widget_get_first_child (message_area);
	if (child) {
		GtkWidget *next = gtk_widget_get_next_sibling (child);
		if (next && GTK_IS_LABEL (next))
			gtk_label_set_width_chars (GTK_LABEL (next), 40);
	}

	label = gtk_label_new (_("Details"));
	gtk_widget_set_halign (label, GTK_ALIGN_START);
	gtk_widget_set_visible (label, TRUE);
	gtk_box_append (GTK_BOX (message_area), label);

	sw = gtk_scrolled_window_new ();
	gtk_scrolled_window_set_policy (GTK_SCROLLED_WINDOW (sw),
	                                GTK_POLICY_NEVER,
	                                GTK_POLICY_AUTOMATIC);
	gtk_scrolled_window_set_min_content_height (GTK_SCROLLED_WINDOW (sw), 150);
	gtk_widget_set_visible (sw, TRUE);

	tv = gtk_text_view_new ();
	buffer = gtk_text_view_get_buffer (GTK_TEXT_VIEW (tv));
	gtk_text_view_set_editable (GTK_TEXT_VIEW (tv), FALSE);
	gtk_text_view_set_wrap_mode (GTK_TEXT_VIEW (tv), GTK_WRAP_WORD);
	gtk_style_context_add_class (gtk_widget_get_style_context (tv),
	                             "update-failed-details");
	gtk_text_buffer_set_text (buffer, msg ? msg->str : details, -1);
	gtk_widget_set_visible (tv, TRUE);

	gtk_scrolled_window_set_child (GTK_SCROLLED_WINDOW (sw), tv);
	gtk_widget_set_vexpand (sw, TRUE);
	gtk_box_append (GTK_BOX (message_area), sw);

	g_signal_connect (dialog, "map", G_CALLBACK (unset_focus), NULL);
}

/**
 * gs_utils_show_error_dialog:
 * @parent: transient parent, or NULL for none
 * @title: the title for the dialog
 * @msg: the message for the dialog
 * @details: (allow-none): the detailed error message, or NULL for none
 *
 * Shows a message dialog for displaying error messages.
 */
void
gs_utils_show_error_dialog (GtkWindow *parent,
                            const gchar *title,
                            const gchar *msg,
                            const gchar *details)
{
	GtkWidget *dialog;

	dialog = gtk_message_dialog_new_with_markup (parent,
	                                             0,
	                                             GTK_MESSAGE_INFO,
	                                             GTK_BUTTONS_CLOSE,
	                                             "<big><b>%s</b></big>", title);
	gtk_message_dialog_format_secondary_text (GTK_MESSAGE_DIALOG (dialog),
	                                          "%s", msg);
	if (details != NULL)
		insert_details_widget (GTK_MESSAGE_DIALOG (dialog), details, TRUE);

	g_signal_connect_swapped (dialog, "response",
	                          G_CALLBACK (gtk_window_destroy),
	                          dialog);
	gtk_widget_show (dialog);
}

/**
 * gs_utils_ask_user_accepts:
 * @parent: (nullable): modal parent, or %NULL for none
 * @title: the title for the dialog
 * @msg: the message for the dialog
 * @details: (nullable): the detailed error message, or %NULL for none
 * @accept_label: (nullable): a label of the 'accept' button, or %NULL to use 'Accept'
 *
 * Shows a modal question dialog for displaying an accept/cancel question to the user.
 *
 * Returns: whether the user accepted the question
 *
 * Since: 42
 **/
gboolean
gs_utils_ask_user_accepts (GtkWindow *parent,
			   const gchar *title,
			   const gchar *msg,
			   const gchar *details,
			   const gchar *accept_label)
{
	GtkWidget *dialog;
	RunInfo run_info;

	g_return_val_if_fail (parent == NULL || GTK_IS_WINDOW (parent), FALSE);
	g_return_val_if_fail (title != NULL, FALSE);
	g_return_val_if_fail (msg != NULL, FALSE);

	if (accept_label == NULL || *accept_label == '\0') {
		/* Translators: an accept button label, in a Cancel/Accept dialog */
		accept_label = _("_Accept");
	}

	dialog = gtk_message_dialog_new_with_markup (parent,
	                                             GTK_DIALOG_MODAL | GTK_DIALOG_DESTROY_WITH_PARENT,
	                                             GTK_MESSAGE_QUESTION,
	                                             GTK_BUTTONS_NONE,
	                                             "<big><b>%s</b></big>", title);
	gtk_message_dialog_format_secondary_text (GTK_MESSAGE_DIALOG (dialog),
	                                          "%s", msg);
	if (details != NULL)
		insert_details_widget (GTK_MESSAGE_DIALOG (dialog), details, FALSE);
	gtk_dialog_add_button (GTK_DIALOG (dialog), _("_Cancel"), GTK_RESPONSE_CANCEL);
	gtk_dialog_add_button (GTK_DIALOG (dialog), accept_label, GTK_RESPONSE_OK);

	run_info.response_id = GTK_RESPONSE_NONE;
	run_info.loop = g_main_loop_new (NULL, FALSE);

	/* Run */
	if (!gtk_widget_get_visible (dialog))
		gtk_window_present (GTK_WINDOW (dialog));

	g_signal_connect (dialog, "close-request", G_CALLBACK (close_requested_cb), &run_info);
	g_signal_connect (dialog, "response", G_CALLBACK (response_cb), &run_info);
	g_signal_connect (dialog, "unmap", G_CALLBACK (unmap_cb), &run_info);

	g_main_loop_run (run_info.loop);
	g_clear_pointer (&run_info.loop, g_main_loop_unref);

	return run_info.response_id == GTK_RESPONSE_OK;
}

/**
 * gs_utils_get_error_value:
 * @error: A GError
 *
 * Gets the machine-readable value stored in the error message.
 * The machine readable string is after the first "@", e.g.
 * message = "Requires authentication with @aaa"
 *
 * Returns: a string, or %NULL
 */
const gchar *
gs_utils_get_error_value (const GError *error)
{
	gchar *str;
	if (error == NULL)
		return NULL;
	str = g_strstr_len (error->message, -1, "@");
	if (str == NULL)
		return NULL;
	return (const gchar *) str + 1;
}

/**
 * gs_utils_build_unique_id_kind:
 * @kind: A #AsComponentKind
 * @id: An application ID
 *
 * Converts the ID valid into a wildcard unique ID of a specific kind.
 * If @id is already a unique ID, then it is returned unchanged.
 *
 * Returns: (transfer full): a unique ID, or %NULL
 */
gchar *
gs_utils_build_unique_id_kind (AsComponentKind kind, const gchar *id)
{
	if (as_utils_data_id_valid (id))
		return g_strdup (id);
	return gs_utils_build_unique_id (AS_COMPONENT_SCOPE_UNKNOWN,
					 AS_BUNDLE_KIND_UNKNOWN,
					 NULL,
					 id,
					 NULL);
}

/**
 * gs_utils_list_has_component_fuzzy:
 * @list: A #GsAppList
 * @app: A #GsApp
 *
 * Finds out if any application in the list would match a given application,
 * where the match is valid for a matching D-Bus bus name,
 * the label in the UI or the same icon.
 *
 * This function is normally used to work out if the source should be shown
 * in a GsAppRow.
 *
 * Returns: %TRUE if the app is visually the "same"
 */
gboolean
gs_utils_list_has_component_fuzzy (GsAppList *list, GsApp *app)
{
	guint i;
	GsApp *tmp;

	for (i = 0; i < gs_app_list_length (list); i++) {
		tmp = gs_app_list_index (list, i);

		/* ignore if the same object */
		if (app == tmp)
			continue;

		/* ignore with the same source */
		if (g_strcmp0 (gs_app_get_origin_hostname (tmp),
			       gs_app_get_origin_hostname (app)) == 0) {
			continue;
		}

		/* same D-Bus ID */
		if (g_strcmp0 (gs_app_get_id (tmp),
			       gs_app_get_id (app)) == 0) {
			return TRUE;
		}

		/* same name */
		if (g_strcmp0 (gs_app_get_name (tmp),
			       gs_app_get_name (app)) == 0) {
			return TRUE;
		}
	}
	return FALSE;
}

void
gs_utils_reboot_notify (GsAppList *list,
			gboolean is_install)
{
	g_autoptr(GNotification) n = NULL;
	g_autofree gchar *tmp = NULL;
	const gchar *app_name = NULL;
	const gchar *title;
	const gchar *body;

	if (gs_app_list_length (list) == 1) {
		GsApp *app = gs_app_list_index (list, 0);
		if (gs_app_get_kind (app) == AS_COMPONENT_KIND_DESKTOP_APP) {
			app_name = gs_app_get_name (app);
			if (!*app_name)
				app_name = NULL;
		}
	}

	if (is_install) {
		if (app_name) {
			/* TRANSLATORS: The '%s' is replaced with the application name */
			tmp = g_strdup_printf ("An application “%s” has been installed", app_name);
			title = tmp;
		} else {
			/* TRANSLATORS: we've just live-updated some apps */
			title = ngettext ("An update has been installed",
					  "Updates have been installed",
					  gs_app_list_length (list));
		}
	} else if (app_name) {
		/* TRANSLATORS: The '%s' is replaced with the application name */
		tmp = g_strdup_printf ("An application “%s” has been removed", app_name);
		title = tmp;
	} else {
		/* TRANSLATORS: we've just removed some apps */
		title = ngettext ("An application has been removed",
				  "Applications have been removed",
				  gs_app_list_length (list));
	}

	/* TRANSLATORS: the new apps will not be run until we restart */
	body = ngettext ("A restart is required for it to take effect.",
	                 "A restart is required for them to take effect.",
	                 gs_app_list_length (list));

	n = g_notification_new (title);
	g_notification_set_body (n, body);
	/* TRANSLATORS: button text */
	g_notification_add_button (n, _("Not Now"), "app.nop");
	/* TRANSLATORS: button text */
	g_notification_add_button_with_target (n, _("Restart"), "app.reboot", NULL);
	g_notification_set_default_action_and_target (n, "app.set-mode", "s", "updates");
	g_notification_set_priority (n, G_NOTIFICATION_PRIORITY_URGENT);
	#ifdef TESTDATADIR
	g_application_send_notification (g_application_get_default (), "restart-required", n);
	#else
	gs_application_send_notification (GS_APPLICATION (g_application_get_default ()), "restart-required", n, 0);
	#endif
}

/**
 * gs_utils_split_time_difference:
 * @unix_time_seconds: Time since the epoch in seconds
 * @out_minutes_ago: (out) (nullable): how many minutes elapsed
 * @out_hours_ago: (out) (nullable): how many hours elapsed
 * @out_days_ago: (out) (nullable): how many days elapsed
 * @out_weeks_ago: (out) (nullable): how many weeks elapsed
 * @out_months_ago: (out) (nullable): how many months elapsed
 * @out_years_ago: (out) (nullable): how many years elapsed
 *
 * Calculates the difference between the @unix_time_seconds and the current time
 * and splits it into separate values.
 *
 * Returns: whether the out parameters had been set
 *
 * Since: 41
 **/
gboolean
gs_utils_split_time_difference (gint64 unix_time_seconds,
				gint *out_minutes_ago,
				gint *out_hours_ago,
				gint *out_days_ago,
				gint *out_weeks_ago,
				gint *out_months_ago,
				gint *out_years_ago)
{
	gint minutes_ago, hours_ago, days_ago;
	gint weeks_ago, months_ago, years_ago;
	g_autoptr(GDateTime) date_time = NULL;
	g_autoptr(GDateTime) now = NULL;
	GTimeSpan timespan;

	if (unix_time_seconds <= 0)
		return FALSE;

	date_time = g_date_time_new_from_unix_local (unix_time_seconds);
	now = g_date_time_new_now_local ();
	timespan = g_date_time_difference (now, date_time);

	minutes_ago = (gint) (timespan / G_TIME_SPAN_MINUTE);
	hours_ago = (gint) (timespan / G_TIME_SPAN_HOUR);
	days_ago = (gint) (timespan / G_TIME_SPAN_DAY);
	weeks_ago = days_ago / 7;
	months_ago = days_ago / 30;
	years_ago = weeks_ago / 52;

	if (out_minutes_ago)
		*out_minutes_ago = minutes_ago;
	if (out_hours_ago)
		*out_hours_ago = hours_ago;
	if (out_days_ago)
		*out_days_ago = days_ago;
	if (out_weeks_ago)
		*out_weeks_ago = weeks_ago;
	if (out_months_ago)
		*out_months_ago = months_ago;
	if (out_years_ago)
		*out_years_ago = years_ago;

	return TRUE;
}

/**
 * gs_utils_time_to_string:
 * @unix_time_seconds: Time since the epoch in seconds
 *
 * Converts a time to a string such as "5 minutes ago" or "2 weeks ago"
 *
 * Returns: (transfer full): the time string, or %NULL if @unix_time_seconds is
 *   not valid
 */
gchar *
gs_utils_time_to_string (gint64 unix_time_seconds)
{
	gint minutes_ago, hours_ago, days_ago;
	gint weeks_ago, months_ago, years_ago;

	if (!gs_utils_split_time_difference (unix_time_seconds,
		&minutes_ago, &hours_ago, &days_ago,
		&weeks_ago, &months_ago, &years_ago))
		return NULL;

	if (minutes_ago < 5) {
		/* TRANSLATORS: something happened less than 5 minutes ago */
		return g_strdup (_("Just now"));
	} else if (hours_ago < 1)
		return g_strdup_printf (ngettext ("%d minute ago",
						  "%d minutes ago", minutes_ago),
					minutes_ago);
	else if (days_ago < 1)
		return g_strdup_printf (ngettext ("%d hour ago",
						  "%d hours ago", hours_ago),
					hours_ago);
	else if (days_ago < 15)
		return g_strdup_printf (ngettext ("%d day ago",
						  "%d days ago", days_ago),
					days_ago);
	else if (weeks_ago < 8)
		return g_strdup_printf (ngettext ("%d week ago",
						  "%d weeks ago", weeks_ago),
					weeks_ago);
	else if (years_ago < 1)
		return g_strdup_printf (ngettext ("%d month ago",
						  "%d months ago", months_ago),
					months_ago);
	else
		return g_strdup_printf (ngettext ("%d year ago",
						  "%d years ago", years_ago),
					years_ago);
}

static void
gs_utils_reboot_call_done_cb (GObject *source,
			      GAsyncResult *res,
			      gpointer user_data)
{
	g_autoptr(GError) local_error = NULL;

	/* get result */
	if (gs_utils_invoke_reboot_finish (source, res, &local_error))
		return;
	if (g_error_matches (local_error, G_IO_ERROR, G_IO_ERROR_CANCELLED))
		g_debug ("Calling reboot had been cancelled");
	else if (local_error != NULL)
		g_warning ("Calling reboot failed: %s", local_error->message);
}

static void
gs_utils_invoke_reboot_ready3_cb (GObject *source_object,
				  GAsyncResult *result,
				  gpointer user_data)
{
	g_autoptr(GTask) task = user_data;
	g_autoptr(GVariant) ret_val = NULL;
	g_autoptr(GError) local_error = NULL;

	ret_val = g_dbus_connection_call_finish (G_DBUS_CONNECTION (source_object), result, &local_error);
	if (ret_val != NULL) {
		g_task_return_boolean (task, TRUE);
	} else {
		const gchar *method_name = g_task_get_task_data (task);
		g_dbus_error_strip_remote_error (local_error);
		g_prefix_error (&local_error, "Failed to call %s: ", method_name);
		g_task_return_error (task, g_steal_pointer (&local_error));
	}
}

static void
gs_utils_invoke_reboot_ready2_got_session_bus_cb (GObject *source_object,
						  GAsyncResult *result,
						  gpointer user_data)
{
	g_autoptr(GTask) task = user_data;
	g_autoptr(GDBusConnection) bus = NULL;
	g_autoptr(GError) local_error = NULL;
	GCancellable *cancellable;

	bus = g_bus_get_finish (result, &local_error);
	if (bus == NULL) {
		g_dbus_error_strip_remote_error (local_error);
		g_prefix_error_literal (&local_error, "Failed to get D-Bus session bus: ");
		g_task_return_error (task, g_steal_pointer (&local_error));
		return;
	}

	cancellable = g_task_get_cancellable (task);

	g_task_set_task_data (task, (gpointer) "org.gnome.SessionManager.Reboot", NULL);
	g_dbus_connection_call (bus,
				"org.gnome.SessionManager",
				"/org/gnome/SessionManager",
				"org.gnome.SessionManager",
				"Reboot",
				NULL, NULL, G_DBUS_CALL_FLAGS_NONE,
				G_MAXINT, cancellable,
				gs_utils_invoke_reboot_ready3_cb,
				g_steal_pointer (&task));
}

static void
gs_utils_invoke_reboot_ready2_cb (GObject *source_object,
				  GAsyncResult *result,
				  gpointer user_data)
{
	g_autoptr(GTask) task = user_data;
	g_autoptr(GVariant) ret_val = NULL;
	g_autoptr(GError) local_error = NULL;

	ret_val = g_dbus_connection_call_finish (G_DBUS_CONNECTION (source_object), result, &local_error);
	if (ret_val != NULL) {
		g_task_return_boolean (task, TRUE);
	} else {
		g_autoptr(GDBusConnection) bus = NULL;
		GCancellable *cancellable;
		const gchar *method_name = g_task_get_task_data (task);

		g_dbus_error_strip_remote_error (local_error);
		g_prefix_error (&local_error, "Failed to call %s: ", method_name);

		if (g_error_matches (local_error, G_IO_ERROR, G_IO_ERROR_CANCELLED)) {
			g_task_return_error (task, g_steal_pointer (&local_error));
			return;
		}

		g_debug ("%s", local_error->message);
		g_clear_error (&local_error);

		cancellable = g_task_get_cancellable (task);

		g_bus_get (G_BUS_TYPE_SESSION, cancellable,
			   gs_utils_invoke_reboot_ready2_got_session_bus_cb,
			   g_steal_pointer (&task));
	}
}

static void
gs_utils_invoke_reboot_ready1_got_session_bus_cb (GObject *source_object,
						  GAsyncResult *result,
						  gpointer user_data)
{
	g_autoptr(GTask) task = user_data;
	g_autoptr(GDBusConnection) bus = NULL;
	g_autoptr(GError) local_error = NULL;
	GCancellable *cancellable;
	const gchar *xdg_desktop;
	gboolean call_session_manager = FALSE;

	bus = g_bus_get_finish (result, &local_error);
	if (bus == NULL) {
		g_dbus_error_strip_remote_error (local_error);
		g_prefix_error_literal (&local_error, "Failed to get D-Bus session bus: ");
		g_task_return_error (task, g_steal_pointer (&local_error));
		return;
	}

	cancellable = g_task_get_cancellable (task);

	xdg_desktop = g_getenv ("XDG_CURRENT_DESKTOP");
	if (xdg_desktop != NULL) {
		if (strstr (xdg_desktop, "KDE")) {
			g_task_set_task_data (task, (gpointer) "org.kde.Shutdown.logoutAndReboot", NULL);
			g_dbus_connection_call (bus,
						"org.kde.Shutdown",
						"/Shutdown",
						"org.kde.Shutdown",
						"logoutAndReboot",
						NULL, NULL, G_DBUS_CALL_FLAGS_NONE,
						G_MAXINT, cancellable,
						gs_utils_invoke_reboot_ready2_cb,
						g_steal_pointer (&task));
		} else if (strstr (xdg_desktop, "LXDE")) {
			g_task_set_task_data (task, (gpointer) "org.lxde.SessionManager.RequestReboot", NULL);
			g_dbus_connection_call (bus,
						"org.lxde.SessionManager",
						"/org/lxde/SessionManager",
						"org.lxde.SessionManager",
						"RequestReboot",
						NULL, NULL, G_DBUS_CALL_FLAGS_NONE,
						G_MAXINT, cancellable,
						gs_utils_invoke_reboot_ready2_cb,
						g_steal_pointer (&task));
		} else if (strstr (xdg_desktop, "MATE")) {
			g_task_set_task_data (task, (gpointer) "org.gnome.SessionManager.RequestReboot", NULL);
			g_dbus_connection_call (bus,
						"org.gnome.SessionManager",
						"/org/gnome/SessionManager",
						"org.gnome.SessionManager",
						"RequestReboot",
						NULL, NULL, G_DBUS_CALL_FLAGS_NONE,
						G_MAXINT, cancellable,
						gs_utils_invoke_reboot_ready2_cb,
						g_steal_pointer (&task));
		} else if (strstr (xdg_desktop, "XFCE")) {
			g_task_set_task_data (task, (gpointer) "org.xfce.Session.Manager.Restart", NULL);
			g_dbus_connection_call (bus,
						"org.xfce.SessionManager",
						"/org/xfce/SessionManager",
						"org.xfce.Session.Manager",
						"Restart",
						g_variant_new ("(b)", TRUE), /* allow_save */
						NULL, G_DBUS_CALL_FLAGS_NONE,
						G_MAXINT, cancellable,
						gs_utils_invoke_reboot_ready2_cb,
						g_steal_pointer (&task));
		} else {
			/* Let the "GNOME" and "X-Cinnamon" be the default */
			call_session_manager = TRUE;
		}
	} else {
		call_session_manager = TRUE;
	}

	if (call_session_manager) {
		g_task_set_task_data (task, (gpointer) "org.gnome.SessionManager.Reboot", NULL);
		g_dbus_connection_call (bus,
					"org.gnome.SessionManager",
					"/org/gnome/SessionManager",
					"org.gnome.SessionManager",
					"Reboot",
					NULL, NULL, G_DBUS_CALL_FLAGS_NONE,
					G_MAXINT, cancellable,
					gs_utils_invoke_reboot_ready3_cb,
					g_steal_pointer (&task));
	}
}

static void
gs_utils_invoke_reboot_ready1_cb (GObject *source_object,
				  GAsyncResult *result,
				  gpointer user_data)
{
	g_autoptr(GTask) task = user_data;
	g_autoptr(GVariant) ret_val = NULL;
	g_autoptr(GError) local_error = NULL;

	ret_val = g_dbus_connection_call_finish (G_DBUS_CONNECTION (source_object), result, &local_error);
	if (ret_val != NULL) {
		g_task_return_boolean (task, TRUE);
	} else {
		GCancellable *cancellable;
		const gchar *method_name = g_task_get_task_data (task);

		g_dbus_error_strip_remote_error (local_error);
		g_prefix_error (&local_error, "Failed to call %s: ", method_name);

		if (g_error_matches (local_error, G_IO_ERROR, G_IO_ERROR_CANCELLED)) {
			g_task_return_error (task, g_steal_pointer (&local_error));
			return;
		}

		g_debug ("%s", local_error->message);
		g_clear_error (&local_error);

		cancellable = g_task_get_cancellable (task);

		g_bus_get (G_BUS_TYPE_SESSION, cancellable,
			   gs_utils_invoke_reboot_ready1_got_session_bus_cb,
			   g_steal_pointer (&task));
	}
}

static void
gs_utils_invoke_reboot_got_system_bus_cb (GObject *source_object,
					  GAsyncResult *result,
					  gpointer user_data)
{
	g_autoptr(GTask) task = user_data;
	g_autoptr(GDBusConnection) bus = NULL;
	g_autoptr(GError) local_error = NULL;
	GCancellable *cancellable;

	bus = g_bus_get_finish (result, &local_error);
	if (bus == NULL) {
		g_dbus_error_strip_remote_error (local_error);
		g_prefix_error_literal (&local_error, "Failed to get D-Bus system bus: ");
		g_task_return_error (task, g_steal_pointer (&local_error));
		return;
	}

	cancellable = g_task_get_cancellable (task);

	g_dbus_connection_call (bus,
				"org.freedesktop.login1",
				"/org/freedesktop/login1",
				"org.freedesktop.login1.Manager",
				"Reboot",
				g_variant_new ("(b)", TRUE), /* interactive */
				NULL, G_DBUS_CALL_FLAGS_NONE,
				G_MAXINT, cancellable,
				gs_utils_invoke_reboot_ready1_cb,
				g_steal_pointer (&task));
}

/**
 * gs_utils_invoke_reboot_async:
 * @cancellable: (nullable): a %GCancellable for the call, or %NULL
 * @ready_callback: (nullable): a callback to be called after the call is finished, or %NULL
 * @user_data: user data for the @ready_callback
 *
 * Asynchronously invokes a reboot request. Finish the operation
 * with gs_utils_invoke_reboot_finish().
 *
 * When the @ready_callback is %NULL, a default callback is used, which shows
 * a runtime warning (using g_warning) on the console when the call fails.
 *
 * Since: 41
 **/
void
gs_utils_invoke_reboot_async (GCancellable *cancellable,
			      GAsyncReadyCallback ready_callback,
			      gpointer user_data)
{
	g_autoptr(GTask) task = NULL;

	if (!ready_callback)
		ready_callback = gs_utils_reboot_call_done_cb;

	task = g_task_new (NULL, cancellable, ready_callback, user_data);
	g_task_set_source_tag (task, gs_utils_invoke_reboot_async);
	g_task_set_task_data (task, (gpointer) "org.freedesktop.login1.Manager.Reboot", NULL);

	g_bus_get (G_BUS_TYPE_SYSTEM, cancellable,
		   gs_utils_invoke_reboot_got_system_bus_cb,
		   g_steal_pointer (&task));
}

/**
 * gs_utils_invoke_reboot_finish:
 * @source_object: the source object provided in the ready callback
 * @result: the result object provided in the ready callback
 * @error: a #GError, or %NULL
 *
 * Finishes gs_utils_invoke_reboot_async() call.
 *
 * Returns: Whether succeeded. If failed, the @error is set.
 *
 * Since: 43
 **/
gboolean
gs_utils_invoke_reboot_finish (GObject *source_object,
			       GAsyncResult *result,
			       GError **error)
{
	g_return_val_if_fail (G_IS_TASK (result), FALSE);
	g_return_val_if_fail (g_task_is_valid (result, source_object), FALSE);
	g_return_val_if_fail (g_task_get_source_tag (G_TASK (result)) == gs_utils_invoke_reboot_async, FALSE);

	return g_task_propagate_boolean (G_TASK (result), error);
}

/**
 * gs_utils_format_size:
 * @size_bytes: size to format, in bytes
 * @out_is_markup: (out) (not nullable): stores whther the returned string is a markup
 *
 * Similar to `g_format_size`, only splits the value and the unit into
 * separate parts and draws the unit with a smaller font, in case
 * the relevant code is available in GLib while compiling.
 *
 * The @out_is_markup is always set, providing the information about
 * used format of the returned string.
 *
 * Returns: (transfer full): a new string, containing the @size_bytes formatted as string
 *
 * Since: 43
 **/
gchar *
gs_utils_format_size (guint64 size_bytes,
		      gboolean *out_is_markup)
{
#ifdef HAVE_G_FORMAT_SIZE_ONLY_VALUE
	g_autofree gchar *value_str = g_format_size_full (size_bytes, G_FORMAT_SIZE_ONLY_VALUE);
	g_autofree gchar *unit_str = g_format_size_full (size_bytes, G_FORMAT_SIZE_ONLY_UNIT);
	g_autofree gchar *value_escaped = g_markup_escape_text (value_str, -1);
	g_autofree gchar *unit_escaped = g_markup_printf_escaped ("<span font_size='x-small'>%s</span>", unit_str);
	g_return_val_if_fail (out_is_markup != NULL, NULL);
	*out_is_markup = TRUE;
	/* Translators: This is to construct a disk size string consisting of the value and its unit, while
	 * the unit is drawn with a smaller font. If you need to flip the order, then you can use "%2$s %1$s".
	 * Make sure you'll preserve the no break space between the values.
	 * Example result: "13.0 MB" */
	return g_strdup_printf (C_("format-size", "%s\302\240%s"), value_escaped, unit_escaped);
#else /* HAVE_G_FORMAT_SIZE_ONLY_VALUE */
	g_return_val_if_fail (out_is_markup != NULL, NULL);
	*out_is_markup = FALSE;
	return g_format_size (size_bytes);
#endif /* HAVE_G_FORMAT_SIZE_ONLY_VALUE */
}<|MERGE_RESOLUTION|>--- conflicted
+++ resolved
@@ -229,11 +229,7 @@
 	gtk_message_dialog_set_markup (GTK_MESSAGE_DIALOG (dialog), title->str);
 
 	body = g_string_new ("");
-<<<<<<< HEAD
-	origin_ui = gs_app_get_origin_ui (app);
-=======
 	origin_ui = gs_app_dup_origin_ui (app, TRUE);
->>>>>>> 26441dfd
 
 	if (hint & GS_APP_LICENSE_NONFREE) {
 		g_string_append_printf (body,
