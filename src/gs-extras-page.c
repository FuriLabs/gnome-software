/* -*- Mode: C; tab-width: 8; indent-tabs-mode: t; c-basic-offset: 8 -*-
 * vi:set noexpandtab tabstop=8 shiftwidth=8:
 *
 * Copyright (C) 2013-2017 Richard Hughes <richard@hughsie.com>
 * Copyright (C) 2015-2018 Kalev Lember <klember@redhat.com>
 *
 * SPDX-License-Identifier: GPL-2.0+
 */

#include "config.h"

#include "gs-extras-page.h"

#include "gs-app-row.h"
#include "gs-application.h"
#include "gs-language.h"
#include "gs-shell.h"
#include "gs-common.h"
#include "gs-utils.h"
#include "gs-vendor.h"

#include <glib/gi18n.h>

typedef enum {
	GS_EXTRAS_PAGE_STATE_LOADING,
	GS_EXTRAS_PAGE_STATE_READY,
	GS_EXTRAS_PAGE_STATE_NO_RESULTS,
	GS_EXTRAS_PAGE_STATE_FAILED
} GsExtrasPageState;

typedef struct {
	gchar		*title;
	gchar		*search;
	gchar		*search_filename;
	gchar		*package_filename;
	gchar		*url_not_found;
	GsExtrasPage	*self;
} SearchData;

struct _GsExtrasPage
{
	GsPage			  parent_instance;

	GsPluginLoader		 *plugin_loader;
	GCancellable		 *search_cancellable;
	GsShell			 *shell;
	GsExtrasPageState	  state;
	GtkSizeGroup		 *sizegroup_name;
	GtkSizeGroup		 *sizegroup_button_label;
	GtkSizeGroup		 *sizegroup_button_image;
	GPtrArray		 *array_search_data;
	GsExtrasPageMode	  mode;
	GsLanguage		 *language;
	GsVendor		 *vendor;
	guint			  pending_search_cnt;
	gchar			 *caller_app_name;
	gchar			 *install_resources_ident;

	GtkWidget		 *label_failed;
	GtkWidget		 *label_no_results;
	GtkWidget		 *list_box_results;
	GtkWidget		 *scrolledwindow;
	GtkWidget		 *spinner;
	GtkWidget		 *stack;
};

G_DEFINE_TYPE (GsExtrasPage, gs_extras_page, GS_TYPE_PAGE)

typedef enum {
	PROP_VADJUSTMENT = 1,
	PROP_TITLE,
} GsExtrasPageProperty;

static void
search_data_free (SearchData *search_data)
{
	if (search_data->self != NULL)
		g_object_unref (search_data->self);
	g_free (search_data->title);
	g_free (search_data->search);
	g_free (search_data->search_filename);
	g_free (search_data->package_filename);
	g_free (search_data->url_not_found);
	g_slice_free (SearchData, search_data);
}

static GsExtrasPageMode
gs_extras_page_mode_from_string (const gchar *str)
{
	if (g_strcmp0 (str, "install-package-files") == 0)
		return GS_EXTRAS_PAGE_MODE_INSTALL_PACKAGE_FILES;
	if (g_strcmp0 (str, "install-provide-files") == 0)
		return GS_EXTRAS_PAGE_MODE_INSTALL_PROVIDE_FILES;
	if (g_strcmp0 (str, "install-package-names") == 0)
		return GS_EXTRAS_PAGE_MODE_INSTALL_PACKAGE_NAMES;
	if (g_strcmp0 (str, "install-mime-types") == 0)
		return GS_EXTRAS_PAGE_MODE_INSTALL_MIME_TYPES;
	if (g_strcmp0 (str, "install-fontconfig-resources") == 0)
		return GS_EXTRAS_PAGE_MODE_INSTALL_FONTCONFIG_RESOURCES;
	if (g_strcmp0 (str, "install-gstreamer-resources") == 0)
		return GS_EXTRAS_PAGE_MODE_INSTALL_GSTREAMER_RESOURCES;
	if (g_strcmp0 (str, "install-plasma-resources") == 0)
		return GS_EXTRAS_PAGE_MODE_INSTALL_PLASMA_RESOURCES;
	if (g_strcmp0 (str, "install-printer-drivers") == 0)
		return GS_EXTRAS_PAGE_MODE_INSTALL_PRINTER_DRIVERS;

	g_assert_not_reached ();
}

const gchar *
gs_extras_page_mode_to_string (GsExtrasPageMode mode)
{
	if (mode == GS_EXTRAS_PAGE_MODE_INSTALL_PACKAGE_FILES)
		return "install-package-files";
	if (mode == GS_EXTRAS_PAGE_MODE_INSTALL_PROVIDE_FILES)
		return "install-provide-files";
	if (mode == GS_EXTRAS_PAGE_MODE_INSTALL_PACKAGE_NAMES)
		return "install-package-names";
	if (mode == GS_EXTRAS_PAGE_MODE_INSTALL_MIME_TYPES)
		return "install-mime-types";
	if (mode == GS_EXTRAS_PAGE_MODE_INSTALL_FONTCONFIG_RESOURCES)
		return "install-fontconfig-resources";
	if (mode == GS_EXTRAS_PAGE_MODE_INSTALL_GSTREAMER_RESOURCES)
		return "install-gstreamer-resources";
	if (mode == GS_EXTRAS_PAGE_MODE_INSTALL_PLASMA_RESOURCES)
		return "install-plasma-resources";
	if (mode == GS_EXTRAS_PAGE_MODE_INSTALL_PRINTER_DRIVERS)
		return "install-printer-drivers";

	g_assert_not_reached ();
}

static gchar *
build_comma_separated_list (gchar **items)
{
	guint len;

	len = g_strv_length (items);
	if (len == 2) {
		/* TRANSLATORS: separator for a list of items */
		return g_strjoinv (_(" and "), items);
	} else {
		/* TRANSLATORS: separator for a list of items */
		return g_strjoinv (_(", "), items);
	}
}

static gchar *
build_title (GsExtrasPage *self)
{
	guint i;
	g_autofree gchar *titles = NULL;
	g_autoptr(GPtrArray) title_array = NULL;

	title_array = g_ptr_array_new ();
	for (i = 0; i < self->array_search_data->len; i++) {
		SearchData *search_data;

		search_data = g_ptr_array_index (self->array_search_data, i);
		g_ptr_array_add (title_array, search_data->title);
	}
	g_ptr_array_add (title_array, NULL);

	titles = build_comma_separated_list ((gchar **) title_array->pdata);

	switch (self->mode) {
	case GS_EXTRAS_PAGE_MODE_INSTALL_FONTCONFIG_RESOURCES:
		/* TRANSLATORS: Application window title for fonts installation.
		   %s will be replaced by name of the script we're searching for. */
		return g_strdup_printf (ngettext ("Available fonts for the %s script",
		                                  "Available fonts for the %s scripts",
		                                  self->array_search_data->len),
		                        titles);
		break;
	default:
		/* TRANSLATORS: Application window title for codec installation.
		   %s will be replaced by actual codec name(s) */
		return g_strdup_printf (ngettext ("Available software for %s",
		                                  "Available software for %s",
		                                  self->array_search_data->len),
		                        titles);
		break;
	}
}

static void
gs_extras_page_update_ui_state (GsExtrasPage *self)
{
	g_autofree gchar *title = NULL;

	if (gs_shell_get_mode (self->shell) != GS_SHELL_MODE_EXTRAS)
		return;

	/* main spinner */
	switch (self->state) {
	case GS_EXTRAS_PAGE_STATE_LOADING:
		gs_start_spinner (GTK_SPINNER (self->spinner));
		break;
	case GS_EXTRAS_PAGE_STATE_READY:
	case GS_EXTRAS_PAGE_STATE_NO_RESULTS:
	case GS_EXTRAS_PAGE_STATE_FAILED:
		gs_stop_spinner (GTK_SPINNER (self->spinner));
		break;
	default:
		g_assert_not_reached ();
		break;
	}

	/* stack */
	switch (self->state) {
	case GS_EXTRAS_PAGE_STATE_LOADING:
		gtk_stack_set_visible_child_name (GTK_STACK (self->stack), "spinner");
		break;
	case GS_EXTRAS_PAGE_STATE_READY:
		gtk_stack_set_visible_child_name (GTK_STACK (self->stack), "results");
		break;
	case GS_EXTRAS_PAGE_STATE_NO_RESULTS:
		gtk_stack_set_visible_child_name (GTK_STACK (self->stack), "no-results");
		break;
	case GS_EXTRAS_PAGE_STATE_FAILED:
		gtk_stack_set_visible_child_name (GTK_STACK (self->stack), "failed");
		break;
	default:
		g_assert_not_reached ();
		break;
	}
}

static void
gs_extras_page_maybe_emit_installed_resources_done (GsExtrasPage *self)
{
	if (self->install_resources_ident && (
	    self->state == GS_EXTRAS_PAGE_STATE_LOADING ||
	    self->state == GS_EXTRAS_PAGE_STATE_NO_RESULTS ||
	    self->state == GS_EXTRAS_PAGE_STATE_FAILED)) {
		GsApplication *application;
		GError *op_error = NULL;

		/* When called during the LOADING state, it means the package is already installed */
		if (self->state == GS_EXTRAS_PAGE_STATE_NO_RESULTS) {
			g_set_error_literal (&op_error, G_IO_ERROR, G_IO_ERROR_NOT_FOUND, _("Requested software not found"));
		} else if (self->state == GS_EXTRAS_PAGE_STATE_FAILED) {
			g_set_error_literal (&op_error, G_IO_ERROR, G_IO_ERROR_FAILED, _("Failed to find requested software"));
		}

		application = GS_APPLICATION (g_application_get_default ());
		gs_application_emit_install_resources_done (application, self->install_resources_ident, op_error);

		g_clear_pointer (&self->install_resources_ident, g_free);
		g_clear_error (&op_error);
	}
}

static void
gs_extras_page_set_state (GsExtrasPage *self,
                          GsExtrasPageState state)
{
	if (self->state == state)
		return;

	self->state = state;

	g_object_notify (G_OBJECT (self), "title");
	gs_extras_page_update_ui_state (self);
	gs_extras_page_maybe_emit_installed_resources_done (self);
}

static void
app_row_button_clicked_cb (GsAppRow *app_row,
                           GsExtrasPage *self)
{
	GsApp *app = gs_app_row_get_app (app_row);

	if (gs_app_get_state (app) == GS_APP_STATE_UNAVAILABLE &&
	    gs_app_get_url_missing (app) != NULL) {
		gs_shell_show_uri (self->shell,
	                           gs_app_get_url_missing (app));
	} else if (gs_app_get_state (app) == GS_APP_STATE_AVAILABLE ||
	           gs_app_get_state (app) == GS_APP_STATE_AVAILABLE_LOCAL ||
	           gs_app_get_state (app) == GS_APP_STATE_UNAVAILABLE) {
		gs_page_install_app (GS_PAGE (self), app, GS_SHELL_INTERACTION_FULL,
				     self->search_cancellable);
	} else if (gs_app_get_state (app) == GS_APP_STATE_INSTALLED) {
		gs_page_remove_app (GS_PAGE (self), app, self->search_cancellable);
	} else {
		g_critical ("extras: app in unexpected state %u", gs_app_get_state (app));
	}
}

static void
gs_extras_page_add_app (GsExtrasPage *self, GsApp *app, GsAppList *list, SearchData *search_data)
{
	GtkWidget *app_row, *child;

	/* Don't add same app twice */
	for (child = gtk_widget_get_first_child (self->list_box_results);
	     child != NULL;
	     child = gtk_widget_get_next_sibling (child)) {
		GsApp *existing_app;

		/* Might be a separator from list_header_func(). */
		if (!GS_IS_APP_ROW (child))
			continue;

		existing_app = gs_app_row_get_app (GS_APP_ROW (child));
		if (app == existing_app) {
			gtk_list_box_remove (GTK_LIST_BOX (self->list_box_results), child);
			break;
		}
	}

	app_row = gs_app_row_new (app);
	gs_app_row_set_colorful (GS_APP_ROW (app_row), TRUE);
	gs_app_row_set_show_buttons (GS_APP_ROW (app_row), TRUE);

	g_object_set_data_full (G_OBJECT (app_row), "missing-title", g_strdup (search_data->title), g_free);

	g_signal_connect (app_row, "button-clicked",
	                  G_CALLBACK (app_row_button_clicked_cb),
	                  self);

	gtk_list_box_append (GTK_LIST_BOX (self->list_box_results), app_row);
	gs_app_row_set_size_groups (GS_APP_ROW (app_row),
				    self->sizegroup_name,
				    self->sizegroup_button_label,
				    self->sizegroup_button_image);
	gtk_widget_show (app_row);
}

static GsApp *
create_missing_app (SearchData *search_data)
{
	GsExtrasPage *self = search_data->self;
	GsApp *app;
	GString *summary_missing;
	g_autofree gchar *name = NULL;
	g_autofree gchar *url = NULL;

	app = gs_app_new ("missing-codec");

	/* TRANSLATORS: This string is used for codecs that weren't found */
	name = g_strdup_printf (_("%s not found"), search_data->title);
	gs_app_set_name (app, GS_APP_QUALITY_HIGHEST, name);

	/* TRANSLATORS: hyperlink title */
	url = g_strdup_printf ("<a href=\"%s\">%s</a>", search_data->url_not_found, _("on the website"));

	summary_missing = g_string_new ("");
	switch (self->mode) {
	case GS_EXTRAS_PAGE_MODE_INSTALL_PACKAGE_FILES:
		/* TRANSLATORS: this is when we know about an application or
		 * addon, but it can't be listed for some reason */
		g_string_append_printf (summary_missing, _("No applications are available that provide the file %s."), search_data->title);
		g_string_append (summary_missing, "\n");
		/* TRANSLATORS: first %s is the codec name, and second %s is a
                 * hyperlink with the "on the website" text */
		g_string_append_printf (summary_missing, _("Information about %s, as well as options "
					"for how to get missing applications "
					"might be found %s."), search_data->title, url);
		break;
	case GS_EXTRAS_PAGE_MODE_INSTALL_PROVIDE_FILES:
		/* TRANSLATORS: this is when we know about an application or
		 * addon, but it can't be listed for some reason */
		g_string_append_printf (summary_missing, _("No applications are available for %s support."), search_data->title);
		g_string_append (summary_missing, "\n");
		/* TRANSLATORS: first %s is the codec name, and second %s is a
                 * hyperlink with the "on the website" text */
		g_string_append_printf (summary_missing, _("Information about %s, as well as options "
					"for how to get missing applications "
					"might be found %s."), search_data->title, url);
		break;
	case GS_EXTRAS_PAGE_MODE_INSTALL_PACKAGE_NAMES:
		/* TRANSLATORS: this is when we know about an application or
		 * addon, but it can't be listed for some reason */
		g_string_append_printf (summary_missing, _("%s is not available."), search_data->title);
		g_string_append (summary_missing, "\n");
		/* TRANSLATORS: first %s is the codec name, and second %s is a
                 * hyperlink with the "on the website" text */
		g_string_append_printf (summary_missing, _("Information about %s, as well as options "
					"for how to get missing applications "
					"might be found %s."), search_data->title, url);
		break;
	case GS_EXTRAS_PAGE_MODE_INSTALL_MIME_TYPES:
		/* TRANSLATORS: this is when we know about an application or
		 * addon, but it can't be listed for some reason */
		g_string_append_printf (summary_missing, _("No applications are available for %s support."), search_data->title);
		g_string_append (summary_missing, "\n");
		/* TRANSLATORS: first %s is the codec name, and second %s is a
                 * hyperlink with the "on the website" text */
		g_string_append_printf (summary_missing, _("Information about %s, as well as options "
					"for how to get an application that can support this format "
					"might be found %s."), search_data->title, url);
		break;
	case GS_EXTRAS_PAGE_MODE_INSTALL_FONTCONFIG_RESOURCES:
		/* TRANSLATORS: this is when we know about an application or
		 * addon, but it can't be listed for some reason */
		g_string_append_printf (summary_missing, _("No fonts are available for the %s script support."), search_data->title);
		g_string_append (summary_missing, "\n");
		/* TRANSLATORS: first %s is the codec name, and second %s is a
                 * hyperlink with the "on the website" text */
		g_string_append_printf (summary_missing, _("Information about %s, as well as options "
					"for how to get additional fonts "
					"might be found %s."), search_data->title, url);
		break;
	case GS_EXTRAS_PAGE_MODE_INSTALL_GSTREAMER_RESOURCES:
		/* TRANSLATORS: this is when we know about an application or
		 * addon, but it can't be listed for some reason */
		g_string_append_printf (summary_missing, _("No addon codecs are available for the %s format."), search_data->title);
		g_string_append (summary_missing, "\n");
		/* TRANSLATORS: first %s is the codec name, and second %s is a
                 * hyperlink with the "on the website" text */
		g_string_append_printf (summary_missing, _("Information about %s, as well as options "
					"for how to get a codec that can play this format "
					"might be found %s."), search_data->title, url);
		break;
	case GS_EXTRAS_PAGE_MODE_INSTALL_PLASMA_RESOURCES:
		/* TRANSLATORS: this is when we know about an application or
		 * addon, but it can't be listed for some reason */
		g_string_append_printf (summary_missing, _("No Plasma resources are available for %s support."), search_data->title);
		g_string_append (summary_missing, "\n");
		/* TRANSLATORS: first %s is the codec name, and second %s is a
                 * hyperlink with the "on the website" text */
		g_string_append_printf (summary_missing, _("Information about %s, as well as options "
					"for how to get additional Plasma resources "
					"might be found %s."), search_data->title, url);
		break;
	case GS_EXTRAS_PAGE_MODE_INSTALL_PRINTER_DRIVERS:
		/* TRANSLATORS: this is when we know about an application or
		 * addon, but it can't be listed for some reason */
		g_string_append_printf (summary_missing, _("No printer drivers are available for %s."), search_data->title);
		g_string_append (summary_missing, "\n");
		/* TRANSLATORS: first %s is the codec name, and second %s is a
		 * hyperlink with the "on the website" text */
		g_string_append_printf (summary_missing, _("Information about %s, as well as options "
					"for how to get a driver that supports this printer "
					"might be found %s."), search_data->title, url);

		break;
	default:
		g_assert_not_reached ();
		break;
	}
	gs_app_set_summary_missing (app, g_string_free (summary_missing, FALSE));

	gs_app_set_kind (app, AS_COMPONENT_KIND_GENERIC);
	gs_app_set_state (app, GS_APP_STATE_UNAVAILABLE);
	gs_app_set_url_missing (app, search_data->url_not_found);

	return app;
}

static gchar *
build_no_results_label (GsExtrasPage *self)
{
	GsApp *app = NULL;
	guint num = 0;
	g_autofree gchar *codec_titles = NULL;
	g_autofree gchar *url = NULL;
	g_autoptr(GPtrArray) array = NULL;
	GtkWidget *child;

	array = g_ptr_array_new ();
	for (child = gtk_widget_get_first_child (self->list_box_results);
	     child != NULL;
	     child = gtk_widget_get_next_sibling (child)) {
		/* Might be a separator from list_header_func(). */
		if (!GS_IS_APP_ROW (child))
			continue;

		app = gs_app_row_get_app (GS_APP_ROW (child));
		g_ptr_array_add (array,
		                 g_object_get_data (G_OBJECT (child), "missing-title"));
		num++;
	}
	g_ptr_array_add (array, NULL);

	url = g_strdup_printf ("<a href=\"%s\">%s</a>",
	                       gs_app_get_url_missing (app),
                               /* TRANSLATORS: hyperlink title */
                               _("the documentation"));

	codec_titles = build_comma_separated_list ((gchar **) array->pdata);
	if (self->caller_app_name) {
		/* TRANSLATORS: no codecs were found. The first %s will be replaced by actual codec name(s),
		   the second %s is the application name, which requested the codecs, the third %s is a link titled "the documentation" */
		return g_strdup_printf (ngettext ("Unable to find the %s requested by %s. Please see %s for more information.",
						  "Unable to find the %s requested by %s. Please see %s for more information.",
						  num),
					codec_titles,
					self->caller_app_name,
					url);
	}

	/* TRANSLATORS: no codecs were found. First %s will be replaced by actual codec name(s), second %s is a link titled "the documentation" */
	return g_strdup_printf (ngettext ("Unable to find the %s you were searching for. Please see %s for more information.",
	                                  "Unable to find the %s you were searching for. Please see %s for more information.",
	                                  num),
	                        codec_titles,
	                        url);
}

static void
show_search_results (GsExtrasPage *self)
{
	GtkWidget *first_child, *child;
	GsApp *app;
	guint n_children;
	guint n_missing;

	/* count the number of rows with missing codecs */
	n_children = n_missing = 0;
	first_child = gtk_widget_get_first_child (self->list_box_results);
	for (child = first_child;
	     child != NULL;
	     child = gtk_widget_get_next_sibling (child)) {
		/* Might be a separator from list_header_func(). */
		if (!GS_IS_APP_ROW (child))
			continue;

		app = gs_app_row_get_app (GS_APP_ROW (child));
		if (g_strcmp0 (gs_app_get_id (app), "missing-codec") == 0) {
			n_missing++;
		}
		n_children++;
	}

	if (n_children == 0 || n_children == n_missing) {
		g_autofree gchar *str = NULL;

		/* no results */
		g_debug ("extras: failed to find any results, %u", n_missing);
		str = build_no_results_label (self);
		gtk_label_set_label (GTK_LABEL (self->label_no_results), str);
		gs_extras_page_set_state (self, GS_EXTRAS_PAGE_STATE_NO_RESULTS);
	} else {
		/* show what we got */
		g_debug ("extras: got %u search results, showing", n_children);
		gs_extras_page_set_state (self, GS_EXTRAS_PAGE_STATE_READY);

		if (n_children == 1) {
			/* switch directly to details view */
			g_debug ("extras: found one result, showing in details view");
<<<<<<< HEAD
			g_assert (list != NULL);
			app = gs_app_row_get_app (GS_APP_ROW (list->data));
=======
			g_assert (first_child != NULL);
			app = gs_app_row_get_app (GS_APP_ROW (first_child));
>>>>>>> efa81961
			gs_shell_show_app (self->shell, app);
			if (gs_app_is_installed (app))
				gs_extras_page_maybe_emit_installed_resources_done (self);
		}
	}
}

static void
search_files_cb (GObject *source_object,
                 GAsyncResult *res,
                 gpointer user_data)
{
	SearchData *search_data = (SearchData *) user_data;
	GsExtrasPage *self = search_data->self;
	g_autoptr(GsAppList) list = NULL;
	guint i;
	GsPluginLoader *plugin_loader = GS_PLUGIN_LOADER (source_object);
	g_autoptr(GError) error = NULL;

	list = gs_plugin_loader_job_process_finish (plugin_loader, res, &error);
	if (list == NULL) {
		g_autofree gchar *str = NULL;
		if (g_error_matches (error, GS_PLUGIN_ERROR, GS_PLUGIN_ERROR_CANCELLED) ||
		    g_error_matches (error, G_IO_ERROR, G_IO_ERROR_CANCELLED)) {
			g_debug ("extras: search files cancelled");
			return;
		}
		g_warning ("failed to find any search results: %s", error->message);
		str = g_strdup_printf (_("Failed to find any search results: %s"), error->message);
		gtk_label_set_label (GTK_LABEL (self->label_failed), str);
		gs_extras_page_set_state (self, GS_EXTRAS_PAGE_STATE_FAILED);
		return;
	}

	/* add missing item */
	if (gs_app_list_length (list) == 0) {
		g_autoptr(GsApp) app = NULL;
		g_debug ("extras: no search result for %s, showing as missing",
			 search_data->title);
		app = create_missing_app (search_data);
		gs_app_list_add (list, app);
	}

	for (i = 0; i < gs_app_list_length (list); i++) {
		GsApp *app = gs_app_list_index (list, i);

		g_debug ("%s\n\n", gs_app_to_string (app));
		gs_extras_page_add_app (self, app, list, search_data);
	}

	self->pending_search_cnt--;

	/* have all searches finished? */
	if (self->pending_search_cnt == 0)
		show_search_results (self);
}

static void
file_to_app_cb (GObject *source_object,
                GAsyncResult *res,
                gpointer user_data)
{
	SearchData *search_data = (SearchData *) user_data;
	GsExtrasPage *self = search_data->self;
	GsPluginLoader *plugin_loader = GS_PLUGIN_LOADER (source_object);
	g_autoptr(GError) error = NULL;
	g_autoptr(GsApp) app = NULL;
	g_autoptr(GsAppList) list = NULL;

	list = gs_plugin_loader_job_process_finish (plugin_loader, res, &error);
	if (list == NULL) {
		if (g_error_matches (error, GS_PLUGIN_ERROR, GS_PLUGIN_ERROR_CANCELLED) ||
		    g_error_matches (error, G_IO_ERROR, G_IO_ERROR_CANCELLED)) {
			g_debug ("extras: search what provides cancelled");
			return;
		}
		if (g_error_matches (error,
				     GS_PLUGIN_ERROR,
				     GS_PLUGIN_ERROR_FAILED)) {
			g_debug ("extras: no search result for %s, showing as missing", search_data->title);
			app = create_missing_app (search_data);
		} else {
			g_autofree gchar *str = NULL;

			g_warning ("failed to find any search results: %s", error->message);
			str = g_strdup_printf (_("Failed to find any search results: %s"), error->message);
			gtk_label_set_label (GTK_LABEL (self->label_failed), str);
			gs_extras_page_set_state (self, GS_EXTRAS_PAGE_STATE_FAILED);
			return;
		}
	} else {
		app = g_object_ref (gs_app_list_index (list, 0));
	}

	g_debug ("%s\n\n", gs_app_to_string (app));
	gs_extras_page_add_app (self, app, list, search_data);

	self->pending_search_cnt--;

	/* have all searches finished? */
	if (self->pending_search_cnt == 0)
		show_search_results (self);
}

static void
get_search_what_provides_cb (GObject *source_object,
                             GAsyncResult *res,
                             gpointer user_data)
{
	SearchData *search_data = (SearchData *) user_data;
	GsExtrasPage *self = search_data->self;
	g_autoptr(GsAppList) list = NULL;
	guint i;
	GsPluginLoader *plugin_loader = GS_PLUGIN_LOADER (source_object);
	g_autoptr(GError) error = NULL;

	list = gs_plugin_loader_job_process_finish (plugin_loader, res, &error);
	if (list == NULL) {
		g_autofree gchar *str = NULL;
		if (g_error_matches (error, GS_PLUGIN_ERROR, GS_PLUGIN_ERROR_CANCELLED) ||
		    g_error_matches (error, G_IO_ERROR, G_IO_ERROR_CANCELLED)) {
			g_debug ("extras: search what provides cancelled");
			return;
		}
		g_warning ("failed to find any search results: %s", error->message);
		str = g_strdup_printf (_("Failed to find any search results: %s"), error->message);
		gtk_label_set_label (GTK_LABEL (self->label_failed), str);
		gs_extras_page_set_state (self, GS_EXTRAS_PAGE_STATE_FAILED);
		return;
	}

	/* add missing item */
	if (gs_app_list_length (list) == 0) {
		g_autoptr(GsApp) app = NULL;
		g_debug ("extras: no search result for %s, showing as missing",
			 search_data->title);
		app = create_missing_app (search_data);
		gs_app_list_add (list, app);
	}

	for (i = 0; i < gs_app_list_length (list); i++) {
		GsApp *app = gs_app_list_index (list, i);

		g_debug ("%s\n\n", gs_app_to_string (app));
		gs_extras_page_add_app (self, app, list, search_data);
	}

	self->pending_search_cnt--;

	/* have all searches finished? */
	if (self->pending_search_cnt == 0)
		show_search_results (self);
}

static void
gs_extras_page_load (GsExtrasPage *self, GPtrArray *array_search_data)
{
	guint i;

	/* cancel any pending searches */
	g_cancellable_cancel (self->search_cancellable);
	g_clear_object (&self->search_cancellable);
	self->search_cancellable = g_cancellable_new ();

	if (array_search_data != NULL) {
		if (self->array_search_data != NULL)
			g_ptr_array_unref (self->array_search_data);
		self->array_search_data = g_ptr_array_ref (array_search_data);
	}

	self->pending_search_cnt = 0;

	/* remove old entries */
	gs_widget_remove_all (self->list_box_results, (GsRemoveFunc) gtk_list_box_remove);

	/* set state as loading */
	self->state = GS_EXTRAS_PAGE_STATE_LOADING;

	/* start new searches, separate one for each codec */
	for (i = 0; i < self->array_search_data->len; i++) {
		GsPluginRefineFlags refine_flags;
		SearchData *search_data;

		refine_flags = GS_PLUGIN_REFINE_FLAGS_REQUIRE_ICON |
		               GS_PLUGIN_REFINE_FLAGS_REQUIRE_VERSION |
		               GS_PLUGIN_REFINE_FLAGS_REQUIRE_HISTORY |
		               GS_PLUGIN_REFINE_FLAGS_REQUIRE_ORIGIN_HOSTNAME |
		               GS_PLUGIN_REFINE_FLAGS_REQUIRE_SETUP_ACTION |
		               GS_PLUGIN_REFINE_FLAGS_REQUIRE_DESCRIPTION |
		               GS_PLUGIN_REFINE_FLAGS_REQUIRE_LICENSE |
		               GS_PLUGIN_REFINE_FLAGS_REQUIRE_RATING |
		               GS_PLUGIN_REFINE_FLAGS_ALLOW_PACKAGES;

		search_data = g_ptr_array_index (self->array_search_data, i);
		if (search_data->search_filename != NULL) {
			g_autoptr(GsPluginJob) plugin_job = NULL;
			plugin_job = gs_plugin_job_newv (GS_PLUGIN_ACTION_SEARCH_FILES,
							 "search", search_data->search_filename,
							 "refine-flags", refine_flags,
							 NULL);
			g_debug ("searching filename: '%s'", search_data->search_filename);
			gs_plugin_loader_job_process_async (self->plugin_loader,
							    plugin_job,
							    self->search_cancellable,
							    search_files_cb,
							    search_data);
		} else if (search_data->package_filename != NULL) {
			g_autoptr (GFile) file = NULL;
			g_autoptr(GsPluginJob) plugin_job = NULL;
			file = g_file_new_for_path (search_data->package_filename);
			plugin_job = gs_plugin_job_newv (GS_PLUGIN_ACTION_FILE_TO_APP,
							 "file", file,
							 "refine-flags", refine_flags,
							 NULL);
			g_debug ("resolving filename to app: '%s'", search_data->package_filename);
			gs_plugin_loader_job_process_async (self->plugin_loader, plugin_job,
							    self->search_cancellable,
							    file_to_app_cb,
							    search_data);
		} else {
			g_autoptr(GsPluginJob) plugin_job = NULL;
			g_debug ("searching what provides: '%s'", search_data->search);
			plugin_job = gs_plugin_job_newv (GS_PLUGIN_ACTION_SEARCH_PROVIDES,
							 "search", search_data->search,
							 "refine-flags", refine_flags,
							 NULL);
			gs_plugin_loader_job_process_async (self->plugin_loader, plugin_job,
							    self->search_cancellable,
							    get_search_what_provides_cb,
							    search_data);
		}
		self->pending_search_cnt++;
	}

	/* the page title will have changed */
	g_object_notify (G_OBJECT (self), "title");
}

static void
gs_extras_page_reload (GsPage *page)
{
	GsExtrasPage *self = GS_EXTRAS_PAGE (page);
	if (self->array_search_data != NULL)
		gs_extras_page_load (self, NULL);
}

static void
gs_extras_page_search_package_files (GsExtrasPage *self, gchar **files)
{
	g_autoptr(GPtrArray) array_search_data = g_ptr_array_new_with_free_func ((GDestroyNotify) search_data_free);
	guint i;

	for (i = 0; files[i] != NULL; i++) {
		SearchData *search_data;

		search_data = g_slice_new0 (SearchData);
		search_data->title = g_strdup (files[i]);
		search_data->package_filename = g_strdup (files[i]);
		search_data->url_not_found = gs_vendor_get_not_found_url (self->vendor, GS_VENDOR_URL_TYPE_DEFAULT);
		search_data->self = g_object_ref (self);
		g_ptr_array_add (array_search_data, search_data);
	}

	gs_extras_page_load (self, array_search_data);
}

static void
gs_extras_page_search_provide_files (GsExtrasPage *self, gchar **files)
{
	g_autoptr(GPtrArray) array_search_data = g_ptr_array_new_with_free_func ((GDestroyNotify) search_data_free);
	guint i;

	for (i = 0; files[i] != NULL; i++) {
		SearchData *search_data;

		search_data = g_slice_new0 (SearchData);
		search_data->title = g_strdup (files[i]);
		search_data->search_filename = g_strdup (files[i]);
		search_data->url_not_found = gs_vendor_get_not_found_url (self->vendor, GS_VENDOR_URL_TYPE_DEFAULT);
		search_data->self = g_object_ref (self);
		g_ptr_array_add (array_search_data, search_data);
	}

	gs_extras_page_load (self, array_search_data);
}

static void
gs_extras_page_search_package_names (GsExtrasPage *self, gchar **package_names)
{
	g_autoptr(GPtrArray) array_search_data = g_ptr_array_new_with_free_func ((GDestroyNotify) search_data_free);
	guint i;

	for (i = 0; package_names[i] != NULL; i++) {
		SearchData *search_data;

		search_data = g_slice_new0 (SearchData);
		search_data->title = g_strdup (package_names[i]);
		search_data->search = g_strdup (package_names[i]);
		search_data->url_not_found = gs_vendor_get_not_found_url (self->vendor, GS_VENDOR_URL_TYPE_DEFAULT);
		search_data->self = g_object_ref (self);
		g_ptr_array_add (array_search_data, search_data);
	}

	gs_extras_page_load (self, array_search_data);
}

static void
gs_extras_page_search_mime_types (GsExtrasPage *self, gchar **mime_types)
{
	g_autoptr(GPtrArray) array_search_data = g_ptr_array_new_with_free_func ((GDestroyNotify) search_data_free);
	guint i;

	for (i = 0; mime_types[i] != NULL; i++) {
		SearchData *search_data;

		search_data = g_slice_new0 (SearchData);
		search_data->title = g_strdup_printf (_("%s file format"), mime_types[i]);
		search_data->search = g_strdup (mime_types[i]);
		search_data->url_not_found = gs_vendor_get_not_found_url (self->vendor, GS_VENDOR_URL_TYPE_MIME);
		search_data->self = g_object_ref (self);
		g_ptr_array_add (array_search_data, search_data);
	}

	gs_extras_page_load (self, array_search_data);
}

static gchar *
font_tag_to_lang (const gchar *tag)
{
	if (g_str_has_prefix (tag, ":lang="))
		return g_strdup (tag + 6);

	return NULL;
}

static gchar *
gs_extras_page_font_tag_to_localised_name (GsExtrasPage *self, const gchar *tag)
{
	gchar *name;
	g_autofree gchar *lang = NULL;
	g_autofree gchar *language = NULL;

	/* use fontconfig to get the language code */
	lang = font_tag_to_lang (tag);
	if (lang == NULL) {
		g_warning ("Could not parse language tag '%s'", tag);
		return NULL;
	}

	/* convert to localisable name */
	language = gs_language_iso639_to_language (self->language, lang);
	if (language == NULL) {
		g_warning ("Could not match language code '%s' to an ISO639 language", lang);
		return NULL;
	}

	/* get translation, or return untranslated string */
	name = g_strdup (dgettext("iso_639", language));
	if (name == NULL)
		name = g_strdup (language);

	return name;
}

static void
gs_extras_page_search_fontconfig_resources (GsExtrasPage *self, gchar **resources)
{
	g_autoptr(GPtrArray) array_search_data = g_ptr_array_new_with_free_func ((GDestroyNotify) search_data_free);
	guint i;

	for (i = 0; resources[i] != NULL; i++) {
		SearchData *search_data;

		search_data = g_slice_new0 (SearchData);
		search_data->title = gs_extras_page_font_tag_to_localised_name (self, resources[i]);
		search_data->search = g_strdup (resources[i]);
		search_data->url_not_found = gs_vendor_get_not_found_url (self->vendor, GS_VENDOR_URL_TYPE_FONT);
		search_data->self = g_object_ref (self);
		g_ptr_array_add (array_search_data, search_data);
	}

	gs_extras_page_load (self, array_search_data);
}

static void
gs_extras_page_search_gstreamer_resources (GsExtrasPage *self, gchar **resources)
{
	g_autoptr(GPtrArray) array_search_data = g_ptr_array_new_with_free_func ((GDestroyNotify) search_data_free);
	guint i;

	for (i = 0; resources[i] != NULL; i++) {
		SearchData *search_data;
		g_auto(GStrv) parts = NULL;

		parts = g_strsplit (resources[i], "|", 2);

		search_data = g_slice_new0 (SearchData);
		search_data->title = g_strdup (parts[0]);
		search_data->search = g_strdup (parts[1]);
		search_data->url_not_found = gs_vendor_get_not_found_url (self->vendor, GS_VENDOR_URL_TYPE_CODEC);
		search_data->self = g_object_ref (self);
		g_ptr_array_add (array_search_data, search_data);
	}

	gs_extras_page_load (self, array_search_data);
}

static void
gs_extras_page_search_plasma_resources (GsExtrasPage *self, gchar **resources)
{
	g_autoptr(GPtrArray) array_search_data = g_ptr_array_new_with_free_func ((GDestroyNotify) search_data_free);
	guint i;

	for (i = 0; resources[i] != NULL; i++) {
		SearchData *search_data;

		search_data = g_slice_new0 (SearchData);
		search_data->title = g_strdup (resources[i]);
		search_data->search = g_strdup (resources[i]);
		search_data->url_not_found = gs_vendor_get_not_found_url (self->vendor, GS_VENDOR_URL_TYPE_DEFAULT);
		search_data->self = g_object_ref (self);
		g_ptr_array_add (array_search_data, search_data);
	}

	gs_extras_page_load (self, array_search_data);
}

static void
gs_extras_page_search_printer_drivers (GsExtrasPage *self, gchar **device_ids)
{
	g_autoptr(GPtrArray) array_search_data = g_ptr_array_new_with_free_func ((GDestroyNotify) search_data_free);
	guint i, j;
	guint len;

	len = g_strv_length (device_ids);
	if (len > 1)
		/* hardcode for now as we only support one at a time */
		len = 1;

	/* make a list of provides tags */
	for (i = 0; i < len; i++) {
		SearchData *search_data;
		gchar *p;
		guint n_fields;
		g_autofree gchar *tag = NULL;
		g_autofree gchar *mfg = NULL;
		g_autofree gchar *mdl = NULL;
		g_auto(GStrv) fields = NULL;

		fields = g_strsplit (device_ids[i], ";", 0);
		n_fields = g_strv_length (fields);
		mfg = mdl = NULL;
		for (j = 0; j < n_fields && (!mfg || !mdl); j++) {
			if (g_str_has_prefix (fields[j], "MFG:"))
				mfg = g_strdup (fields[j] + 4);
			else if (g_str_has_prefix (fields[j], "MDL:"))
				mdl = g_strdup (fields[j] + 4);
		}

		if (!mfg || !mdl) {
			g_warning("invalid line '%s', missing field",
				    device_ids[i]);
			continue;
		}

		tag = g_strdup_printf ("%s;%s;", mfg, mdl);

		/* Replace spaces with underscores */
		for (p = tag; *p != '\0'; p++)
			if (*p == ' ')
				*p = '_';

		search_data = g_slice_new0 (SearchData);
		search_data->title = g_strdup_printf ("%s %s", mfg, mdl);
		search_data->search = g_ascii_strdown (tag, -1);
		search_data->url_not_found = gs_vendor_get_not_found_url (self->vendor, GS_VENDOR_URL_TYPE_HARDWARE);
		search_data->self = g_object_ref (self);
		g_ptr_array_add (array_search_data, search_data);
	}

	gs_extras_page_load (self, array_search_data);
}

static gchar *
gs_extras_page_get_app_name (const gchar *desktop_id)
{
	g_autoptr(GDesktopAppInfo) app_info = NULL;

	if (!desktop_id || !*desktop_id)
		return NULL;

	app_info = g_desktop_app_info_new (desktop_id);
	if (!app_info)
		return NULL;

	return g_strdup (g_app_info_get_display_name (G_APP_INFO (app_info)));
}

void
gs_extras_page_search (GsExtrasPage  *self,
                       const gchar   *mode_str,
                       gchar        **resources,
                       const gchar   *desktop_id,
                       const gchar   *ident)
{
	GsExtrasPageMode old_mode;

	old_mode = self->mode;
	self->mode = gs_extras_page_mode_from_string (mode_str);

	if (old_mode != self->mode)
		g_object_notify (G_OBJECT (self), "title");

	g_clear_pointer (&self->caller_app_name, g_free);
	self->caller_app_name = gs_extras_page_get_app_name (desktop_id);
	g_clear_pointer (&self->install_resources_ident, g_free);
	self->install_resources_ident = (ident && *ident) ? g_strdup (ident) : NULL;

	switch (self->mode) {
	case GS_EXTRAS_PAGE_MODE_INSTALL_PACKAGE_FILES:
		gs_extras_page_search_package_files (self, resources);
		break;
	case GS_EXTRAS_PAGE_MODE_INSTALL_PROVIDE_FILES:
		gs_extras_page_search_provide_files (self, resources);
		break;
	case GS_EXTRAS_PAGE_MODE_INSTALL_PACKAGE_NAMES:
		gs_extras_page_search_package_names (self, resources);
		break;
	case GS_EXTRAS_PAGE_MODE_INSTALL_MIME_TYPES:
		gs_extras_page_search_mime_types (self, resources);
		break;
	case GS_EXTRAS_PAGE_MODE_INSTALL_FONTCONFIG_RESOURCES:
		gs_extras_page_search_fontconfig_resources (self, resources);
		break;
	case GS_EXTRAS_PAGE_MODE_INSTALL_GSTREAMER_RESOURCES:
		gs_extras_page_search_gstreamer_resources (self, resources);
		break;
	case GS_EXTRAS_PAGE_MODE_INSTALL_PLASMA_RESOURCES:
		gs_extras_page_search_plasma_resources (self, resources);
		break;
	case GS_EXTRAS_PAGE_MODE_INSTALL_PRINTER_DRIVERS:
		gs_extras_page_search_printer_drivers (self, resources);
		break;
	default:
		g_assert_not_reached ();
		break;
	}
}

static void
gs_extras_page_switch_to (GsPage *page)
{
	GsExtrasPage *self = GS_EXTRAS_PAGE (page);

	if (gs_shell_get_mode (self->shell) != GS_SHELL_MODE_EXTRAS) {
		g_warning ("Called switch_to(codecs) when in mode %s",
			   gs_shell_get_mode_string (self->shell));
		return;
	}

	gs_extras_page_update_ui_state (self);
}

static void
row_activated_cb (GtkListBox *list_box,
                  GtkListBoxRow *row,
                  GsExtrasPage *self)
{
	GsApp *app;

	app = gs_app_row_get_app (GS_APP_ROW (row));

	if (gs_app_get_state (app) == GS_APP_STATE_UNAVAILABLE &&
	    gs_app_get_url_missing (app) != NULL) {
		gs_shell_show_uri (self->shell,
		                   gs_app_get_url_missing (app));
	} else {
		gs_shell_show_app (self->shell, app);
	}
}

static gchar *
get_app_sort_key (GsApp *app)
{
	GString *key = NULL;
	g_autofree gchar *sort_name = NULL;

	key = g_string_sized_new (64);

	/* sort missing applications as last */
	switch (gs_app_get_state (app)) {
	case GS_APP_STATE_UNAVAILABLE:
		g_string_append (key, "9:");
		break;
	default:
		g_string_append (key, "1:");
		break;
	}

	/* finally, sort by short name */
	if (gs_app_get_name (app) != NULL) {
		sort_name = gs_utils_sort_key (gs_app_get_name (app));
		g_string_append (key, sort_name);
	}

	return g_string_free (key, FALSE);
}

static gint
list_sort_func (GtkListBoxRow *a,
                GtkListBoxRow *b,
                gpointer user_data)
{
	GsApp *a1 = gs_app_row_get_app (GS_APP_ROW (a));
	GsApp *a2 = gs_app_row_get_app (GS_APP_ROW (b));
	g_autofree gchar *key1 = get_app_sort_key (a1);
	g_autofree gchar *key2 = get_app_sort_key (a2);

	/* compare the keys according to the algorithm above */
	return g_strcmp0 (key1, key2);
}

static void
list_header_func (GtkListBoxRow *row,
                  GtkListBoxRow *before,
                  gpointer user_data)
{
	GtkWidget *header;

	/* first entry */
	header = gtk_list_box_row_get_header (row);
	if (before == NULL) {
		gtk_list_box_row_set_header (row, NULL);
		return;
	}

	/* already set */
	if (header != NULL)
		return;

	/* set new */
	header = gtk_separator_new (GTK_ORIENTATION_HORIZONTAL);
	gtk_list_box_row_set_header (row, header);
}

static gboolean
gs_extras_page_setup (GsPage *page,
                      GsShell *shell,
                      GsPluginLoader *plugin_loader,
                      GCancellable *cancellable,
                      GError **error)
{
	GsExtrasPage *self = GS_EXTRAS_PAGE (page);

	g_return_val_if_fail (GS_IS_EXTRAS_PAGE (self), TRUE);

	self->shell = shell;

	self->plugin_loader = g_object_ref (plugin_loader);

	g_signal_connect (self->list_box_results, "row-activated",
			  G_CALLBACK (row_activated_cb), self);
	gtk_list_box_set_header_func (GTK_LIST_BOX (self->list_box_results),
				      list_header_func,
				      self, NULL);
	gtk_list_box_set_sort_func (GTK_LIST_BOX (self->list_box_results),
				    list_sort_func,
				    self, NULL);
	return TRUE;
}

static void
gs_extras_page_get_property (GObject    *object,
                             guint       prop_id,
                             GValue     *value,
                             GParamSpec *pspec)
{
	GsExtrasPage *self = GS_EXTRAS_PAGE (object);

	switch ((GsExtrasPageProperty) prop_id) {
	case PROP_VADJUSTMENT:
		g_value_set_object (value, gtk_scrolled_window_get_vadjustment (GTK_SCROLLED_WINDOW (self->scrolledwindow)));
		break;
	case PROP_TITLE:
		switch (self->state) {
		case GS_EXTRAS_PAGE_STATE_LOADING:
		case GS_EXTRAS_PAGE_STATE_READY:
			g_value_take_string (value, build_title (self));
			break;
		case GS_EXTRAS_PAGE_STATE_NO_RESULTS:
		case GS_EXTRAS_PAGE_STATE_FAILED:
			g_value_set_string (value, _("Unable to Find Requested Software"));
			break;
		default:
			g_assert_not_reached ();
			break;
		}
		break;
	default:
		G_OBJECT_WARN_INVALID_PROPERTY_ID (object, prop_id, pspec);
		break;
	}
}

static void
gs_extras_page_set_property (GObject      *object,
                             guint         prop_id,
                             const GValue *value,
                             GParamSpec   *pspec)
{
	switch ((GsExtrasPageProperty) prop_id) {
	case PROP_VADJUSTMENT:
	case PROP_TITLE:
		/* Read-only */
		g_assert_not_reached ();
		break;
	default:
		G_OBJECT_WARN_INVALID_PROPERTY_ID (object, prop_id, pspec);
		break;
	}
}

static void
gs_extras_page_dispose (GObject *object)
{
	GsExtrasPage *self = GS_EXTRAS_PAGE (object);

	g_cancellable_cancel (self->search_cancellable);
	g_clear_object (&self->search_cancellable);

	g_clear_object (&self->sizegroup_name);
	g_clear_object (&self->sizegroup_button_label);
	g_clear_object (&self->sizegroup_button_image);
	g_clear_object (&self->language);
	g_clear_object (&self->vendor);
	g_clear_object (&self->plugin_loader);

	g_clear_pointer (&self->array_search_data, g_ptr_array_unref);
	g_clear_pointer (&self->caller_app_name, g_free);
	g_clear_pointer (&self->install_resources_ident, g_free);

	G_OBJECT_CLASS (gs_extras_page_parent_class)->dispose (object);
}

static void
gs_extras_page_init (GsExtrasPage *self)
{
	g_autoptr(GError) error = NULL;

	gtk_widget_init_template (GTK_WIDGET (self));

	self->state = GS_EXTRAS_PAGE_STATE_LOADING;
	self->sizegroup_name = gtk_size_group_new (GTK_SIZE_GROUP_HORIZONTAL);
	self->sizegroup_button_label = gtk_size_group_new (GTK_SIZE_GROUP_HORIZONTAL);
	self->sizegroup_button_image = gtk_size_group_new (GTK_SIZE_GROUP_HORIZONTAL);
	self->vendor = gs_vendor_new ();

	/* map ISO639 to language names */
	self->language = gs_language_new ();
	gs_language_populate (self->language, &error);
	if (error != NULL)
		g_error ("Failed to map ISO639 to language names: %s", error->message);
}

static void
gs_extras_page_class_init (GsExtrasPageClass *klass)
{
	GObjectClass *object_class = G_OBJECT_CLASS (klass);
	GsPageClass *page_class = GS_PAGE_CLASS (klass);
	GtkWidgetClass *widget_class = GTK_WIDGET_CLASS (klass);

	object_class->get_property = gs_extras_page_get_property;
	object_class->set_property = gs_extras_page_set_property;
	object_class->dispose = gs_extras_page_dispose;

	page_class->switch_to = gs_extras_page_switch_to;
	page_class->reload = gs_extras_page_reload;
	page_class->setup = gs_extras_page_setup;

	g_object_class_override_property (object_class, PROP_VADJUSTMENT, "vadjustment");
	g_object_class_override_property (object_class, PROP_TITLE, "title");

	gtk_widget_class_set_template_from_resource (widget_class, "/org/gnome/Software/gs-extras-page.ui");

	gtk_widget_class_bind_template_child (widget_class, GsExtrasPage, label_failed);
	gtk_widget_class_bind_template_child (widget_class, GsExtrasPage, label_no_results);
	gtk_widget_class_bind_template_child (widget_class, GsExtrasPage, list_box_results);
	gtk_widget_class_bind_template_child (widget_class, GsExtrasPage, scrolledwindow);
	gtk_widget_class_bind_template_child (widget_class, GsExtrasPage, spinner);
	gtk_widget_class_bind_template_child (widget_class, GsExtrasPage, stack);
}

GsExtrasPage *
gs_extras_page_new (void)
{
	GsExtrasPage *self;
	self = g_object_new (GS_TYPE_EXTRAS_PAGE, NULL);
	return GS_EXTRAS_PAGE (self);
}<|MERGE_RESOLUTION|>--- conflicted
+++ resolved
@@ -540,13 +540,8 @@
 		if (n_children == 1) {
 			/* switch directly to details view */
 			g_debug ("extras: found one result, showing in details view");
-<<<<<<< HEAD
-			g_assert (list != NULL);
-			app = gs_app_row_get_app (GS_APP_ROW (list->data));
-=======
 			g_assert (first_child != NULL);
 			app = gs_app_row_get_app (GS_APP_ROW (first_child));
->>>>>>> efa81961
 			gs_shell_show_app (self->shell, app);
 			if (gs_app_is_installed (app))
 				gs_extras_page_maybe_emit_installed_resources_done (self);
