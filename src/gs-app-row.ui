--- conflicted
+++ resolved
@@ -111,10 +111,7 @@
             <property name="margin_top">3</property>
             <property name="orientation">vertical</property>
             <property name="spacing">3</property>
-<<<<<<< HEAD
-=======
             <property name="hexpand">True</property>
->>>>>>> 6ce4c5d6
             <property name="valign">center</property>
             <child>
               <object class="GtkLabel" id="description_label">
