--- conflicted
+++ resolved
@@ -24,10 +24,6 @@
 	GtkWidget	*eventbox;
 	GtkWidget	*stack;
 	GtkWidget	*stars;
-<<<<<<< HEAD
-	GtkWidget	*label_origin;
-=======
->>>>>>> 6ce4c5d6
 	guint		 app_state_changed_id;
 };
 
