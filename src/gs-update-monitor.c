--- conflicted
+++ resolved
@@ -192,11 +192,7 @@
 	/* how many apps needs updating */
 	for (guint i = 0; i < gs_app_list_length (list_apps); i++) {
 		GsApp *app = gs_app_list_index (list_apps, i);
-<<<<<<< HEAD
-		if (gs_app_has_quirk (app, AS_APP_QUIRK_NEEDS_REBOOT))
-=======
 		if (gs_app_has_quirk (app, GS_APP_QUIRK_NEEDS_REBOOT))
->>>>>>> 6ce4c5d6
 			need_restart_cnt++;
 	}
 
@@ -306,11 +302,8 @@
 		return FALSE;
 	if (gs_app_get_kind (app) == AS_APP_KIND_FIRMWARE)
 		return FALSE;
-<<<<<<< HEAD
-=======
 	if (gs_app_has_quirk (app, GS_APP_QUIRK_NEW_PERMISSIONS))
 		return FALSE;
->>>>>>> 6ce4c5d6
 	return TRUE;
 }
 
