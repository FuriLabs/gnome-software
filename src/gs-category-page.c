--- conflicted
+++ resolved
@@ -285,7 +285,6 @@
 app_name_flowbox_sort_func (GtkFlowBoxChild *child1,
 			    GtkFlowBoxChild *child2,
 			    gpointer         user_data)
-<<<<<<< HEAD
 {
 	GsAppTile *tile1 = GS_APP_TILE (child1);
 	GsAppTile *tile2 = GS_APP_TILE (child2);
@@ -338,60 +337,6 @@
 	return release_date_sort_func (tile_a, tile_b);
 }
 
-=======
-{
-	GsAppTile *tile1 = GS_APP_TILE (child1);
-	GsAppTile *tile2 = GS_APP_TILE (child2);
-	GsApp *app1 = gs_app_tile_get_app (tile1);
-	GsApp *app2 = gs_app_tile_get_app (tile2);
-
-	/* Placeholder tiles have no app. */
-	if (app1 == NULL && app2 == NULL)
-		return 0;
-	if (app1 == NULL)
-		return 1;
-	if (app2 == NULL)
-		return -1;
-
-	return gs_utils_app_sort_name (app1, app2, NULL);
-}
-
-static gint
-release_date_sort_func (GsAppTile *tile1,
-			GsAppTile *tile2)
-{
-	GsApp *app1 = gs_app_tile_get_app (tile1);
-	GsApp *app2 = gs_app_tile_get_app (tile2);
-	guint64 release_date1, release_date2;
-
-	/* Placeholder tiles have no app. */
-	if (app1 == NULL && app2 == NULL)
-		return 0;
-	if (app1 == NULL)
-		return 1;
-	if (app2 == NULL)
-		return -1;
-
-	release_date1 = gs_app_get_release_date (app1);
-	release_date2 = gs_app_get_release_date (app2);
-
-	if (release_date1 == release_date2)
-		return gs_utils_app_sort_name (app1, app2, NULL);
-
-	return release_date1 < release_date2 ? 1 : -1;
-}
-
-static gint
-release_date_gptrarray_sort_func (gconstpointer tile1,
-				  gconstpointer tile2)
-{
-	GsAppTile *tile_a = (*(GsAppTile **) tile1);
-	GsAppTile *tile_b = (*(GsAppTile **) tile2);
-
-	return release_date_sort_func (tile_a, tile_b);
-}
-
->>>>>>> 3e5dfc8c
 static gint
 release_date_flowbox_sort_func (GtkFlowBoxChild *child1,
 				GtkFlowBoxChild *child2,
@@ -401,7 +346,6 @@
 	GsAppTile *tile2 = GS_APP_TILE (child2);
 
 	return release_date_sort_func (tile1, tile2);
-<<<<<<< HEAD
 }
 
 
@@ -448,17 +392,9 @@
 				    name_sort_func,
 				    NULL,
 				    NULL);
-=======
->>>>>>> 3e5dfc8c
-}
-
-
-/* Sort all flow boxes in this page, if 'enable' is TRUE, else disable
-   sorting on all flow boxes. Sorting should always be enabled, except
-   for cases when doing bulk additions, where sorting once after the
-   bulk addition will offer better performance. */
-static void
-<<<<<<< HEAD
+}
+
+static void
 populate_flow_boxes (GsCategoryPage *self,
 		     GPtrArray *featured_app_tiles,
 		     GPtrArray *recently_updated_app_tiles,
@@ -477,7 +413,6 @@
 		for (i = 0; i < featured_app_tiles->len; i++) {
 			tile = g_ptr_array_index (featured_app_tiles, i);
 			gtk_flow_box_insert (GTK_FLOW_BOX (self->featured_flow_box), tile, -1);
-			gtk_widget_set_can_focus (gtk_widget_get_parent (tile), FALSE);
 		}
 	}
 
@@ -495,100 +430,14 @@
 			gtk_widget_set_tooltip_text (tile, release_date_tooltip);
 
 			gtk_flow_box_insert (GTK_FLOW_BOX (self->recently_updated_flow_box), tile, -1);
-			gtk_widget_set_can_focus (gtk_widget_get_parent (tile), FALSE);
 		}
 	}
 
-=======
-gs_category_page_set_sort (GsCategoryPage *self, gboolean enable)
-{
-	GtkFlowBoxSortFunc name_sort_func = NULL;
-	GtkFlowBoxSortFunc recent_sort_func = NULL;
-
-	if (enable) {
-		name_sort_func = app_name_flowbox_sort_func;
-		recent_sort_func = release_date_flowbox_sort_func;
-	}
-
-	/* Sort the featured apps flowbox by app name, when sorting is
-	   enabled. */
-	gtk_flow_box_set_sort_func (GTK_FLOW_BOX (self->featured_flow_box),
-				    name_sort_func,
-				    NULL,
-				    NULL);
-
-	/* Sort the recent apps flowbox by release date, when sorting
-	   is enabled. Note that recent apps flowbox is already
-	   sorted. This call is there to account for the case
-	   (possibly in future), where app tiles are added to the
-	   flowbox after the initial population in 'populate_flow_boxes ()'. */
-	gtk_flow_box_set_sort_func (GTK_FLOW_BOX (self->recently_updated_flow_box),
-				    recent_sort_func,
-				    NULL,
-				    NULL);
-
-	/* Sort the web apps flowbox by app name, when sorting is enabled. */
-	gtk_flow_box_set_sort_func (GTK_FLOW_BOX (self->web_apps_flow_box),
-				    name_sort_func,
-				    NULL,
-				    NULL);
-
-	/* Sort the other apps flowbox by app name, when sorting is enabled. */
-	gtk_flow_box_set_sort_func (GTK_FLOW_BOX (self->category_detail_box),
-				    name_sort_func,
-				    NULL,
-				    NULL);
-}
-
-static void
-populate_flow_boxes (GsCategoryPage *self,
-		     GPtrArray *featured_app_tiles,
-		     GPtrArray *recently_updated_app_tiles,
-		     GPtrArray *web_app_tiles,
-		     GPtrArray *other_app_tiles)
-{
-	guint i;
-	GtkWidget *tile;
-
-	/* Disable sorting on all flowboxes so we don't sort on each
-	   flowbox insertion which is not good for performance. */
-	gs_category_page_set_sort (self, FALSE);
-
-	/* Populate featured flowbox */
-	if (featured_app_tiles) {
-		for (i = 0; i < featured_app_tiles->len; i++) {
-			tile = g_ptr_array_index (featured_app_tiles, i);
-			gtk_flow_box_insert (GTK_FLOW_BOX (self->featured_flow_box), tile, -1);
-		}
-	}
-
-	/* Populate recently updated flowbox */
-	if (recently_updated_app_tiles) {
-		for (i = 0; i < recently_updated_app_tiles->len; i++) {
-			guint64 release_date;
-			g_autofree gchar *release_date_tooltip = NULL;
-			tile = g_ptr_array_index (recently_updated_app_tiles, i);
-
-			/* Shows the latest release date of the app in
-			   relative format (e.g. "10 days ago") on hover. */
-			release_date = gs_app_get_release_date (gs_app_tile_get_app (GS_APP_TILE (tile)));
-			release_date_tooltip = gs_utils_time_to_string (release_date);
-			gtk_widget_set_tooltip_text (tile, release_date_tooltip);
-
-			gtk_flow_box_insert (GTK_FLOW_BOX (self->recently_updated_flow_box), tile, -1);
-		}
-	}
-
->>>>>>> 3e5dfc8c
 	/* Populate web apps flowbox */
 	if (web_app_tiles) {
 		for (i = 0; i < web_app_tiles->len; i++) {
 			tile = g_ptr_array_index (web_app_tiles, i);
 			gtk_flow_box_insert (GTK_FLOW_BOX (self->web_apps_flow_box), tile, -1);
-<<<<<<< HEAD
-			gtk_widget_set_can_focus (gtk_widget_get_parent (tile), FALSE);
-=======
->>>>>>> 3e5dfc8c
 		}
 	}
 
@@ -597,10 +446,6 @@
 		for (i = 0; i < other_app_tiles->len; i++) {
 			tile = g_ptr_array_index (other_app_tiles, i);
 			gtk_flow_box_insert (GTK_FLOW_BOX (self->category_detail_box), tile, -1);
-<<<<<<< HEAD
-			gtk_widget_set_can_focus (gtk_widget_get_parent (tile), FALSE);
-=======
->>>>>>> 3e5dfc8c
 		}
 	}
 
