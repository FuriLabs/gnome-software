--- conflicted
+++ resolved
@@ -83,11 +83,7 @@
 	GtkSizeGroup		*sizegroup_button_label;
 	GtkSizeGroup		*sizegroup_button_image;
 	GtkSizeGroup		*sizegroup_header;
-<<<<<<< HEAD
-	GtkListBox		*sections[GS_UPDATES_SECTION_KIND_LAST];
-=======
 	GsUpdatesSection	*sections[GS_UPDATES_SECTION_KIND_LAST];
->>>>>>> 8566498b
 
 	guint			 refresh_last_checked_id;
 };
@@ -273,67 +269,9 @@
 }
 
 static void
-gs_updates_page_remove_last_checked_timeout (GsUpdatesPage *self)
-{
-	if (self->refresh_last_checked_id) {
-		g_source_remove (self->refresh_last_checked_id);
-		self->refresh_last_checked_id = 0;
-	}
-}
-
-static void
-gs_updates_page_refresh_last_checked (GsUpdatesPage *self);
-
-static gboolean
-gs_updates_page_refresh_last_checked_cb (gpointer user_data)
-{
-	GsUpdatesPage *self = user_data;
-	gs_updates_page_refresh_last_checked (self);
-	return G_SOURCE_REMOVE;
-}
-
-static void
-gs_updates_page_refresh_last_checked (GsUpdatesPage *self)
-{
-	g_autofree gchar *checked_str = NULL;
-	gint hours_ago, days_ago;
-	checked_str = gs_updates_page_last_checked_time_string (self, &hours_ago, &days_ago);
-	if (checked_str != NULL) {
-		g_autofree gchar *last_checked = NULL;
-		guint interval;
-
-		/* TRANSLATORS: This is the time when we last checked for updates */
-		last_checked = g_strdup_printf (_("Last checked: %s"), checked_str);
-		gtk_label_set_label (GTK_LABEL (self->label_updates_last_checked),
-						last_checked);
-		gtk_widget_set_visible (self->label_updates_last_checked, TRUE);
-
-		if (hours_ago < 1)
-			interval = 60;
-		else if (days_ago < 7)
-			interval = 60 * 60;
-		else
-			interval = 60 * 60 * 24;
-
-		gs_updates_page_remove_last_checked_timeout (self);
-
-		self->refresh_last_checked_id = g_timeout_add_seconds (interval,
-			gs_updates_page_refresh_last_checked_cb, self);
-	} else {
-		gtk_widget_set_visible (self->label_updates_last_checked, FALSE);
-	}
-}
-
-static void
 gs_updates_page_update_ui_state (GsUpdatesPage *self)
 {
 	gboolean allow_mobile_refresh = TRUE;
-<<<<<<< HEAD
-	g_autofree gchar *spinner_str = NULL;
-=======
-
-	gs_updates_page_remove_last_checked_timeout (self);
->>>>>>> 8566498b
 
 	gs_updates_page_remove_last_checked_timeout (self);
 
