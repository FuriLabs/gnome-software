/* -*- Mode: C; tab-width: 8; indent-tabs-mode: t; c-basic-offset: 8 -*-
 * vi:set noexpandtab tabstop=8 shiftwidth=8:
 *
 * Copyright (C) 2021 Endless OS Foundation LLC
 *
 * Author: Philip Withnall <pwithnall@endlessos.org>
 *
 * SPDX-License-Identifier: GPL-2.0+
 */

/**
 * SECTION:gs-featured-carousel
 * @short_description: A carousel widget containing #GsFeatureTile instances
 *
 * #GsFeaturedCarousel is a carousel widget which rotates through a set of
 * #GsFeatureTiles, displaying them to the user to advertise a given set of
 * featured apps, set with gs_featured_carousel_set_apps().
 *
 * The widget has no special appearance if the app list is empty, so callers
 * will typically want to hide the carousel in that case.
 *
 * Since: 40
 */

#include "config.h"

#include <adwaita.h>
#include <glib.h>
#include <glib-object.h>
#include <glib/gi18n.h>
#include <gtk/gtk.h>

#include "gs-app-list.h"
#include "gs-common.h"
#include "gs-feature-tile.h"
#include "gs-featured-carousel.h"

#define FEATURED_ROTATE_TIME                   15 /* seconds */

struct _GsFeaturedCarousel
{
	GtkBox		 parent_instance;

	GsAppList	*apps;  /* (nullable) (owned) */
	guint		 rotation_timer_id;

	AdwCarousel	*carousel;
	GtkButton	*next_button;
	GtkButton	*previous_button;
};

G_DEFINE_TYPE (GsFeaturedCarousel, gs_featured_carousel, GTK_TYPE_BOX)

typedef enum {
	PROP_APPS = 1,
} GsFeaturedCarouselProperty;

static GParamSpec *obj_props[PROP_APPS + 1] = { NULL, };

typedef enum {
	SIGNAL_APP_CLICKED,
} GsFeaturedCarouselSignal;

static guint obj_signals[SIGNAL_APP_CLICKED + 1] = { 0, };

static GtkWidget *
get_nth_page_widget (GsFeaturedCarousel *self,
                     guint               page_number)
{
	GtkWidget *page = gtk_widget_get_first_child (GTK_WIDGET (self->carousel));
	guint i = 0;

	while (page && i++ < page_number)
		page = gtk_widget_get_next_sibling (page);
	return page;
}

static void
show_relative_page (GsFeaturedCarousel *self,
                    gint                delta)
{
	gdouble current_page = adw_carousel_get_position (self->carousel);
	guint n_pages = adw_carousel_get_n_pages (self->carousel);
	gdouble new_page;
	GtkWidget *new_page_widget;
	gboolean animate = TRUE;

	if (n_pages == 0)
		return;

	/* FIXME: This would be simpler if AdwCarousel had a way to scroll to
	 * a page by index, rather than by GtkWidget pointer.
	 * See https://gitlab.gnome.org/GNOME/libhandy/-/issues/413 */
	new_page = ((guint) current_page + delta + n_pages) % n_pages;
	new_page_widget = get_nth_page_widget (self, new_page);
	g_assert (new_page_widget != NULL);

	/* Don’t animate if we’re wrapping from the last page back to the first
     * or from the first page to the last going backwards as it means rapidly
     * spooling through all the pages, which looks confusing. */
	if ((new_page == 0.0 && delta > 0) || (new_page == n_pages - 1 && delta < 0))
		animate = FALSE;

	adw_carousel_scroll_to (self->carousel, new_page_widget, animate);
}

static gboolean
rotate_cb (gpointer user_data)
{
	GsFeaturedCarousel *self = GS_FEATURED_CAROUSEL (user_data);

	show_relative_page (self, +1);

	return G_SOURCE_CONTINUE;
}

static void
start_rotation_timer (GsFeaturedCarousel *self)
{
	if (self->rotation_timer_id == 0) {
		self->rotation_timer_id = g_timeout_add_seconds (FEATURED_ROTATE_TIME,
								 rotate_cb, self);
	}
}

static void
stop_rotation_timer (GsFeaturedCarousel *self)
{
	if (self->rotation_timer_id != 0) {
		g_source_remove (self->rotation_timer_id);
		self->rotation_timer_id = 0;
	}
}

static void
carousel_notify_position_cb (GsFeaturedCarousel *self)
{
	/* Reset the rotation timer in case it’s about to fire. */
	stop_rotation_timer (self);
	start_rotation_timer (self);
}

static void
next_button_clicked_cb (GtkButton *button,
                        gpointer   user_data)
{
	GsFeaturedCarousel *self = GS_FEATURED_CAROUSEL (user_data);

	show_relative_page (self, +1);
}

static void
previous_button_clicked_cb (GtkButton *button,
                            gpointer   user_data)
{
	GsFeaturedCarousel *self = GS_FEATURED_CAROUSEL (user_data);

	show_relative_page (self, -1);
}

static void
app_tile_clicked_cb (GsAppTile *app_tile,
                     gpointer   user_data)
{
	GsFeaturedCarousel *self = GS_FEATURED_CAROUSEL (user_data);
	GsApp *app;

	app = gs_app_tile_get_app (app_tile);
	g_signal_emit (self, obj_signals[SIGNAL_APP_CLICKED], 0, app);
}

static void
gs_featured_carousel_init (GsFeaturedCarousel *self)
{
	gtk_widget_init_template (GTK_WIDGET (self));

<<<<<<< HEAD
#if HDY_CHECK_VERSION(1, 3, 0)
	/* Disable scrolling through the carousel, as it’s typically used
	 * in category pages which are themselves scrollable. */
	hdy_carousel_set_allow_scroll_wheel (HDY_CAROUSEL (self->carousel), FALSE);
#endif

	/* Ensure the text directions are up to date */
	next_button_direction_changed_cb (GTK_WIDGET (self->next_button_image), GTK_TEXT_DIR_NONE, self);
	previous_button_direction_changed_cb (GTK_WIDGET (self->previous_button_image), GTK_TEXT_DIR_NONE, self);
=======
	/* Disable scrolling through the carousel, as it’s typically used
	 * in application pages which are themselves scrollable. */
	adw_carousel_set_allow_scroll_wheel (self->carousel, FALSE);
>>>>>>> efa81961
}

static void
gs_featured_carousel_get_property (GObject    *object,
                                   guint       prop_id,
                                   GValue     *value,
                                   GParamSpec *pspec)
{
	GsFeaturedCarousel *self = GS_FEATURED_CAROUSEL (object);

	switch ((GsFeaturedCarouselProperty) prop_id) {
	case PROP_APPS:
		g_value_set_object (value, gs_featured_carousel_get_apps (self));
		break;
	default:
		G_OBJECT_WARN_INVALID_PROPERTY_ID (object, prop_id, pspec);
		break;
	}
}

static void
gs_featured_carousel_set_property (GObject      *object,
                                   guint         prop_id,
                                   const GValue *value,
                                   GParamSpec   *pspec)
{
	GsFeaturedCarousel *self = GS_FEATURED_CAROUSEL (object);

	switch ((GsFeaturedCarouselProperty) prop_id) {
	case PROP_APPS:
		gs_featured_carousel_set_apps (self, g_value_get_object (value));
		break;
	default:
		G_OBJECT_WARN_INVALID_PROPERTY_ID (object, prop_id, pspec);
		break;
	}
}

static void
gs_featured_carousel_dispose (GObject *object)
{
	GsFeaturedCarousel *self = GS_FEATURED_CAROUSEL (object);

	stop_rotation_timer (self);
	g_clear_object (&self->apps);

	G_OBJECT_CLASS (gs_featured_carousel_parent_class)->dispose (object);
}

static gboolean
key_pressed_cb (GtkEventControllerKey *controller,
                guint                  keyval,
                guint                  keycode,
                GdkModifierType        state,
                GsFeaturedCarousel    *self)
{
	if (gtk_widget_is_visible (GTK_WIDGET (self->previous_button)) &&
	    gtk_widget_is_sensitive (GTK_WIDGET (self->previous_button)) &&
	    ((gtk_widget_get_direction (GTK_WIDGET (self->previous_button)) == GTK_TEXT_DIR_LTR && keyval == GDK_KEY_Left) ||
	     (gtk_widget_get_direction (GTK_WIDGET (self->previous_button)) == GTK_TEXT_DIR_RTL && keyval == GDK_KEY_Right))) {
		gtk_widget_activate (GTK_WIDGET (self->previous_button));
		return GDK_EVENT_STOP;
	}

	if (gtk_widget_is_visible (GTK_WIDGET (self->next_button)) &&
	    gtk_widget_is_sensitive (GTK_WIDGET (self->next_button)) &&
	    ((gtk_widget_get_direction (GTK_WIDGET (self->next_button)) == GTK_TEXT_DIR_LTR && keyval == GDK_KEY_Right) ||
	     (gtk_widget_get_direction (GTK_WIDGET (self->next_button)) == GTK_TEXT_DIR_RTL && keyval == GDK_KEY_Left))) {
		gtk_widget_activate (GTK_WIDGET (self->next_button));
		return GDK_EVENT_STOP;
	}

	return GDK_EVENT_PROPAGATE;
}

static void
gs_featured_carousel_class_init (GsFeaturedCarouselClass *klass)
{
	GObjectClass *object_class = G_OBJECT_CLASS (klass);
	GtkWidgetClass *widget_class = GTK_WIDGET_CLASS (klass);

	object_class->get_property = gs_featured_carousel_get_property;
	object_class->set_property = gs_featured_carousel_set_property;
	object_class->dispose = gs_featured_carousel_dispose;

	/**
	 * GsFeaturedCarousel:apps: (nullable)
	 *
	 * The list of featured apps to display in the carousel. This should
	 * typically be 4–8 apps. They will be displayed in the order listed,
	 * so the caller may want to randomise that order first, using
	 * gs_app_list_randomize().
	 *
	 * This may be %NULL if no apps have been set. This is equivalent to
	 * an empty #GsAppList.
	 *
	 * Since: 40
	 */
	obj_props[PROP_APPS] =
		g_param_spec_object ("apps", NULL, NULL,
				     GS_TYPE_APP_LIST,
				     G_PARAM_READWRITE | G_PARAM_EXPLICIT_NOTIFY | G_PARAM_STATIC_STRINGS);

	g_object_class_install_properties (object_class, G_N_ELEMENTS (obj_props), obj_props);

	/**
	 * GsFeaturedCarousel::app-clicked:
	 * @app: the #GsApp which was clicked on
	 *
	 * Emitted when one of the app tiles is clicked. Typically the caller
	 * should display the details of the given app in the callback.
	 *
	 * Since: 40
	 */
	obj_signals[SIGNAL_APP_CLICKED] =
		g_signal_new ("app-clicked",
			      G_TYPE_FROM_CLASS (object_class), G_SIGNAL_RUN_LAST,
			      0, NULL, NULL, g_cclosure_marshal_VOID__OBJECT,
			      G_TYPE_NONE, 1, GS_TYPE_APP);

	gtk_widget_class_set_template_from_resource (widget_class, "/org/gnome/Software/gs-featured-carousel.ui");
	gtk_widget_class_set_accessible_role (widget_class, GTK_ACCESSIBLE_ROLE_GROUP);

	gtk_widget_class_bind_template_child (widget_class, GsFeaturedCarousel, carousel);
	gtk_widget_class_bind_template_child (widget_class, GsFeaturedCarousel, next_button);
	gtk_widget_class_bind_template_child (widget_class, GsFeaturedCarousel, previous_button);
	gtk_widget_class_bind_template_callback (widget_class, carousel_notify_position_cb);
	gtk_widget_class_bind_template_callback (widget_class, next_button_clicked_cb);
	gtk_widget_class_bind_template_callback (widget_class, previous_button_clicked_cb);
	gtk_widget_class_bind_template_callback (widget_class, key_pressed_cb);
}

/**
 * gs_featured_carousel_new:
 * @apps: (nullable): a list of apps to display in the carousel, or %NULL
 *
 * Create a new #GsFeaturedCarousel and set its initial app list to @apps.
 *
 * Returns: (transfer full): a new #GsFeaturedCarousel
 * Since: 40
 */
GtkWidget *
gs_featured_carousel_new (GsAppList *apps)
{
	g_return_val_if_fail (apps == NULL || GS_IS_APP_LIST (apps), NULL);

	return g_object_new (GS_TYPE_FEATURED_CAROUSEL,
			     "apps", apps,
			     NULL);
}

/**
 * gs_featured_carousel_get_apps:
 * @self: a #GsFeaturedCarousel
 *
 * Gets the value of #GsFeaturedCarousel:apps.
 *
 * Returns: (nullable) (transfer none): list of apps in the carousel, or %NULL
 *     if none are set
 * Since: 40
 */
GsAppList *
gs_featured_carousel_get_apps (GsFeaturedCarousel *self)
{
	g_return_val_if_fail (GS_IS_FEATURED_CAROUSEL (self), NULL);

	return self->apps;
}

/**
 * gs_featured_carousel_set_apps:
 * @self: a #GsFeaturedCarousel
 * @apps: (nullable) (transfer none): list of apps to display in the carousel,
 *     or %NULL for none
 *
 * Set the value of #GsFeaturedCarousel:apps.
 *
 * Since: 40
 */
void
gs_featured_carousel_set_apps (GsFeaturedCarousel *self,
                               GsAppList          *apps)
{
	g_return_if_fail (GS_IS_FEATURED_CAROUSEL (self));
	g_return_if_fail (apps == NULL || GS_IS_APP_LIST (apps));

	/* Need to cleanup the content also after the widget is created,
	 * thus always pass through for the NULL 'apps'. */
	if (apps != NULL && apps == self->apps)
		return;

	stop_rotation_timer (self);
	gs_widget_remove_all (GTK_WIDGET (self->carousel), (GsRemoveFunc) adw_carousel_remove);

	g_set_object (&self->apps, apps);

	if (apps != NULL) {
		for (guint i = 0; i < gs_app_list_length (apps); i++) {
			GsApp *app = gs_app_list_index (apps, i);
			GtkWidget *tile = gs_feature_tile_new (app);
			gtk_widget_set_hexpand (tile, TRUE);
			gtk_widget_set_vexpand (tile, TRUE);
			gtk_widget_set_can_focus (tile, FALSE);
			g_signal_connect (tile, "clicked",
					  G_CALLBACK (app_tile_clicked_cb), self);
			adw_carousel_append (self->carousel, tile);
		}
	} else  {
		GtkWidget *tile = gs_feature_tile_new (NULL);
		gtk_widget_set_hexpand (tile, TRUE);
		gtk_widget_set_vexpand (tile, TRUE);
		gtk_widget_set_can_focus (tile, FALSE);
		adw_carousel_append (self->carousel, tile);
	}

	gtk_widget_set_visible (GTK_WIDGET (self->next_button), self->apps != NULL && gs_app_list_length (self->apps) > 1);
	gtk_widget_set_visible (GTK_WIDGET (self->previous_button), self->apps != NULL && gs_app_list_length (self->apps) > 1);

	if (self->apps != NULL && gs_app_list_length (self->apps) > 0)
		start_rotation_timer (self);

	g_object_notify_by_pspec (G_OBJECT (self), obj_props[PROP_APPS]);
}<|MERGE_RESOLUTION|>--- conflicted
+++ resolved
@@ -174,21 +174,9 @@
 {
 	gtk_widget_init_template (GTK_WIDGET (self));
 
-<<<<<<< HEAD
-#if HDY_CHECK_VERSION(1, 3, 0)
-	/* Disable scrolling through the carousel, as it’s typically used
-	 * in category pages which are themselves scrollable. */
-	hdy_carousel_set_allow_scroll_wheel (HDY_CAROUSEL (self->carousel), FALSE);
-#endif
-
-	/* Ensure the text directions are up to date */
-	next_button_direction_changed_cb (GTK_WIDGET (self->next_button_image), GTK_TEXT_DIR_NONE, self);
-	previous_button_direction_changed_cb (GTK_WIDGET (self->previous_button_image), GTK_TEXT_DIR_NONE, self);
-=======
 	/* Disable scrolling through the carousel, as it’s typically used
 	 * in application pages which are themselves scrollable. */
 	adw_carousel_set_allow_scroll_wheel (self->carousel, FALSE);
->>>>>>> efa81961
 }
 
 static void
