--- conflicted
+++ resolved
@@ -96,8 +96,6 @@
                             <property name="visible">True</property>
                             <property name="halign">fill</property>
                             <property name="transition-type">crossfade</property>
-<<<<<<< HEAD
-=======
                           </object>
                         </child>
                         <child>
@@ -108,23 +106,7 @@
                             <property name="orientation">horizontal</property>
                             <property name="spacing">18</property>
                             <property name="margin-top">6</property>
->>>>>>> 6ce4c5d6
-                          </object>
-                        </child>
-                        <child>
-                          <object class="GtkBox" id="box_featured_switcher">
-                            <property name="halign">center</property>
-                            <property name="can_focus">False</property>
-                            <property name="homogeneous">True</property>
-                            <property name="orientation">horizontal</property>
-                            <property name="spacing">18</property>
-                            <property name="margin-top">6</property>
-                          </object>
-                          <packing>
-                            <property name="expand">False</property>
-                            <property name="fill">True</property>
-                            <property name="position">2</property>
-                          </packing>
+                          </object>
                         </child>
 
                         <child>
@@ -141,14 +123,6 @@
                               <class name="index-title-alignment-software"/>
                             </style>
                           </object>
-<<<<<<< HEAD
-                          <packing>
-                            <property name="expand">False</property>
-                            <property name="fill">True</property>
-                            <property name="position">3</property>
-                          </packing>
-=======
->>>>>>> 6ce4c5d6
                         </child>
                         <child>
                           <object class="GtkFlowBox" id="flowbox_categories">
@@ -163,14 +137,6 @@
                               <relation target="category_heading" type="labelled-by"/>
                             </accessibility>
                           </object>
-<<<<<<< HEAD
-                          <packing>
-                            <property name="expand">False</property>
-                            <property name="fill">True</property>
-                            <property name="position">4</property>
-                          </packing>
-=======
->>>>>>> 6ce4c5d6
                         </child>
                         <child>
                           <object class="GtkRevealer" id="categories_more">
@@ -191,14 +157,6 @@
                               </object>
                             </child>
                           </object>
-<<<<<<< HEAD
-                          <packing>
-                            <property name="expand">False</property>
-                            <property name="fill">True</property>
-                            <property name="position">5</property>
-                          </packing>
-=======
->>>>>>> 6ce4c5d6
                         </child>
                         <child>
                           <object class="GtkBox" id="categories_expander_box">
@@ -265,14 +223,6 @@
                               </object>
                             </child>
                           </object>
-<<<<<<< HEAD
-                          <packing>
-                            <property name="expand">False</property>
-                            <property name="fill">True</property>
-                            <property name="position">6</property>
-                          </packing>
-=======
->>>>>>> 6ce4c5d6
                         </child>
 
                         <child>
@@ -289,14 +239,6 @@
                               <class name="index-title-alignment-software"/>
                             </style>
                           </object>
-<<<<<<< HEAD
-                          <packing>
-                            <property name="expand">False</property>
-                            <property name="fill">True</property>
-                            <property name="position">7</property>
-                          </packing>
-=======
->>>>>>> 6ce4c5d6
                         </child>
                         <child>
                           <object class="GsHidingBox" id="box_popular">
@@ -307,14 +249,6 @@
                               <relation target="popular_heading" type="labelled-by"/>
                             </accessibility>
                           </object>
-<<<<<<< HEAD
-                          <packing>
-                            <property name="expand">False</property>
-                            <property name="fill">True</property>
-                            <property name="position">8</property>
-                          </packing>
-=======
->>>>>>> 6ce4c5d6
                         </child>
 
                         <child>
@@ -331,14 +265,6 @@
                               <class name="index-title-alignment-software"/>
                             </style>
                           </object>
-<<<<<<< HEAD
-                          <packing>
-                            <property name="expand">False</property>
-                            <property name="fill">True</property>
-                            <property name="position">9</property>
-                          </packing>
-=======
->>>>>>> 6ce4c5d6
                         </child>
                         <child>
                           <object class="GsHidingBox" id="box_recent">
@@ -349,14 +275,6 @@
                               <relation target="recent_heading" type="labelled-by"/>
                             </accessibility>
                           </object>
-<<<<<<< HEAD
-                          <packing>
-                            <property name="expand">False</property>
-                            <property name="fill">True</property>
-                            <property name="position">10</property>
-                          </packing>
-=======
->>>>>>> 6ce4c5d6
                         </child>
 
                         <child>
@@ -365,14 +283,6 @@
                             <property name="orientation">vertical</property>
                             <property name="valign">start</property>
                           </object>
-<<<<<<< HEAD
-                          <packing>
-                            <property name="expand">False</property>
-                            <property name="fill">True</property>
-                            <property name="position">11</property>
-                          </packing>
-=======
->>>>>>> 6ce4c5d6
                         </child>
 
                       </object>
