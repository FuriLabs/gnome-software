/* -*- Mode: C; tab-width: 8; indent-tabs-mode: t; c-basic-offset: 8 -*-
 * vi:set noexpandtab tabstop=8 shiftwidth=8:
 *
 * Copyright (C) 2012-2016 Richard Hughes <richard@hughsie.com>
 * Copyright (C) 2013 Matthias Clasen <mclasen@redhat.com>
 * Copyright (C) 2014-2018 Kalev Lember <klember@redhat.com>
 *
 * SPDX-License-Identifier: GPL-2.0+
 */

#include "config.h"

#include <glib/gi18n.h>

#include "gs-app-row.h"
#include "gs-star-widget.h"
#include "gs-progress-button.h"
#include "gs-common.h"
#include "gs-folders.h"

typedef struct
{
	GsApp		*app;
	GtkWidget	*image;
	GtkWidget	*name_box;
	GtkWidget	*name_label;
	GtkWidget	*version_box;
	GtkWidget	*version_current_label;
	GtkWidget	*version_arrow_label;
	GtkWidget	*version_update_label;
	GtkWidget	*star;
	GtkWidget	*description_box;
	GtkWidget	*description_label;
	GtkWidget	*button_box;
	GtkWidget	*button_revealer;
	GtkWidget	*button;
	GtkWidget	*spinner;
	GtkWidget	*label;
	GtkWidget	*box_tag;
	GtkWidget	*label_warning;
	GtkWidget	*label_origin;
	GtkWidget	*label_installed;
	GtkWidget	*label_app_size;
	gboolean	 colorful;
	gboolean	 show_buttons;
	gboolean	 show_rating;
	gboolean	 show_description;
	gboolean	 show_source;
	gboolean	 show_update;
	gboolean	 show_installed_size;
	guint		 pending_refresh_id;
	gboolean	 is_narrow;
} GsAppRowPrivate;

G_DEFINE_TYPE_WITH_PRIVATE (GsAppRow, gs_app_row, GTK_TYPE_LIST_BOX_ROW)

enum {
	SIGNAL_BUTTON_CLICKED,
	SIGNAL_UNREVEALED,
	SIGNAL_LAST
};

static guint signals [SIGNAL_LAST] = { 0 };

typedef enum {
	PROP_APP = 1,
	PROP_SHOW_DESCRIPTION,
	PROP_SHOW_SOURCE,
	PROP_SHOW_BUTTONS,
	PROP_SHOW_INSTALLED_SIZE,
	PROP_IS_NARROW,
} GsAppRowProperty;

static GParamSpec *obj_props[PROP_IS_NARROW + 1] = { NULL, };

/**
 * gs_app_row_get_description:
 *
 * Return value: PangoMarkup
 **/
static GString *
gs_app_row_get_description (GsAppRow *app_row)
{
	GsAppRowPrivate *priv = gs_app_row_get_instance_private (app_row);
	const gchar *tmp = NULL;

	/* convert the markdown update description into PangoMarkup */
	if (priv->show_update) {
		tmp = gs_app_get_update_details (priv->app);
		if (tmp != NULL && tmp[0] != '\0')
			return g_string_new (tmp);
	}

	/* if missing summary is set, return it without escaping in order to
	 * correctly show hyperlinks */
	if (gs_app_get_state (priv->app) == GS_APP_STATE_UNAVAILABLE) {
		tmp = gs_app_get_summary_missing (priv->app);
		if (tmp != NULL && tmp[0] != '\0')
			return g_string_new (tmp);
	}

	/* try all these things in order */
	if (tmp == NULL || (tmp != NULL && tmp[0] == '\0'))
		tmp = gs_app_get_summary (priv->app);
	if (tmp == NULL || (tmp != NULL && tmp[0] == '\0'))
		tmp = gs_app_get_description (priv->app);
	if (tmp == NULL || (tmp != NULL && tmp[0] == '\0'))
		tmp = gs_app_get_name (priv->app);
	if (tmp == NULL)
		return NULL;
	return g_string_new (tmp);
}

static void
gs_app_row_update_button_reveal (GsAppRow *app_row)
{
	GsAppRowPrivate *priv = gs_app_row_get_instance_private (app_row);
	gboolean sensitive = gtk_widget_get_sensitive (priv->button);

	gtk_widget_set_visible (priv->button_revealer, sensitive || !priv->is_narrow);
}

static void
gs_app_row_refresh_button (GsAppRow *app_row, gboolean missing_search_result)
{
	GsAppRowPrivate *priv = gs_app_row_get_instance_private (app_row);
	GtkStyleContext *context;

	/* disabled */
	if (!priv->show_buttons) {
		gs_app_row_update_button_reveal (app_row);
		gtk_widget_set_visible (priv->button, FALSE);
		return;
	}

	/* label */
	switch (gs_app_get_state (priv->app)) {
	case GS_APP_STATE_UNAVAILABLE:
		gtk_widget_set_visible (priv->button, TRUE);
		if (missing_search_result) {
			/* TRANSLATORS: this is a button next to the search results that
			 * allows the application to be easily installed */
			gs_progress_button_set_label (GS_PROGRESS_BUTTON (priv->button), _("Visit Website"));
			gs_progress_button_set_icon_name (GS_PROGRESS_BUTTON (priv->button), NULL);
		} else {
			/* TRANSLATORS: this is a button next to the search results that
			 * allows the application to be easily installed.
			 * The ellipsis indicates that further steps are required */
			gs_progress_button_set_label (GS_PROGRESS_BUTTON (priv->button), _("Install…"));
			gs_progress_button_set_icon_name (GS_PROGRESS_BUTTON (priv->button), NULL);
		}
		break;
	case GS_APP_STATE_QUEUED_FOR_INSTALL:
		gtk_widget_set_visible (priv->button, TRUE);
		/* TRANSLATORS: this is a button next to the search results that
		 * allows to cancel a queued install of the application */
		gs_progress_button_set_label (GS_PROGRESS_BUTTON (priv->button), _("Cancel"));
		gs_progress_button_set_icon_name (GS_PROGRESS_BUTTON (priv->button), "edit-delete-symbolic");
		break;
	case GS_APP_STATE_AVAILABLE:
	case GS_APP_STATE_AVAILABLE_LOCAL:
		gtk_widget_set_visible (priv->button, TRUE);
		/* TRANSLATORS: this is a button next to the search results that
		 * allows the application to be easily installed */
		gs_progress_button_set_label (GS_PROGRESS_BUTTON (priv->button), _("Install"));
		gs_progress_button_set_icon_name (GS_PROGRESS_BUTTON (priv->button), "list-add-symbolic");
		break;
	case GS_APP_STATE_UPDATABLE_LIVE:
		gtk_widget_set_visible (priv->button, TRUE);
		if (priv->show_update) {
			/* TRANSLATORS: this is a button in the updates panel
			 * that allows the app to be easily updated live */
			gs_progress_button_set_label (GS_PROGRESS_BUTTON (priv->button), _("Update"));
			gs_progress_button_set_icon_name (GS_PROGRESS_BUTTON (priv->button), "software-update-available-symbolic");
		} else {
			/* TRANSLATORS: this is a button next to the search results that
			 * allows the application to be easily removed */
			gs_progress_button_set_label (GS_PROGRESS_BUTTON (priv->button), _("Uninstall"));
			gs_progress_button_set_icon_name (GS_PROGRESS_BUTTON (priv->button), "app-remove-symbolic");
		}
		break;
	case GS_APP_STATE_UPDATABLE:
	case GS_APP_STATE_INSTALLED:
		if (!gs_app_has_quirk (priv->app, GS_APP_QUIRK_COMPULSORY))
			gtk_widget_set_visible (priv->button, TRUE);
		/* TRANSLATORS: this is a button next to the search results that
		 * allows the application to be easily removed */
		gs_progress_button_set_label (GS_PROGRESS_BUTTON (priv->button), _("Uninstall"));
		gs_progress_button_set_icon_name (GS_PROGRESS_BUTTON (priv->button), "app-remove-symbolic");
		break;
	case GS_APP_STATE_INSTALLING:
		gtk_widget_set_visible (priv->button, TRUE);
		/* TRANSLATORS: this is a button next to the search results that
		 * shows the status of an application being installed */
		gs_progress_button_set_label (GS_PROGRESS_BUTTON (priv->button), _("Installing"));
		gs_progress_button_set_icon_name (GS_PROGRESS_BUTTON (priv->button), NULL);
		break;
	case GS_APP_STATE_REMOVING:
		gtk_widget_set_visible (priv->button, TRUE);
		/* TRANSLATORS: this is a button next to the search results that
		 * shows the status of an application being erased */
		gs_progress_button_set_label (GS_PROGRESS_BUTTON (priv->button), _("Uninstalling"));
		gs_progress_button_set_icon_name (GS_PROGRESS_BUTTON (priv->button), NULL);
		break;
	default:
		break;
	}

	/* visible */
	switch (gs_app_get_state (priv->app)) {
	case GS_APP_STATE_UNAVAILABLE:
	case GS_APP_STATE_QUEUED_FOR_INSTALL:
	case GS_APP_STATE_AVAILABLE:
	case GS_APP_STATE_AVAILABLE_LOCAL:
	case GS_APP_STATE_UPDATABLE_LIVE:
	case GS_APP_STATE_INSTALLING:
	case GS_APP_STATE_REMOVING:
		gtk_widget_set_visible (priv->button, TRUE);
		break;
	case GS_APP_STATE_UPDATABLE:
	case GS_APP_STATE_INSTALLED:
		gtk_widget_set_visible (priv->button,
					!gs_app_has_quirk (priv->app,
							   GS_APP_QUIRK_COMPULSORY));
		break;
	default:
		gtk_widget_set_visible (priv->button, FALSE);
		break;
	}

	/* colorful */
	context = gtk_widget_get_style_context (priv->button);
	if (!priv->colorful) {
		gtk_style_context_remove_class (context, "destructive-action");
	} else {
		switch (gs_app_get_state (priv->app)) {
		case GS_APP_STATE_UPDATABLE:
		case GS_APP_STATE_INSTALLED:
			gtk_style_context_add_class (context, "destructive-action");
			break;
		case GS_APP_STATE_UPDATABLE_LIVE:
			if (priv->show_update)
				gtk_style_context_remove_class (context, "destructive-action");
			else
				gtk_style_context_add_class (context, "destructive-action");
			break;
		default:
			gtk_style_context_remove_class (context, "destructive-action");
			break;
		}
	}

	/* always insensitive when in selection mode */
	switch (gs_app_get_state (priv->app)) {
	case GS_APP_STATE_INSTALLING:
	case GS_APP_STATE_REMOVING:
		gtk_widget_set_sensitive (priv->button, FALSE);
		break;
	default:
		gtk_widget_set_sensitive (priv->button, TRUE);
		break;
	}

	gs_app_row_update_button_reveal (app_row);
}

static void
gs_app_row_actually_refresh (GsAppRow *app_row)
{
	GsAppRowPrivate *priv = gs_app_row_get_instance_private (app_row);
	GtkStyleContext *context;
	GString *str = NULL;
	const gchar *tmp;
	gboolean missing_search_result;
	guint64 size = 0;
	g_autoptr(GIcon) icon = NULL;

	if (priv->app == NULL)
		return;

	/* is this a missing search result from the extras page? */
	missing_search_result = (gs_app_get_state (priv->app) == GS_APP_STATE_UNAVAILABLE &&
	                         gs_app_get_url_missing (priv->app) != NULL);

	/* do a fill bar for the current progress */
	switch (gs_app_get_state (priv->app)) {
	case GS_APP_STATE_INSTALLING:
		gs_progress_button_set_progress (GS_PROGRESS_BUTTON (priv->button),
		                                 gs_app_get_progress (priv->app));
		gs_progress_button_set_show_progress (GS_PROGRESS_BUTTON (priv->button), TRUE);
		break;
	default:
		gs_progress_button_set_show_progress (GS_PROGRESS_BUTTON (priv->button), FALSE);
		break;
	}

	/* join the description lines */
	str = gs_app_row_get_description (app_row);
	if (str != NULL) {
		as_gstring_replace (str, "\n", " ");
		gtk_label_set_label (GTK_LABEL (priv->description_label), str->str);
		g_string_free (str, TRUE);
	} else {
		gtk_label_set_text (GTK_LABEL (priv->description_label), NULL);
	}

	/* add warning */
	if (gs_app_has_quirk (priv->app, GS_APP_QUIRK_REMOVABLE_HARDWARE)) {
		gtk_label_set_text (GTK_LABEL (priv->label_warning),
				    /* TRANSLATORS: during the update the device
				     * will restart into a special update-only mode */
				    _("Device cannot be used during update."));
		gtk_widget_show (priv->label_warning);
	}

	/* where did this app come from */
	if (priv->show_source) {
		tmp = gs_app_get_origin_hostname (priv->app);
		if (tmp != NULL) {
			g_autofree gchar *origin_tmp = NULL;
			/* TRANSLATORS: this refers to where the app came from */
			origin_tmp = g_strdup_printf (_("Source: %s"), tmp);
			gtk_label_set_label (GTK_LABEL (priv->label_origin), origin_tmp);
		}
		gtk_widget_set_visible (priv->label_origin, tmp != NULL);
	} else {
		gtk_widget_set_visible (priv->label_origin, FALSE);
	}

	/* installed tag */
	if (!priv->show_buttons) {
		switch (gs_app_get_state (priv->app)) {
		case GS_APP_STATE_UPDATABLE:
		case GS_APP_STATE_UPDATABLE_LIVE:
		case GS_APP_STATE_INSTALLED:
			gtk_widget_set_visible (priv->label_installed, TRUE);
			break;
		default:
			gtk_widget_set_visible (priv->label_installed, FALSE);
			break;
		}
	} else {
		gtk_widget_set_visible (priv->label_installed, FALSE);
	}

	/* name */
	gtk_label_set_label (GTK_LABEL (priv->name_label),
	                     gs_app_get_name (priv->app));

	if (priv->show_update) {
		const gchar *version_current = NULL;
		const gchar *version_update = NULL;

		/* current version */
		tmp = gs_app_get_version_ui (priv->app);
		if (tmp != NULL && tmp[0] != '\0') {
			version_current = tmp;
			gtk_label_set_label (GTK_LABEL (priv->version_current_label),
			                     version_current);
			gtk_widget_show (priv->version_current_label);
		} else {
			gtk_widget_hide (priv->version_current_label);
		}

		/* update version */
		tmp = gs_app_get_update_version_ui (priv->app);
		if (tmp != NULL && tmp[0] != '\0' &&
		    g_strcmp0 (tmp, version_current) != 0) {
			version_update = tmp;
			gtk_label_set_label (GTK_LABEL (priv->version_update_label),
			                     version_update);
			gtk_widget_show (priv->version_update_label);
		} else {
			gtk_widget_hide (priv->version_update_label);
		}

		/* have both: show arrow */
		if (version_current != NULL && version_update != NULL &&
		    g_strcmp0 (version_current, version_update) != 0) {
			gtk_widget_show (priv->version_arrow_label);
		} else {
			gtk_widget_hide (priv->version_arrow_label);
		}

		/* ensure the arrow is the right way round for the text direction,
		 * as arrows are not bidi-mirrored automatically
		 * See section 2 of http://www.unicode.org/L2/L2017/17438-bidi-math-fdbk.html */
		switch (gtk_widget_get_direction (priv->version_box)) {
		case GTK_TEXT_DIR_RTL:
			gtk_label_set_label (GTK_LABEL (priv->version_arrow_label), "←");
			break;
		case GTK_TEXT_DIR_NONE:
		case GTK_TEXT_DIR_LTR:
		default:
			gtk_label_set_label (GTK_LABEL (priv->version_arrow_label), "→");
			break;
		}

		/* show the box if we have either of the versions */
		if (version_current != NULL || version_update != NULL)
			gtk_widget_show (priv->version_box);
		else
			gtk_widget_hide (priv->version_box);

		gtk_widget_hide (priv->star);
	} else {
		gtk_widget_hide (priv->version_box);
		if (missing_search_result || gs_app_get_rating (priv->app) <= 0 || !priv->show_rating) {
			gtk_widget_hide (priv->star);
		} else {
			gtk_widget_show (priv->star);
			gtk_widget_set_sensitive (priv->star, FALSE);
			gs_star_widget_set_rating (GS_STAR_WIDGET (priv->star),
						   gs_app_get_rating (priv->app));
		}
	}

	/* pixbuf */
	icon = gs_app_get_icon_for_size (priv->app,
					 gtk_image_get_pixel_size (GTK_IMAGE (priv->image)),
					 gtk_widget_get_scale_factor (priv->image),
					 "system-component-application");
	gtk_image_set_from_gicon (GTK_IMAGE (priv->image), icon, GTK_ICON_SIZE_DIALOG);

	context = gtk_widget_get_style_context (priv->image);
	if (missing_search_result)
		gtk_style_context_add_class (context, "dimmer-label");
	else
		gtk_style_context_remove_class (context, "dimmer-label");

	/* pending label */
	switch (gs_app_get_state (priv->app)) {
	case GS_APP_STATE_QUEUED_FOR_INSTALL:
		gtk_widget_set_visible (priv->label, TRUE);
		gtk_label_set_label (GTK_LABEL (priv->label), _("Pending"));
		break;
	case GS_APP_STATE_PENDING_INSTALL:
		gtk_widget_set_visible (priv->label, TRUE);
		gtk_label_set_label (GTK_LABEL (priv->label), _("Pending install"));
		break;
	case GS_APP_STATE_PENDING_REMOVE:
		gtk_widget_set_visible (priv->label, TRUE);
		gtk_label_set_label (GTK_LABEL (priv->label), _("Pending remove"));
		break;
	default:
		gtk_widget_set_visible (priv->label, FALSE);
		break;
	}

	/* spinner */
	switch (gs_app_get_state (priv->app)) {
	case GS_APP_STATE_REMOVING:
		gtk_spinner_start (GTK_SPINNER (priv->spinner));
		gtk_widget_set_visible (priv->spinner, TRUE);
		break;
	default:
		gtk_widget_set_visible (priv->spinner, FALSE);
		break;
	}

	/* button */
	gs_app_row_refresh_button (app_row, missing_search_result);

	/* hide buttons in the update list, unless the app is live updatable */
	switch (gs_app_get_state (priv->app)) {
	case GS_APP_STATE_UPDATABLE_LIVE:
	case GS_APP_STATE_INSTALLING:
		gtk_widget_set_visible (priv->button_box, TRUE);
		break;
	default:
		gtk_widget_set_visible (priv->button_box, !priv->show_update);
		break;
	}

	/* show the right size */
	if (priv->show_installed_size) {
		size = gs_app_get_size_installed (priv->app);
	} else if (priv->show_update) {
		switch (gs_app_get_state (priv->app)) {
		case GS_APP_STATE_UPDATABLE:
		case GS_APP_STATE_UPDATABLE_LIVE:
		case GS_APP_STATE_INSTALLING:
			size = gs_app_get_size_download (priv->app);
			break;
		default:
			break;
		}
	}
	if (size != GS_APP_SIZE_UNKNOWABLE && size != 0) {
		g_autofree gchar *sizestr = NULL;
		sizestr = g_format_size (size);
		gtk_label_set_label (GTK_LABEL (priv->label_app_size), sizestr);
		gtk_widget_show (priv->label_app_size);
	} else {
		gtk_widget_hide (priv->label_app_size);
	}

	/* add warning */
	if (priv->show_update) {
		g_autoptr(GString) warning = g_string_new (NULL);
		const gchar *renamed_from;

		if (gs_app_has_quirk (priv->app, GS_APP_QUIRK_NEW_PERMISSIONS))
			g_string_append (warning, _("Requires additional permissions"));

		renamed_from = gs_app_get_renamed_from (priv->app);
		if (renamed_from && g_strcmp0 (renamed_from, gs_app_get_name (priv->app)) != 0) {
			if (warning->len > 0)
				g_string_append (warning, "\n");
			/* Translators: A message to indicate that an app has been renamed. The placeholder is the old human-readable name. */
			g_string_append_printf (warning, _("Renamed from %s"), renamed_from);
		}

		if (warning->len > 0) {
			gtk_label_set_text (GTK_LABEL (priv->label_warning), warning->str);
			gtk_widget_show (priv->label_warning);
		}
	}

	gtk_widget_set_visible (priv->box_tag,
				gtk_widget_get_visible (priv->label_origin) ||
				gtk_widget_get_visible (priv->label_installed) ||
				gtk_widget_get_visible (priv->label_warning));

	gtk_widget_set_visible (priv->description_box,
				gtk_widget_get_visible (priv->box_tag) ||
				gtk_widget_get_visible (priv->description_label));

	gtk_widget_set_hexpand (priv->name_box,
				!gtk_widget_get_visible (priv->description_box));

	gtk_label_set_max_width_chars (GTK_LABEL (priv->name_label),
				       gtk_widget_get_visible (priv->description_label) ? 20 : -1);
}

static void
child_unrevealed (GObject *revealer, GParamSpec *pspec, gpointer user_data)
{
	GsAppRow *app_row = user_data;
	GsAppRowPrivate *priv = gs_app_row_get_instance_private (app_row);

	/* return immediately if we are in destruction (this doesn't, however,
	 * catch the case where we are being removed from a container without
	 * having been destroyed first.)
	 */
	if (priv->app == NULL || !gtk_widget_get_mapped (GTK_WIDGET (app_row)))
		return;

	g_signal_emit (app_row, signals[SIGNAL_UNREVEALED], 0);
}

void
gs_app_row_unreveal (GsAppRow *app_row)
{
	GtkWidget *child;
	GtkWidget *revealer;

	g_return_if_fail (GS_IS_APP_ROW (app_row));

	child = gtk_bin_get_child (GTK_BIN (app_row));
	gtk_widget_set_sensitive (child, FALSE);

	revealer = gtk_revealer_new ();
	gtk_revealer_set_reveal_child (GTK_REVEALER (revealer), TRUE);
	gtk_widget_show (revealer);

	g_object_ref (child);
	gtk_container_remove (GTK_CONTAINER (app_row), child);
	gtk_container_add (GTK_CONTAINER (revealer), child);
	g_object_unref (child);

	gtk_container_add (GTK_CONTAINER (app_row), revealer);
	g_signal_connect (revealer, "notify::child-revealed",
			  G_CALLBACK (child_unrevealed), app_row);
	gtk_revealer_set_reveal_child (GTK_REVEALER (revealer), FALSE);
}

GsApp *
gs_app_row_get_app (GsAppRow *app_row)
{
	GsAppRowPrivate *priv = gs_app_row_get_instance_private (app_row);
	g_return_val_if_fail (GS_IS_APP_ROW (app_row), NULL);
	return priv->app;
}

static gboolean
gs_app_row_refresh_idle_cb (gpointer user_data)
{
	GsAppRow *app_row = GS_APP_ROW (user_data);
	GsAppRowPrivate *priv = gs_app_row_get_instance_private (app_row);
	priv->pending_refresh_id = 0;
	gs_app_row_actually_refresh (app_row);
	return G_SOURCE_REMOVE;
}

/* Schedule an idle call to gs_app_row_actually_refresh() unless one’s already pending. */
static void
gs_app_row_schedule_refresh (GsAppRow *app_row)
{
	GsAppRowPrivate *priv = gs_app_row_get_instance_private (app_row);

	if (priv->pending_refresh_id > 0)
		return;
	priv->pending_refresh_id = g_idle_add (gs_app_row_refresh_idle_cb, app_row);
}

static void
gs_app_row_notify_props_changed_cb (GsApp *app,
				    GParamSpec *pspec,
				    GsAppRow *app_row)
{
	gs_app_row_schedule_refresh (app_row);
}

static void
gs_app_row_set_app (GsAppRow *app_row, GsApp *app)
{
	GsAppRowPrivate *priv = gs_app_row_get_instance_private (app_row);

	priv->app = g_object_ref (app);

	g_signal_connect_object (priv->app, "notify::state",
				 G_CALLBACK (gs_app_row_notify_props_changed_cb),
				 app_row, 0);
	g_signal_connect_object (priv->app, "notify::rating",
				 G_CALLBACK (gs_app_row_notify_props_changed_cb),
				 app_row, 0);
	g_signal_connect_object (priv->app, "notify::progress",
				 G_CALLBACK (gs_app_row_notify_props_changed_cb),
				 app_row, 0);
	g_signal_connect_object (priv->app, "notify::allow-cancel",
				 G_CALLBACK (gs_app_row_notify_props_changed_cb),
				 app_row, 0);

	g_object_notify (G_OBJECT (app_row), "app");

	gs_app_row_schedule_refresh (app_row);
}

static void
gs_app_row_get_property (GObject *object, guint prop_id, GValue *value, GParamSpec *pspec)
{
	GsAppRow *app_row = GS_APP_ROW (object);
	GsAppRowPrivate *priv = gs_app_row_get_instance_private (app_row);

	switch ((GsAppRowProperty) prop_id) {
	case PROP_APP:
		g_value_set_object (value, priv->app);
		break;
	case PROP_SHOW_DESCRIPTION:
		g_value_set_boolean (value, gs_app_row_get_show_description (app_row));
		break;
	case PROP_SHOW_SOURCE:
		g_value_set_boolean (value, priv->show_source);
		break;
	case PROP_SHOW_BUTTONS:
		g_value_set_boolean (value, priv->show_buttons);
		break;
	case PROP_SHOW_INSTALLED_SIZE:
		g_value_set_boolean (value, priv->show_installed_size);
		break;
	case PROP_IS_NARROW:
		g_value_set_boolean (value, gs_app_row_get_is_narrow (app_row));
		break;
	default:
		G_OBJECT_WARN_INVALID_PROPERTY_ID (object, prop_id, pspec);
		break;
	}
}

static void
gs_app_row_set_property (GObject *object, guint prop_id, const GValue *value, GParamSpec *pspec)
{
	GsAppRow *app_row = GS_APP_ROW (object);

	switch ((GsAppRowProperty) prop_id) {
	case PROP_APP:
		gs_app_row_set_app (app_row, g_value_get_object (value));
		break;
	case PROP_SHOW_DESCRIPTION:
		gs_app_row_set_show_description (app_row, g_value_get_boolean (value));
		break;
	case PROP_SHOW_SOURCE:
		gs_app_row_set_show_source (app_row, g_value_get_boolean (value));
		break;
	case PROP_SHOW_BUTTONS:
		gs_app_row_set_show_buttons (app_row, g_value_get_boolean (value));
		break;
	case PROP_SHOW_INSTALLED_SIZE:
		gs_app_row_set_show_installed_size (app_row, g_value_get_boolean (value));
		break;
	case PROP_IS_NARROW:
		gs_app_row_set_is_narrow (app_row, g_value_get_boolean (value));
		break;
	default:
		G_OBJECT_WARN_INVALID_PROPERTY_ID (object, prop_id, pspec);
		break;
	}
}

static void
gs_app_row_destroy (GtkWidget *object)
{
	GsAppRow *app_row = GS_APP_ROW (object);
	GsAppRowPrivate *priv = gs_app_row_get_instance_private (app_row);

	if (priv->app)
		g_signal_handlers_disconnect_by_func (priv->app, gs_app_row_notify_props_changed_cb, app_row);

	g_clear_object (&priv->app);
	if (priv->pending_refresh_id != 0) {
		g_source_remove (priv->pending_refresh_id);
		priv->pending_refresh_id = 0;
	}

	GTK_WIDGET_CLASS (gs_app_row_parent_class)->destroy (object);
}

static void
gs_app_row_class_init (GsAppRowClass *klass)
{
	GObjectClass *object_class = G_OBJECT_CLASS (klass);
	GtkWidgetClass *widget_class = GTK_WIDGET_CLASS (klass);

	object_class->get_property = gs_app_row_get_property;
	object_class->set_property = gs_app_row_set_property;
	widget_class->destroy = gs_app_row_destroy;

	/**
	 * GsAppRow:app:
	 *
	 * The #GsApp to show in this row.
	 *
	 * Since: 3.38
	 */
	obj_props[PROP_APP] =
		g_param_spec_object ("app", NULL, NULL,
				     GS_TYPE_APP,
				     G_PARAM_CONSTRUCT_ONLY | G_PARAM_READWRITE | G_PARAM_STATIC_STRINGS);

	/**
	 * GsAppRow:show-description:
	 *
	 * Show the description of the app in the row.
	 *
	 * Since: 41
	 */
	obj_props[PROP_SHOW_DESCRIPTION] =
		g_param_spec_boolean ("show-description", NULL, NULL,
				      TRUE,
				      G_PARAM_READWRITE | G_PARAM_STATIC_STRINGS | G_PARAM_EXPLICIT_NOTIFY);

	/**
	 * GsAppRow:show-source:
	 *
	 * Show the source of the app in the row.
	 *
	 * Since: 3.38
	 */
	obj_props[PROP_SHOW_SOURCE] =
		g_param_spec_boolean ("show-source", NULL, NULL,
				      FALSE,
				      G_PARAM_READWRITE | G_PARAM_STATIC_STRINGS);

	/**
	 * GsAppRow:show-buttons:
	 *
	 * Show buttons (such as Install, Cancel or Update) in the app row.
	 *
	 * Since: 3.38
	 */
	obj_props[PROP_SHOW_BUTTONS] =
		g_param_spec_boolean ("show-buttons", NULL, NULL,
				      FALSE,
				      G_PARAM_READWRITE | G_PARAM_STATIC_STRINGS);

	/**
	 * GsAppRow:show-installed-size:
	 *
	 * Show the installed size of the app in the row.
	 *
	 * Since: 3.38
	 */
	obj_props[PROP_SHOW_INSTALLED_SIZE] =
		g_param_spec_boolean ("show-installed-size", NULL, NULL,
				      FALSE,
				      G_PARAM_READWRITE | G_PARAM_STATIC_STRINGS);

	/**
	 * GsAppRow:is-narrow:
	 *
	 * Whether the row is in narrow mode.
	 *
	 * In narrow mode, the row will take up less horizontal space, doing so
	 * by e.g. using icons rather than labels in buttons. This is needed to
	 * keep the UI useable on small form-factors like smartphones.
	 *
	 * Since: 41
	 */
	obj_props[PROP_IS_NARROW] =
		g_param_spec_boolean ("is-narrow", NULL, NULL,
				      FALSE,
				      G_PARAM_READWRITE | G_PARAM_STATIC_STRINGS | G_PARAM_EXPLICIT_NOTIFY);

	g_object_class_install_properties (object_class, G_N_ELEMENTS (obj_props), obj_props);

	signals [SIGNAL_BUTTON_CLICKED] =
		g_signal_new ("button-clicked",
			      G_TYPE_FROM_CLASS (object_class), G_SIGNAL_RUN_LAST,
			      G_STRUCT_OFFSET (GsAppRowClass, button_clicked),
			      NULL, NULL, g_cclosure_marshal_VOID__VOID,
			      G_TYPE_NONE, 0);

	signals [SIGNAL_UNREVEALED] =
		g_signal_new ("unrevealed",
			      G_TYPE_FROM_CLASS (object_class), G_SIGNAL_RUN_LAST,
			      G_STRUCT_OFFSET (GsAppRowClass, unrevealed),
			      NULL, NULL, g_cclosure_marshal_VOID__VOID,
			      G_TYPE_NONE, 0);

	gtk_widget_class_set_template_from_resource (widget_class, "/org/gnome/Software/gs-app-row.ui");

	gtk_widget_class_bind_template_child_private (widget_class, GsAppRow, image);
	gtk_widget_class_bind_template_child_private (widget_class, GsAppRow, name_box);
	gtk_widget_class_bind_template_child_private (widget_class, GsAppRow, name_label);
	gtk_widget_class_bind_template_child_private (widget_class, GsAppRow, version_box);
	gtk_widget_class_bind_template_child_private (widget_class, GsAppRow, version_current_label);
	gtk_widget_class_bind_template_child_private (widget_class, GsAppRow, version_arrow_label);
	gtk_widget_class_bind_template_child_private (widget_class, GsAppRow, version_update_label);
	gtk_widget_class_bind_template_child_private (widget_class, GsAppRow, star);
	gtk_widget_class_bind_template_child_private (widget_class, GsAppRow, description_box);
	gtk_widget_class_bind_template_child_private (widget_class, GsAppRow, description_label);
	gtk_widget_class_bind_template_child_private (widget_class, GsAppRow, button_box);
	gtk_widget_class_bind_template_child_private (widget_class, GsAppRow, button_revealer);
	gtk_widget_class_bind_template_child_private (widget_class, GsAppRow, button);
	gtk_widget_class_bind_template_child_private (widget_class, GsAppRow, spinner);
	gtk_widget_class_bind_template_child_private (widget_class, GsAppRow, label);
	gtk_widget_class_bind_template_child_private (widget_class, GsAppRow, box_tag);
	gtk_widget_class_bind_template_child_private (widget_class, GsAppRow, label_warning);
	gtk_widget_class_bind_template_child_private (widget_class, GsAppRow, label_origin);
	gtk_widget_class_bind_template_child_private (widget_class, GsAppRow, label_installed);
	gtk_widget_class_bind_template_child_private (widget_class, GsAppRow, label_app_size);
}

static void
button_clicked (GtkWidget *widget, GsAppRow *app_row)
{
	g_signal_emit (app_row, signals[SIGNAL_BUTTON_CLICKED], 0);
}

static void
gs_app_row_init (GsAppRow *app_row)
{
	GsAppRowPrivate *priv = gs_app_row_get_instance_private (app_row);

	priv->show_description = TRUE;

	gtk_widget_set_has_window (GTK_WIDGET (app_row), FALSE);
	gtk_widget_init_template (GTK_WIDGET (app_row));

	g_signal_connect (priv->button, "clicked",
			  G_CALLBACK (button_clicked), app_row);
}

void
gs_app_row_set_size_groups (GsAppRow *app_row,
			    GtkSizeGroup *image,
			    GtkSizeGroup *name,
			    GtkSizeGroup *desc,
			    GtkSizeGroup *button_label,
			    GtkSizeGroup *button_image)
{
	GsAppRowPrivate *priv = gs_app_row_get_instance_private (app_row);

	if (image != NULL)
		gtk_size_group_add_widget (image, priv->image);
	if (name != NULL)
		gtk_size_group_add_widget (name, priv->name_box);
	if (desc != NULL)
		gtk_size_group_add_widget (desc, priv->description_box);
<<<<<<< HEAD
	if (button != NULL)
		gtk_size_group_add_widget (button, priv->button);
=======
	gs_progress_button_set_size_groups (GS_PROGRESS_BUTTON (priv->button), button_label, button_image);
>>>>>>> 8566498b
}

void
gs_app_row_set_colorful (GsAppRow *app_row, gboolean colorful)
{
	GsAppRowPrivate *priv = gs_app_row_get_instance_private (app_row);

	priv->colorful = colorful;
	gs_app_row_schedule_refresh (app_row);
}

void
gs_app_row_set_show_buttons (GsAppRow *app_row, gboolean show_buttons)
{
	GsAppRowPrivate *priv = gs_app_row_get_instance_private (app_row);

	priv->show_buttons = show_buttons;
	g_object_notify (G_OBJECT (app_row), "show-buttons");
	gs_app_row_schedule_refresh (app_row);
}

void
gs_app_row_set_show_rating (GsAppRow *app_row, gboolean show_rating)
{
	GsAppRowPrivate *priv = gs_app_row_get_instance_private (app_row);

	priv->show_rating = show_rating;
	gs_app_row_schedule_refresh (app_row);
}

/**
 * gs_app_row_get_show_description:
 * @app_row: a #GsAppRow
 *
 * Get the value of #GsAppRow:show-description.
 *
 * Returns: %TRUE if the description is shown, %FALSE otherwise
 *
 * Since: 41
 */
gboolean
gs_app_row_get_show_description (GsAppRow *app_row)
{
	GsAppRowPrivate *priv = gs_app_row_get_instance_private (app_row);

	g_return_val_if_fail (GS_IS_APP_ROW (app_row), FALSE);

	return priv->show_description;
}

/**
 * gs_app_row_set_show_description:
 * @app_row: a #GsAppRow
 * @show_description: %TRUE to show the description, %FALSE otherwise
 *
 * Set the value of #GsAppRow:show-description.
 *
 * Since: 41
 */
void
gs_app_row_set_show_description (GsAppRow *app_row, gboolean show_description)
{
	GsAppRowPrivate *priv = gs_app_row_get_instance_private (app_row);

	g_return_if_fail (GS_IS_APP_ROW (app_row));

	show_description = !!show_description;

	if (priv->show_description == show_description)
		return;

	priv->show_description = show_description;
	g_object_notify_by_pspec (G_OBJECT (app_row), obj_props[PROP_SHOW_DESCRIPTION]);
	gs_app_row_schedule_refresh (app_row);
}

void
gs_app_row_set_show_source (GsAppRow *app_row, gboolean show_source)
{
	GsAppRowPrivate *priv = gs_app_row_get_instance_private (app_row);

	priv->show_source = show_source;
	g_object_notify (G_OBJECT (app_row), "show-source");
	gs_app_row_schedule_refresh (app_row);
}

void
gs_app_row_set_show_installed_size (GsAppRow *app_row, gboolean show_size)
{
	GsAppRowPrivate *priv = gs_app_row_get_instance_private (app_row);
	priv->show_installed_size = show_size;
	g_object_notify (G_OBJECT (app_row), "show-installed-size");
	gs_app_row_schedule_refresh (app_row);
}

/**
 * gs_app_row_get_is_narrow:
 * @app_row: a #GsAppRow
 *
 * Get the value of #GsAppRow:is-narrow.
 *
 * Retruns: %TRUE if the row is in narrow mode, %FALSE otherwise
 *
 * Since: 41
 */
gboolean
gs_app_row_get_is_narrow (GsAppRow *app_row)
{
	GsAppRowPrivate *priv = gs_app_row_get_instance_private (app_row);

	g_return_val_if_fail (GS_IS_APP_ROW (app_row), FALSE);

	return priv->is_narrow;
}

/**
 * gs_app_row_set_is_narrow:
 * @app_row: a #GsAppRow
 * @is_narrow: %TRUE to set the row in narrow mode, %FALSE otherwise
 *
 * Set the value of #GsAppRow:is-narrow.
 *
 * Since: 41
 */
void
gs_app_row_set_is_narrow (GsAppRow *app_row, gboolean is_narrow)
{
	GsAppRowPrivate *priv = gs_app_row_get_instance_private (app_row);

	g_return_if_fail (GS_IS_APP_ROW (app_row));

	is_narrow = !!is_narrow;

	if (priv->is_narrow == is_narrow)
		return;

	priv->is_narrow = is_narrow;
	gs_app_row_update_button_reveal (app_row);
	g_object_notify_by_pspec (G_OBJECT (app_row), obj_props[PROP_IS_NARROW]);
}

/**
 * gs_app_row_set_show_update:
 *
 * Only really useful for the update panel to call
 **/
void
gs_app_row_set_show_update (GsAppRow *app_row, gboolean show_update)
{
	GsAppRowPrivate *priv = gs_app_row_get_instance_private (app_row);

	priv->show_update = show_update;
	gs_app_row_schedule_refresh (app_row);
}

GtkWidget *
gs_app_row_new (GsApp *app)
{
	g_return_val_if_fail (GS_IS_APP (app), NULL);

	return g_object_new (GS_TYPE_APP_ROW,
			     "app", app,
			     NULL);
}<|MERGE_RESOLUTION|>--- conflicted
+++ resolved
@@ -878,12 +878,7 @@
 		gtk_size_group_add_widget (name, priv->name_box);
 	if (desc != NULL)
 		gtk_size_group_add_widget (desc, priv->description_box);
-<<<<<<< HEAD
-	if (button != NULL)
-		gtk_size_group_add_widget (button, priv->button);
-=======
 	gs_progress_button_set_size_groups (GS_PROGRESS_BUTTON (priv->button), button_label, button_image);
->>>>>>> 8566498b
 }
 
 void
