<?xml version="1.0" encoding="UTF-8"?>
<interface>
  <requires lib="gtk+" version="3.10"/>
  <requires lib="handy" version="1.0"/>
  <template class="GsDetailsPage" parent="GsPage">
    <accessibility>
      <property name="label" translatable="yes">Details page</property>
    </accessibility>
    <child>
      <object class="GtkStack" id="stack_details">

        <child>
          <object class="GtkStackPage">
            <property name="name">spinner</property>
            <property name="child">
              <object class="GtkBox" id="details_spinner_box">
                <property name="orientation">vertical</property>
                <property name="spacing">12</property>
                <property name="halign">center</property>
                <property name="valign">center</property>
                <property name="hexpand">True</property>
                <property name="vexpand">True</property>
                <style>
                  <class name="dim-label"/>
                </style>
                <child>
                  <object class="GtkSpinner" id="spinner_details">
                    <property name="width_request">32</property>
                    <property name="height_request">32</property>
                    <property name="halign">center</property>
                    <property name="valign">center</property>
                    <property name="hexpand">True</property>
                    <property name="vexpand">True</property>
                  </object>
                </child>
                <child>
                  <object class="GtkLabel" id="loading_label">
                    <property name="justify">center</property>
                    <property name="label" translatable="yes">Loading application details…</property>
                    <property name="wrap">True</property>
                    <attributes>
                      <attribute name="scale" value="1.4"/>
                    </attributes>
                  </object>
                </child>
              </object>
            </property>
          </object>
        </child>

        <child>
          <object class="GtkStackPage">
            <property name="name">ready</property>
            <property name="child">
              <object class="GtkScrolledWindow" id="scrolledwindow_details">
                <property name="can_focus">True</property>
                <property name="hscrollbar_policy">automatic</property>
                <property name="vscrollbar_policy">automatic</property>
                <child>
                  <object class="GtkViewport" id="viewport1">
                    <property name="scroll-to-focus">True</property>
                    <child>
                      <object class="GtkBox">
                        <property name="orientation">vertical</property>
                        <child>
                          <object class="GtkInfoBar" id="translation_infobar">
                            <property name="revealed">False</property>
                            <property name="show-close-button">False</property>
                            <signal name="response" handler="gs_details_page_translation_infobar_response_cb"/>
                            <child>
                              <object class="GtkCenterBox">
                                <property name="orientation">horizontal</property>
                                <property name="hexpand">True</property>
                                <child type="center">
                                  <object class="GtkLabel" id="translation_infobar_label">
                                    <property name="hexpand">True</property>
                                    <property name="label" translatable="yes">This software is not available in your language and will appear in US English.</property>
                                    <property name="wrap">True</property>
                                  </object>
                                </child>
                                <child type="end">
                                  <object class="GtkButton" id="translation_infobar_button">
                                    <property name="label" translatable="yes">Help _Translate</property>
                                    <property name="use-underline">True</property>
                                  </object>
                                </child>
                              </object>
                            </child>
                            <action-widgets>
                              <action-widget response="GTK_RESPONSE_OK">translation_infobar_button</action-widget>
                            </action-widgets>
                          </object>
                        </child>

                        <child>
                          <object class="GtkBox" id="box_details">
                            <property name="orientation">vertical</property>
                            <property name="halign">fill</property>
                            <property name="valign">start</property>
                            <property name="spacing">18</property>
                            <property name="hexpand">False</property>
                            <style>
                              <class name="details-page"/>
                            </style>
                            <child>
                              <object class="AdwClamp">
                                <property name="maximum-size">860</property>
                                <!-- ~⅔ of the maximum size. -->
                                <property name="tightening-threshold">576</property>
                                <property name="margin-start">12</property>
                                <property name="margin-end">12</property>
                                <child>
                                  <object class="GtkBox" id="box_details_header">
                                    <property name="orientation">horizontal</property>
                                    <child>
                                      <object class="GtkImage" id="application_details_icon">
                                        <property name="halign">start</property>
                                        <property name="pixel_size">128</property>
                                        <style>
                                          <class name="icon-dropshadow"/>
                                        </style>
                                      </object>
                                    </child>
                                    <child>
                                      <object class="GtkBox" id="box_details_header_not_icon">
                                        <property name="orientation">horizontal</property>
                                        <property name="margin-top">6</property>
                                        <property name="spacing">6</property>
                                        <child>
                                          <object class="GtkBox" id="box_details_header2">
                                            <property name="orientation">vertical</property>
                                            <property name="halign">fill</property>
                                            <property name="valign">center</property>
                                            <property name="spacing">6</property>
                                            <child>
                                              <object class="GtkLabel" id="application_details_title">
                                                <property name="halign">fill</property>
                                                <property name="valign">start</property>
                                                <property name="hexpand">True</property>
                                                <property name="xalign">0</property>
                                                <property name="selectable">True</property>
                                                <property name="wrap">True</property>
                                                <property name="max_width_chars">20</property>
                                                <style>
                                                  <class name="app-title"/>
                                                  <class name="title-1"/>
                                                </style>
                                              </object>
                                            </child>
                                            <child>
                                              <object class="GtkBox">
                                                <property name="visible" bind-source="developer_name_label" bind-property="visible" bind-flags="sync-create"/>
                                                <property name="hexpand">True</property>
                                                <property name="spacing">3</property>
                                                <property name="orientation">horizontal</property>
                                                <child>
                                                  <object class="GtkLabel" id="developer_name_label">
                                                    <property name="ellipsize">end</property>
                                                    <!-- This is a placeholder; the real value is set in code -->
                                                    <property name="label">Yorba</property>
                                                    <property name="wrap">False</property>
                                                    <property name="selectable">True</property>
                                                    <property name="max-width-chars">100</property>
                                                    <property name="xalign">0</property>
                                                    <property name="yalign">0.5</property>
                                                    <property name="hexpand">False</property>
                                                    <style>
                                                      <class name="app-developer"/>
                                                      <class name="dim-label"/>
                                                    </style>
                                                  </object>
                                                </child>
                                                <child>
                                                  <object class="GtkImage" id="developer_verified_image">
                                                    <property name="pixel-size">16</property>
                                                    <property name="icon-name">emblem-ok-symbolic</property>
                                                  </object>
                                                </child>
                                              </object>
                                            </child>
                                            <child>
                                              <object class="GtkBox" id="star_box">
                                                <property name="valign">start</property>
                                                <child>
                                                  <object class="GsStarWidget" id="star">
                                                    <property name="halign">start</property>
                                                    <property name="valign">center</property>
                                                    <property name="icon-size">16</property>
                                                    <child>
                                                      <object class="GtkGestureClick">
                                                        <!-- GDK_BUTTON_PRIMARY -->
                                                        <property name="button">1</property>
                                                        <signal name="pressed" handler="gs_details_page_star_pressed_cb" object="GsDetailsPage" swapped="no" />
                                                      </object>
                                                    </child>
                                                  </object>
                                                </child>
                                                <child>
                                                  <object class="GtkLabel" id="label_review_count">
                                                    <property name="margin_start">5</property>
                                                    <property name="halign">start</property>
                                                    <property name="valign">center</property>
                                                    <style>
                                                      <class name="dim-label"/>
                                                    </style>
                                                  </object>
                                                </child>
                                              </object>
                                            </child>
                                          </object>
                                        </child>

                                        <child>
                                          <object class="GtkBox" id="box_install_remove">
                                            <property name="spacing">9</property>
                                            <child>
                                              <object class="GtkButton" id="button_install">
                                                <property name="visible">False</property>
                                                <property name="use_underline">True</property>
                                                <property name="label" translatable="yes">_Install</property>
                                                <property name="width_request">105</property>
                                                <property name="can_focus">True</property>
                                                <property name="receives_default">True</property>
                                                <property name="halign">start</property>
                                                <property name="valign">center</property>
                                                <signal name="clicked" handler="gs_details_page_app_install_button_cb"/>
                                                <style>
                                                  <class name="suggested-action"/>
                                                </style>
                                              </object>
                                            </child>
                                            <child>
                                              <object class="GtkButton" id="button_details_launch">
                                                <property name="can_focus">True</property>
                                                <!-- TRANSLATORS: A label for a button to execute the selected application. -->
                                                <property name="label" translatable="yes">_Open</property>
                                                <property name="use_underline">True</property>
                                                <property name="valign">center</property>
                                                <signal name="clicked" handler="gs_details_page_app_launch_button_cb"/>
                                                <style>
                                                  <class name="suggested-action"/>
                                                </style>
                                              </object>
                                            </child>
                                            <child>
                                              <object class="GtkButton" id="button_update">
                                                <property name="visible">False</property>
                                                <property name="use_underline">True</property>
                                                <property name="label" translatable="yes">_Update</property>
                                                <property name="width_request">105</property>
                                                <property name="can_focus">True</property>
                                                <property name="receives_default">True</property>
                                                <property name="halign">start</property>
                                                <property name="valign">center</property>
                                                <signal name="clicked" handler="gs_details_page_app_update_button_cb"/>
                                              </object>
                                            </child>
                                            <child>
                                              <object class="GtkButton" id="button_remove">
                                                <property name="visible">False</property>
                                                <property name="can_focus">True</property>
                                                <property name="receives_default">True</property>
                                                <property name="halign">start</property>
                                                <property name="valign">center</property>
                                                <signal name="clicked" handler="gs_details_page_app_remove_button_cb"/>
                                                <child>
                                                  <object class="GtkImage">
                                                    <property name="icon-name">user-trash-symbolic</property>
                                                  </object>
                                                </child>
                                                <accessibility>
                                                  <!-- TRANSLATORS: button text in the header when an application can be erased -->
                                                  <property name="label" translatable="yes">Uninstall</property>
                                                </accessibility>
                                              </object>
                                            </child>
                                            <child>
                                              <object class="GtkCenterBox">
                                                <property name="visible" bind-source="button_cancel" bind-property="visible" bind-flags="sync-create"/>
                                                <property name="orientation">vertical</property>
                                                <property name="valign">center</property>
                                                <child type="center">
                                                  <object class="GsProgressButton" id="button_cancel">
                                                    <property name="visible">False</property>
                                                    <property name="use_underline">True</property>
                                                    <property name="label" translatable="yes">_Cancel</property>
                                                    <property name="can_focus">True</property>
                                                    <property name="receives_default">True</property>
                                                    <property name="valign">center</property>
                                                    <property name="margin-bottom">3</property>
                                                    <signal name="clicked" handler="gs_details_page_app_cancel_button_cb"/>
                                                    <style>
                                                      <class name="list-button"/>
                                                    </style>
                                                  </object>
                                                </child>
                                                <child type="end">
                                                  <object class="GtkBox">
                                                    <property name="visible" bind-source="label_progress_status" bind-property="visible" bind-flags="sync-create"/>
                                                    <property name="spacing">3</property>
                                                    <property name="halign">center</property>
                                                    <property name="valign">start</property>
                                                    <property name="vexpand">True</property>
                                                    <style>
                                                      <class name="dim-label"/>
                                                      <class name="install-progress-label"/>
                                                    </style>
                                                    <child>
                                                      <object class="GtkLabel" id="label_progress_status">
                                                        <property name="valign">start</property>
                                                        <property name="label" translatable="yes">Downloading</property>
                                                      </object>
                                                    </child>
                                                    <child>
                                                      <object class="GtkLabel" id="label_progress_percentage">
                                                        <property name="valign">start</property>
                                                        <property name="label">50%</property>
                                                      </object>
                                                    </child>
                                                  </object>
                                                </child>
                                              </object>
                                            </child>
                                          </object>
                                        </child>
                                      </object>
                                    </child>
                                  </object>
                                </child>
                              </object>
                            </child>

                            <child>
                              <object class="GsScreenshotCarousel" id="screenshot_carousel">
                              </object>
                            </child>

                            <child>
                              <object class="AdwClamp">
                                <property name="maximum-size">860</property>
                                <!-- ~⅔ of the maximum size. -->
                                <property name="tightening-threshold">576</property>
                                <property name="margin-start">12</property>
                                <property name="margin-end">12</property>
                                <child>
                                  <object class="GtkBox" id="application_details">
                                    <property name="orientation">vertical</property>
                                    <property name="spacing">12</property>
                                    <child>
                                      <object class="GtkLabel" id="application_details_summary">
                                        <property name="halign">fill</property>
                                        <property name="valign">start</property>
                                        <property name="hexpand">True</property>
                                        <property name="xalign">0</property>
                                        <property name="selectable">True</property>
                                        <property name="wrap">True</property>
                                        <property name="max-width-chars">60</property>
                                        <style>
                                          <class name="title-2"/>
                                        </style>
                                      </object>
                                    </child>
                                    <child>
                                      <object class="GsDescriptionBox" id="box_details_description">
                                        <property name="halign">fill</property>
                                        <property name="hexpand">True</property>
                                        <property name="valign">start</property>
                                        <property name="visible">FALSE</property>
                                        <property name="margin_bottom">14</property>
                                      </object>
                                    </child>
                                  </object>
                                </child>
                              </object>
                            </child>

                            <child>
                              <object class="AdwClamp">
                                <property name="maximum-size">860</property>
                                <!-- ~⅔ of the maximum size. -->
                                <property name="tightening-threshold">576</property>
                                <property name="margin-start">12</property>
                                <property name="margin-end">12</property>
                                <child>
                                  <object class="GtkBox" id="box_addons">
                                    <property name="orientation">vertical</property>

                                    <child>
                                      <object class="GtkBox" id="box_addons_title">
                                        <property name="orientation">vertical</property>
                                        <property name="margin_bottom">12</property>
                                        <child>
                                          <object class="GtkLabel" id="label_addons_title">
                                            <property name="halign">start</property>
                                            <property name="valign">start</property>
                                            <property name="hexpand">True</property>
                                            <property name="xalign">0</property>
                                            <property name="label" translatable="yes">Add-ons</property>
                                            <style>
                                              <class name="title-2"/>
                                            </style>
                                          </object>
                                        </child>
                                        <child>
                                          <object class="GtkLabel" id="label_addons_uninstalled_app">
                                            <property name="xalign">0</property>
                                            <property name="wrap">True</property>
                                            <property name="max-width-chars">40</property>
                                            <property name="label" translatable="yes">Selected add-ons will be installed with the application.</property>
                                          </object>
                                        </child>
                                      </object>
                                    </child>
                                    <child>
                                      <object class="GtkListBox" id="list_box_addons">
                                        <property name="selection_mode">none</property>
                                        <property name="halign">fill</property>
                                        <property name="valign">start</property>
                                        <style>
                                          <class name="boxed-list"/>
                                        </style>
                                      </object>
                                    </child>
                                  </object>
                                </child>
                              </object>
                            </child>

                            <child>
                              <object class="AdwClamp">
                                <property name="maximum-size">860</property>
                                <!-- ~⅔ of the maximum size. -->
                                <property name="tightening-threshold">576</property>
                                <property name="margin-start">12</property>
                                <property name="margin-end">12</property>
                                <child>
                                  <object class="GsAppContextBar" id="context_bar">
                                  </object>
                                </child>
                              </object>
                            </child>

                            <child>
<<<<<<< HEAD
                              <object class="GsInfoBar" id="infobar_details_app_repo">
                                <property name="visible">True</property>
                                <property name="has-window">True</property>
                                <property name="margin_top">20</property>
                                <property name="title" translatable="yes">Software Repository Included</property>
                                <property name="body" translatable="yes">This application includes a software repository which provides updates, as well as access to other software.</property>
=======
                              <object class="AdwClamp">
                                <property name="maximum-size">860</property>
                                <!-- ~⅔ of the maximum size. -->
                                <property name="tightening-threshold">576</property>
                                <property name="margin-start">12</property>
                                <property name="margin-end">12</property>
                                <child>
                                  <object class="GtkListBox" id="list_box_version_history">
                                    <property name="selection_mode">none</property>
                                    <property name="halign">fill</property>
                                    <property name="valign">start</property>
                                    <style>
                                      <class name="boxed-list"/>
                                    </style>
                                    <child>
                                      <object class="GsAppVersionHistoryRow" id="row_latest_version">
                                      </object>
                                    </child>
                                    <child>
                                      <object class="GtkListBoxRow" id="version_history_button">
                                        <property name="can_focus">True</property>
                                        <child>
                                          <object class="GtkBox">
                                            <property name="orientation">horizontal</property>
                                            <property name="halign">center</property>
                                            <property name="margin_top">12</property>
                                            <property name="margin_bottom">12</property>
                                            <child>
                                              <object class="GtkLabel">
                                                <property name="xalign">0</property>
                                                <property name="yalign">0.5</property>
                                                <property name="label" translatable="yes">Version History</property>
                                              </object>
                                            </child>
                                            <child>
                                              <object class="GtkImage">
                                                <property name="icon-name">go-next-symbolic</property>
                                                <property name="margin_start">6</property>
                                              </object>
                                            </child>
                                          </object>
                                        </child>
                                      </object>
                                    </child>
                                  </object>
                                </child>
>>>>>>> efa81961
                              </object>
                            </child>

                            <child>
<<<<<<< HEAD
                              <object class="GsInfoBar" id="infobar_details_app_norepo">
                                <property name="visible">True</property>
                                <property name="has-window">True</property>
                                <property name="margin_top">20</property>
                                <property name="title" translatable="yes">No Software Repository Included</property>
                                <property name="body" translatable="yes">This application does not include a software repository. It will not be updated with new versions.</property>
=======
                              <object class="AdwClamp">
                                <property name="visible" bind-source="label_webapp_warning" bind-property="visible" bind-flags="sync-create"/>
                                <property name="maximum-size">860</property>
                                <!-- ~⅔ of the maximum size. -->
                                <property name="tightening-threshold">576</property>
                                <property name="margin-start">12</property>
                                <property name="margin-end">12</property>
                                <child>
                                  <object class="GtkLabel" id="label_webapp_warning">
                                    <property name="visible">False</property>
                                    <property name="halign">center</property>
                                    <property name="hexpand">True</property>
                                    <property name="valign">start</property>
                                    <property name="xalign">0.0</property>
                                    <property name="wrap">True</property>
                                    <property name="label" translatable="yes">This application can only be used when there is an active internet connection.</property>
                                    <style>
                                      <class name="heading"/>
                                    </style>
                                  </object>
                                </child>
>>>>>>> efa81961
                              </object>
                            </child>

                            <child>
<<<<<<< HEAD
                              <object class="GsInfoBar" id="infobar_details_package_baseos">
                                <property name="visible">True</property>
                                <property name="has-window">True</property>
                                <property name="message_type">warning</property>
                                <property name="margin_top">20</property>
                                <property name="title" translatable="yes">This software is already provided by your distribution and should not be replaced.</property>
=======
                              <object class="AdwClamp">
                                <property name="visible" bind-source="infobar_details_app_repo" bind-property="visible" bind-flags="sync-create"/>
                                <property name="maximum-size">860</property>
                                <!-- ~⅔ of the maximum size. -->
                                <property name="tightening-threshold">576</property>
                                <property name="margin-start">12</property>
                                <property name="margin-end">12</property>
                                <child>
                                  <object class="GsInfoBar" id="infobar_details_app_repo">
                                    <property name="margin_top">20</property>
                                    <property name="title" translatable="yes">Software Repository Included</property>
                                    <property name="body" translatable="yes">This application includes a software repository which provides updates, as well as access to other software.</property>
                                  </object>
                                </child>
>>>>>>> efa81961
                              </object>
                            </child>

                            <child>
<<<<<<< HEAD
                              <object class="GsInfoBar" id="infobar_details_repo">
                                <property name="visible">True</property>
                                <property name="has-window">True</property>
                                <property name="margin_top">20</property>
                                <property name="title" translatable="yes" comments="Translators: a repository file used for installing software has been discovered.">Software Repository Identified</property>
                                <property name="body" translatable="yes">Adding this software repository will give you access to additional software and upgrades.</property>
                                <property name="warning" translatable="yes">Only use software repositories that you trust.</property>
=======
                              <object class="AdwClamp">
                                <property name="visible" bind-source="infobar_details_app_norepo" bind-property="visible" bind-flags="sync-create"/>
                                <property name="maximum-size">860</property>
                                <!-- ~⅔ of the maximum size. -->
                                <property name="tightening-threshold">576</property>
                                <property name="margin-start">12</property>
                                <property name="margin-end">12</property>
                                <child>
                                  <object class="GsInfoBar" id="infobar_details_app_norepo">
                                    <property name="margin_top">20</property>
                                    <property name="title" translatable="yes">No Software Repository Included</property>
                                    <property name="body" translatable="yes">This application does not include a software repository. It will not be updated with new versions.</property>
                                  </object>
                                </child>
>>>>>>> efa81961
                              </object>
                            </child>

                            <child>
                              <object class="AdwClamp">
                                <property name="visible" bind-source="infobar_details_package_baseos" bind-property="visible" bind-flags="sync-create"/>
                                <property name="maximum-size">860</property>
                                <!-- ~⅔ of the maximum size. -->
                                <property name="tightening-threshold">576</property>
                                <property name="margin-start">12</property>
                                <property name="margin-end">12</property>
                                <child>
                                  <object class="GsInfoBar" id="infobar_details_package_baseos">
                                    <property name="message_type">warning</property>
                                    <property name="margin_top">20</property>
                                    <property name="title" translatable="yes">This software is already provided by your distribution and should not be replaced.</property>
                                  </object>
                                </child>
                              </object>
                            </child>

                            <child>
                              <object class="AdwClamp">
                                <property name="visible" bind-source="infobar_details_repo" bind-property="visible" bind-flags="sync-create"/>
                                <property name="maximum-size">860</property>
                                <!-- ~⅔ of the maximum size. -->
                                <property name="tightening-threshold">576</property>
                                <property name="margin-start">12</property>
                                <property name="margin-end">12</property>
                                <child>
                                  <object class="GsInfoBar" id="infobar_details_repo">
                                    <property name="margin_top">20</property>
                                    <property name="title" translatable="yes" comments="Translators: a repository file used for installing software has been discovered.">Software Repository Identified</property>
                                    <property name="body" translatable="yes">Adding this software repository will give you access to additional software and upgrades.</property>
                                    <property name="warning" translatable="yes">Only use software repositories that you trust.</property>
                                  </object>
                                </child>
                              </object>
                            </child>

                            <child>
                              <object class="AdwClamp">
                                <property name="maximum-size">860</property>
                                <!-- ~⅔ of the maximum size. -->
                                <property name="tightening-threshold">576</property>
                                <property name="margin-start">12</property>
                                <property name="margin-end">12</property>
                                <child>
                                  <object class="GtkBox" id="box_license">
                                    <property name="orientation">horizontal</property>
                                    <property name="spacing">12</property>
                                    <property name="homogeneous" bind-source="GsDetailsPage" bind-property="is-narrow" bind-flags="sync-create|invert-boolean"/>

                                    <child>
                                      <object class="GsLicenseTile" id="license_tile">
                                        <property name="halign">fill</property>
                                        <property name="valign">start</property>
                                        <signal name="get-involved-activated" handler="gs_details_page_license_tile_get_involved_activated_cb"/>
                                      </object>
                                    </child>

                                    <child>
                                      <object class="GtkStack" id="links_stack">
                                        <property name="hhomogeneous">False</property>
                                        <property name="vhomogeneous">False</property>

                                        <child>
                                          <object class="GtkStackPage">
                                            <property name="name">empty</property>
                                            <property name="child">
                                              <object class="GtkBox">
                                                <property name="hexpand-set">True</property>
                                                <style>
                                                  <class name="card"/>
                                                </style>

                                                <child>
                                                  <object class="GtkBox">
                                                    <property name="orientation">vertical</property>
                                                    <property name="spacing">8</property>
                                                    <property name="margin-top">14</property>
                                                    <property name="margin-bottom">14</property>
                                                    <property name="margin-start">14</property>
                                                    <property name="margin-end">14</property>
                                                    <property name="valign">center</property>
                                                    <property name="hexpand">True</property>
                                                    <style>
                                                      <class name="dim-label"/>
                                                    </style>

                                                    <child>
                                                      <object class="GtkImage">
                                                        <property name="icon-name">dialog-question-symbolic</property>
                                                        <property name="pixel-size">96</property>
                                                        <property name="margin-bottom">8</property>
                                                      </object>
                                                    </child>
                                                    <child>
                                                      <object class="GtkLabel">
                                                        <property name="label" translatable="yes">No Metadata</property>
                                                        <attributes>
                                                          <attribute name="weight" value="bold"/>
                                                        </attributes>
                                                      </object>
                                                    </child>
                                                    <child>
                                                      <object class="GtkLabel">
                                                        <property name="justify">center</property>
                                                        <property name="label" translatable="yes">This software doesn’t provide any links to a website, code repository or issue tracker.</property>
                                                        <property name="wrap">True</property>
                                                        <property name="xalign">0.5</property>
                                                      </object>
                                                    </child>
                                                  </object>
                                                </child>
                                              </object>
                                            </property>
                                          </object>
                                        </child>

                                        <child>
                                          <object class="GtkStackPage">
                                            <property name="name">links</property>
                                            <property name="child">
                                              <object class="GtkListBox">
                                                <property name="selection_mode">none</property>
                                                <property name="halign">fill</property>
                                                <property name="valign">start</property>
                                                <style>
                                                  <class name="boxed-list"/>
                                                </style>

                                                <child>
                                                  <object class="AdwActionRow" id="project_website_row">
                                                    <property name="activatable">True</property>
                                                    <property name="icon-name">webpage-symbolic</property>
                                                    <property name="title" translatable="yes">Project _Website</property>
                                                    <!-- This is a placeholder; the actual URI is set in code -->
                                                    <property name="subtitle">gnome.org</property>
                                                    <property name="use-underline">True</property>
                                                    <signal name="activated" handler="gs_details_page_link_row_activated_cb"/>
                                                    <child>
                                                      <object class="GtkImage">
                                                        <property name="icon-name">external-link-symbolic</property>
                                                      </object>
                                                    </child>
                                                  </object>
                                                </child>

                                                <child>
                                                  <object class="AdwActionRow" id="donate_row">
                                                    <property name="activatable">True</property>
                                                    <property name="icon-name">money-symbolic</property>
                                                    <property name="title" translatable="yes">_Donate</property>
                                                    <!-- This is a placeholder; the actual URI is set in code -->
                                                    <property name="subtitle">gnome.org</property>
                                                    <property name="use-underline">True</property>
                                                    <signal name="activated" handler="gs_details_page_link_row_activated_cb"/>
                                                    <child>
                                                      <object class="GtkImage">
                                                        <property name="icon-name">external-link-symbolic</property>
                                                      </object>
                                                    </child>
                                                  </object>
                                                </child>

                                                <child>
                                                  <object class="AdwActionRow" id="translate_row">
                                                    <property name="activatable">True</property>
                                                    <property name="icon-name">flag-outline-thin-symbolic</property>
                                                    <property name="title" translatable="yes">Contribute _Translations</property>
                                                    <!-- This is a placeholder; the actual URI is set in code -->
                                                    <property name="subtitle">gnome.org</property>
                                                    <property name="use-underline">True</property>
                                                    <signal name="activated" handler="gs_details_page_link_row_activated_cb"/>
                                                    <child>
                                                      <object class="GtkImage">
                                                        <property name="icon-name">external-link-symbolic</property>
                                                      </object>
                                                    </child>
                                                  </object>
                                                </child>

                                                <child>
                                                  <object class="AdwActionRow" id="report_an_issue_row">
                                                    <property name="activatable">True</property>
                                                    <property name="icon-name">computer-fail-symbolic</property>
                                                    <property name="title" translatable="yes">_Report an Issue</property>
                                                    <!-- This is a placeholder; the actual URI is set in code -->
                                                    <property name="subtitle">gnome.org</property>
                                                    <property name="use-underline">True</property>
                                                    <signal name="activated" handler="gs_details_page_link_row_activated_cb"/>
                                                    <child>
                                                      <object class="GtkImage">
                                                        <property name="icon-name">external-link-symbolic</property>
                                                      </object>
                                                    </child>
                                                  </object>
                                                </child>

                                                <child>
                                                  <object class="AdwActionRow" id="help_row">
                                                    <property name="activatable">True</property>
                                                    <property name="icon-name">help-link-symbolic</property>
                                                    <property name="title" translatable="yes">_Help</property>
                                                    <!-- This is a placeholder; the actual URI is set in code -->
                                                    <property name="subtitle">gnome.org</property>
                                                    <property name="use-underline">True</property>
                                                    <signal name="activated" handler="gs_details_page_link_row_activated_cb"/>
                                                    <child>
                                                      <object class="GtkImage">
                                                        <property name="icon-name">external-link-symbolic</property>
                                                      </object>
                                                    </child>
                                                  </object>
                                                </child>
                                              </object>
                                            </property>
                                          </object>
                                        </child>
                                      </object>
                                    </child>
                                  </object>
                                </child>
                              </object>
                            </child>

                            <child>
                              <object class="AdwClamp">
                                <property name="visible" bind-source="box_reviews" bind-property="visible" bind-flags="sync-create"/>
                                <property name="maximum-size">860</property>
                                <!-- ~⅔ of the maximum size. -->
                                <property name="tightening-threshold">576</property>
                                <property name="margin-start">12</property>
                                <property name="margin-end">12</property>
                                <child>
                                  <object class="GtkBox" id="box_reviews">
                                    <property name="visible">False</property>
                                    <property name="orientation">vertical</property>
                                    <property name="spacing">18</property>
                                    <child>
                                      <object class="GtkLabel">
                                        <property name="halign">start</property>
                                        <property name="valign">start</property>
                                        <property name="hexpand">True</property>
                                        <property name="xalign">0</property>
                                        <property name="label" translatable="yes" comments="Translators: Header of the section with other users&apos; opinions about the app.">Reviews</property>
                                        <style>
                                          <class name="title-2"/>
                                        </style>
                                      </object>
                                    </child>
                                    <child>
                                      <object class="GtkBox" id="box_reviews_internal">
                                        <property name="orientation">horizontal</property>
                                        <property name="spacing">12</property>
                                        <property name="homogeneous" bind-source="GsDetailsPage" bind-property="is-narrow" bind-flags="sync-create|invert-boolean"/>
                                        <child>
                                          <object class="GtkListBox" id="list_box_reviews_summary">
                                            <property name="can_focus">True</property>
                                            <property name="selection_mode">none</property>
                                            <property name="valign">start</property>
                                            <property name="visible" bind-source="histogram" bind-property="visible" bind-flags="sync-create"/>
                                            <style>
                                              <class name="boxed-list"/>
                                            </style>
                                            <child>
                                              <object class="GtkListBoxRow">
                                                <property name="activatable">False</property>
                                                <property name="visible" bind-source="histogram" bind-property="visible" bind-flags="sync-create"/>
                                                <child>
                                                  <object class="GsReviewHistogram" id="histogram">
                                                    <property name="visible">False</property>
                                                    <property name="halign">start</property>
                                                    <property name="valign">center</property>
                                                  </object>
                                                </child>
                                              </object>
                                            </child>
                                            <child>
                                              <object class="GtkListBoxRow" id="button_review">
                                                <property name="can_focus">True</property>
                                                <child>
                                                  <object class="GtkBox">
                                                    <property name="orientation">horizontal</property>
                                                    <property name="halign">center</property>
                                                    <property name="margin_top">12</property>
                                                    <property name="margin_bottom">12</property>
                                                    <child>
                                                      <object class="GtkLabel">
                                                        <property name="xalign">0</property>
                                                        <property name="yalign">0.5</property>
                                                        <property name="use_underline">True</property>
                                                        <property name="label" translatable="yes" comments="Translators: Button opening a dialog where the users can write and publish their opinions about the apps.">_Write Review</property>
                                                      </object>
                                                    </child>
                                                    <child>
                                                      <object class="GtkImage">
                                                        <property name="icon-name">go-next-symbolic</property>
                                                        <property name="margin_start">6</property>
                                                      </object>
                                                    </child>
                                                  </object>
                                                </child>
                                              </object>
                                            </child>
                                          </object>
                                        </child>
                                        <child>
                                          <object class="GtkListBox" id="list_box_featured_review">
                                            <property name="can_focus">True</property>
                                            <property name="selection_mode">none</property>
                                            <property name="valign">start</property>
                                            <style>
                                              <class name="boxed-list"/>
                                            </style>
                                            <child>
                                              <object class="GtkListBoxRow" id="button_all_reviews">
                                                <property name="can_focus">True</property>
                                                <child>
                                                  <object class="GtkBox">
                                                    <property name="orientation">horizontal</property>
                                                    <property name="halign">center</property>
                                                    <property name="margin_top">12</property>
                                                    <property name="margin_bottom">12</property>
                                                    <child>
                                                      <object class="GtkLabel">
                                                        <property name="xalign">0</property>
                                                        <property name="yalign">0.5</property>
                                                        <property name="use_underline">True</property>
                                                        <property name="label" translatable="yes" comments="Translators: Button opening a dialog showing all reviews for an app.">All Reviews</property>
                                                      </object>
                                                    </child>
                                                    <child>
                                                      <object class="GtkImage">
                                                        <property name="icon-name">go-next-symbolic</property>
                                                        <property name="margin_start">6</property>
                                                      </object>
                                                    </child>
                                                  </object>
                                                </child>
                                              </object>
                                            </child>
                                          </object>
                                        </child>
                                      </object>
                                    </child>
                                  </object>
                                </child>
                              </object>
                            </child>
                          </object>
                        </child>
                      </object>
                    </child>
                  </object>
                </child>
              </object>
            </property>
          </object>
        </child>

        <child>
          <object class="GtkStackPage">
            <property name="name">failed</property>
            <property name="child">
              <object class="GtkBox" id="box_failed">
                <property name="orientation">vertical</property>
                <property name="spacing">24</property>
                <property name="halign">center</property>
                <property name="valign">center</property>
                <property name="hexpand">True</property>
                <property name="vexpand">True</property>
                <style>
                  <class name="dim-label"/>
                </style>
                <child>
                  <object class="GtkImage" id="image_failed">
                    <property name="pixel_size">128</property>
                    <property name="icon_name">org.gnome.Software-symbolic</property>
                  </object>
                </child>
                <child>
                  <object class="GtkLabel" id="label_failed">
                    <property name="wrap">True</property>
                    <property name="max-width-chars">60</property>
                    <property name="justify">center</property>
                    <attributes>
                      <attribute name="scale" value="1.4"/>
                    </attributes>
                  </object>
                </child>
              </object>
            </property>
          </object>
        </child>

      </object>
    </child>
  </template>
  <object class="GtkSizeGroup" id="sizegroup_install_remove">
    <widgets>
      <widget name="button_install"/>
      <widget name="button_cancel"/>
      <widget name="button_update"/>
      <widget name="button_details_launch"/>
    </widgets>
  </object>

  <object class="GtkBox" id="origin_box">
    <property name="orientation">horizontal</property>
    <property name="halign">fill</property>
    <property name="spacing">9</property>
    <child>
      <object class="GtkMenuButton" id="origin_button">
        <property name="can_focus">True</property>
        <property name="sensitive">True</property>
        <property name="always-show-arrow">True</property>
        <property name="popover">origin_popover</property>
      </object>
    </child>
  </object>

  <object class="GtkPopover" id="origin_popover">
    <property name="visible">False</property>
    <style>
      <class name="menu"/>
    </style>
    <child>
      <object class="GtkScrolledWindow">
        <property name="propagate-natural-height">true</property>
        <property name="propagate-natural-width">true</property>
        <property name="max-content-height">600</property>
        <property name="visible">true</property>
        <child>
          <object class="GtkListBox" id="origin_popover_list_box">
            <property name="selection-mode">none</property>
            <property name="visible">true</property>
            <property name="valign">start</property>
            <signal name="row-activated" handler="origin_popover_row_activated_cb"/>
          </object>
        </child>
      </object>
    </child>
  </object>
  <object class="GtkSizeGroup">
    <property name="mode">horizontal</property>
    <widgets>
      <widget name="box_details_header"/>
      <widget name="application_details"/>
      <widget name="box_addons"/>
      <widget name="context_bar"/>
      <widget name="list_box_version_history"/>
      <widget name="label_webapp_warning"/>
      <widget name="infobar_details_app_repo"/>
      <widget name="infobar_details_app_norepo"/>
      <widget name="infobar_details_package_baseos"/>
      <widget name="infobar_details_repo"/>
      <widget name="box_license"/>
      <widget name="box_reviews"/>
    </widgets>
  </object>
</interface><|MERGE_RESOLUTION|>--- conflicted
+++ resolved
@@ -441,14 +441,6 @@
                             </child>
 
                             <child>
-<<<<<<< HEAD
-                              <object class="GsInfoBar" id="infobar_details_app_repo">
-                                <property name="visible">True</property>
-                                <property name="has-window">True</property>
-                                <property name="margin_top">20</property>
-                                <property name="title" translatable="yes">Software Repository Included</property>
-                                <property name="body" translatable="yes">This application includes a software repository which provides updates, as well as access to other software.</property>
-=======
                               <object class="AdwClamp">
                                 <property name="maximum-size">860</property>
                                 <!-- ~⅔ of the maximum size. -->
@@ -495,19 +487,10 @@
                                     </child>
                                   </object>
                                 </child>
->>>>>>> efa81961
-                              </object>
-                            </child>
-
-                            <child>
-<<<<<<< HEAD
-                              <object class="GsInfoBar" id="infobar_details_app_norepo">
-                                <property name="visible">True</property>
-                                <property name="has-window">True</property>
-                                <property name="margin_top">20</property>
-                                <property name="title" translatable="yes">No Software Repository Included</property>
-                                <property name="body" translatable="yes">This application does not include a software repository. It will not be updated with new versions.</property>
-=======
+                              </object>
+                            </child>
+
+                            <child>
                               <object class="AdwClamp">
                                 <property name="visible" bind-source="label_webapp_warning" bind-property="visible" bind-flags="sync-create"/>
                                 <property name="maximum-size">860</property>
@@ -529,19 +512,10 @@
                                     </style>
                                   </object>
                                 </child>
->>>>>>> efa81961
-                              </object>
-                            </child>
-
-                            <child>
-<<<<<<< HEAD
-                              <object class="GsInfoBar" id="infobar_details_package_baseos">
-                                <property name="visible">True</property>
-                                <property name="has-window">True</property>
-                                <property name="message_type">warning</property>
-                                <property name="margin_top">20</property>
-                                <property name="title" translatable="yes">This software is already provided by your distribution and should not be replaced.</property>
-=======
+                              </object>
+                            </child>
+
+                            <child>
                               <object class="AdwClamp">
                                 <property name="visible" bind-source="infobar_details_app_repo" bind-property="visible" bind-flags="sync-create"/>
                                 <property name="maximum-size">860</property>
@@ -556,20 +530,10 @@
                                     <property name="body" translatable="yes">This application includes a software repository which provides updates, as well as access to other software.</property>
                                   </object>
                                 </child>
->>>>>>> efa81961
-                              </object>
-                            </child>
-
-                            <child>
-<<<<<<< HEAD
-                              <object class="GsInfoBar" id="infobar_details_repo">
-                                <property name="visible">True</property>
-                                <property name="has-window">True</property>
-                                <property name="margin_top">20</property>
-                                <property name="title" translatable="yes" comments="Translators: a repository file used for installing software has been discovered.">Software Repository Identified</property>
-                                <property name="body" translatable="yes">Adding this software repository will give you access to additional software and upgrades.</property>
-                                <property name="warning" translatable="yes">Only use software repositories that you trust.</property>
-=======
+                              </object>
+                            </child>
+
+                            <child>
                               <object class="AdwClamp">
                                 <property name="visible" bind-source="infobar_details_app_norepo" bind-property="visible" bind-flags="sync-create"/>
                                 <property name="maximum-size">860</property>
@@ -584,7 +548,6 @@
                                     <property name="body" translatable="yes">This application does not include a software repository. It will not be updated with new versions.</property>
                                   </object>
                                 </child>
->>>>>>> efa81961
                               </object>
                             </child>
 
