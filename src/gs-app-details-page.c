--- conflicted
+++ resolved
@@ -65,22 +65,6 @@
         const char *title;
         const char *subtitle;
 } permission_display_data[] = {
-<<<<<<< HEAD
-  { GS_APP_PERMISSIONS_NETWORK, N_("Network"), N_("Can communicate over the network") },
-  { GS_APP_PERMISSIONS_SYSTEM_BUS, N_("System Services"), N_("Can access D-Bus services on the system bus") },
-  { GS_APP_PERMISSIONS_SESSION_BUS, N_("Session Services"), N_("Can access D-Bus services on the session bus") },
-  { GS_APP_PERMISSIONS_DEVICES, N_("Devices"), N_("Can access system device files") },
-  { GS_APP_PERMISSIONS_HOME_FULL, N_("Home folder"), N_("Can view, edit and create files") },
-  { GS_APP_PERMISSIONS_HOME_READ, N_("Home folder"), N_("Can view files") },
-  { GS_APP_PERMISSIONS_FILESYSTEM_FULL, N_("File system"), N_("Can view, edit and create files") },
-  { GS_APP_PERMISSIONS_FILESYSTEM_READ, N_("File system"), N_("Can view files") },
-  { GS_APP_PERMISSIONS_FILESYSTEM_OTHER, N_("File system"), N_("Can access arbitrary files") },
-  { GS_APP_PERMISSIONS_DOWNLOADS_FULL, N_("Downloads folder"), N_("Can view, edit and create files") },
-  { GS_APP_PERMISSIONS_DOWNLOADS_READ, N_("Downloads folder"), N_("Can view files") },
-  { GS_APP_PERMISSIONS_SETTINGS, N_("Settings"), N_("Can view and change any settings") },
-  { GS_APP_PERMISSIONS_X11, N_("Legacy display system"), N_("Uses an old, insecure display system") },
-  { GS_APP_PERMISSIONS_ESCAPE_SANDBOX, N_("Sandbox escape"), N_("Can escape the sandbox and circumvent any other restrictions") },
-=======
   { GS_APP_PERMISSIONS_FLAGS_NETWORK, N_("Network"), N_("Can communicate over the network") },
   { GS_APP_PERMISSIONS_FLAGS_SYSTEM_BUS, N_("System Services"), N_("Can access D-Bus services on the system bus") },
   { GS_APP_PERMISSIONS_FLAGS_SESSION_BUS, N_("Session Services"), N_("Can access D-Bus services on the session bus") },
@@ -95,7 +79,6 @@
   { GS_APP_PERMISSIONS_FLAGS_SETTINGS, N_("Settings"), N_("Can view and change any settings") },
   { GS_APP_PERMISSIONS_FLAGS_X11, N_("Legacy display system"), N_("Uses an old, insecure display system") },
   { GS_APP_PERMISSIONS_FLAGS_ESCAPE_SANDBOX, N_("Sandbox escape"), N_("Can escape the sandbox and circumvent any other restrictions") },
->>>>>>> 26441dfd
 };
 
 static void
