/* -*- Mode: C; tab-width: 8; indent-tabs-mode: t; c-basic-offset: 8 -*-
 *
 * Copyright (C) 2013-2017 Richard Hughes <richard@hughsie.com>
 * Copyright (C) 2014-2018 Kalev Lember <klember@redhat.com>
 *
 * SPDX-License-Identifier: GPL-2.0+
 */

#include "config.h"

#include <glib/gi18n.h>
#include <math.h>

#include "gs-shell.h"
#include "gs-overview-page.h"
#include "gs-app-list-private.h"
#include "gs-popular-tile.h"
#include "gs-feature-tile.h"
#include "gs-category-tile.h"
#include "gs-hiding-box.h"
#include "gs-common.h"

#define N_TILES					9
#define FEATURED_ROTATE_TIME			30 /* seconds */
#define FEATURED_SWITCHER_ACTIVE_TEXT		"●"
#define FEATURED_SWITCHER_INACTIVE_TEXT		"○"

typedef struct
{
	GsPluginLoader		*plugin_loader;
	GtkBuilder		*builder;
	GCancellable		*cancellable;
	gboolean		 cache_valid;
	GsShell			*shell;
	gint			 action_cnt;
	gboolean		 loading_featured;
	gboolean		 loading_popular;
	gboolean		 loading_recent;
	gboolean		 loading_popular_rotating;
	gboolean		 loading_categories;
	gboolean		 empty;
	gchar			*category_of_day;
	GHashTable		*category_hash;		/* id : GsCategory */
	GSettings		*settings;
	GsApp			*third_party_repo;
	guint			 featured_rotate_timer_id;

	GtkWidget		*infobar_third_party;
	GtkWidget		*label_third_party;
	GtkWidget		*stack_featured;
	GtkWidget		*box_featured_switcher;
	GtkWidget		*box_overview;
	GtkWidget		*box_popular;
	GtkWidget		*box_popular_rotating;
	GtkWidget		*box_recent;
	GtkWidget		*featured_heading;
	GtkWidget		*category_heading;
	GtkWidget		*flowbox_categories;
	GtkWidget		*flowbox_categories2;
	GtkWidget		*popular_heading;
	GtkWidget		*recent_heading;
	GtkWidget		*scrolledwindow_overview;
	GtkWidget		*stack_overview;
	GtkWidget		*categories_expander_button_down;
	GtkWidget		*categories_expander_button_up;
	GtkWidget		*categories_expander_box;
	GtkWidget		*categories_more;
} GsOverviewPagePrivate;

G_DEFINE_TYPE_WITH_PRIVATE (GsOverviewPage, gs_overview_page, GS_TYPE_PAGE)

enum {
	SIGNAL_REFRESHED,
	SIGNAL_LAST
};

static guint signals [SIGNAL_LAST] = { 0 };

typedef struct {
        GsCategory	*category;
        GsOverviewPage	*self;
        const gchar	*title;
} LoadData;

static void
load_data_free (LoadData *data)
{
        if (data->category != NULL)
                g_object_unref (data->category);
        if (data->self != NULL)
                g_object_unref (data->self);
        g_slice_free (LoadData, data);
}

static void
gs_overview_page_invalidate (GsOverviewPage *self)
{
	GsOverviewPagePrivate *priv = gs_overview_page_get_instance_private (self);

	priv->cache_valid = FALSE;
}

static void
app_tile_clicked (GsAppTile *tile, gpointer data)
{
	GsOverviewPage *self = GS_OVERVIEW_PAGE (data);
	GsOverviewPagePrivate *priv = gs_overview_page_get_instance_private (self);
	GsApp *app;

	app = gs_app_tile_get_app (tile);
	gs_shell_show_app (priv->shell, app);
}

static gboolean
filter_category (GsApp *app, gpointer user_data)
{
	const gchar *category = (const gchar *) user_data;

	return !gs_app_has_category (app, category);
}

static void
gs_overview_page_decrement_action_cnt (GsOverviewPage *self)
{
	GsOverviewPagePrivate *priv = gs_overview_page_get_instance_private (self);

	/* every job increments this */
	if (priv->action_cnt == 0) {
		g_warning ("action_cnt already zero!");
		return;
	}
	if (--priv->action_cnt > 0)
		return;

	/* all done */
	priv->cache_valid = TRUE;
	g_signal_emit (self, signals[SIGNAL_REFRESHED], 0);
	priv->loading_categories = FALSE;
	priv->loading_featured = FALSE;
	priv->loading_popular = FALSE;
	priv->loading_recent = FALSE;
	priv->loading_popular_rotating = FALSE;
}

static void
gs_overview_page_get_popular_cb (GObject *source_object,
                                 GAsyncResult *res,
                                 gpointer user_data)
{
	GsOverviewPage *self = GS_OVERVIEW_PAGE (user_data);
	GsOverviewPagePrivate *priv = gs_overview_page_get_instance_private (self);
	GsPluginLoader *plugin_loader = GS_PLUGIN_LOADER (source_object);
	guint i;
	GsApp *app;
	GtkWidget *tile;
	g_autoptr(GError) error = NULL;
	g_autoptr(GsAppList) list = NULL;

	/* get popular apps */
	list = gs_plugin_loader_job_process_finish (plugin_loader, res, &error);
	if (list == NULL) {
		if (!g_error_matches (error, GS_PLUGIN_ERROR, GS_PLUGIN_ERROR_CANCELLED))
			g_warning ("failed to get popular apps: %s", error->message);
		goto out;
	}

	/* not enough to show */
	if (gs_app_list_length (list) < N_TILES) {
		g_warning ("Only %u apps for popular list, hiding",
		           gs_app_list_length (list));
		gtk_widget_set_visible (priv->box_popular, FALSE);
		gtk_widget_set_visible (priv->popular_heading, FALSE);
		goto out;
	}

	/* Don't show apps from the category that's currently featured as the category of the day */
	gs_app_list_filter (list, filter_category, priv->category_of_day);
	gs_app_list_randomize (list);

	gs_container_remove_all (GTK_CONTAINER (priv->box_popular));

	for (i = 0; i < gs_app_list_length (list) && i < N_TILES; i++) {
		app = gs_app_list_index (list, i);
		tile = gs_popular_tile_new (app);
		g_signal_connect (tile, "clicked",
			  G_CALLBACK (app_tile_clicked), self);
		gtk_container_add (GTK_CONTAINER (priv->box_popular), tile);
	}
	gtk_widget_set_visible (priv->box_popular, TRUE);
	gtk_widget_set_visible (priv->popular_heading, TRUE);

	priv->empty = FALSE;

out:
	gs_overview_page_decrement_action_cnt (self);
}

static void
gs_overview_page_get_recent_cb (GObject *source_object, GAsyncResult *res, gpointer user_data)
{
	GsOverviewPage *self = GS_OVERVIEW_PAGE (user_data);
	GsOverviewPagePrivate *priv = gs_overview_page_get_instance_private (self);
	GsPluginLoader *plugin_loader = GS_PLUGIN_LOADER (source_object);
	guint i;
	GsApp *app;
	GtkWidget *tile;
	g_autoptr(GError) error = NULL;
	g_autoptr(GsAppList) list = NULL;

	/* get recent apps */
	list = gs_plugin_loader_job_process_finish (plugin_loader, res, &error);
	if (list == NULL) {
		if (!g_error_matches (error, GS_PLUGIN_ERROR, GS_PLUGIN_ERROR_CANCELLED))
			g_warning ("failed to get recent apps: %s", error->message);
		goto out;
	}

	/* not enough to show */
	if (gs_app_list_length (list) < N_TILES) {
		g_warning ("Only %u apps for recent list, hiding",
			   gs_app_list_length (list));
		gtk_widget_set_visible (priv->box_recent, FALSE);
		gtk_widget_set_visible (priv->recent_heading, FALSE);
		goto out;
	}

	/* Don't show apps from the category that's currently featured as the category of the day */
	gs_app_list_filter (list, filter_category, priv->category_of_day);
	gs_app_list_randomize (list);

	gs_container_remove_all (GTK_CONTAINER (priv->box_recent));

	for (i = 0; i < gs_app_list_length (list) && i < N_TILES; i++) {
		app = gs_app_list_index (list, i);
		tile = gs_popular_tile_new (app);
		g_signal_connect (tile, "clicked",
			  G_CALLBACK (app_tile_clicked), self);
		gtk_container_add (GTK_CONTAINER (priv->box_recent), tile);
	}
	gtk_widget_set_visible (priv->box_recent, TRUE);
	gtk_widget_set_visible (priv->recent_heading, TRUE);

	priv->empty = FALSE;

out:
	gs_overview_page_decrement_action_cnt (self);
}

static void
gs_overview_page_category_more_cb (GtkButton *button, GsOverviewPage *self)
{
	GsOverviewPagePrivate *priv = gs_overview_page_get_instance_private (self);
	GsCategory *cat;
	const gchar *id;

	id = g_object_get_data (G_OBJECT (button), "GnomeSoftware::CategoryId");
	if (id == NULL)
		return;
	cat = g_hash_table_lookup (priv->category_hash, id);
	if (cat == NULL)
		return;
	gs_shell_show_category (priv->shell, cat);
}

static void
gs_overview_page_get_category_apps_cb (GObject *source_object,
                                       GAsyncResult *res,
                                       gpointer user_data)
{
	LoadData *load_data = (LoadData *) user_data;
	GsOverviewPage *self = load_data->self;
	GsOverviewPagePrivate *priv = gs_overview_page_get_instance_private (self);
	GsPluginLoader *plugin_loader = GS_PLUGIN_LOADER (source_object);
	guint i;
	GsApp *app;
	GtkWidget *box;
	GtkWidget *button;
	GtkWidget *headerbox;
	GtkWidget *label;
	GtkWidget *tile;
	g_autoptr(GError) error = NULL;
	g_autoptr(GsAppList) list = NULL;

	/* get popular apps */
	list = gs_plugin_loader_job_process_finish (plugin_loader, res, &error);
	if (list == NULL) {
		if (g_error_matches (error, GS_PLUGIN_ERROR, GS_PLUGIN_ERROR_CANCELLED))
			goto out;
		g_warning ("failed to get category %s featured applications: %s",
			   gs_category_get_id (load_data->category),
			   error->message);
		goto out;
	} else if (gs_app_list_length (list) < N_TILES) {
		g_warning ("hiding category %s featured applications: "
			   "found only %u to show, need at least %d",
			   gs_category_get_id (load_data->category),
			   gs_app_list_length (list), N_TILES);
		goto out;
	}
	gs_app_list_randomize (list);

	/* add header */
	headerbox = gtk_box_new (GTK_ORIENTATION_HORIZONTAL, 9);
	gtk_widget_set_visible (headerbox, TRUE);

	/* add label */
	label = gtk_label_new (load_data->title);
	gtk_widget_set_visible (label, TRUE);
	gtk_label_set_xalign (GTK_LABEL (label), 0.f);
	gtk_widget_set_margin_top (label, 24);
	gtk_widget_set_margin_bottom (label, 6);
	gtk_widget_set_hexpand (label, TRUE);
	gtk_style_context_add_class (gtk_widget_get_style_context (label),
				     "index-title-alignment-software");
	gtk_container_add (GTK_CONTAINER (headerbox), label);

	/* add button */
	button = gtk_button_new_with_label (_("More…"));
	gtk_style_context_add_class (gtk_widget_get_style_context (button),
				     "overview-more-button");
	g_object_set_data_full (G_OBJECT (button), "GnomeSoftware::CategoryId",
				g_strdup (gs_category_get_id (load_data->category)),
				g_free);
	gtk_widget_set_visible (button, TRUE);
	gtk_widget_set_valign (button, GTK_ALIGN_END);
	gtk_widget_set_margin_bottom (button, 9);
	g_signal_connect (button, "clicked",
			  G_CALLBACK (gs_overview_page_category_more_cb), self);
	gtk_container_add (GTK_CONTAINER (headerbox), button);
	gtk_container_add (GTK_CONTAINER (priv->box_popular_rotating), headerbox);

	/* add hiding box */
	box = gs_hiding_box_new ();
	gs_hiding_box_set_spacing (GS_HIDING_BOX (box), 14);
	gtk_widget_set_visible (box, TRUE);
	gtk_widget_set_valign (box, GTK_ALIGN_START);
	gtk_container_add (GTK_CONTAINER (priv->box_popular_rotating), box);

	/* add all the apps */
	for (i = 0; i < gs_app_list_length (list) && i < N_TILES; i++) {
		app = gs_app_list_index (list, i);
		tile = gs_popular_tile_new (app);
		g_signal_connect (tile, "clicked",
			  G_CALLBACK (app_tile_clicked), self);
		gtk_container_add (GTK_CONTAINER (box), tile);
	}

	priv->empty = FALSE;

out:
	load_data_free (load_data);
	gs_overview_page_decrement_action_cnt (self);
}

static gboolean
gs_overview_page_featured_rotate_cb (gpointer user_data)
{
	GsOverviewPage *self = GS_OVERVIEW_PAGE (user_data);
	GsOverviewPagePrivate *priv = gs_overview_page_get_instance_private (self);
	GtkWidget *visible_child;
	GtkWidget *next_child = NULL;
	GList *button_link;
	GList *banner_link;
	g_autoptr(GList) banners = NULL;
	g_autoptr(GList) buttons = NULL;

	visible_child = gtk_stack_get_visible_child (GTK_STACK (priv->stack_featured));
	banners = gtk_container_get_children (GTK_CONTAINER (priv->stack_featured));
	if (banners == NULL)
		return G_SOURCE_CONTINUE;

	/* find banner after the currently visible one */
	for (banner_link = banners; banner_link != NULL; banner_link = banner_link->next) {
		GtkWidget *child = banner_link->data;
		if (child == visible_child) {
			if (banner_link->next != NULL)
				next_child = banner_link->next->data;
			break;
		}
	}
	if (next_child == NULL)
		next_child = g_list_nth_data (banners, 0);

	gtk_stack_set_visible_child (GTK_STACK (priv->stack_featured), next_child);

	/* update switcher */
	buttons = gtk_container_get_children (GTK_CONTAINER (priv->box_featured_switcher));
	for (banner_link = banners, button_link = buttons;
	     banner_link != NULL && button_link != NULL;
	     banner_link = banner_link->next, button_link = button_link->next) {
		GtkWidget *event_box = button_link->data, *label;

		label = gtk_bin_get_child (GTK_BIN (event_box));
		if (banner_link->data == next_child)
			gtk_label_set_label (GTK_LABEL (label), FEATURED_SWITCHER_ACTIVE_TEXT);
		else
			gtk_label_set_label (GTK_LABEL (label), FEATURED_SWITCHER_INACTIVE_TEXT);
	}

	return G_SOURCE_CONTINUE;
}

static void
featured_reset_rotate_timer (GsOverviewPage *self)
{
	GsOverviewPagePrivate *priv = gs_overview_page_get_instance_private (self);

	if (priv->featured_rotate_timer_id != 0)
		g_source_remove (priv->featured_rotate_timer_id);
	priv->featured_rotate_timer_id = g_timeout_add_seconds (FEATURED_ROTATE_TIME,
								gs_overview_page_featured_rotate_cb,
								self);
}

static void
featured_switcher_clicked (GtkWidget *event_box, GdkEventButton *event, gpointer data)
{
	GsOverviewPage *self = GS_OVERVIEW_PAGE (data);
	GsOverviewPagePrivate *priv = gs_overview_page_get_instance_private (self);
	g_autoptr(GList) buttons = NULL;
	g_autoptr(GList) banners = NULL;
	GList *button_link, *banner_link;

	buttons = gtk_container_get_children (GTK_CONTAINER (priv->box_featured_switcher));
	banners = gtk_container_get_children (GTK_CONTAINER (priv->stack_featured));
	for (button_link = buttons, banner_link = banners;
	     button_link != NULL && banner_link != NULL;
	     button_link = button_link->next, banner_link = banner_link->next) {
		GtkWidget *e = button_link->data;
		GtkWidget *label;

		label = gtk_bin_get_child (GTK_BIN (e));
		if (e == event_box) {
			gtk_stack_set_visible_child (GTK_STACK (priv->stack_featured), banner_link->data);
			featured_reset_rotate_timer (self);
			gtk_label_set_label (GTK_LABEL (label), FEATURED_SWITCHER_ACTIVE_TEXT);
		} else {
			gtk_label_set_label (GTK_LABEL (label), FEATURED_SWITCHER_INACTIVE_TEXT);
		}
	}
}

static void
gs_overview_page_get_featured_cb (GObject *source_object,
                                  GAsyncResult *res,
                                  gpointer user_data)
{
	GsOverviewPage *self = GS_OVERVIEW_PAGE (user_data);
	GsOverviewPagePrivate *priv = gs_overview_page_get_instance_private (self);
	GsPluginLoader *plugin_loader = GS_PLUGIN_LOADER (source_object);
	g_autoptr(GError) error = NULL;
	g_autoptr(GsAppList) list = NULL;

	list = gs_plugin_loader_job_process_finish (plugin_loader, res, &error);
	if (g_error_matches (error, GS_PLUGIN_ERROR, GS_PLUGIN_ERROR_CANCELLED))
		goto out;

	if (priv->featured_rotate_timer_id != 0) {
		g_source_remove (priv->featured_rotate_timer_id);
		priv->featured_rotate_timer_id = 0;
	}

	gtk_widget_hide (priv->featured_heading);
	gs_container_remove_all (GTK_CONTAINER (priv->stack_featured));
	gtk_widget_hide (priv->box_featured_switcher);
	gs_container_remove_all (GTK_CONTAINER (priv->box_featured_switcher));
	if (list == NULL) {
		g_warning ("failed to get featured apps: %s",
			   error->message);
		goto out;
	}
	if (gs_app_list_length (list) == 0) {
		g_warning ("failed to get featured apps: "
			   "no apps to show");
		goto out;
	}

	if (g_getenv ("GNOME_SOFTWARE_FEATURED") == NULL) {
		/* Don't show apps from the category that's currently featured as the category of the day */
		gs_app_list_filter (list, filter_category, priv->category_of_day);
		gs_app_list_filter_duplicates (list, GS_APP_LIST_FILTER_FLAG_KEY_ID);
		gs_app_list_randomize (list);
	}
	for (guint i = 0; i < gs_app_list_length (list); i++) {
		GsApp *app = gs_app_list_index (list, i);
		GtkWidget *event_box;
		GtkWidget *label;
		GtkWidget *tile;

		tile = gs_feature_tile_new (app);
		g_signal_connect (tile, "clicked",
				  G_CALLBACK (app_tile_clicked), self);
		gtk_container_add (GTK_CONTAINER (priv->stack_featured), tile);

		event_box = gtk_event_box_new ();
		gtk_widget_show (event_box);
		g_signal_connect (event_box, "button_release_event",
			  G_CALLBACK (featured_switcher_clicked), self);
<<<<<<< HEAD
		gtk_box_pack_start (GTK_BOX (priv->box_featured_switcher), event_box, FALSE, TRUE, 0);
=======
		gtk_container_add (GTK_CONTAINER (priv->box_featured_switcher), event_box);
>>>>>>> 6ce4c5d6

		label = gtk_label_new (i == 0 ? FEATURED_SWITCHER_ACTIVE_TEXT : FEATURED_SWITCHER_INACTIVE_TEXT);
		gtk_style_context_add_class (gtk_widget_get_style_context (label),
					     "switcher-label");
		gtk_widget_show (label);
		gtk_container_add (GTK_CONTAINER (event_box), label);
	}
	gtk_widget_show (priv->featured_heading);

	gtk_widget_set_visible (priv->box_featured_switcher, gs_app_list_length (list) > 1);

	priv->empty = FALSE;
	featured_reset_rotate_timer (self);

out:
	gs_overview_page_decrement_action_cnt (self);
}

static void
category_tile_clicked (GsCategoryTile *tile, gpointer data)
{
	GsOverviewPage *self = GS_OVERVIEW_PAGE (data);
	GsOverviewPagePrivate *priv = gs_overview_page_get_instance_private (self);
	GsCategory *category;

	category = gs_category_tile_get_category (tile);
	gs_shell_show_category (priv->shell, category);
}

static void
gs_overview_page_get_categories_cb (GObject *source_object,
                                    GAsyncResult *res,
                                    gpointer user_data)
{
	GsOverviewPage *self = GS_OVERVIEW_PAGE (user_data);
	GsOverviewPagePrivate *priv = gs_overview_page_get_instance_private (self);
	GsPluginLoader *plugin_loader = GS_PLUGIN_LOADER (source_object);
	guint i;
	GsCategory *cat;
	GtkFlowBox *flowbox;
	GtkWidget *tile;
	const guint MAX_CATS_PER_SECTION = 6;
	guint added_cnt = 0;
	g_autoptr(GError) error = NULL;
	g_autoptr(GPtrArray) list = NULL;

	list = gs_plugin_loader_job_get_categories_finish (plugin_loader, res, &error);
	if (list == NULL) {
		if (!g_error_matches (error, GS_PLUGIN_ERROR, GS_PLUGIN_ERROR_CANCELLED))
			g_warning ("failed to get categories: %s", error->message);
		goto out;
	}
	gs_container_remove_all (GTK_CONTAINER (priv->flowbox_categories));
	gs_container_remove_all (GTK_CONTAINER (priv->flowbox_categories2));

	/* add categories to the correct flowboxes, the second being hidden */
	for (i = 0; i < list->len; i++) {
		cat = GS_CATEGORY (g_ptr_array_index (list, i));
		if (gs_category_get_size (cat) == 0)
			continue;
		tile = gs_category_tile_new (cat);
		g_signal_connect (tile, "clicked",
				  G_CALLBACK (category_tile_clicked), self);
		gs_category_tile_set_colorful (GS_CATEGORY_TILE (tile), TRUE);
		if (added_cnt < MAX_CATS_PER_SECTION) {
			flowbox = GTK_FLOW_BOX (priv->flowbox_categories);
		} else {
			flowbox = GTK_FLOW_BOX (priv->flowbox_categories2);
		}
		gtk_flow_box_insert (flowbox, tile, -1);
		gtk_widget_set_can_focus (gtk_widget_get_parent (tile), FALSE);
		added_cnt++;

		/* we save these for the 'More...' buttons */
		g_hash_table_insert (priv->category_hash,
				     g_strdup (gs_category_get_id (cat)),
				     g_object_ref (cat));
	}

	/* show the expander if we have too many children */
	gtk_widget_set_visible (priv->categories_expander_box,
				added_cnt > MAX_CATS_PER_SECTION);
out:
	if (added_cnt > 0)
		priv->empty = FALSE;
	gtk_widget_set_visible (priv->category_heading, added_cnt > 0);

	gs_overview_page_decrement_action_cnt (self);
}

static const gchar *
gs_overview_page_get_category_label (const gchar *id)
{
	if (g_strcmp0 (id, "audio-video") == 0) {
		/* TRANSLATORS: this is a heading for audio applications which
		 * have been featured ('recommended') by the distribution */
		return _("Recommended Audio & Video Applications");
	}
	if (g_strcmp0 (id, "games") == 0) {
		/* TRANSLATORS: this is a heading for games which have been
		 * featured ('recommended') by the distribution */
		return _("Recommended Games");
	}
	if (g_strcmp0 (id, "graphics") == 0) {
		/* TRANSLATORS: this is a heading for graphics applications
		 * which have been featured ('recommended') by the distribution */
		return _("Recommended Graphics Applications");
	}
	if (g_strcmp0 (id, "productivity") == 0) {
		/* TRANSLATORS: this is a heading for office applications which
		 * have been featured ('recommended') by the distribution */
		return _("Recommended Productivity Applications");
	}
	return NULL;
}

static GPtrArray *
gs_overview_page_get_random_categories (void)
{
	GPtrArray *cats;
	guint i;
	g_autoptr(GDateTime) date = NULL;
	g_autoptr(GRand) rand = NULL;
	const gchar *ids[] = { "audio-video",
			       "games",
			       "graphics",
			       "productivity",
			       NULL };

	date = g_date_time_new_now_utc ();
	rand = g_rand_new_with_seed ((guint32) g_date_time_get_day_of_year (date));
	cats = g_ptr_array_new_with_free_func (g_free);
	for (i = 0; ids[i] != NULL; i++)
		g_ptr_array_add (cats, g_strdup (ids[i]));
	for (i = 0; i < powl (cats->len + 1, 2); i++) {
		gpointer tmp;
		guint rnd1 = (guint) g_rand_int_range (rand, 0, (gint32) cats->len);
		guint rnd2 = (guint) g_rand_int_range (rand, 0, (gint32) cats->len);
		if (rnd1 == rnd2)
			continue;
		tmp = cats->pdata[rnd1];
		cats->pdata[rnd1] = cats->pdata[rnd2];
		cats->pdata[rnd2] = tmp;
	}
	for (i = 0; i < cats->len; i++) {
		const gchar *tmp = g_ptr_array_index (cats, i);
		g_debug ("%u = %s", i + 1, tmp);
	}
	return cats;
}

static void
refresh_third_party_repo (GsOverviewPage *self)
{
	GsOverviewPagePrivate *priv = gs_overview_page_get_instance_private (self);

	/* only show if never prompted and third party repo is available */
	if (g_settings_get_boolean (priv->settings, "show-nonfree-prompt") &&
	    priv->third_party_repo != NULL &&
	    gs_app_get_state (priv->third_party_repo) == AS_APP_STATE_AVAILABLE) {
		gtk_widget_set_visible (priv->infobar_third_party, TRUE);
	} else {
		gtk_widget_set_visible (priv->infobar_third_party, FALSE);
	}
}

static void
resolve_third_party_repo_cb (GsPluginLoader *plugin_loader,
                             GAsyncResult *res,
                             GsOverviewPage *self)
{
	GsOverviewPagePrivate *priv = gs_overview_page_get_instance_private (self);
	g_autoptr(GError) error = NULL;
	g_autoptr(GsAppList) list = NULL;

	/* get the results */
	list = gs_plugin_loader_job_process_finish (plugin_loader, res, &error);
	if (list == NULL) {
		if (g_error_matches (error,
				     GS_PLUGIN_ERROR,
				     GS_PLUGIN_ERROR_CANCELLED)) {
			g_debug ("resolve third party repo cancelled");
			return;
		} else {
			g_warning ("failed to resolve third party repo: %s", error->message);
			return;
		}
	}

	/* save results for later */
	g_clear_object (&priv->third_party_repo);
	if (gs_app_list_length (list) > 0)
		priv->third_party_repo = g_object_ref (gs_app_list_index (list, 0));

	/* refresh widget */
	refresh_third_party_repo (self);
}

static gboolean
is_fedora (void)
{
	const gchar *id = NULL;
	g_autoptr(GsOsRelease) os_release = NULL;

	os_release = gs_os_release_new (NULL);
	if (os_release == NULL)
		return FALSE;

	id = gs_os_release_get_id (os_release);
	if (g_strcmp0 (id, "fedora") == 0)
		return TRUE;

	return FALSE;
}

static void
reload_third_party_repo (GsOverviewPage *self)
{
	GsOverviewPagePrivate *priv = gs_overview_page_get_instance_private (self);
	const gchar *third_party_repo_package = "fedora-workstation-repositories";
	g_autoptr(GsPluginJob) plugin_job = NULL;

	/* only show if never prompted */
	if (!g_settings_get_boolean (priv->settings, "show-nonfree-prompt"))
		return;

	/* Fedora-specific functionality */
	if (!is_fedora ())
		return;

	plugin_job = gs_plugin_job_newv (GS_PLUGIN_ACTION_SEARCH_PROVIDES,
	                                 "search", third_party_repo_package,
	                                 "refine-flags", GS_PLUGIN_REFINE_FLAGS_REQUIRE_SETUP_ACTION |
	                                                 GS_PLUGIN_REFINE_FLAGS_ALLOW_PACKAGES,
	                                 NULL);
	gs_plugin_loader_job_process_async (priv->plugin_loader, plugin_job,
	                                    priv->cancellable,
	                                    (GAsyncReadyCallback) resolve_third_party_repo_cb,
	                                    self);
}

static void
gs_overview_page_load (GsOverviewPage *self)
{
	GsOverviewPagePrivate *priv = gs_overview_page_get_instance_private (self);
	guint i;

	priv->empty = TRUE;

	if (!priv->loading_featured) {
		g_autoptr(GsPluginJob) plugin_job = NULL;

		priv->loading_featured = TRUE;
		plugin_job = gs_plugin_job_newv (GS_PLUGIN_ACTION_GET_FEATURED,
						 "max-results", 5,
						 "refine-flags", GS_PLUGIN_REFINE_FLAGS_REQUIRE_ICON,
						 "dedupe-flags", GS_APP_LIST_FILTER_FLAG_PREFER_INSTALLED |
								 GS_APP_LIST_FILTER_FLAG_KEY_ID_PROVIDES,
						 NULL);
		gs_plugin_loader_job_process_async (priv->plugin_loader,
						    plugin_job,
						    priv->cancellable,
						    gs_overview_page_get_featured_cb,
						    self);
		priv->action_cnt++;
	}

	if (!priv->loading_popular) {
		g_autoptr(GsPluginJob) plugin_job = NULL;

		priv->loading_popular = TRUE;
		plugin_job = gs_plugin_job_newv (GS_PLUGIN_ACTION_GET_POPULAR,
						 "max-results", 20,
<<<<<<< HEAD
							 "refine-flags", GS_PLUGIN_REFINE_FLAGS_REQUIRE_RATING |
=======
						 "refine-flags", GS_PLUGIN_REFINE_FLAGS_REQUIRE_RATING |
								 GS_PLUGIN_REFINE_FLAGS_REQUIRE_CATEGORIES |
>>>>>>> 6ce4c5d6
								 GS_PLUGIN_REFINE_FLAGS_REQUIRE_ICON,
						 "dedupe-flags", GS_APP_LIST_FILTER_FLAG_PREFER_INSTALLED |
								 GS_APP_LIST_FILTER_FLAG_KEY_ID_PROVIDES,
						 NULL);
		gs_plugin_loader_job_process_async (priv->plugin_loader,
						    plugin_job,
						    priv->cancellable,
						    gs_overview_page_get_popular_cb,
						    self);
		priv->action_cnt++;
	}

	if (!priv->loading_recent) {
		g_autoptr(GsPluginJob) plugin_job = NULL;

		priv->loading_recent = TRUE;
		plugin_job = gs_plugin_job_newv (GS_PLUGIN_ACTION_GET_RECENT,
						 "age", (guint64) (60 * 60 * 24 * 60),
						 "max-results", 20,
<<<<<<< HEAD
							 "refine-flags", GS_PLUGIN_REFINE_FLAGS_REQUIRE_RATING |
=======
						 "refine-flags", GS_PLUGIN_REFINE_FLAGS_REQUIRE_RATING |
>>>>>>> 6ce4c5d6
								 GS_PLUGIN_REFINE_FLAGS_REQUIRE_ICON,
						 "dedupe-flags", GS_APP_LIST_FILTER_FLAG_PREFER_INSTALLED |
								 GS_APP_LIST_FILTER_FLAG_KEY_ID_PROVIDES,
						 NULL);
		gs_plugin_loader_job_process_async (priv->plugin_loader,
						    plugin_job,
						    priv->cancellable,
						    gs_overview_page_get_recent_cb,
						    self);
		priv->action_cnt++;
	}

	if (!priv->loading_popular_rotating) {
		const guint MAX_CATS = 2;
		g_autoptr(GPtrArray) cats_random = NULL;
		cats_random = gs_overview_page_get_random_categories ();

		/* remove existing widgets, if any */
		gs_container_remove_all (GTK_CONTAINER (priv->box_popular_rotating));

		/* load all the categories */
		for (i = 0; i < cats_random->len && i < MAX_CATS; i++) {
			LoadData *load_data;
			const gchar *cat_id;
			g_autoptr(GsCategory) category = NULL;
			g_autoptr(GsCategory) featured_category = NULL;
			g_autoptr(GsPluginJob) plugin_job = NULL;

			cat_id = g_ptr_array_index (cats_random, i);
			if (i == 0) {
				g_free (priv->category_of_day);
				priv->category_of_day = g_strdup (cat_id);
			}
			category = gs_category_new (cat_id);
			featured_category = gs_category_new ("featured");
			gs_category_add_child (category, featured_category);

			load_data = g_slice_new0 (LoadData);
			load_data->category = g_object_ref (category);
			load_data->self = g_object_ref (self);
			load_data->title = gs_overview_page_get_category_label (cat_id);
			plugin_job = gs_plugin_job_newv (GS_PLUGIN_ACTION_GET_CATEGORY_APPS,
							 "max-results", 20,
							 "category", featured_category,
<<<<<<< HEAD
									 "refine-flags", GS_PLUGIN_REFINE_FLAGS_REQUIRE_RATING |
=======
							 "refine-flags", GS_PLUGIN_REFINE_FLAGS_REQUIRE_RATING |
>>>>>>> 6ce4c5d6
									 GS_PLUGIN_REFINE_FLAGS_REQUIRE_ICON,
							 "dedupe-flags", GS_APP_LIST_FILTER_FLAG_PREFER_INSTALLED |
									 GS_APP_LIST_FILTER_FLAG_KEY_ID_PROVIDES,
							 NULL);
			gs_plugin_loader_job_process_async (priv->plugin_loader,
							    plugin_job,
							    priv->cancellable,
							    gs_overview_page_get_category_apps_cb,
							    load_data);
			priv->action_cnt++;
		}
		priv->loading_popular_rotating = TRUE;
	}

	if (!priv->loading_categories) {
		g_autoptr(GsPluginJob) plugin_job = NULL;
		priv->loading_categories = TRUE;
<<<<<<< HEAD
		plugin_job = gs_plugin_job_newv (GS_PLUGIN_ACTION_GET_CATEGORIES,
							 NULL);
=======
		plugin_job = gs_plugin_job_newv (GS_PLUGIN_ACTION_GET_CATEGORIES, NULL);
>>>>>>> 6ce4c5d6
		gs_plugin_loader_job_get_categories_async (priv->plugin_loader, plugin_job,
							  priv->cancellable,
							  gs_overview_page_get_categories_cb,
							  self);
		priv->action_cnt++;
	}

	reload_third_party_repo (self);
}

static void
gs_overview_page_reload (GsPage *page)
{
	GsOverviewPage *self = GS_OVERVIEW_PAGE (page);
	gs_overview_page_invalidate (self);
	gs_overview_page_load (self);
}

static void
gs_overview_page_switch_to (GsPage *page, gboolean scroll_up)
{
	GsOverviewPage *self = GS_OVERVIEW_PAGE (page);
	GsOverviewPagePrivate *priv = gs_overview_page_get_instance_private (self);
	GtkWidget *widget;
	GtkAdjustment *adj;

	if (gs_shell_get_mode (priv->shell) != GS_SHELL_MODE_OVERVIEW) {
		g_warning ("Called switch_to(overview) when in mode %s",
			   gs_shell_get_mode_string (priv->shell));
		return;
	}

	/* we hid the search bar */
	widget = GTK_WIDGET (gtk_builder_get_object (priv->builder, "search_button"));
	gtk_toggle_button_set_active (GTK_TOGGLE_BUTTON (widget), FALSE);

	widget = GTK_WIDGET (gtk_builder_get_object (priv->builder, "buttonbox_main"));
	gtk_widget_show (widget);
	widget = GTK_WIDGET (gtk_builder_get_object (priv->builder, "menu_button"));
	gtk_widget_show (widget);

	/* hide the expander */
	gtk_revealer_set_transition_duration (GTK_REVEALER (priv->categories_more), 0);
	gtk_revealer_set_reveal_child (GTK_REVEALER (priv->categories_more), FALSE);

	if (scroll_up) {
		adj = gtk_scrolled_window_get_vadjustment (GTK_SCROLLED_WINDOW (priv->scrolledwindow_overview));
		gtk_adjustment_set_value (adj, gtk_adjustment_get_lower (adj));
	}

	gs_grab_focus_when_mapped (priv->scrolledwindow_overview);

	if (priv->cache_valid || priv->action_cnt > 0)
		return;
	gs_overview_page_load (self);
}

static void
categories_more_revealer_changed_cb (GtkRevealer *revealer,
				     GParamSpec *pspec,
				     GsOverviewPage *self)
{
	GsOverviewPagePrivate *priv = gs_overview_page_get_instance_private (self);
	gboolean child_revealed = gtk_revealer_get_child_revealed (revealer);

	gtk_widget_set_visible (priv->categories_expander_button_up,
				child_revealed);
	gtk_widget_set_visible (priv->categories_expander_button_down,
				!child_revealed);
}

static void
gs_overview_page_categories_expander_down_cb (GtkButton *button, GsOverviewPage *self)
{
	GsOverviewPagePrivate *priv = gs_overview_page_get_instance_private (self);
	gtk_revealer_set_transition_duration (GTK_REVEALER (priv->categories_more), 250);
	gtk_revealer_set_reveal_child (GTK_REVEALER (priv->categories_more), TRUE);
}

static void
gs_overview_page_categories_expander_up_cb (GtkButton *button, GsOverviewPage *self)
{
	GsOverviewPagePrivate *priv = gs_overview_page_get_instance_private (self);
	gtk_revealer_set_transition_duration (GTK_REVEALER (priv->categories_more), 250);
	gtk_revealer_set_reveal_child (GTK_REVEALER (priv->categories_more), FALSE);
}

static void
third_party_response_cb (GtkInfoBar *info_bar,
                         gint response_id,
                         GsOverviewPage *self)
{
	GsOverviewPagePrivate *priv = gs_overview_page_get_instance_private (self);
	g_settings_set_boolean (priv->settings, "show-nonfree-prompt", FALSE);
	if (response_id == GTK_RESPONSE_CLOSE) {
		gtk_widget_hide (priv->infobar_third_party);
		return;
	}
	if (response_id != GTK_RESPONSE_YES)
		return;

	if (gs_app_get_state (priv->third_party_repo) == AS_APP_STATE_AVAILABLE) {
		gs_page_install_app (GS_PAGE (self), priv->third_party_repo,
		                     GS_SHELL_INTERACTION_FULL,
		                     priv->cancellable);
	}

	refresh_third_party_repo (self);
}

static gboolean
gs_overview_page_setup (GsPage *page,
                        GsShell *shell,
                        GsPluginLoader *plugin_loader,
                        GtkBuilder *builder,
                        GCancellable *cancellable,
                        GError **error)
{
	GsOverviewPage *self = GS_OVERVIEW_PAGE (page);
	GsOverviewPagePrivate *priv = gs_overview_page_get_instance_private (self);
	GtkAdjustment *adj;
	GtkWidget *tile;
	gint i;
	g_autoptr(GString) str = g_string_new (NULL);

	g_return_val_if_fail (GS_IS_OVERVIEW_PAGE (self), TRUE);

	priv->plugin_loader = g_object_ref (plugin_loader);
	priv->builder = g_object_ref (builder);
	priv->cancellable = g_object_ref (cancellable);
	priv->category_hash = g_hash_table_new_full (g_str_hash, g_str_equal,
						     g_free, (GDestroyNotify) g_object_unref);

	g_string_append (str,
	                 /* TRANSLATORS: this is the third party repositories info bar. */
	                 _("Access additional software from selected third party sources."));
	g_string_append (str, " ");
	g_string_append (str,
			 /* TRANSLATORS: this is the third party repositories info bar. */
	                 _("Some of this software is proprietary and therefore has restrictions on use, sharing, and access to source code."));
	g_string_append_printf (str, " <a href=\"%s\">%s</a>",
	                        "https://fedoraproject.org/wiki/Workstation/Third_Party_Software_Repositories",
	                        /* TRANSLATORS: this is the clickable
	                         * link on the third party repositories info bar */
	                        _("Find out more…"));
	gtk_label_set_markup (GTK_LABEL (priv->label_third_party), str->str);

	/* create info bar if not already dismissed in initial-setup */
	refresh_third_party_repo (self);
	reload_third_party_repo (self);
	gtk_info_bar_add_button (GTK_INFO_BAR (priv->infobar_third_party),
				 /* TRANSLATORS: button to turn on third party software repositories */
				 _("Enable"), GTK_RESPONSE_YES);
	g_signal_connect (priv->infobar_third_party, "response",
			  G_CALLBACK (third_party_response_cb), self);

	/* avoid a ref cycle */
	priv->shell = shell;

	adj = gtk_scrolled_window_get_vadjustment (GTK_SCROLLED_WINDOW (priv->scrolledwindow_overview));
	gtk_container_set_focus_vadjustment (GTK_CONTAINER (priv->box_overview), adj);

	tile = gs_feature_tile_new (NULL);
	gtk_container_add (GTK_CONTAINER (priv->stack_featured), tile);

	for (i = 0; i < N_TILES; i++) {
		tile = gs_popular_tile_new (NULL);
		gtk_container_add (GTK_CONTAINER (priv->box_popular), tile);
	}

	for (i = 0; i < N_TILES; i++) {
		tile = gs_popular_tile_new (NULL);
		gtk_container_add (GTK_CONTAINER (priv->box_recent), tile);
	}

	/* handle category expander */
	g_signal_connect (priv->categories_expander_button_down, "clicked",
			  G_CALLBACK (gs_overview_page_categories_expander_down_cb), self);
	g_signal_connect (priv->categories_expander_button_up, "clicked",
			  G_CALLBACK (gs_overview_page_categories_expander_up_cb), self);
	return TRUE;
}

static void
gs_overview_page_init (GsOverviewPage *self)
{
	GsOverviewPagePrivate *priv = gs_overview_page_get_instance_private (self);
	gtk_widget_init_template (GTK_WIDGET (self));
	priv->settings = g_settings_new ("org.gnome.software");
	gtk_revealer_set_transition_duration (GTK_REVEALER (priv->categories_more), 250);
	g_signal_connect (priv->categories_more, "notify::child-revealed",
			  G_CALLBACK (categories_more_revealer_changed_cb),
			  self);
}

static void
gs_overview_page_dispose (GObject *object)
{
	GsOverviewPage *self = GS_OVERVIEW_PAGE (object);
	GsOverviewPagePrivate *priv = gs_overview_page_get_instance_private (self);

	g_clear_object (&priv->builder);
	g_clear_object (&priv->plugin_loader);
	g_clear_object (&priv->cancellable);
	g_clear_object (&priv->settings);
	g_clear_object (&priv->third_party_repo);
	g_clear_pointer (&priv->category_of_day, g_free);
	g_clear_pointer (&priv->category_hash, g_hash_table_unref);

	if (priv->featured_rotate_timer_id != 0) {
		g_source_remove (priv->featured_rotate_timer_id);
		priv->featured_rotate_timer_id = 0;
	}

	G_OBJECT_CLASS (gs_overview_page_parent_class)->dispose (object);
}

static void
gs_overview_page_refreshed (GsOverviewPage *self)
{
	GsOverviewPagePrivate *priv = gs_overview_page_get_instance_private (self);

	if (priv->empty) {
		gtk_stack_set_visible_child_name (GTK_STACK (priv->stack_overview), "no-results");
	} else {
		gtk_stack_set_visible_child_name (GTK_STACK (priv->stack_overview), "overview");
	}
}

static void
gs_overview_page_class_init (GsOverviewPageClass *klass)
{
	GObjectClass *object_class = G_OBJECT_CLASS (klass);
	GsPageClass *page_class = GS_PAGE_CLASS (klass);
	GtkWidgetClass *widget_class = GTK_WIDGET_CLASS (klass);

	object_class->dispose = gs_overview_page_dispose;
	page_class->switch_to = gs_overview_page_switch_to;
	page_class->reload = gs_overview_page_reload;
	page_class->setup = gs_overview_page_setup;
	klass->refreshed = gs_overview_page_refreshed;

	signals [SIGNAL_REFRESHED] =
		g_signal_new ("refreshed",
			      G_TYPE_FROM_CLASS (object_class), G_SIGNAL_RUN_LAST,
			      G_STRUCT_OFFSET (GsOverviewPageClass, refreshed),
			      NULL, NULL, g_cclosure_marshal_VOID__VOID,
			      G_TYPE_NONE, 0);

	gtk_widget_class_set_template_from_resource (widget_class, "/org/gnome/Software/gs-overview-page.ui");

	gtk_widget_class_bind_template_child_private (widget_class, GsOverviewPage, infobar_third_party);
	gtk_widget_class_bind_template_child_private (widget_class, GsOverviewPage, label_third_party);
	gtk_widget_class_bind_template_child_private (widget_class, GsOverviewPage, stack_featured);
	gtk_widget_class_bind_template_child_private (widget_class, GsOverviewPage, box_featured_switcher);
	gtk_widget_class_bind_template_child_private (widget_class, GsOverviewPage, box_overview);
	gtk_widget_class_bind_template_child_private (widget_class, GsOverviewPage, box_popular);
	gtk_widget_class_bind_template_child_private (widget_class, GsOverviewPage, box_popular_rotating);
	gtk_widget_class_bind_template_child_private (widget_class, GsOverviewPage, box_recent);
	gtk_widget_class_bind_template_child_private (widget_class, GsOverviewPage, category_heading);
	gtk_widget_class_bind_template_child_private (widget_class, GsOverviewPage, featured_heading);
	gtk_widget_class_bind_template_child_private (widget_class, GsOverviewPage, flowbox_categories);
	gtk_widget_class_bind_template_child_private (widget_class, GsOverviewPage, flowbox_categories2);
	gtk_widget_class_bind_template_child_private (widget_class, GsOverviewPage, popular_heading);
	gtk_widget_class_bind_template_child_private (widget_class, GsOverviewPage, recent_heading);
	gtk_widget_class_bind_template_child_private (widget_class, GsOverviewPage, scrolledwindow_overview);
	gtk_widget_class_bind_template_child_private (widget_class, GsOverviewPage, stack_overview);
	gtk_widget_class_bind_template_child_private (widget_class, GsOverviewPage, categories_expander_button_down);
	gtk_widget_class_bind_template_child_private (widget_class, GsOverviewPage, categories_expander_button_up);
	gtk_widget_class_bind_template_child_private (widget_class, GsOverviewPage, categories_expander_box);
	gtk_widget_class_bind_template_child_private (widget_class, GsOverviewPage, categories_more);
}

GsOverviewPage *
gs_overview_page_new (void)
{
	return GS_OVERVIEW_PAGE (g_object_new (GS_TYPE_OVERVIEW_PAGE, NULL));
}<|MERGE_RESOLUTION|>--- conflicted
+++ resolved
@@ -496,11 +496,7 @@
 		gtk_widget_show (event_box);
 		g_signal_connect (event_box, "button_release_event",
 			  G_CALLBACK (featured_switcher_clicked), self);
-<<<<<<< HEAD
-		gtk_box_pack_start (GTK_BOX (priv->box_featured_switcher), event_box, FALSE, TRUE, 0);
-=======
 		gtk_container_add (GTK_CONTAINER (priv->box_featured_switcher), event_box);
->>>>>>> 6ce4c5d6
 
 		label = gtk_label_new (i == 0 ? FEATURED_SWITCHER_ACTIVE_TEXT : FEATURED_SWITCHER_INACTIVE_TEXT);
 		gtk_style_context_add_class (gtk_widget_get_style_context (label),
@@ -774,12 +770,8 @@
 		priv->loading_popular = TRUE;
 		plugin_job = gs_plugin_job_newv (GS_PLUGIN_ACTION_GET_POPULAR,
 						 "max-results", 20,
-<<<<<<< HEAD
-							 "refine-flags", GS_PLUGIN_REFINE_FLAGS_REQUIRE_RATING |
-=======
 						 "refine-flags", GS_PLUGIN_REFINE_FLAGS_REQUIRE_RATING |
 								 GS_PLUGIN_REFINE_FLAGS_REQUIRE_CATEGORIES |
->>>>>>> 6ce4c5d6
 								 GS_PLUGIN_REFINE_FLAGS_REQUIRE_ICON,
 						 "dedupe-flags", GS_APP_LIST_FILTER_FLAG_PREFER_INSTALLED |
 								 GS_APP_LIST_FILTER_FLAG_KEY_ID_PROVIDES,
@@ -799,11 +791,7 @@
 		plugin_job = gs_plugin_job_newv (GS_PLUGIN_ACTION_GET_RECENT,
 						 "age", (guint64) (60 * 60 * 24 * 60),
 						 "max-results", 20,
-<<<<<<< HEAD
-							 "refine-flags", GS_PLUGIN_REFINE_FLAGS_REQUIRE_RATING |
-=======
 						 "refine-flags", GS_PLUGIN_REFINE_FLAGS_REQUIRE_RATING |
->>>>>>> 6ce4c5d6
 								 GS_PLUGIN_REFINE_FLAGS_REQUIRE_ICON,
 						 "dedupe-flags", GS_APP_LIST_FILTER_FLAG_PREFER_INSTALLED |
 								 GS_APP_LIST_FILTER_FLAG_KEY_ID_PROVIDES,
@@ -848,11 +836,7 @@
 			plugin_job = gs_plugin_job_newv (GS_PLUGIN_ACTION_GET_CATEGORY_APPS,
 							 "max-results", 20,
 							 "category", featured_category,
-<<<<<<< HEAD
-									 "refine-flags", GS_PLUGIN_REFINE_FLAGS_REQUIRE_RATING |
-=======
 							 "refine-flags", GS_PLUGIN_REFINE_FLAGS_REQUIRE_RATING |
->>>>>>> 6ce4c5d6
 									 GS_PLUGIN_REFINE_FLAGS_REQUIRE_ICON,
 							 "dedupe-flags", GS_APP_LIST_FILTER_FLAG_PREFER_INSTALLED |
 									 GS_APP_LIST_FILTER_FLAG_KEY_ID_PROVIDES,
@@ -870,12 +854,7 @@
 	if (!priv->loading_categories) {
 		g_autoptr(GsPluginJob) plugin_job = NULL;
 		priv->loading_categories = TRUE;
-<<<<<<< HEAD
-		plugin_job = gs_plugin_job_newv (GS_PLUGIN_ACTION_GET_CATEGORIES,
-							 NULL);
-=======
 		plugin_job = gs_plugin_job_newv (GS_PLUGIN_ACTION_GET_CATEGORIES, NULL);
->>>>>>> 6ce4c5d6
 		gs_plugin_loader_job_get_categories_async (priv->plugin_loader, plugin_job,
 							  priv->cancellable,
 							  gs_overview_page_get_categories_cb,
