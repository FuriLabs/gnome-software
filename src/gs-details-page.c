/* -*- Mode: C; tab-width: 8; indent-tabs-mode: t; c-basic-offset: 8 -*-
 * vi:set noexpandtab tabstop=8 shiftwidth=8:
 *
 * Copyright (C) 2013-2017 Richard Hughes <richard@hughsie.com>
 * Copyright (C) 2013 Matthias Clasen <mclasen@redhat.com>
 * Copyright (C) 2014-2019 Kalev Lember <klember@redhat.com>
 *
 * SPDX-License-Identifier: GPL-2.0+
 */

#include "config.h"

#include <locale.h>
#include <string.h>
#include <glib/gi18n.h>

#include "gs-common.h"
#include "gs-utils.h"

#include "gs-details-page.h"
#include "gs-app-addon-row.h"
#include "gs-app-context-bar.h"
#include "gs-app-translation-dialog.h"
#include "gs-app-version-history-row.h"
#include "gs-app-version-history-dialog.h"
#include "gs-description-box.h"
#include "gs-license-tile.h"
#include "gs-origin-popover-row.h"
#include "gs-progress-button.h"
#include "gs-screenshot-carousel.h"
#include "gs-star-widget.h"
#include "gs-review-histogram.h"
#include "gs-review-dialog.h"
#include "gs-review-row.h"

/* the number of reviews to show before clicking the 'More Reviews' button */
#define SHOW_NR_REVIEWS_INITIAL		4

#define GS_DETAILS_PAGE_REFINE_FLAGS	GS_PLUGIN_REFINE_FLAGS_REQUIRE_ADDONS | \
					GS_PLUGIN_REFINE_FLAGS_REQUIRE_CATEGORIES | \
					GS_PLUGIN_REFINE_FLAGS_REQUIRE_CONTENT_RATING | \
					GS_PLUGIN_REFINE_FLAGS_REQUIRE_DESCRIPTION | \
					GS_PLUGIN_REFINE_FLAGS_REQUIRE_DEVELOPER_NAME | \
					GS_PLUGIN_REFINE_FLAGS_REQUIRE_HISTORY | \
					GS_PLUGIN_REFINE_FLAGS_REQUIRE_ICON | \
					GS_PLUGIN_REFINE_FLAGS_REQUIRE_KUDOS | \
					GS_PLUGIN_REFINE_FLAGS_REQUIRE_LICENSE | \
					GS_PLUGIN_REFINE_FLAGS_REQUIRE_ORIGIN_HOSTNAME | \
					GS_PLUGIN_REFINE_FLAGS_REQUIRE_PERMISSIONS | \
					GS_PLUGIN_REFINE_FLAGS_REQUIRE_PROJECT_GROUP | \
					GS_PLUGIN_REFINE_FLAGS_REQUIRE_PROVENANCE | \
					GS_PLUGIN_REFINE_FLAGS_REQUIRE_RELATED | \
					GS_PLUGIN_REFINE_FLAGS_REQUIRE_RUNTIME | \
					GS_PLUGIN_REFINE_FLAGS_REQUIRE_SCREENSHOTS | \
					GS_PLUGIN_REFINE_FLAGS_REQUIRE_SETUP_ACTION | \
					GS_PLUGIN_REFINE_FLAGS_REQUIRE_SIZE | \
<<<<<<< HEAD
=======
					GS_PLUGIN_REFINE_FLAGS_REQUIRE_SIZE_DATA | \
>>>>>>> 8566498b
					GS_PLUGIN_REFINE_FLAGS_REQUIRE_URL | \
					GS_PLUGIN_REFINE_FLAGS_REQUIRE_VERSION

static void gs_details_page_refresh_all (GsDetailsPage *self);

typedef enum {
	GS_DETAILS_PAGE_STATE_LOADING,
	GS_DETAILS_PAGE_STATE_READY,
	GS_DETAILS_PAGE_STATE_FAILED
} GsDetailsPageState;

struct _GsDetailsPage
{
	GsPage			 parent_instance;

	GsPluginLoader		*plugin_loader;
	GCancellable		*cancellable;
	GCancellable		*app_cancellable;
	GsApp			*app;
	GsApp			*app_local_file;
	GsShell			*shell;
	SoupSession		*session;
	gboolean		 show_all_reviews;
	GSettings		*settings;
	GtkSizeGroup		*size_group_origin_popover;
	GsOdrsProvider		*odrs_provider;  /* (nullable) (owned), NULL if reviews are disabled */
	GAppInfoMonitor		*app_info_monitor; /* (owned) */
	GHashTable		*packaging_format_preference; /* gchar * ~> gint */
	gboolean		 origin_by_packaging_format; /* when TRUE, change the 'app' to the most preferred
								packaging format when the alternatives are found */
	gboolean		 is_narrow;

	GtkWidget		*application_details_icon;
	GtkWidget		*application_details_summary;
	GtkWidget		*application_details_title;
	GtkWidget		*box_addons;
	GtkWidget		*box_details;
	GtkWidget		*box_details_description;
	GtkWidget		*box_details_header;
	GtkWidget		*box_details_header_not_icon;
	GtkWidget		*label_webapp_warning;
	GtkWidget		*star;
	GtkWidget		*label_review_count;
	GtkWidget		*screenshot_carousel;
	GtkWidget		*button_details_launch;
	GtkWidget		*button_details_add_shortcut;
	GtkWidget		*button_details_remove_shortcut;
	GtkStack		*links_stack;
	HdyActionRow		*project_website_row;
	HdyActionRow		*donate_row;
	HdyActionRow		*translate_row;
	HdyActionRow		*report_an_issue_row;
	HdyActionRow		*help_row;
	GtkWidget		*button_install;
	GtkWidget		*button_update;
	GtkWidget		*button_remove;
	GsProgressButton	*button_cancel;
	GtkWidget		*button_more_reviews;
	GtkWidget		*infobar_details_app_norepo;
	GtkWidget		*infobar_details_app_repo;
	GtkWidget		*infobar_details_package_baseos;
	GtkWidget		*infobar_details_repo;
	GtkWidget		*label_progress_percentage;
	GtkWidget		*label_progress_status;
	GtkWidget		*label_addons_uninstalled_app;
	GsAppContextBar		*context_bar;
	GtkLabel		*developer_name_label;
	GtkImage		*developer_verified_image;
	GtkWidget		*label_failed;
	GtkWidget		*list_box_addons;
	GtkWidget		*list_box_version_history;
	GtkWidget		*row_latest_version;
	GtkWidget		*version_history_button;
	GtkWidget		*box_reviews;
	GtkWidget		*histogram;
	GtkWidget		*button_review;
	GtkWidget		*list_box_reviews;
	GtkWidget		*scrolledwindow_details;
	GtkWidget		*spinner_details;
	GtkWidget		*stack_details;
	GtkWidget		*star_eventbox;
	GtkWidget		*origin_popover;
	GtkWidget		*origin_popover_list_box;
	GtkWidget		*origin_box;
	GtkWidget		*origin_button_label;
	GtkWidget		*box_license;
	GsLicenseTile		*license_tile;
	GtkInfoBar		*translation_infobar;
	GtkButton		*translation_infobar_button;
};

G_DEFINE_TYPE (GsDetailsPage, gs_details_page, GS_TYPE_PAGE)

typedef enum {
	PROP_ODRS_PROVIDER = 1,
	PROP_IS_NARROW,
	/* Override properties: */
	PROP_TITLE,
} GsDetailsPageProperty;

static GParamSpec *obj_props[PROP_IS_NARROW + 1] = { NULL, };

static GsDetailsPageState
gs_details_page_get_state (GsDetailsPage *self)
{
	const gchar *visible_child_name = gtk_stack_get_visible_child_name (GTK_STACK (self->stack_details));

	if (g_str_equal (visible_child_name, "spinner"))
		return GS_DETAILS_PAGE_STATE_LOADING;
	else if (g_str_equal (visible_child_name, "ready"))
		return GS_DETAILS_PAGE_STATE_READY;
	else if (g_str_equal (visible_child_name, "failed"))
		return GS_DETAILS_PAGE_STATE_FAILED;
	else
		g_assert_not_reached ();
}

static void
gs_details_page_set_state (GsDetailsPage *self,
                           GsDetailsPageState state)
{
	if (state == gs_details_page_get_state (self))
		return;

	/* spinner */
	switch (state) {
	case GS_DETAILS_PAGE_STATE_LOADING:
		gs_start_spinner (GTK_SPINNER (self->spinner_details));
		gtk_widget_show (self->spinner_details);
		break;
	case GS_DETAILS_PAGE_STATE_READY:
	case GS_DETAILS_PAGE_STATE_FAILED:
		gs_stop_spinner (GTK_SPINNER (self->spinner_details));
		gtk_widget_hide (self->spinner_details);
		break;
	default:
		g_assert_not_reached ();
	}

	/* stack */
	switch (state) {
	case GS_DETAILS_PAGE_STATE_LOADING:
		gtk_stack_set_visible_child_name (GTK_STACK (self->stack_details), "spinner");
		break;
	case GS_DETAILS_PAGE_STATE_READY:
		gtk_stack_set_visible_child_name (GTK_STACK (self->stack_details), "ready");
		break;
	case GS_DETAILS_PAGE_STATE_FAILED:
		gtk_stack_set_visible_child_name (GTK_STACK (self->stack_details), "failed");
		break;
	default:
		g_assert_not_reached ();
	}

	/* the page title will have changed */
	g_object_notify (G_OBJECT (self), "title");
}

static void
gs_details_page_update_shortcut_button (GsDetailsPage *self)
{
	gboolean add_shortcut_func;
	gboolean remove_shortcut_func;
	gboolean has_shortcut;

	gtk_widget_set_visible (self->button_details_add_shortcut,
				FALSE);
	gtk_widget_set_visible (self->button_details_remove_shortcut,
				FALSE);

	if (gs_app_get_kind (self->app) != AS_COMPONENT_KIND_DESKTOP_APP)
		return;

	/* Leave the button hidden if the app can’t be launched by the current
	 * user. */
	if (gs_app_has_quirk (self->app, GS_APP_QUIRK_PARENTAL_NOT_LAUNCHABLE))
		return;

	/* only consider the shortcut button if the app is installed */
	switch (gs_app_get_state (self->app)) {
	case GS_APP_STATE_INSTALLED:
	case GS_APP_STATE_UPDATABLE:
	case GS_APP_STATE_UPDATABLE_LIVE:
		break;
	default:
		return;
	}

	add_shortcut_func =
		gs_plugin_loader_get_plugin_supported (self->plugin_loader,
						       "gs_plugin_add_shortcut");
	remove_shortcut_func =
		gs_plugin_loader_get_plugin_supported (self->plugin_loader,
						       "gs_plugin_remove_shortcut");

	has_shortcut = gs_app_has_quirk (self->app, GS_APP_QUIRK_HAS_SHORTCUT);

	if (add_shortcut_func) {
		gtk_widget_set_visible (self->button_details_add_shortcut,
					!has_shortcut || !remove_shortcut_func);
		gtk_widget_set_sensitive (self->button_details_add_shortcut,
					  !has_shortcut);
	}

	if (remove_shortcut_func) {
		gtk_widget_set_visible (self->button_details_remove_shortcut,
					has_shortcut || !add_shortcut_func);
		gtk_widget_set_sensitive (self->button_details_remove_shortcut,
					  has_shortcut);
	}
}

static gboolean
app_has_pending_action (GsApp *app)
{
	/* sanitize the pending state change by verifying we're in one of the
	 * expected states */
	if (gs_app_get_state (app) != GS_APP_STATE_AVAILABLE &&
	    gs_app_get_state (app) != GS_APP_STATE_UPDATABLE_LIVE &&
	    gs_app_get_state (app) != GS_APP_STATE_UPDATABLE &&
	    gs_app_get_state (app) != GS_APP_STATE_QUEUED_FOR_INSTALL)
		return FALSE;

	return (gs_app_get_pending_action (app) != GS_PLUGIN_ACTION_UNKNOWN) ||
	       (gs_app_get_state (app) == GS_APP_STATE_QUEUED_FOR_INSTALL);
}

static void
gs_details_page_switch_to (GsPage *page)
{
	GsDetailsPage *self = GS_DETAILS_PAGE (page);
	GtkAdjustment *adj;

	if (gs_shell_get_mode (self->shell) != GS_SHELL_MODE_DETAILS) {
		g_warning ("Called switch_to(details) when in mode %s",
			   gs_shell_get_mode_string (self->shell));
		return;
	}

	/* hide the alternates for now until the query is complete */
	gtk_widget_hide (self->origin_box);

	/* not set, perhaps file-to-app */
	if (self->app == NULL)
		return;

	adj = gtk_scrolled_window_get_vadjustment (GTK_SCROLLED_WINDOW (self->scrolledwindow_details));
	gtk_adjustment_set_value (adj, gtk_adjustment_get_lower (adj));

	gs_grab_focus_when_mapped (self->scrolledwindow_details);
}

static void
gs_details_page_refresh_progress (GsDetailsPage *self)
{
	guint percentage;
	GsAppState state;

	/* cancel button */
	state = gs_app_get_state (self->app);
	switch (state) {
	case GS_APP_STATE_INSTALLING:
	case GS_APP_STATE_REMOVING:
		gtk_widget_set_visible (GTK_WIDGET (self->button_cancel), TRUE);
		/* If the app is installing, the user can only cancel it if
		 * 1) They haven't already, and
		 * 2) the plugin hasn't said that they can't, for example if a
		 *    package manager has already gone 'too far'
		 */
		gtk_widget_set_sensitive (GTK_WIDGET (self->button_cancel),
					  !g_cancellable_is_cancelled (self->app_cancellable) &&
					   gs_app_get_allow_cancel (self->app));
		break;
	default:
		gtk_widget_set_visible (GTK_WIDGET (self->button_cancel), FALSE);
		break;
	}
	if (app_has_pending_action (self->app)) {
		gtk_widget_set_visible (GTK_WIDGET (self->button_cancel), TRUE);
		gtk_widget_set_sensitive (GTK_WIDGET (self->button_cancel),
					  !g_cancellable_is_cancelled (self->app_cancellable) &&
					  gs_app_get_allow_cancel (self->app));
	}

	/* progress status label */
	switch (state) {
	case GS_APP_STATE_REMOVING:
		gtk_widget_set_visible (self->label_progress_status, TRUE);
		gtk_label_set_label (GTK_LABEL (self->label_progress_status),
				     _("Removing…"));
		break;
	case GS_APP_STATE_INSTALLING:
		gtk_widget_set_visible (self->label_progress_status, TRUE);
		gtk_label_set_label (GTK_LABEL (self->label_progress_status),
				     _("Installing"));
		break;
	case GS_APP_STATE_PENDING_INSTALL:
		gtk_widget_set_visible (self->label_progress_status, TRUE);
		if (gs_app_has_quirk (self->app, GS_APP_QUIRK_NEEDS_REBOOT))
			gtk_label_set_label (GTK_LABEL (self->label_progress_status), _("Requires restart to finish install"));
		else
			gtk_label_set_label (GTK_LABEL (self->label_progress_status), _("Pending install"));
		break;
	case GS_APP_STATE_PENDING_REMOVE:
		gtk_widget_set_visible (self->label_progress_status, TRUE);
		if (gs_app_has_quirk (self->app, GS_APP_QUIRK_NEEDS_REBOOT))
			gtk_label_set_label (GTK_LABEL (self->label_progress_status), _("Requires restart to finish remove"));
		else
			gtk_label_set_label (GTK_LABEL (self->label_progress_status), _("Pending remove"));
		break;

	default:
		gtk_widget_set_visible (self->label_progress_status, FALSE);
		break;
	}
	if (app_has_pending_action (self->app)) {
		GsPluginAction action = gs_app_get_pending_action (self->app);
		gtk_widget_set_visible (self->label_progress_status, TRUE);
		switch (action) {
		case GS_PLUGIN_ACTION_INSTALL:
			gtk_label_set_label (GTK_LABEL (self->label_progress_status),
					     /* TRANSLATORS: This is a label on top of the app's progress
					      * bar to inform the user that the app should be installed soon */
					     _("Pending installation…"));
			break;
		case GS_PLUGIN_ACTION_UPDATE:
		case GS_PLUGIN_ACTION_UPGRADE_DOWNLOAD:
			gtk_label_set_label (GTK_LABEL (self->label_progress_status),
					     /* TRANSLATORS: This is a label on top of the app's progress
					      * bar to inform the user that the app should be updated soon */
					     _("Pending update…"));
			break;
		default:
			gtk_widget_set_visible (self->label_progress_status, FALSE);
			break;
		}
	}

	/* percentage bar */
	switch (state) {
	case GS_APP_STATE_INSTALLING:
	case GS_APP_STATE_REMOVING:
		percentage = gs_app_get_progress (self->app);
		if (percentage == GS_APP_PROGRESS_UNKNOWN) {
			if (state == GS_APP_STATE_INSTALLING) {
				/* Translators: This string is shown when preparing to download and install an app. */
				gtk_label_set_label (GTK_LABEL (self->label_progress_status), _("Preparing…"));
			} else {
				/* Translators: This string is shown when uninstalling an app. */
				gtk_label_set_label (GTK_LABEL (self->label_progress_status), _("Uninstalling…"));
			}

			gtk_widget_set_visible (self->label_progress_status, TRUE);
			gtk_widget_set_visible (self->label_progress_percentage, FALSE);
			gs_progress_button_set_progress (self->button_cancel, percentage);
			gs_progress_button_set_show_progress (self->button_cancel, TRUE);
			break;
		} else if (percentage <= 100) {
			g_autofree gchar *str = g_strdup_printf ("%u%%", percentage);
			gtk_label_set_label (GTK_LABEL (self->label_progress_percentage), str);
			gtk_widget_set_visible (self->label_progress_percentage, TRUE);
			gs_progress_button_set_progress (self->button_cancel, percentage);
			gs_progress_button_set_show_progress (self->button_cancel, TRUE);
			break;
		}
		/* FALLTHROUGH */
	default:
		gtk_widget_set_visible (self->label_progress_percentage, FALSE);
		gs_progress_button_set_show_progress (self->button_cancel, FALSE);
		gs_progress_button_set_progress (self->button_cancel, 0);
		break;
	}
	if (app_has_pending_action (self->app)) {
		gs_progress_button_set_progress (self->button_cancel, 0);
		gs_progress_button_set_show_progress (self->button_cancel, TRUE);
	}
}

static gboolean
gs_details_page_refresh_progress_idle (gpointer user_data)
{
	GsDetailsPage *self = GS_DETAILS_PAGE (user_data);
	gs_details_page_refresh_progress (self);
	g_object_unref (self);
	return G_SOURCE_REMOVE;
}

static void
gs_details_page_progress_changed_cb (GsApp *app,
                                     GParamSpec *pspec,
                                     GsDetailsPage *self)
{
	g_idle_add (gs_details_page_refresh_progress_idle, g_object_ref (self));
}

static gboolean
gs_details_page_allow_cancel_changed_idle (gpointer user_data)
{
	GsDetailsPage *self = GS_DETAILS_PAGE (user_data);
	gtk_widget_set_sensitive (GTK_WIDGET (self->button_cancel),
				  gs_app_get_allow_cancel (self->app));
	g_object_unref (self);
	return G_SOURCE_REMOVE;
}

static void
gs_details_page_allow_cancel_changed_cb (GsApp *app,
                                                    GParamSpec *pspec,
                                                    GsDetailsPage *self)
{
	g_idle_add (gs_details_page_allow_cancel_changed_idle,
		    g_object_ref (self));
}

static gboolean
gs_details_page_refresh_idle (gpointer user_data)
{
	GsDetailsPage *self = GS_DETAILS_PAGE (user_data);

	if (gs_shell_get_mode (self->shell) == GS_SHELL_MODE_DETAILS) {
<<<<<<< HEAD
		gs_page_switch_to (GS_PAGE (self), TRUE);

=======
>>>>>>> 8566498b
		/* update widgets */
		gs_details_page_refresh_all (self);
	}

	g_object_unref (self);
	return G_SOURCE_REMOVE;
}

static void
gs_details_page_notify_state_changed_cb (GsApp *app,
                                         GParamSpec *pspec,
                                         GsDetailsPage *self)
{
	g_idle_add (gs_details_page_refresh_idle, g_object_ref (self));
}

static void
gs_details_page_link_row_activated_cb (HdyActionRow *row, GsDetailsPage *self)
{
	gs_shell_show_uri (self->shell, hdy_action_row_get_subtitle (row));
}

static void
gs_details_page_license_tile_get_involved_activated_cb (GsLicenseTile *license_tile,
							GsDetailsPage *self)
{
	gs_shell_show_uri (self->shell, gs_app_get_url (self->app, AS_URL_KIND_HOMEPAGE));
}

static void
gs_details_page_translation_infobar_response_cb (GtkInfoBar *infobar,
                                                 int         response,
                                                 gpointer    user_data)
{
	GsDetailsPage *self = GS_DETAILS_PAGE (user_data);
	GtkWindow *window;

	window = GTK_WINDOW (gs_app_translation_dialog_new (self->app));
	gs_shell_modal_dialog_present (self->shell, window);
}

static void
gs_details_page_set_description (GsDetailsPage *self, const gchar *tmp)
{
	gs_description_box_set_text (GS_DESCRIPTION_BOX (self->box_details_description), tmp);
	gs_description_box_set_collapsed (GS_DESCRIPTION_BOX (self->box_details_description), TRUE);
	gtk_widget_set_visible (self->label_webapp_warning, gs_app_get_kind (self->app) == AS_COMPONENT_KIND_WEB_APP);
}

static gboolean
app_origin_equal (GsApp *a,
                  GsApp *b)
{
	g_autofree gchar *a_origin_ui = NULL, *b_origin_ui = NULL;
	GFile *a_local_file, *b_local_file;

	if (a == b)
		return TRUE;

	a_origin_ui = gs_app_get_origin_ui (a);
	b_origin_ui = gs_app_get_origin_ui (b);

	a_local_file = gs_app_get_local_file (a);
	b_local_file = gs_app_get_local_file (b);

	/* Compare all the fields used in GsOriginPopoverRow. */
	if (g_strcmp0 (a_origin_ui, b_origin_ui) != 0)
		return FALSE;

	if (!((a_local_file == NULL && b_local_file == NULL) ||
	      (a_local_file != NULL && b_local_file != NULL &&
	       g_file_equal (a_local_file, b_local_file))))
		return FALSE;

	if (g_strcmp0 (gs_app_get_origin_hostname (a),
		       gs_app_get_origin_hostname (b)) != 0)
		return FALSE;

	if (gs_app_get_bundle_kind (a) != gs_app_get_bundle_kind (b))
		return FALSE;

	if (gs_app_get_scope (a) != gs_app_get_scope (b))
		return FALSE;

	if (g_strcmp0 (gs_app_get_branch (a), gs_app_get_branch (b)) != 0)
		return FALSE;

	if (g_strcmp0 (gs_app_get_version (a), gs_app_get_version (b)) != 0)
		return FALSE;

	return TRUE;
}

static gint
sort_by_packaging_format_preference (GsApp *app1,
				     GsApp *app2,
				     gpointer user_data)
{
	GHashTable *preference = user_data;
	const gchar *packaging_format_raw1 = gs_app_get_packaging_format_raw (app1);
	const gchar *packaging_format_raw2 = gs_app_get_packaging_format_raw (app2);
	gint index1, index2;

	if (g_strcmp0 (packaging_format_raw1, packaging_format_raw2) == 0)
		return 0;

	if (packaging_format_raw1 == NULL || packaging_format_raw2 == NULL)
		return packaging_format_raw1 == NULL ? -1 : 1;

	index1 = GPOINTER_TO_INT (g_hash_table_lookup (preference, packaging_format_raw1));
	index2 = GPOINTER_TO_INT (g_hash_table_lookup (preference, packaging_format_raw2));

	if (index1 == index2)
		return 0;

	/* Index 0 means unspecified packaging format in the preference array,
	   thus move these at the end. */
	if (index1 == 0 || index2 == 0)
		return index1 == 0 ? 1 : -1;

	return index1 - index2;
}

static void _set_app (GsDetailsPage *self, GsApp *app);

static void
gs_details_page_get_alternates_cb (GObject *source_object,
                                   GAsyncResult *res,
                                   gpointer user_data)
{
	GsDetailsPage *self = GS_DETAILS_PAGE (user_data);
	GsPluginLoader *plugin_loader = GS_PLUGIN_LOADER (source_object);
	g_autoptr(GError) error = NULL;
	g_autoptr(GsAppList) list = NULL;
	g_autofree gchar *origin_ui = NULL;
	gboolean instance_changed = FALSE;
	gboolean origin_by_packaging_format = self->origin_by_packaging_format;
	GtkWidget *first_row = NULL;
	GtkWidget *select_row = NULL;
	GtkWidget *origin_row_by_packaging_format = NULL;
	gint origin_row_by_packaging_format_index = 0;

	self->origin_by_packaging_format = FALSE;
	gs_container_remove_all (GTK_CONTAINER (self->origin_popover_list_box));

	/* Did we switch away from the page in the meantime? */
	if (!gs_page_is_active (GS_PAGE (self))) {
		gtk_widget_hide (self->origin_box);
		return;
	}

	list = gs_plugin_loader_job_process_finish (plugin_loader,
						    res,
						    &error);
	if (list == NULL) {
		if (!g_error_matches (error, GS_PLUGIN_ERROR, GS_PLUGIN_ERROR_CANCELLED))
			g_warning ("failed to get alternates: %s", error->message);
		gtk_widget_hide (self->origin_box);
		return;
	}

	/* deduplicate the list; duplicates can get in the list if
	 * get_alternates() returns the old/new version of a renamed app, which
	 * happens to come from the same origin; see
	 * https://gitlab.gnome.org/GNOME/gnome-software/-/issues/1192
	 *
	 * This nested loop is OK as the origin list is normally only 2 or 3
	 * items long. */
	for (guint i = 0; i < gs_app_list_length (list); i++) {
		GsApp *i_app = gs_app_list_index (list, i);
		gboolean did_remove = FALSE;

		for (guint j = i + 1; j < gs_app_list_length (list);) {
			GsApp *j_app = gs_app_list_index (list, j);

			if (app_origin_equal (i_app, j_app)) {
				gs_app_list_remove (list, j_app);
				did_remove = TRUE;
			} else {
				j++;
			}
		}

		/* Needed to catch cases when the same pointer is in the array multiple times,
		   interleaving with another pointer. The removal can skip the first occurrence
		   due to the g_ptr_array_remove() removing the first instance in the array,
		   which shifts the array content. */
		if (did_remove)
			i--;
	}

	/* add the local file to the list so that we can carry it over when
	 * switching between alternates */
	if (self->app_local_file != NULL) {
		gs_app_list_add (list, self->app_local_file);
		/* Do not allow change of the app by the packaging format when it's a local file */
		origin_by_packaging_format = FALSE;
	}

	/* no alternates to show */
	if (gs_app_list_length (list) < 2) {
		gtk_widget_hide (self->origin_box);
		return;
	}

	/* Do not allow change of the app by the packaging format when it's installed */
	origin_by_packaging_format = origin_by_packaging_format &&
		self->app != NULL && gs_app_get_state (self->app) != GS_APP_STATE_INSTALLED;

	/* Sort the alternates by the user's packaging preferences */
	if (g_hash_table_size (self->packaging_format_preference) > 0)
		gs_app_list_sort (list, sort_by_packaging_format_preference, self->packaging_format_preference);

	for (guint i = 0; i < gs_app_list_length (list); i++) {
		GsApp *app = gs_app_list_index (list, i);
		GtkWidget *row = gs_origin_popover_row_new (app);
		gtk_widget_show (row);
		if (first_row == NULL)
			first_row = row;
		if (app == self->app || (
		    (gs_app_get_bundle_kind (app) == AS_BUNDLE_KIND_UNKNOWN ||
		    gs_app_get_bundle_kind (app) == gs_app_get_bundle_kind (self->app)) &&
		    (gs_app_get_scope (app) == AS_COMPONENT_SCOPE_UNKNOWN ||
		    gs_app_get_scope (app) == gs_app_get_scope (self->app)) &&
		    g_strcmp0 (gs_app_get_origin (app), gs_app_get_origin (self->app)) == 0 &&
		    g_strcmp0 (gs_app_get_branch (app), gs_app_get_branch (self->app)) == 0 &&
		    g_strcmp0 (gs_app_get_version (app), gs_app_get_version (self->app)) == 0)) {
			/* This can happen on reload of the page */
			if (app != self->app) {
				_set_app (self, app);
				instance_changed = TRUE;
			}
			select_row = row;
		}
		gs_origin_popover_row_set_size_group (GS_ORIGIN_POPOVER_ROW (row),
		                                      self->size_group_origin_popover);
		gtk_container_add (GTK_CONTAINER (self->origin_popover_list_box), row);

		if (origin_by_packaging_format) {
			const gchar *packaging_format = gs_app_get_packaging_format_raw (app);
			gint index = GPOINTER_TO_INT (g_hash_table_lookup (self->packaging_format_preference, packaging_format));
			if (index > 0 && (index < origin_row_by_packaging_format_index || origin_row_by_packaging_format_index == 0)) {
				origin_row_by_packaging_format_index = index;
				origin_row_by_packaging_format = row;
			}
		}
	}

	if (origin_row_by_packaging_format) {
		GsOriginPopoverRow *row = GS_ORIGIN_POPOVER_ROW (origin_row_by_packaging_format);
		GsApp *app = gs_origin_popover_row_get_app (row);
		select_row = origin_row_by_packaging_format;
		if (app != self->app) {
			_set_app (self, app);
			instance_changed = TRUE;
		}
	}

	if (select_row == NULL && first_row != NULL) {
		GsOriginPopoverRow *row = GS_ORIGIN_POPOVER_ROW (first_row);
		GsApp *app = gs_origin_popover_row_get_app (row);
		select_row = first_row;
		if (app != self->app) {
			_set_app (self, app);
			instance_changed = TRUE;
		}
	}

	if (select_row)
		gs_origin_popover_row_set_selected (GS_ORIGIN_POPOVER_ROW (select_row), TRUE);

	origin_ui = gs_app_get_origin_ui (self->app);
	if (origin_ui != NULL)
		gtk_label_set_text (GTK_LABEL (self->origin_button_label), origin_ui);
	else
		gtk_label_set_text (GTK_LABEL (self->origin_button_label), "");

	gtk_widget_show (self->origin_box);

	if (instance_changed)
		gs_details_page_refresh_all (self);
}

static gboolean
gs_details_page_can_launch_app (GsDetailsPage *self)
{
	const gchar *desktop_id;
	GDesktopAppInfo *desktop_appinfo;
	g_autoptr(GAppInfo) appinfo = NULL;

	if (!self->app)
		return FALSE;

	switch (gs_app_get_state (self->app)) {
	case GS_APP_STATE_INSTALLED:
	case GS_APP_STATE_UPDATABLE:
	case GS_APP_STATE_UPDATABLE_LIVE:
		break;
	default:
		return FALSE;
	}

	if (gs_app_has_quirk (self->app, GS_APP_QUIRK_NOT_LAUNCHABLE) ||
	    gs_app_has_quirk (self->app, GS_APP_QUIRK_PARENTAL_NOT_LAUNCHABLE))
		return FALSE;

	/* don't show the launch button if the app doesn't have a desktop ID */
	if (gs_app_get_id (self->app) == NULL)
		return FALSE;

	desktop_id = gs_app_get_launchable (self->app, AS_LAUNCHABLE_KIND_DESKTOP_ID);
	if (!desktop_id)
		desktop_id = gs_app_get_id (self->app);
	if (!desktop_id)
		return FALSE;

	desktop_appinfo = gs_utils_get_desktop_app_info (desktop_id);
	if (!desktop_appinfo)
		return FALSE;

	appinfo = G_APP_INFO (desktop_appinfo);

	return g_app_info_should_show (appinfo);
}

static void
gs_details_page_refresh_buttons (GsDetailsPage *self)
{
	GsAppState state;
	GtkWidget *buttons_in_order[] = {
		self->button_details_launch,
		self->button_install,
		self->button_update,
		self->button_remove,
	};
	GtkWidget *highlighted_button = NULL;

	state = gs_app_get_state (self->app);

	/* install button */
	switch (state) {
	case GS_APP_STATE_AVAILABLE:
	case GS_APP_STATE_AVAILABLE_LOCAL:
		gtk_widget_set_visible (self->button_install, TRUE);
		/* TRANSLATORS: button text in the header when an application
		 * can be installed */
		gtk_button_set_label (GTK_BUTTON (self->button_install), _("_Install"));
		break;
	case GS_APP_STATE_INSTALLING:
		gtk_widget_set_visible (self->button_install, FALSE);
		break;
	case GS_APP_STATE_UNKNOWN:
	case GS_APP_STATE_INSTALLED:
	case GS_APP_STATE_REMOVING:
	case GS_APP_STATE_UPDATABLE:
	case GS_APP_STATE_QUEUED_FOR_INSTALL:
		gtk_widget_set_visible (self->button_install, FALSE);
		break;
	case GS_APP_STATE_PENDING_INSTALL:
	case GS_APP_STATE_PENDING_REMOVE:
		if (gs_app_has_quirk (self->app, GS_APP_QUIRK_NEEDS_REBOOT)) {
			gtk_widget_set_visible (self->button_install, TRUE);
			gtk_button_set_label (GTK_BUTTON (self->button_install), _("_Restart"));
		} else {
			gtk_widget_set_visible (self->button_install, FALSE);
		}
		break;
	case GS_APP_STATE_UPDATABLE_LIVE:
		if (gs_app_get_kind (self->app) == AS_COMPONENT_KIND_FIRMWARE) {
			gtk_widget_set_visible (self->button_install, TRUE);
			/* TRANSLATORS: button text in the header when firmware
			 * can be live-installed */
			gtk_button_set_label (GTK_BUTTON (self->button_install), _("_Install"));
		} else {
			gtk_widget_set_visible (self->button_install, FALSE);
		}
		break;
	case GS_APP_STATE_UNAVAILABLE:
		if (gs_app_get_url_missing (self->app) != NULL) {
			gtk_widget_set_visible (self->button_install, FALSE);
		} else {
			gtk_widget_set_visible (self->button_install, TRUE);
			/* TRANSLATORS: this is a button that allows the apps to
			 * be installed.
			 * The ellipsis indicates that further steps are required,
			 * e.g. enabling software repositories or the like */
			gtk_button_set_label (GTK_BUTTON (self->button_install), _("_Install…"));
		}
		break;
	default:
		g_warning ("App unexpectedly in state %s",
			   gs_app_state_to_string (state));
		g_assert_not_reached ();
	}

	/* update button */
	switch (state) {
	case GS_APP_STATE_UPDATABLE_LIVE:
		if (gs_app_get_kind (self->app) == AS_COMPONENT_KIND_FIRMWARE) {
			gtk_widget_set_visible (self->button_update, FALSE);
		} else {
			gtk_widget_set_visible (self->button_update, TRUE);
		}
		break;
	default:
		gtk_widget_set_visible (self->button_update, FALSE);
		break;
	}

	/* launch button */
	gtk_widget_set_visible (self->button_details_launch, gs_details_page_can_launch_app (self));

	/* remove button */
	if (gs_app_has_quirk (self->app, GS_APP_QUIRK_COMPULSORY) ||
	    gs_app_get_kind (self->app) == AS_COMPONENT_KIND_FIRMWARE) {
		gtk_widget_set_visible (self->button_remove, FALSE);
	} else {
		switch (state) {
		case GS_APP_STATE_INSTALLED:
		case GS_APP_STATE_UPDATABLE:
		case GS_APP_STATE_UPDATABLE_LIVE:
			gtk_widget_set_visible (self->button_remove, TRUE);
			gtk_widget_set_sensitive (self->button_remove, TRUE);
			break;
		case GS_APP_STATE_AVAILABLE_LOCAL:
		case GS_APP_STATE_AVAILABLE:
		case GS_APP_STATE_INSTALLING:
		case GS_APP_STATE_REMOVING:
		case GS_APP_STATE_UNAVAILABLE:
		case GS_APP_STATE_UNKNOWN:
		case GS_APP_STATE_QUEUED_FOR_INSTALL:
		case GS_APP_STATE_PENDING_INSTALL:
		case GS_APP_STATE_PENDING_REMOVE:
			gtk_widget_set_visible (self->button_remove, FALSE);
			break;
		default:
			g_warning ("App unexpectedly in state %s",
				   gs_app_state_to_string (state));
			g_assert_not_reached ();
		}
	}

	if (app_has_pending_action (self->app)) {
		gtk_widget_set_visible (self->button_install, FALSE);
		gtk_widget_set_visible (self->button_update, FALSE);
		gtk_widget_set_visible (self->button_details_launch, FALSE);
		gtk_widget_set_visible (self->button_remove, FALSE);
	}
<<<<<<< HEAD
}

static struct {
	GsAppPermissions permission;
	const char *title;
	const char *subtitle;
} permission_display_data[] = {
  { GS_APP_PERMISSIONS_NETWORK, N_("Network"), N_("Can communicate over the network") },
  { GS_APP_PERMISSIONS_SYSTEM_BUS, N_("System Services"), N_("Can access D-Bus services on the system bus") },
  { GS_APP_PERMISSIONS_SESSION_BUS, N_("Session Services"), N_("Can access D-Bus services on the session bus") },
  { GS_APP_PERMISSIONS_DEVICES, N_("Devices"), N_("Can access system device files") },
  { GS_APP_PERMISSIONS_HOME_FULL, N_("Home folder"), N_("Can view, edit and create files") },
  { GS_APP_PERMISSIONS_HOME_READ, N_("Home folder"), N_("Can view files") },
  { GS_APP_PERMISSIONS_FILESYSTEM_FULL, N_("File system"), N_("Can view, edit and create files") },
  { GS_APP_PERMISSIONS_FILESYSTEM_READ, N_("File system"), N_("Can view files") },
  { GS_APP_PERMISSIONS_DOWNLOADS_FULL, N_("Downloads folder"), N_("Can view, edit and create files") },
  { GS_APP_PERMISSIONS_DOWNLOADS_READ, N_("Downloads folder"), N_("Can view files") },
  { GS_APP_PERMISSIONS_SETTINGS, N_("Settings"), N_("Can view and change any settings") },
  { GS_APP_PERMISSIONS_X11, N_("Legacy display system"), N_("Uses an old, insecure display system") },
  { GS_APP_PERMISSIONS_ESCAPE_SANDBOX, N_("Sandbox escape"), N_("Can escape the sandbox and circumvent any other restrictions") },
};

static void
populate_permission_details (GsDetailsPage *self, GsAppPermissions permissions)
{
	GList *children;

	children = gtk_container_get_children (GTK_CONTAINER (self->box_permissions_details));
	for (GList *l = children; l != NULL; l = l->next)
		gtk_widget_destroy (GTK_WIDGET (l->data));
	g_list_free (children);

	if (permissions == GS_APP_PERMISSIONS_NONE) {
		GtkWidget *label;
		label = gtk_label_new (_("This application is fully sandboxed."));
		gtk_label_set_xalign (GTK_LABEL (label), 0);
		gtk_label_set_max_width_chars (GTK_LABEL (label), 40);
		gtk_label_set_line_wrap (GTK_LABEL (label), TRUE);
		gtk_widget_show (label);
		gtk_container_add (GTK_CONTAINER (self->box_permissions_details), label);
	} else if (permissions == GS_APP_PERMISSIONS_UNKNOWN) {
		GtkWidget *label;
		label = gtk_label_new (_("Unable to determine which parts of the system "
		                         "this application accesses. This is typical for "
		                         "older applications."));
		gtk_label_set_xalign (GTK_LABEL (label), 0);
		gtk_label_set_max_width_chars (GTK_LABEL (label), 40);
		gtk_label_set_line_wrap (GTK_LABEL (label), TRUE);
		gtk_widget_show (label);
		gtk_container_add (GTK_CONTAINER (self->box_permissions_details), label);
	} else {
		gboolean with_icons = FALSE;
		gsize i;

		for (i = 0; i < G_N_ELEMENTS (permission_display_data); i++) {
			if ((permissions & permission_display_data[i].permission) != 0 &&
			    (permission_display_data[i].permission & ~MEDIUM_PERMISSIONS) != 0) {
				with_icons = TRUE;
				break;
			}
		}

		for (i = 0; i < G_N_ELEMENTS (permission_display_data); i++) {
			GtkWidget *row, *box, *label;

			if ((permissions & permission_display_data[i].permission) == 0)
				continue;

			row = gtk_box_new (GTK_ORIENTATION_HORIZONTAL, 12);
			gtk_widget_show (row);

			if (with_icons) {
				GtkWidget *image;

				image = gtk_image_new_from_icon_name ("dialog-warning-symbolic", GTK_ICON_SIZE_MENU);
				if ((permission_display_data[i].permission & ~MEDIUM_PERMISSIONS) == 0)
					gtk_widget_set_opacity (image, 0);

				gtk_widget_show (image);
				gtk_container_add (GTK_CONTAINER (row), image);
			}
=======

	/* Update the styles so that the first visible button gets
	 * `suggested-action` or `destructive-action` and the rest are
	 * unstyled. This draws the user’s attention to the most likely
	 * action to perform. */
	for (gsize i = 0; i < G_N_ELEMENTS (buttons_in_order); i++) {
		if (highlighted_button != NULL) {
			gtk_style_context_remove_class (gtk_widget_get_style_context (buttons_in_order[i]), "suggested-action");
			gtk_style_context_remove_class (gtk_widget_get_style_context (buttons_in_order[i]), "destructive-action");
		} else if (gtk_widget_get_visible (buttons_in_order[i])) {
			highlighted_button = buttons_in_order[i];
>>>>>>> 8566498b

			if (buttons_in_order[i] == self->button_remove)
				gtk_style_context_add_class (gtk_widget_get_style_context (buttons_in_order[i]), "destructive-action");
			else
				gtk_style_context_add_class (gtk_widget_get_style_context (buttons_in_order[i]), "suggested-action");
		}
	}
}

static gboolean
update_action_row_from_link (HdyActionRow *row,
                             GsApp        *app,
                             AsUrlKind     url_kind)
{
	const gchar *url = gs_app_get_url (app, url_kind);
	if (url != NULL)
		hdy_action_row_set_subtitle (row, url);
	gtk_widget_set_visible (GTK_WIDGET (row), url != NULL);

	return (url != NULL);
}

static void
gs_details_page_refresh_all (GsDetailsPage *self)
{
	g_autoptr(GIcon) icon = NULL;
	GList *addons;
	const gchar *tmp;
	g_autofree gchar *origin = NULL;
	g_autoptr(GPtrArray) version_history = NULL;
<<<<<<< HEAD
	guint icon_size;
=======
	gboolean link_rows_visible;
>>>>>>> 8566498b

	if (!gs_page_is_active (GS_PAGE (self)))
		return;

	/* change widgets */
	tmp = gs_app_get_name (self->app);
	if (tmp != NULL && tmp[0] != '\0') {
		gtk_label_set_label (GTK_LABEL (self->application_details_title), tmp);
		gtk_widget_set_visible (self->application_details_title, TRUE);
	} else {
		gtk_widget_set_visible (self->application_details_title, FALSE);
	}
	tmp = gs_app_get_summary (self->app);
	if (tmp != NULL && tmp[0] != '\0') {
		gtk_label_set_label (GTK_LABEL (self->application_details_summary), tmp);
		gtk_widget_set_visible (self->application_details_summary, TRUE);
	} else {
		gtk_widget_set_visible (self->application_details_summary, FALSE);
	}

	/* refresh buttons */
	gs_details_page_refresh_buttons (self);

	/* Set up the translation infobar. Assume that translations can be
	 * contributed to if an app is FOSS and it has provided a link for
	 * contributing translations. */
	gtk_widget_set_visible (GTK_WIDGET (self->translation_infobar_button),
				gs_app_translation_dialog_app_has_url (self->app) &&
				gs_app_get_license_is_free (self->app));
	gtk_info_bar_set_revealed (self->translation_infobar,
				   gs_app_get_has_translations (self->app) &&
				   !gs_app_has_kudo (self->app, GS_APP_KUDO_MY_LANGUAGE));

	/* set the description */
	tmp = gs_app_get_description (self->app);
	gs_details_page_set_description (self, tmp);

	/* set the icon; fall back to 96px and 64px if 128px isn’t available,
	 * which sometimes happens at 2× scale factor (hi-DPI) */
	{
		const struct {
			guint icon_size;
			const gchar *fallback_icon_name;  /* (nullable) */
		} icon_fallbacks[] = {
			{ 128, NULL },
			{ 96, NULL },
			{ 64, NULL },
			{ 128, "system-component-application" },
		};

		for (gsize i = 0; i < G_N_ELEMENTS (icon_fallbacks) && icon == NULL; i++) {
			icon = gs_app_get_icon_for_size (self->app,
							 icon_fallbacks[i].icon_size,
							 gtk_widget_get_scale_factor (self->application_details_icon),
							 icon_fallbacks[i].fallback_icon_name);
		}
	}

	gtk_image_set_from_gicon (GTK_IMAGE (self->application_details_icon), icon,
				  GTK_ICON_SIZE_INVALID);

	/* Set various external links. If none are visible, show a fallback
	 * message instead. */
	link_rows_visible = FALSE;
	link_rows_visible = update_action_row_from_link (self->project_website_row, self->app, AS_URL_KIND_HOMEPAGE) || link_rows_visible;
	link_rows_visible = update_action_row_from_link (self->donate_row, self->app, AS_URL_KIND_DONATION) || link_rows_visible;
	link_rows_visible = update_action_row_from_link (self->translate_row, self->app, AS_URL_KIND_TRANSLATE) || link_rows_visible;
	link_rows_visible = update_action_row_from_link (self->report_an_issue_row, self->app, AS_URL_KIND_BUGTRACKER) || link_rows_visible;
	link_rows_visible = update_action_row_from_link (self->help_row, self->app, AS_URL_KIND_HELP) || link_rows_visible;

	gtk_stack_set_visible_child_name (self->links_stack, link_rows_visible ? "links" : "empty");

	/* set the developer name, falling back to the project group */
	tmp = gs_app_get_developer_name (self->app);
	if (tmp == NULL)
		tmp = gs_app_get_project_group (self->app);
	if (tmp != NULL)
		gtk_label_set_label (GTK_LABEL (self->developer_name_label), tmp);
	gtk_widget_set_visible (GTK_WIDGET (self->developer_name_label), tmp != NULL);
	gtk_widget_set_visible (GTK_WIDGET (self->developer_verified_image), gs_app_has_quirk (self->app, GS_APP_QUIRK_DEVELOPER_VERIFIED));

	/* set version history */
	version_history = gs_app_get_version_history (self->app);
	if (version_history == NULL || version_history->len == 0) {
<<<<<<< HEAD
		const char *version = gs_app_get_version (self->app);
=======
		const gchar *version = gs_app_get_version_ui (self->app);
>>>>>>> 8566498b
		if (version == NULL || *version == '\0')
			gtk_widget_set_visible (self->list_box_version_history, FALSE);
		else
			gs_app_version_history_row_set_info (GS_APP_VERSION_HISTORY_ROW (self->row_latest_version),
							     version, gs_app_get_release_date (self->app), NULL);
	} else {
		AsRelease *latest_version = g_ptr_array_index (version_history, 0);
		const gchar *version = gs_app_get_version_ui (self->app);
		if (version == NULL || *version == '\0') {
			gs_app_version_history_row_set_info (GS_APP_VERSION_HISTORY_ROW (self->row_latest_version),
						     as_release_get_version (latest_version),
						     as_release_get_timestamp (latest_version),
						     as_release_get_description (latest_version));
		} else {
			gboolean same_version = g_strcmp0 (version, as_release_get_version (latest_version)) == 0;
			/* Inherit the description from the release history, when the versions match */
			gs_app_version_history_row_set_info (GS_APP_VERSION_HISTORY_ROW (self->row_latest_version),
							     version, gs_app_get_release_date (self->app),
							     same_version ? as_release_get_description (latest_version) : NULL);
		}
	}

	gtk_widget_set_visible (self->version_history_button, version_history != NULL && version_history->len > 1);

	/* are we trying to replace something in the baseos */
	gtk_widget_set_visible (self->infobar_details_package_baseos,
				gs_app_has_quirk (self->app, GS_APP_QUIRK_COMPULSORY) &&
				gs_app_get_state (self->app) == GS_APP_STATE_AVAILABLE_LOCAL);

	switch (gs_app_get_kind (self->app)) {
	case AS_COMPONENT_KIND_DESKTOP_APP:
		/* installing an app with a repo file */
		gtk_widget_set_visible (self->infobar_details_app_repo,
					gs_app_has_quirk (self->app,
							  GS_APP_QUIRK_HAS_SOURCE) &&
					gs_app_get_state (self->app) == GS_APP_STATE_AVAILABLE_LOCAL);
		gtk_widget_set_visible (self->infobar_details_repo, FALSE);
		break;
	case AS_COMPONENT_KIND_GENERIC:
		/* installing a repo-release package */
		gtk_widget_set_visible (self->infobar_details_app_repo, FALSE);
		gtk_widget_set_visible (self->infobar_details_repo,
					gs_app_has_quirk (self->app,
							  GS_APP_QUIRK_HAS_SOURCE) &&
					gs_app_get_state (self->app) == GS_APP_STATE_AVAILABLE_LOCAL);
		break;
	default:
		gtk_widget_set_visible (self->infobar_details_app_repo, FALSE);
		gtk_widget_set_visible (self->infobar_details_repo, FALSE);
		break;
	}

	/* installing a app without a repo file */
	switch (gs_app_get_kind (self->app)) {
	case AS_COMPONENT_KIND_DESKTOP_APP:
		if (gs_app_get_kind (self->app) == AS_COMPONENT_KIND_FIRMWARE) {
			gtk_widget_set_visible (self->infobar_details_app_norepo, FALSE);
		} else {
			gtk_widget_set_visible (self->infobar_details_app_norepo,
						!gs_app_has_quirk (self->app,
							  GS_APP_QUIRK_HAS_SOURCE) &&
						gs_app_get_state (self->app) == GS_APP_STATE_AVAILABLE_LOCAL);
		}
		break;
	default:
		gtk_widget_set_visible (self->infobar_details_app_norepo, FALSE);
		break;
	}

	/* only show the "select addons" string if the app isn't yet installed */
	switch (gs_app_get_state (self->app)) {
	case GS_APP_STATE_INSTALLED:
	case GS_APP_STATE_UPDATABLE:
	case GS_APP_STATE_UPDATABLE_LIVE:
		gtk_widget_set_visible (self->label_addons_uninstalled_app, FALSE);
		break;
	default:
		gtk_widget_set_visible (self->label_addons_uninstalled_app, TRUE);
		break;
	}

	gs_details_page_update_shortcut_button (self);

	/* update progress */
	gs_details_page_refresh_progress (self);

	addons = gtk_container_get_children (GTK_CONTAINER (self->list_box_addons));
	gtk_widget_set_visible (self->box_addons, addons != NULL);
	g_list_free (addons);
}

static gint
list_sort_func (GtkListBoxRow *a,
		GtkListBoxRow *b,
		gpointer user_data)
{
	GsApp *a1 = gs_app_addon_row_get_addon (GS_APP_ADDON_ROW (a));
	GsApp *a2 = gs_app_addon_row_get_addon (GS_APP_ADDON_ROW (b));

	return gs_utils_sort_strcmp (gs_app_get_name (a1),
				     gs_app_get_name (a2));
}

static void
addons_list_row_activated_cb (GtkListBox *list_box,
			      GtkListBoxRow *row,
			      GsDetailsPage *self)
{
	gboolean selected;

	g_return_if_fail (GS_IS_APP_ADDON_ROW (row));

	/* This would be racy if multithreaded but we're in the main thread */
	selected = gs_app_addon_row_get_selected (GS_APP_ADDON_ROW (row));
	gs_app_addon_row_set_selected (GS_APP_ADDON_ROW (row), !selected);
}

static void
version_history_list_row_activated_cb (GtkListBox *list_box,
				       GtkListBoxRow *row,
				       GsDetailsPage *self)
{
	GtkWidget *dialog;

	/* Only the row with the arrow is clickable */
	if (GS_IS_APP_VERSION_HISTORY_ROW (row))
		return;

	dialog = gs_app_version_history_dialog_new (GTK_WINDOW (gtk_widget_get_ancestor (GTK_WIDGET (list_box), GTK_TYPE_WINDOW)),
						    self->app);
	gs_shell_modal_dialog_present (self->shell, GTK_WINDOW (dialog));

	/* just destroy */
	g_signal_connect_swapped (dialog, "response",
				  G_CALLBACK (gtk_widget_destroy), dialog);
}

static void gs_details_page_addon_selected_cb (GsAppAddonRow *row, GParamSpec *pspec, GsDetailsPage *self);
static void gs_details_page_addon_remove_cb (GsAppAddonRow *row, gpointer user_data);

static void
gs_details_page_refresh_addons (GsDetailsPage *self)
{
	GsAppList *addons;
	guint i;

	gs_container_remove_all (GTK_CONTAINER (self->list_box_addons));

	addons = gs_app_get_addons (self->app);
	for (i = 0; i < gs_app_list_length (addons); i++) {
		GsApp *addon;
		GtkWidget *row;

		addon = gs_app_list_index (addons, i);
		if (gs_app_get_state (addon) == GS_APP_STATE_UNKNOWN ||
		    gs_app_get_state (addon) == GS_APP_STATE_UNAVAILABLE)
			continue;

		if (gs_app_has_quirk (addon, GS_APP_QUIRK_HIDE_EVERYWHERE))
			continue;

		row = gs_app_addon_row_new (addon);

		g_signal_connect (row, "notify::selected",
				  G_CALLBACK (gs_details_page_addon_selected_cb),
				  self);
		g_signal_connect (row, "remove-button-clicked",
				  G_CALLBACK (gs_details_page_addon_remove_cb),
				  self);

		gtk_container_add (GTK_CONTAINER (self->list_box_addons), row);
		gtk_widget_show (row);

	}
}

static void gs_details_page_refresh_reviews (GsDetailsPage *self);

static void
gs_details_page_review_button_clicked_cb (GsReviewRow *row,
                                          GsReviewAction action,
                                          GsDetailsPage *self)
{
	AsReview *review = gs_review_row_get_review (row);
	g_autoptr(GError) local_error = NULL;

	g_assert (self->odrs_provider != NULL);

	/* FIXME: Make this async */
	switch (action) {
	case GS_REVIEW_ACTION_UPVOTE:
		gs_odrs_provider_upvote_review (self->odrs_provider, self->app,
						review, self->cancellable,
						&local_error);
		break;
	case GS_REVIEW_ACTION_DOWNVOTE:
		gs_odrs_provider_downvote_review (self->odrs_provider, self->app,
						  review, self->cancellable,
						  &local_error);
		break;
	case GS_REVIEW_ACTION_REPORT:
		gs_odrs_provider_report_review (self->odrs_provider, self->app,
						review, self->cancellable,
						&local_error);
		break;
	case GS_REVIEW_ACTION_REMOVE:
		gs_odrs_provider_remove_review (self->odrs_provider, self->app,
						review, self->cancellable,
						&local_error);
		break;
	case GS_REVIEW_ACTION_DISMISS:
		/* The dismiss action is only used from the moderate page. */
	default:
		g_assert_not_reached ();
	}

	if (local_error != NULL) {
		g_warning ("failed to set review on %s: %s",
			   gs_app_get_id (self->app), local_error->message);
		return;
	}

	gs_details_page_refresh_reviews (self);
}

static void
gs_details_page_refresh_reviews (GsDetailsPage *self)
{
	GArray *review_ratings = NULL;
	GPtrArray *reviews;
	gboolean show_review_button = TRUE;
	gboolean show_reviews = FALSE;
	guint n_reviews = 0;
	guint64 possible_actions = 0;
	guint i;
	GsReviewAction all_actions[] = {
		GS_REVIEW_ACTION_UPVOTE,
		GS_REVIEW_ACTION_DOWNVOTE,
		GS_REVIEW_ACTION_REPORT,
		GS_REVIEW_ACTION_REMOVE,
	};

	/* nothing to show */
	if (self->app == NULL)
		return;

	/* show or hide the entire reviews section */
	switch (gs_app_get_kind (self->app)) {
	case AS_COMPONENT_KIND_DESKTOP_APP:
	case AS_COMPONENT_KIND_FONT:
	case AS_COMPONENT_KIND_INPUT_METHOD:
	case AS_COMPONENT_KIND_WEB_APP:
		/* don't show a missing rating on a local file */
		if (gs_app_get_state (self->app) != GS_APP_STATE_AVAILABLE_LOCAL &&
		    self->odrs_provider != NULL)
			show_reviews = TRUE;
		break;
	default:
		break;
	}

	/* some apps are unreviewable */
	if (gs_app_has_quirk (self->app, GS_APP_QUIRK_NOT_REVIEWABLE))
		show_reviews = FALSE;

	/* set the star rating */
	if (show_reviews) {
		gtk_widget_set_sensitive (self->star, gs_app_get_rating (self->app) >= 0);
		gs_star_widget_set_rating (GS_STAR_WIDGET (self->star),
					   gs_app_get_rating (self->app));

		review_ratings = gs_app_get_review_ratings (self->app);
		if (review_ratings != NULL) {
			gs_review_histogram_set_ratings (GS_REVIEW_HISTOGRAM (self->histogram),
						         review_ratings);
		}
		if (review_ratings != NULL) {
			for (i = 0; i < review_ratings->len; i++)
				n_reviews += (guint) g_array_index (review_ratings, guint32, i);
		} else if (gs_app_get_reviews (self->app) != NULL) {
			n_reviews = gs_app_get_reviews (self->app)->len;
		}
	}

	/* enable appropriate widgets */
	gtk_widget_set_visible (self->star, show_reviews);
	gtk_widget_set_visible (self->histogram, review_ratings != NULL && review_ratings->len > 0);
	gtk_widget_set_visible (self->label_review_count, n_reviews > 0);

	/* update the review label next to the star widget */
	if (n_reviews > 0) {
		g_autofree gchar *text = NULL;
		gtk_widget_set_visible (self->label_review_count, TRUE);
		text = g_strdup_printf ("(%u)", n_reviews);
		gtk_label_set_text (GTK_LABEL (self->label_review_count), text);
	}

	/* no point continuing */
	if (!show_reviews) {
		gtk_widget_set_visible (self->box_reviews, FALSE);
		return;
	}

	/* find what the plugins support */
	for (i = 0; i < G_N_ELEMENTS (all_actions); i++) {
		if (self->odrs_provider != NULL) {
			possible_actions |= (1u << all_actions[i]);
		}
	}

	/* add all the reviews */
	gs_container_remove_all (GTK_CONTAINER (self->list_box_reviews));
	reviews = gs_app_get_reviews (self->app);
	for (i = 0; i < reviews->len; i++) {
		AsReview *review = g_ptr_array_index (reviews, i);
		GtkWidget *row = gs_review_row_new (review);
		guint64 actions;

		g_signal_connect (row, "button-clicked",
				  G_CALLBACK (gs_details_page_review_button_clicked_cb), self);
		if (as_review_get_flags (review) & AS_REVIEW_FLAG_SELF) {
			actions = possible_actions & (1 << GS_REVIEW_ACTION_REMOVE);
			show_review_button = FALSE;
		} else {
			actions = possible_actions & ~(1u << GS_REVIEW_ACTION_REMOVE);
		}
		gs_review_row_set_actions (GS_REVIEW_ROW (row), actions);
		gtk_container_add (GTK_CONTAINER (self->list_box_reviews), row);
		gtk_widget_set_visible (row, self->show_all_reviews ||
					     i < SHOW_NR_REVIEWS_INITIAL);
		gs_review_row_set_network_available (GS_REVIEW_ROW (row),
						     gs_plugin_loader_get_network_available (self->plugin_loader));
	}

	/* only show the button if there are more to show */
	gtk_widget_set_visible (self->button_more_reviews,
				!self->show_all_reviews &&
				reviews->len > SHOW_NR_REVIEWS_INITIAL);

	/* show the button only if the user never reviewed */
	gtk_widget_set_visible (self->button_review, show_review_button);
	if (gs_app_get_state (self->app) != GS_APP_STATE_INSTALLED) {
		gtk_widget_set_visible (self->button_review, FALSE);
		gtk_widget_set_sensitive (self->button_review, FALSE);
		gtk_widget_set_sensitive (self->star_eventbox, FALSE);
	} else if (gs_plugin_loader_get_network_available (self->plugin_loader)) {
		gtk_widget_set_sensitive (self->button_review, TRUE);
		gtk_widget_set_sensitive (self->star_eventbox, TRUE);
		gtk_widget_set_tooltip_text (self->button_review, NULL);
	} else {
		gtk_widget_set_sensitive (self->button_review, FALSE);
		gtk_widget_set_sensitive (self->star_eventbox, FALSE);
		gtk_widget_set_tooltip_text (self->button_review,
					     /* TRANSLATORS: we need a remote server to process */
					     _("You need internet access to write a review"));
	}

	/* Update the overall container. */
	gtk_widget_set_visible (self->box_reviews,
				show_reviews &&
				(gtk_widget_get_visible (self->histogram) ||
				 gtk_widget_get_visible (self->button_review) ||
				 reviews->len > 0 ||
				 gtk_widget_get_visible (self->button_more_reviews)));
}

static void
gs_details_page_app_refine_cb (GObject *source,
				GAsyncResult *res,
				gpointer user_data)
{
	GsPluginLoader *plugin_loader = GS_PLUGIN_LOADER (source);
	GsDetailsPage *self = GS_DETAILS_PAGE (user_data);
	g_autoptr(GError) error = NULL;
	if (!gs_plugin_loader_job_action_finish (plugin_loader, res, &error)) {
		g_warning ("failed to refine %s: %s",
			   gs_app_get_id (self->app),
			   error->message);
		return;
	}
	gs_details_page_refresh_reviews (self);
	gs_details_page_refresh_addons (self);
}

static void
_set_app (GsDetailsPage *self, GsApp *app)
{
	/* do not show all the reviews by default */
	self->show_all_reviews = FALSE;

	/* disconnect the old handlers */
	if (self->app != NULL) {
		g_signal_handlers_disconnect_by_func (self->app, gs_details_page_notify_state_changed_cb, self);
		g_signal_handlers_disconnect_by_func (self->app, gs_details_page_progress_changed_cb, self);
		g_signal_handlers_disconnect_by_func (self->app, gs_details_page_allow_cancel_changed_cb,
						      self);
	}

	/* save app */
	g_set_object (&self->app, app);

	gs_app_context_bar_set_app (self->context_bar, app);
	gs_license_tile_set_app (self->license_tile, app);

	/* title/app name will have changed */
	g_object_notify (G_OBJECT (self), "title");

	if (self->app == NULL) {
		/* switch away from the details view that failed to load */
		gs_shell_set_mode (self->shell, GS_SHELL_MODE_OVERVIEW);
		return;
	}
	g_set_object (&self->app_cancellable, gs_app_get_cancellable (app));
	g_signal_connect_object (self->app, "notify::state",
				 G_CALLBACK (gs_details_page_notify_state_changed_cb),
				 self, 0);
	g_signal_connect_object (self->app, "notify::size",
				 G_CALLBACK (gs_details_page_notify_state_changed_cb),
				 self, 0);
	g_signal_connect_object (self->app, "notify::quirk",
				 G_CALLBACK (gs_details_page_notify_state_changed_cb),
				 self, 0);
	g_signal_connect_object (self->app, "notify::progress",
				 G_CALLBACK (gs_details_page_progress_changed_cb),
				 self, 0);
	g_signal_connect_object (self->app, "notify::allow-cancel",
				 G_CALLBACK (gs_details_page_allow_cancel_changed_cb),
				 self, 0);
	g_signal_connect_object (self->app, "notify::pending-action",
				 G_CALLBACK (gs_details_page_notify_state_changed_cb),
				 self, 0);
}

/* show the UI and do operations that should not block page load */
static void
gs_details_page_load_stage2 (GsDetailsPage *self)
{
	g_autofree gchar *tmp = NULL;
	g_autoptr(GsPluginJob) plugin_job1 = NULL;
	g_autoptr(GsPluginJob) plugin_job2 = NULL;
	gboolean is_online = gs_plugin_loader_get_network_available (self->plugin_loader);
	gboolean has_screenshots;

	/* print what we've got */
	tmp = gs_app_to_string (self->app);
	g_debug ("%s", tmp);

	/* update UI */
	gs_details_page_set_state (self, GS_DETAILS_PAGE_STATE_READY);
	gs_screenshot_carousel_load_screenshots (GS_SCREENSHOT_CAROUSEL (self->screenshot_carousel), self->app, is_online, NULL);
	has_screenshots = gs_screenshot_carousel_get_has_screenshots (GS_SCREENSHOT_CAROUSEL (self->screenshot_carousel));
	gtk_widget_set_visible (self->screenshot_carousel, has_screenshots);
	gs_details_page_refresh_addons (self);
	gs_details_page_refresh_reviews (self);
	gs_details_page_refresh_all (self);

	/* if these tasks fail (e.g. because we have no networking) then it's
	 * of no huge importance if we don't get the required data */
	plugin_job1 = gs_plugin_job_newv (GS_PLUGIN_ACTION_REFINE,
					  "app", self->app,
					  "refine-flags", GS_PLUGIN_REFINE_FLAGS_REQUIRE_RATING |
							  GS_PLUGIN_REFINE_FLAGS_REQUIRE_REVIEW_RATINGS |
							  GS_PLUGIN_REFINE_FLAGS_REQUIRE_REVIEWS |
							  GS_PLUGIN_REFINE_FLAGS_REQUIRE_SIZE,
					  NULL);
	plugin_job2 = gs_plugin_job_newv (GS_PLUGIN_ACTION_GET_ALTERNATES,
					  "interactive", TRUE,
					  "app", self->app,
					  "refine-flags", GS_DETAILS_PAGE_REFINE_FLAGS,
					  "dedupe-flags", GS_APP_LIST_FILTER_FLAG_NONE,
					  NULL);
	gs_plugin_loader_job_process_async (self->plugin_loader, plugin_job1,
					    self->cancellable,
					    gs_details_page_app_refine_cb,
					    self);
	gs_plugin_loader_job_process_async (self->plugin_loader, plugin_job2,
					    self->cancellable,
					    gs_details_page_get_alternates_cb,
					    self);
}

static void
gs_details_page_load_stage1_cb (GObject *source,
				GAsyncResult *res,
				gpointer user_data)
{
	GsPluginLoader *plugin_loader = GS_PLUGIN_LOADER (source);
	GsDetailsPage *self = GS_DETAILS_PAGE (user_data);
	g_autoptr(GError) error = NULL;

	if (!gs_plugin_loader_job_action_finish (plugin_loader, res, &error)) {
		g_warning ("failed to refine %s: %s",
			   gs_app_get_id (self->app),
			   error->message);
	}
	if (gs_app_get_kind (self->app) == AS_COMPONENT_KIND_UNKNOWN ||
	    gs_app_get_state (self->app) == GS_APP_STATE_UNKNOWN) {
		g_autofree gchar *str = NULL;
		const gchar *id = gs_app_get_id (self->app);
		str = g_strdup_printf (_("Unable to find “%s”"), id == NULL ? gs_app_get_source_default (self->app) : id);
		gtk_label_set_text (GTK_LABEL (self->label_failed), str);
		gs_details_page_set_state (self, GS_DETAILS_PAGE_STATE_FAILED);
		return;
	}

	/* Hide the app if it’s not suitable for the user, but only if it’s not
	 * already installed — a parent could have decided that a particular
	 * app *is* actually suitable for their child, despite its age rating.
	 *
	 * Make it look like the app doesn’t exist, to not tantalise the
	 * child. */
	if (!gs_app_is_installed (self->app) &&
	    gs_app_has_quirk (self->app, GS_APP_QUIRK_PARENTAL_FILTER)) {
		g_autofree gchar *str = NULL;
		const gchar *id = gs_app_get_id (self->app);
		str = g_strdup_printf (_("Unable to find “%s”"), id == NULL ? gs_app_get_source_default (self->app) : id);
		gtk_label_set_text (GTK_LABEL (self->label_failed), str);
		gs_details_page_set_state (self, GS_DETAILS_PAGE_STATE_FAILED);
		return;
	}

	/* do 2nd stage refine */
	gs_details_page_load_stage2 (self);
}

static void
gs_details_page_file_to_app_cb (GObject *source,
                                GAsyncResult *res,
                                gpointer user_data)
{
	GsPluginLoader *plugin_loader = GS_PLUGIN_LOADER (source);
	GsDetailsPage *self = GS_DETAILS_PAGE (user_data);
	g_autoptr(GsAppList) list = NULL;
	g_autoptr(GError) error = NULL;

	list = gs_plugin_loader_job_process_finish (plugin_loader,
						    res,
						    &error);
	if (list == NULL) {
		g_warning ("failed to convert file to GsApp: %s", error->message);
		/* go back to the overview */
		gs_shell_set_mode (self->shell, GS_SHELL_MODE_OVERVIEW);
	} else {
		GsApp *app = gs_app_list_index (list, 0);
		g_set_object (&self->app_local_file, app);
		_set_app (self, app);
		gs_details_page_load_stage2 (self);
	}
}

static void
gs_details_page_url_to_app_cb (GObject *source,
                               GAsyncResult *res,
                               gpointer user_data)
{
	GsPluginLoader *plugin_loader = GS_PLUGIN_LOADER (source);
	GsDetailsPage *self = GS_DETAILS_PAGE (user_data);
	g_autoptr(GsAppList) list = NULL;
	g_autoptr(GError) error = NULL;

	list = gs_plugin_loader_job_process_finish (plugin_loader,
						    res,
						    &error);
	if (list == NULL) {
		g_warning ("failed to convert URL to GsApp: %s", error->message);
		/* go back to the overview */
		gs_shell_set_mode (self->shell, GS_SHELL_MODE_OVERVIEW);
	} else {
		GsApp *app = gs_app_list_index (list, 0);
		_set_app (self, app);
		gs_details_page_load_stage2 (self);
	}
}

void
gs_details_page_set_local_file (GsDetailsPage *self, GFile *file)
{
	g_autoptr(GsPluginJob) plugin_job = NULL;
	gs_details_page_set_state (self, GS_DETAILS_PAGE_STATE_LOADING);
	g_clear_object (&self->app_local_file);
	g_clear_object (&self->app);
	self->origin_by_packaging_format = FALSE;
	plugin_job = gs_plugin_job_newv (GS_PLUGIN_ACTION_FILE_TO_APP,
					 "file", file,
					 "refine-flags", GS_DETAILS_PAGE_REFINE_FLAGS,
					 NULL);
	gs_plugin_loader_job_process_async (self->plugin_loader, plugin_job,
					    self->cancellable,
					    gs_details_page_file_to_app_cb,
					    self);
}

void
gs_details_page_set_url (GsDetailsPage *self, const gchar *url)
{
	g_autoptr(GsPluginJob) plugin_job = NULL;
	gs_details_page_set_state (self, GS_DETAILS_PAGE_STATE_LOADING);
	g_clear_object (&self->app_local_file);
	g_clear_object (&self->app);
	self->origin_by_packaging_format = FALSE;
	plugin_job = gs_plugin_job_newv (GS_PLUGIN_ACTION_URL_TO_APP,
					 "search", url,
					 "refine-flags", GS_DETAILS_PAGE_REFINE_FLAGS |
							 GS_PLUGIN_REFINE_FLAGS_ALLOW_PACKAGES,
					 NULL);
	gs_plugin_loader_job_process_async (self->plugin_loader, plugin_job,
					    self->cancellable,
					    gs_details_page_url_to_app_cb,
					    self);
}

/* refines a GsApp */
static void
gs_details_page_load_stage1 (GsDetailsPage *self)
{
	g_autoptr(GsPluginJob) plugin_job = NULL;

	/* update UI */
	gs_page_switch_to (GS_PAGE (self));
	gs_page_scroll_up (GS_PAGE (self));
	gs_details_page_set_state (self, GS_DETAILS_PAGE_STATE_LOADING);

	/* get extra details about the app */
	plugin_job = gs_plugin_job_newv (GS_PLUGIN_ACTION_REFINE,
					 "app", self->app,
					 "refine-flags", GS_DETAILS_PAGE_REFINE_FLAGS,
					 NULL);
	gs_plugin_loader_job_process_async (self->plugin_loader, plugin_job,
					    self->cancellable,
					    gs_details_page_load_stage1_cb,
					    self);

	/* update UI with loading page */
	gs_details_page_refresh_all (self);
}

static void
gs_details_page_reload (GsPage *page)
{
	GsDetailsPage *self = GS_DETAILS_PAGE (page);
	if (self->app != NULL && gs_shell_get_mode (self->shell) == GS_SHELL_MODE_DETAILS)
		gs_details_page_load_stage1 (self);
}

static gint
origin_popover_list_sort_func (GtkListBoxRow *a,
                               GtkListBoxRow *b,
                               gpointer user_data)
{
	GsApp *a1 = gs_origin_popover_row_get_app (GS_ORIGIN_POPOVER_ROW (a));
	GsApp *a2 = gs_origin_popover_row_get_app (GS_ORIGIN_POPOVER_ROW (b));
	g_autofree gchar *a1_origin = gs_app_get_origin_ui (a1);
	g_autofree gchar *a2_origin = gs_app_get_origin_ui (a2);

	return gs_utils_sort_strcmp (a1_origin, a2_origin);
}

static void
origin_popover_row_activated_cb (GtkListBox *list_box,
                                 GtkListBoxRow *row,
                                 gpointer user_data)
{
	GsDetailsPage *self = GS_DETAILS_PAGE (user_data);
	GsApp *app;

	gtk_popover_popdown (GTK_POPOVER (self->origin_popover));

	app = gs_origin_popover_row_get_app (GS_ORIGIN_POPOVER_ROW (row));
	if (app != self->app) {
		_set_app (self, app);
		gs_details_page_load_stage1 (self);
	}
}

static void
gs_details_page_read_packaging_format_preference (GsDetailsPage *self)
{
	g_auto(GStrv) preference = NULL;

	if (self->packaging_format_preference == NULL)
		return;

	g_hash_table_remove_all (self->packaging_format_preference);

	preference = g_settings_get_strv (self->settings, "packaging-format-preference");
	if (preference == NULL || preference[0] == NULL)
		return;

	for (gsize ii = 0; preference[ii] != NULL; ii++) {
		/* Using 'ii + 1' to easily distinguish between "not found" and "the first" index */
		g_hash_table_insert (self->packaging_format_preference, g_strdup (preference[ii]), GINT_TO_POINTER (ii + 1));
	}
}

static void
settings_changed_cb (GsDetailsPage *self, const gchar *key, gpointer data)
{
	if (g_strcmp0 (key, "packaging-format-preference") == 0) {
		gs_details_page_read_packaging_format_preference (self);
		return;
	}

	if (self->app == NULL)
		return;
	if (g_strcmp0 (key, "show-nonfree-ui") == 0) {
		gs_details_page_refresh_all (self);
	}
}

static void
gs_details_page_app_info_changed_cb (GAppInfoMonitor *monitor,
				     gpointer user_data)
{
	GsDetailsPage *self = user_data;

	g_return_if_fail (GS_IS_DETAILS_PAGE (self));

	if (!self->app || !gs_page_is_active (GS_PAGE (self)))
		return;

	gs_details_page_refresh_buttons (self);
}

/* this is being called from GsShell */
void
gs_details_page_set_app (GsDetailsPage *self, GsApp *app)
{
	g_return_if_fail (GS_IS_DETAILS_PAGE (self));
	g_return_if_fail (GS_IS_APP (app));

	/* clear old state */
	g_clear_object (&self->app_local_file);

	/* save GsApp */
	_set_app (self, app);
	self->origin_by_packaging_format = TRUE;
	gs_details_page_load_stage1 (self);
}

GsApp *
gs_details_page_get_app (GsDetailsPage *self)
{
	return self->app;
}

static void
gs_details_page_remove_app (GsDetailsPage *self)
{
	g_set_object (&self->app_cancellable, gs_app_get_cancellable (self->app));
	gs_page_remove_app (GS_PAGE (self), self->app, self->app_cancellable);
}

static void
gs_details_page_app_remove_button_cb (GtkWidget *widget, GsDetailsPage *self)
{
	gs_details_page_remove_app (self);
}

static void
gs_details_page_app_cancel_button_cb (GtkWidget *widget, GsDetailsPage *self)
{
	g_cancellable_cancel (self->app_cancellable);
	gtk_widget_set_sensitive (widget, FALSE);

	/* reset the pending-action from the app if needed */
	gs_app_set_pending_action (self->app, GS_PLUGIN_ACTION_UNKNOWN);

	/* FIXME: We should be able to revert the QUEUED_FOR_INSTALL without
	 * having to pretend to remove the app */
	if (gs_app_get_state (self->app) == GS_APP_STATE_QUEUED_FOR_INSTALL)
		gs_details_page_remove_app (self);
}

static void
gs_details_page_app_install_button_cb (GtkWidget *widget, GsDetailsPage *self)
{
	g_autoptr(GList) addons = NULL;

	switch (gs_app_get_state (self->app)) {
	case GS_APP_STATE_PENDING_INSTALL:
	case GS_APP_STATE_PENDING_REMOVE:
		g_return_if_fail (gs_app_has_quirk (self->app, GS_APP_QUIRK_NEEDS_REBOOT));
		gs_utils_invoke_reboot_async (NULL, NULL, NULL);
		return;
	default:
		break;
	}

	/* Mark ticked addons to be installed together with the app */
	addons = gtk_container_get_children (GTK_CONTAINER (self->list_box_addons));
	for (GList *l = addons; l; l = l->next) {
		if (gs_app_addon_row_get_selected (l->data)) {
			GsApp *addon = gs_app_addon_row_get_addon (l->data);

			if (gs_app_get_state (addon) == GS_APP_STATE_AVAILABLE)
				gs_app_set_to_be_installed (addon, TRUE);
		}
	}

	g_set_object (&self->app_cancellable, gs_app_get_cancellable (self->app));

	if (gs_app_get_state (self->app) == GS_APP_STATE_UPDATABLE_LIVE) {
		gs_page_update_app (GS_PAGE (self), self->app, self->app_cancellable);
		return;
	}

	gs_page_install_app (GS_PAGE (self), self->app, GS_SHELL_INTERACTION_FULL,
			     self->app_cancellable);
}

static void
gs_details_page_app_update_button_cb (GtkWidget *widget, GsDetailsPage *self)
{
	g_set_object (&self->app_cancellable, gs_app_get_cancellable (self->app));
	gs_page_update_app (GS_PAGE (self), self->app, self->app_cancellable);
}

static void
gs_details_page_addon_selected_cb (GsAppAddonRow *row,
                                   GParamSpec *pspec,
                                   GsDetailsPage *self)
{
	GsApp *addon;

	addon = gs_app_addon_row_get_addon (row);

	/* If the main app is already installed, ticking the addon checkbox
	 * triggers an immediate install. Otherwise we'll install the addon
	 * together with the main app. */
	switch (gs_app_get_state (self->app)) {
	case GS_APP_STATE_INSTALLED:
	case GS_APP_STATE_UPDATABLE:
	case GS_APP_STATE_UPDATABLE_LIVE:
		if (gs_app_addon_row_get_selected (row)) {
			g_set_object (&self->app_cancellable, gs_app_get_cancellable (addon));
			gs_page_install_app (GS_PAGE (self), addon, GS_SHELL_INTERACTION_FULL,
					     self->app_cancellable);
		} else {
			g_set_object (&self->app_cancellable, gs_app_get_cancellable (addon));
			gs_page_remove_app (GS_PAGE (self), addon, self->app_cancellable);
			/* make sure the addon checkboxes are synced if the
			 * user clicks cancel in the remove confirmation dialog */
			gs_details_page_refresh_addons (self);
			gs_details_page_refresh_all (self);
		}
		break;
	default:
		break;
	}
}

static void
gs_details_page_addon_remove_cb (GsAppAddonRow *row, gpointer user_data)
{
	GsApp *addon;
	GsDetailsPage *self = GS_DETAILS_PAGE (user_data);

	addon = gs_app_addon_row_get_addon (row);
	gs_page_remove_app (GS_PAGE (self), addon, NULL);
}

static void
gs_details_page_app_launch_button_cb (GtkWidget *widget, GsDetailsPage *self)
{
	g_autoptr(GCancellable) cancellable = g_cancellable_new ();

	/* hide the notification */
	g_application_withdraw_notification (g_application_get_default (),
					     "installed");

	g_set_object (&self->cancellable, cancellable);
	gs_page_launch_app (GS_PAGE (self), self->app, self->cancellable);
}

static void
gs_details_page_app_add_shortcut_button_cb (GtkWidget *widget,
                                            GsDetailsPage *self)
{
	g_autoptr(GCancellable) cancellable = g_cancellable_new ();
	g_set_object (&self->cancellable, cancellable);
	gs_page_shortcut_add (GS_PAGE (self), self->app, self->cancellable);
}

static void
gs_details_page_app_remove_shortcut_button_cb (GtkWidget *widget,
                                               GsDetailsPage *self)
{
	g_autoptr(GCancellable) cancellable = g_cancellable_new ();
	g_set_object (&self->cancellable, cancellable);
	gs_page_shortcut_remove (GS_PAGE (self), self->app, self->cancellable);
}

static void
gs_details_page_review_response_cb (GtkDialog *dialog,
                                    gint response,
                                    GsDetailsPage *self)
{
	g_autofree gchar *text = NULL;
	g_autoptr(GDateTime) now = NULL;
	g_autoptr(AsReview) review = NULL;
	GsReviewDialog *rdialog = GS_REVIEW_DIALOG (dialog);
	g_autoptr(GError) local_error = NULL;

	/* not agreed */
	if (response != GTK_RESPONSE_OK) {
		gtk_widget_destroy (GTK_WIDGET (dialog));
		return;
	}

	review = as_review_new ();
	as_review_set_summary (review, gs_review_dialog_get_summary (rdialog));
	text = gs_review_dialog_get_text (rdialog);
	as_review_set_description (review, text);
	as_review_set_rating (review, gs_review_dialog_get_rating (rdialog));
	as_review_set_version (review, gs_app_get_version (self->app));
	now = g_date_time_new_now_local ();
	as_review_set_date (review, now);

	/* call into the plugins to set the new value */
	/* FIXME: Make this async */
	g_assert (self->odrs_provider != NULL);

	gs_odrs_provider_submit_review (self->odrs_provider, self->app, review,
					self->cancellable, &local_error);

	if (local_error != NULL) {
		g_warning ("failed to set review on %s: %s",
			   gs_app_get_id (self->app), local_error->message);
		return;
	}

	gs_details_page_refresh_reviews (self);

	/* unmap the dialog */
	gtk_widget_destroy (GTK_WIDGET (dialog));
}

static void
gs_details_page_write_review_cb (GtkButton *button,
                                 GsDetailsPage *self)
{
	GtkWidget *dialog;
	dialog = gs_review_dialog_new ();
	g_signal_connect (dialog, "response",
			  G_CALLBACK (gs_details_page_review_response_cb), self);
	gs_shell_modal_dialog_present (self->shell, GTK_WINDOW (dialog));
}

static void
gs_details_page_app_installed (GsPage *page, GsApp *app)
{
	GsDetailsPage *self = GS_DETAILS_PAGE (page);
	GsAppList *addons;
	guint i;

	/* if the app is just an addon, no need for a full refresh */
	addons = gs_app_get_addons (self->app);
	for (i = 0; i < gs_app_list_length (addons); i++) {
		GsApp *addon;
		addon = gs_app_list_index (addons, i);
		if (addon == app)
			return;
	}

	gs_details_page_reload (page);
}

static void
gs_details_page_app_removed (GsPage *page, GsApp *app)
{
	gs_details_page_app_installed (page, app);
}

static void
show_all_cb (GtkWidget *widget, gpointer user_data)
{
	gtk_widget_show (widget);
}

static void
gs_details_page_more_reviews_button_cb (GtkWidget *widget, GsDetailsPage *self)
{
	self->show_all_reviews = TRUE;
	gtk_container_foreach (GTK_CONTAINER (self->list_box_reviews),
	                       show_all_cb, NULL);
	gtk_widget_set_visible (self->button_more_reviews, FALSE);
}

static void
gs_details_page_network_available_notify_cb (GsPluginLoader *plugin_loader,
                                             GParamSpec *pspec,
                                             GsDetailsPage *self)
{
	gs_details_page_refresh_reviews (self);
}

static void
gs_details_page_star_pressed_cb(GtkWidget *widget, GdkEventButton *event, GsDetailsPage *self)
{
	gs_details_page_write_review_cb(GTK_BUTTON (self->button_review), self);
}

static gboolean
gs_details_page_setup (GsPage *page,
                       GsShell *shell,
                       GsPluginLoader *plugin_loader,
                       GCancellable *cancellable,
                       GError **error)
{
	GsDetailsPage *self = GS_DETAILS_PAGE (page);
	GtkAdjustment *adj;

	g_return_val_if_fail (GS_IS_DETAILS_PAGE (self), FALSE);

	self->shell = shell;

	self->plugin_loader = g_object_ref (plugin_loader);
	self->cancellable = g_object_ref (cancellable);

	/* hide some UI when offline */
	g_signal_connect_object (self->plugin_loader, "notify::network-available",
				 G_CALLBACK (gs_details_page_network_available_notify_cb),
				 self, 0);

	gtk_list_box_set_sort_func (GTK_LIST_BOX (self->origin_popover_list_box),
	                            origin_popover_list_sort_func,
	                            NULL, NULL);

	adj = gtk_scrolled_window_get_vadjustment (GTK_SCROLLED_WINDOW (self->scrolledwindow_details));
	gtk_container_set_focus_vadjustment (GTK_CONTAINER (self->box_details), adj);
	return TRUE;
}

static guint
gs_details_page_strcase_hash (gconstpointer key)
{
	const gchar *ptr;
	guint hsh = 0, gg;

	for (ptr = (const gchar *) key; *ptr != '\0'; ptr++) {
		hsh = (hsh << 4) + g_ascii_toupper (*ptr);
		if ((gg = hsh & 0xf0000000)) {
			hsh = hsh ^ (gg >> 24);
			hsh = hsh ^ gg;
		}
	}

	return hsh;
}

static gboolean
gs_details_page_strcase_equal (gconstpointer key1,
			       gconstpointer key2)
{
	return g_ascii_strcasecmp ((const gchar *) key1, (const gchar *) key2) == 0;
}

static void
gs_details_page_get_property (GObject    *object,
                              guint       prop_id,
                              GValue     *value,
                              GParamSpec *pspec)
{
	GsDetailsPage *self = GS_DETAILS_PAGE (object);

	switch ((GsDetailsPageProperty) prop_id) {
	case PROP_TITLE:
		switch (gs_details_page_get_state (self)) {
		case GS_DETAILS_PAGE_STATE_LOADING:
			/* TRANSLATORS: This is a title for the app details page,
			 * shown when it’s loading the details of an app. */
			g_value_set_string (value, _("Loading…"));
			break;
		case GS_DETAILS_PAGE_STATE_READY:
			g_value_set_string (value, gs_app_get_name (self->app));
			break;
		case GS_DETAILS_PAGE_STATE_FAILED:
			g_value_set_string (value, NULL);
			break;
		default:
			g_assert_not_reached ();
		}
		break;
	case PROP_ODRS_PROVIDER:
		g_value_set_object (value, gs_details_page_get_odrs_provider (self));
		break;
	case PROP_IS_NARROW:
		g_value_set_boolean (value, gs_details_page_get_is_narrow (self));
		break;
	default:
		G_OBJECT_WARN_INVALID_PROPERTY_ID (object, prop_id, pspec);
		break;
	}
}

static void
gs_details_page_set_property (GObject      *object,
                              guint         prop_id,
                              const GValue *value,
                              GParamSpec   *pspec)
{
	GsDetailsPage *self = GS_DETAILS_PAGE (object);

	switch ((GsDetailsPageProperty) prop_id) {
	case PROP_TITLE:
		/* Read only */
		g_assert_not_reached ();
		break;
	case PROP_ODRS_PROVIDER:
		gs_details_page_set_odrs_provider (self, g_value_get_object (value));
		break;
	case PROP_IS_NARROW:
		gs_details_page_set_is_narrow (self, g_value_get_boolean (value));
		break;
	default:
		G_OBJECT_WARN_INVALID_PROPERTY_ID (object, prop_id, pspec);
		break;
	}
}

static void
gs_details_page_dispose (GObject *object)
{
	GsDetailsPage *self = GS_DETAILS_PAGE (object);

	if (self->app != NULL) {
		g_signal_handlers_disconnect_by_func (self->app, gs_details_page_notify_state_changed_cb, self);
		g_signal_handlers_disconnect_by_func (self->app, gs_details_page_progress_changed_cb, self);
		g_clear_object (&self->app);
	}
	if (self->packaging_format_preference) {
		g_hash_table_unref (self->packaging_format_preference);
		self->packaging_format_preference = NULL;
	}
	g_clear_object (&self->app_local_file);
	g_clear_object (&self->plugin_loader);
	g_clear_object (&self->cancellable);
	g_clear_object (&self->app_cancellable);
	g_clear_object (&self->session);
	g_clear_object (&self->size_group_origin_popover);
	g_clear_object (&self->odrs_provider);
	g_clear_object (&self->app_info_monitor);

	G_OBJECT_CLASS (gs_details_page_parent_class)->dispose (object);
}

static void
gs_details_page_class_init (GsDetailsPageClass *klass)
{
	GObjectClass *object_class = G_OBJECT_CLASS (klass);
	GsPageClass *page_class = GS_PAGE_CLASS (klass);
	GtkWidgetClass *widget_class = GTK_WIDGET_CLASS (klass);

	object_class->get_property = gs_details_page_get_property;
	object_class->set_property = gs_details_page_set_property;
	object_class->dispose = gs_details_page_dispose;

	page_class->app_installed = gs_details_page_app_installed;
	page_class->app_removed = gs_details_page_app_removed;
	page_class->switch_to = gs_details_page_switch_to;
	page_class->reload = gs_details_page_reload;
	page_class->setup = gs_details_page_setup;

	/**
	 * GsDetailsPage:odrs-provider: (nullable)
	 *
	 * An ODRS provider to give access to ratings and reviews information
	 * for the app being displayed.
	 *
	 * If this is %NULL, ratings and reviews will be disabled.
	 *
	 * Since: 41
	 */
	obj_props[PROP_ODRS_PROVIDER] =
		g_param_spec_object ("odrs-provider", NULL, NULL,
				     GS_TYPE_ODRS_PROVIDER,
				     G_PARAM_READWRITE | G_PARAM_EXPLICIT_NOTIFY | G_PARAM_STATIC_STRINGS);

	/**
	 * GsDetailsPage:is-narrow:
	 *
	 * Whether the page is in narrow mode.
	 *
	 * In narrow mode, the page will take up less horizontal space, doing so
	 * by e.g. turning horizontal boxes into vertical ones. This is needed
	 * to keep the UI useable on small form-factors like smartphones.
	 *
	 * Since: 41
	 */
	obj_props[PROP_IS_NARROW] =
		g_param_spec_boolean ("is-narrow", NULL, NULL,
				      FALSE,
				      G_PARAM_READWRITE | G_PARAM_STATIC_STRINGS | G_PARAM_EXPLICIT_NOTIFY);

	g_object_class_install_properties (object_class, G_N_ELEMENTS (obj_props), obj_props);

	g_object_class_override_property (object_class, PROP_TITLE, "title");

	gtk_widget_class_set_template_from_resource (widget_class, "/org/gnome/Software/gs-details-page.ui");

	gtk_widget_class_bind_template_child (widget_class, GsDetailsPage, application_details_icon);
	gtk_widget_class_bind_template_child (widget_class, GsDetailsPage, application_details_summary);
	gtk_widget_class_bind_template_child (widget_class, GsDetailsPage, application_details_title);
	gtk_widget_class_bind_template_child (widget_class, GsDetailsPage, box_addons);
	gtk_widget_class_bind_template_child (widget_class, GsDetailsPage, box_details);
	gtk_widget_class_bind_template_child (widget_class, GsDetailsPage, box_details_description);
	gtk_widget_class_bind_template_child (widget_class, GsDetailsPage, box_details_header);
	gtk_widget_class_bind_template_child (widget_class, GsDetailsPage, box_details_header_not_icon);
	gtk_widget_class_bind_template_child (widget_class, GsDetailsPage, label_webapp_warning);
	gtk_widget_class_bind_template_child (widget_class, GsDetailsPage, star);
	gtk_widget_class_bind_template_child (widget_class, GsDetailsPage, label_review_count);
	gtk_widget_class_bind_template_child (widget_class, GsDetailsPage, screenshot_carousel);
	gtk_widget_class_bind_template_child (widget_class, GsDetailsPage, button_details_launch);
	gtk_widget_class_bind_template_child (widget_class, GsDetailsPage, button_details_add_shortcut);
	gtk_widget_class_bind_template_child (widget_class, GsDetailsPage, button_details_remove_shortcut);
	gtk_widget_class_bind_template_child (widget_class, GsDetailsPage, links_stack);
	gtk_widget_class_bind_template_child (widget_class, GsDetailsPage, project_website_row);
	gtk_widget_class_bind_template_child (widget_class, GsDetailsPage, donate_row);
	gtk_widget_class_bind_template_child (widget_class, GsDetailsPage, translate_row);
	gtk_widget_class_bind_template_child (widget_class, GsDetailsPage, report_an_issue_row);
	gtk_widget_class_bind_template_child (widget_class, GsDetailsPage, help_row);
	gtk_widget_class_bind_template_child (widget_class, GsDetailsPage, button_install);
	gtk_widget_class_bind_template_child (widget_class, GsDetailsPage, button_update);
	gtk_widget_class_bind_template_child (widget_class, GsDetailsPage, button_remove);
	gtk_widget_class_bind_template_child (widget_class, GsDetailsPage, button_cancel);
	gtk_widget_class_bind_template_child (widget_class, GsDetailsPage, button_more_reviews);
	gtk_widget_class_bind_template_child (widget_class, GsDetailsPage, infobar_details_app_norepo);
	gtk_widget_class_bind_template_child (widget_class, GsDetailsPage, infobar_details_app_repo);
	gtk_widget_class_bind_template_child (widget_class, GsDetailsPage, infobar_details_package_baseos);
	gtk_widget_class_bind_template_child (widget_class, GsDetailsPage, infobar_details_repo);
	gtk_widget_class_bind_template_child (widget_class, GsDetailsPage, label_addons_uninstalled_app);
	gtk_widget_class_bind_template_child (widget_class, GsDetailsPage, context_bar);
	gtk_widget_class_bind_template_child (widget_class, GsDetailsPage, label_progress_percentage);
	gtk_widget_class_bind_template_child (widget_class, GsDetailsPage, label_progress_status);
	gtk_widget_class_bind_template_child (widget_class, GsDetailsPage, developer_name_label);
	gtk_widget_class_bind_template_child (widget_class, GsDetailsPage, developer_verified_image);
	gtk_widget_class_bind_template_child (widget_class, GsDetailsPage, label_failed);
	gtk_widget_class_bind_template_child (widget_class, GsDetailsPage, list_box_addons);
	gtk_widget_class_bind_template_child (widget_class, GsDetailsPage, list_box_version_history);
	gtk_widget_class_bind_template_child (widget_class, GsDetailsPage, row_latest_version);
	gtk_widget_class_bind_template_child (widget_class, GsDetailsPage, version_history_button);
	gtk_widget_class_bind_template_child (widget_class, GsDetailsPage, box_reviews);
	gtk_widget_class_bind_template_child (widget_class, GsDetailsPage, histogram);
	gtk_widget_class_bind_template_child (widget_class, GsDetailsPage, button_review);
	gtk_widget_class_bind_template_child (widget_class, GsDetailsPage, list_box_reviews);
	gtk_widget_class_bind_template_child (widget_class, GsDetailsPage, scrolledwindow_details);
	gtk_widget_class_bind_template_child (widget_class, GsDetailsPage, spinner_details);
	gtk_widget_class_bind_template_child (widget_class, GsDetailsPage, stack_details);
	gtk_widget_class_bind_template_child (widget_class, GsDetailsPage, star_eventbox);
	gtk_widget_class_bind_template_child (widget_class, GsDetailsPage, origin_popover);
	gtk_widget_class_bind_template_child (widget_class, GsDetailsPage, origin_popover_list_box);
	gtk_widget_class_bind_template_child (widget_class, GsDetailsPage, origin_box);
	gtk_widget_class_bind_template_child (widget_class, GsDetailsPage, origin_button_label);
	gtk_widget_class_bind_template_child (widget_class, GsDetailsPage, box_license);
	gtk_widget_class_bind_template_child (widget_class, GsDetailsPage, license_tile);
	gtk_widget_class_bind_template_child (widget_class, GsDetailsPage, translation_infobar);
	gtk_widget_class_bind_template_child (widget_class, GsDetailsPage, translation_infobar_button);

	gtk_widget_class_bind_template_callback (widget_class, gs_details_page_link_row_activated_cb);
	gtk_widget_class_bind_template_callback (widget_class, gs_details_page_license_tile_get_involved_activated_cb);
	gtk_widget_class_bind_template_callback (widget_class, gs_details_page_translation_infobar_response_cb);
	gtk_widget_class_bind_template_callback (widget_class, gs_details_page_write_review_cb);
	gtk_widget_class_bind_template_callback (widget_class, gs_details_page_star_pressed_cb);
	gtk_widget_class_bind_template_callback (widget_class, gs_details_page_app_install_button_cb);
	gtk_widget_class_bind_template_callback (widget_class, gs_details_page_app_update_button_cb);
	gtk_widget_class_bind_template_callback (widget_class, gs_details_page_app_remove_button_cb);
	gtk_widget_class_bind_template_callback (widget_class, gs_details_page_app_cancel_button_cb);
	gtk_widget_class_bind_template_callback (widget_class, gs_details_page_more_reviews_button_cb);
	gtk_widget_class_bind_template_callback (widget_class, gs_details_page_app_launch_button_cb);
	gtk_widget_class_bind_template_callback (widget_class, gs_details_page_app_add_shortcut_button_cb);
	gtk_widget_class_bind_template_callback (widget_class, gs_details_page_app_remove_shortcut_button_cb);
	gtk_widget_class_bind_template_callback (widget_class, origin_popover_row_activated_cb);
}

static gboolean
narrow_to_orientation (GBinding *binding, const GValue *from_value, GValue *to_value, gpointer user_data)
{
	if (g_value_get_boolean (from_value))
		g_value_set_enum (to_value, GTK_ORIENTATION_VERTICAL);
	else
		g_value_set_enum (to_value, GTK_ORIENTATION_HORIZONTAL);

	return TRUE;
}

static gboolean
narrow_to_spacing (GBinding *binding, const GValue *from_value, GValue *to_value, gpointer user_data)
{
	if (g_value_get_boolean (from_value))
		g_value_set_int (to_value, 12);
	else
		g_value_set_int (to_value, 24);

	return TRUE;
}

static void
gs_details_page_init (GsDetailsPage *self)
{
	g_type_ensure (GS_TYPE_SCREENSHOT_CAROUSEL);

	gtk_widget_init_template (GTK_WIDGET (self));

	/* setup networking */
	self->session = soup_session_new_with_options (SOUP_SESSION_USER_AGENT, gs_user_agent (),
	                                               NULL);
	self->packaging_format_preference = g_hash_table_new_full (gs_details_page_strcase_hash, gs_details_page_strcase_equal, g_free, NULL);
	self->settings = g_settings_new ("org.gnome.software");
	g_signal_connect_swapped (self->settings, "changed",
				  G_CALLBACK (settings_changed_cb),
				  self);
	self->size_group_origin_popover = gtk_size_group_new (GTK_SIZE_GROUP_HORIZONTAL);
	self->app_info_monitor = g_app_info_monitor_get ();
	g_signal_connect_object (self->app_info_monitor, "changed",
				 G_CALLBACK (gs_details_page_app_info_changed_cb), self, 0);

	gtk_list_box_set_sort_func (GTK_LIST_BOX (self->list_box_addons),
				    list_sort_func,
				    self, NULL);

	g_signal_connect (self->list_box_addons, "row-activated",
			  G_CALLBACK (addons_list_row_activated_cb), self);

	g_signal_connect (self->list_box_version_history, "row-activated",
			  G_CALLBACK (version_history_list_row_activated_cb), self);

	gs_page_set_header_end_widget (GS_PAGE (self), self->origin_box);

	gs_details_page_read_packaging_format_preference (self);

	g_object_bind_property_full (self, "is-narrow", self->box_details_header, "spacing", G_BINDING_SYNC_CREATE,
				     narrow_to_spacing, NULL, NULL, NULL);
	g_object_bind_property_full (self, "is-narrow", self->box_details_header_not_icon, "orientation", G_BINDING_SYNC_CREATE,
				     narrow_to_orientation, NULL, NULL, NULL);
	g_object_bind_property_full (self, "is-narrow", self->box_license, "orientation", G_BINDING_SYNC_CREATE,
				     narrow_to_orientation, NULL, NULL, NULL);
	g_object_bind_property_full (self, "is-narrow", self->context_bar, "orientation", G_BINDING_SYNC_CREATE,
				     narrow_to_orientation, NULL, NULL, NULL);
}

GsDetailsPage *
gs_details_page_new (void)
{
	return GS_DETAILS_PAGE (g_object_new (GS_TYPE_DETAILS_PAGE, NULL));
}

/**
 * gs_details_page_get_odrs_provider:
 * @self: a #GsDetailsPage
 *
 * Get the value of #GsDetailsPage:odrs-provider.
 *
 * Returns: (nullable) (transfer none): a #GsOdrsProvider, or %NULL if unset
 * Since: 41
 */
GsOdrsProvider *
gs_details_page_get_odrs_provider (GsDetailsPage *self)
{
	g_return_val_if_fail (GS_IS_DETAILS_PAGE (self), NULL);

	return self->odrs_provider;
}

/**
 * gs_details_page_set_odrs_provider:
 * @self: a #GsDetailsPage
 * @odrs_provider: (nullable) (transfer none): new #GsOdrsProvider or %NULL
 *
 * Set the value of #GsDetailsPage:odrs-provider.
 *
 * Since: 41
 */
void
gs_details_page_set_odrs_provider (GsDetailsPage  *self,
                                   GsOdrsProvider *odrs_provider)
{
	g_return_if_fail (GS_IS_DETAILS_PAGE (self));
	g_return_if_fail (odrs_provider == NULL || GS_IS_ODRS_PROVIDER (odrs_provider));

	if (g_set_object (&self->odrs_provider, odrs_provider)) {
		gs_details_page_refresh_reviews (self);
		g_object_notify_by_pspec (G_OBJECT (self), obj_props[PROP_ODRS_PROVIDER]);
	}
}

/**
 * gs_details_page_get_is_narrow:
 * @self: a #GsDetailsPage
 *
 * Get the value of #GsDetailsPage:is-narrow.
 *
 * Returns: %TRUE if the page is in narrow mode, %FALSE otherwise
 *
 * Since: 41
 */
gboolean
gs_details_page_get_is_narrow (GsDetailsPage *self)
{
	g_return_val_if_fail (GS_IS_DETAILS_PAGE (self), FALSE);

	return self->is_narrow;
}

/**
 * gs_details_page_set_is_narrow:
 * @self: a #GsDetailsPage
 * @is_narrow: %TRUE to set the page in narrow mode, %FALSE otherwise
 *
 * Set the value of #GsDetailsPage:is-narrow.
 *
 * Since: 41
 */
void
gs_details_page_set_is_narrow (GsDetailsPage *self, gboolean is_narrow)
{
	g_return_if_fail (GS_IS_DETAILS_PAGE (self));

	is_narrow = !!is_narrow;

	if (self->is_narrow == is_narrow)
		return;

	self->is_narrow = is_narrow;
	g_object_notify_by_pspec (G_OBJECT (self), obj_props[PROP_IS_NARROW]);
}<|MERGE_RESOLUTION|>--- conflicted
+++ resolved
@@ -54,10 +54,7 @@
 					GS_PLUGIN_REFINE_FLAGS_REQUIRE_SCREENSHOTS | \
 					GS_PLUGIN_REFINE_FLAGS_REQUIRE_SETUP_ACTION | \
 					GS_PLUGIN_REFINE_FLAGS_REQUIRE_SIZE | \
-<<<<<<< HEAD
-=======
 					GS_PLUGIN_REFINE_FLAGS_REQUIRE_SIZE_DATA | \
->>>>>>> 8566498b
 					GS_PLUGIN_REFINE_FLAGS_REQUIRE_URL | \
 					GS_PLUGIN_REFINE_FLAGS_REQUIRE_VERSION
 
@@ -478,11 +475,6 @@
 	GsDetailsPage *self = GS_DETAILS_PAGE (user_data);
 
 	if (gs_shell_get_mode (self->shell) == GS_SHELL_MODE_DETAILS) {
-<<<<<<< HEAD
-		gs_page_switch_to (GS_PAGE (self), TRUE);
-
-=======
->>>>>>> 8566498b
 		/* update widgets */
 		gs_details_page_refresh_all (self);
 	}
@@ -931,89 +923,6 @@
 		gtk_widget_set_visible (self->button_details_launch, FALSE);
 		gtk_widget_set_visible (self->button_remove, FALSE);
 	}
-<<<<<<< HEAD
-}
-
-static struct {
-	GsAppPermissions permission;
-	const char *title;
-	const char *subtitle;
-} permission_display_data[] = {
-  { GS_APP_PERMISSIONS_NETWORK, N_("Network"), N_("Can communicate over the network") },
-  { GS_APP_PERMISSIONS_SYSTEM_BUS, N_("System Services"), N_("Can access D-Bus services on the system bus") },
-  { GS_APP_PERMISSIONS_SESSION_BUS, N_("Session Services"), N_("Can access D-Bus services on the session bus") },
-  { GS_APP_PERMISSIONS_DEVICES, N_("Devices"), N_("Can access system device files") },
-  { GS_APP_PERMISSIONS_HOME_FULL, N_("Home folder"), N_("Can view, edit and create files") },
-  { GS_APP_PERMISSIONS_HOME_READ, N_("Home folder"), N_("Can view files") },
-  { GS_APP_PERMISSIONS_FILESYSTEM_FULL, N_("File system"), N_("Can view, edit and create files") },
-  { GS_APP_PERMISSIONS_FILESYSTEM_READ, N_("File system"), N_("Can view files") },
-  { GS_APP_PERMISSIONS_DOWNLOADS_FULL, N_("Downloads folder"), N_("Can view, edit and create files") },
-  { GS_APP_PERMISSIONS_DOWNLOADS_READ, N_("Downloads folder"), N_("Can view files") },
-  { GS_APP_PERMISSIONS_SETTINGS, N_("Settings"), N_("Can view and change any settings") },
-  { GS_APP_PERMISSIONS_X11, N_("Legacy display system"), N_("Uses an old, insecure display system") },
-  { GS_APP_PERMISSIONS_ESCAPE_SANDBOX, N_("Sandbox escape"), N_("Can escape the sandbox and circumvent any other restrictions") },
-};
-
-static void
-populate_permission_details (GsDetailsPage *self, GsAppPermissions permissions)
-{
-	GList *children;
-
-	children = gtk_container_get_children (GTK_CONTAINER (self->box_permissions_details));
-	for (GList *l = children; l != NULL; l = l->next)
-		gtk_widget_destroy (GTK_WIDGET (l->data));
-	g_list_free (children);
-
-	if (permissions == GS_APP_PERMISSIONS_NONE) {
-		GtkWidget *label;
-		label = gtk_label_new (_("This application is fully sandboxed."));
-		gtk_label_set_xalign (GTK_LABEL (label), 0);
-		gtk_label_set_max_width_chars (GTK_LABEL (label), 40);
-		gtk_label_set_line_wrap (GTK_LABEL (label), TRUE);
-		gtk_widget_show (label);
-		gtk_container_add (GTK_CONTAINER (self->box_permissions_details), label);
-	} else if (permissions == GS_APP_PERMISSIONS_UNKNOWN) {
-		GtkWidget *label;
-		label = gtk_label_new (_("Unable to determine which parts of the system "
-		                         "this application accesses. This is typical for "
-		                         "older applications."));
-		gtk_label_set_xalign (GTK_LABEL (label), 0);
-		gtk_label_set_max_width_chars (GTK_LABEL (label), 40);
-		gtk_label_set_line_wrap (GTK_LABEL (label), TRUE);
-		gtk_widget_show (label);
-		gtk_container_add (GTK_CONTAINER (self->box_permissions_details), label);
-	} else {
-		gboolean with_icons = FALSE;
-		gsize i;
-
-		for (i = 0; i < G_N_ELEMENTS (permission_display_data); i++) {
-			if ((permissions & permission_display_data[i].permission) != 0 &&
-			    (permission_display_data[i].permission & ~MEDIUM_PERMISSIONS) != 0) {
-				with_icons = TRUE;
-				break;
-			}
-		}
-
-		for (i = 0; i < G_N_ELEMENTS (permission_display_data); i++) {
-			GtkWidget *row, *box, *label;
-
-			if ((permissions & permission_display_data[i].permission) == 0)
-				continue;
-
-			row = gtk_box_new (GTK_ORIENTATION_HORIZONTAL, 12);
-			gtk_widget_show (row);
-
-			if (with_icons) {
-				GtkWidget *image;
-
-				image = gtk_image_new_from_icon_name ("dialog-warning-symbolic", GTK_ICON_SIZE_MENU);
-				if ((permission_display_data[i].permission & ~MEDIUM_PERMISSIONS) == 0)
-					gtk_widget_set_opacity (image, 0);
-
-				gtk_widget_show (image);
-				gtk_container_add (GTK_CONTAINER (row), image);
-			}
-=======
 
 	/* Update the styles so that the first visible button gets
 	 * `suggested-action` or `destructive-action` and the rest are
@@ -1025,7 +934,6 @@
 			gtk_style_context_remove_class (gtk_widget_get_style_context (buttons_in_order[i]), "destructive-action");
 		} else if (gtk_widget_get_visible (buttons_in_order[i])) {
 			highlighted_button = buttons_in_order[i];
->>>>>>> 8566498b
 
 			if (buttons_in_order[i] == self->button_remove)
 				gtk_style_context_add_class (gtk_widget_get_style_context (buttons_in_order[i]), "destructive-action");
@@ -1056,14 +964,7 @@
 	const gchar *tmp;
 	g_autofree gchar *origin = NULL;
 	g_autoptr(GPtrArray) version_history = NULL;
-<<<<<<< HEAD
-	guint icon_size;
-=======
 	gboolean link_rows_visible;
->>>>>>> 8566498b
-
-	if (!gs_page_is_active (GS_PAGE (self)))
-		return;
 
 	/* change widgets */
 	tmp = gs_app_get_name (self->app);
@@ -1145,11 +1046,7 @@
 	/* set version history */
 	version_history = gs_app_get_version_history (self->app);
 	if (version_history == NULL || version_history->len == 0) {
-<<<<<<< HEAD
-		const char *version = gs_app_get_version (self->app);
-=======
 		const gchar *version = gs_app_get_version_ui (self->app);
->>>>>>> 8566498b
 		if (version == NULL || *version == '\0')
 			gtk_widget_set_visible (self->list_box_version_history, FALSE);
 		else
