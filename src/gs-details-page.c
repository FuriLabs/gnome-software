--- conflicted
+++ resolved
@@ -1632,29 +1632,6 @@
 	}
 	gs_details_page_refresh_size (self);
 	gs_details_page_refresh_reviews (self);
-<<<<<<< HEAD
-}
-
-static void
-gs_details_page_app_refine2 (GsDetailsPage *self)
-{
-	g_autoptr(GsPluginJob) plugin_job = NULL;
-
-	/* if these tasks fail (e.g. because we have no networking) then it's
-	 * of no huge importance if we don't get the required data */
-	plugin_job = gs_plugin_job_newv (GS_PLUGIN_ACTION_REFINE,
-					 "app", self->app,
-					 "refine-flags", GS_PLUGIN_REFINE_FLAGS_REQUIRE_RATING |
-							 GS_PLUGIN_REFINE_FLAGS_REQUIRE_REVIEW_RATINGS |
-							 GS_PLUGIN_REFINE_FLAGS_REQUIRE_REVIEWS |
-							 GS_PLUGIN_REFINE_FLAGS_REQUIRE_SIZE,
-					 NULL);
-	gs_plugin_loader_job_process_async (self->plugin_loader, plugin_job,
-					    self->cancellable,
-					    gs_details_page_app_refine2_cb,
-					    self);
-=======
->>>>>>> 6ce4c5d6
 }
 
 static void
