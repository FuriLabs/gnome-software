/* -*- Mode: C; tab-width: 8; indent-tabs-mode: t; c-basic-offset: 8 -*-
 *
 * Copyright (C) 2013-2017 Richard Hughes <richard@hughsie.com>
 * Copyright (C) 2013 Matthias Clasen <mclasen@redhat.com>
 *
 * Licensed under the GNU General Public License Version 2
 *
 * This program is free software; you can redistribute it and/or modify
 * it under the terms of the GNU General Public License as published by
 * the Free Software Foundation; either version 2 of the License, or
 * (at your option) any later version.
 *
 * This program is distributed in the hope that it will be useful,
 * but WITHOUT ANY WARRANTY; without even the implied warranty of
 * MERCHANTABILITY or FITNESS FOR A PARTICULAR PURPOSE.  See the
 * GNU General Public License for more details.
 *
 * You should have received a copy of the GNU General Public License
 * along with this program; if not, write to the Free Software
 * Foundation, Inc., 51 Franklin Street, Fifth Floor, Boston, MA 02110-1301 USA.
 */

#include "config.h"

#include <locale.h>
#include <string.h>
#include <glib/gi18n.h>

#include "gs-common.h"
#include "gs-content-rating.h"

#include "gs-details-page.h"
#include "gs-app-addon-row.h"
#include "gs-auth-dialog.h"
#include "gs-history-dialog.h"
#include "gs-screenshot-image.h"
#include "gs-star-widget.h"
#include "gs-review-histogram.h"
#include "gs-review-dialog.h"
#include "gs-review-row.h"

/* the number of reviews to show before clicking the 'More Reviews' button */
#define SHOW_NR_REVIEWS_INITIAL		4

static void gs_details_page_refresh_all (GsDetailsPage *self);

typedef enum {
	GS_DETAILS_PAGE_STATE_LOADING,
	GS_DETAILS_PAGE_STATE_READY,
	GS_DETAILS_PAGE_STATE_FAILED
} GsDetailsPageState;

struct _GsDetailsPage
{
	GsPage			 parent_instance;

	GsPluginLoader		*plugin_loader;
	GtkBuilder		*builder;
	GCancellable		*cancellable;
	GCancellable		*app_cancellable;
	GsApp			*app;
	GsShell			*shell;
	SoupSession		*session;
	gboolean		 enable_reviews;
	gboolean		 show_all_reviews;
	GSettings		*settings;

	GtkWidget		*application_details_icon;
	GtkWidget		*application_details_summary;
	GtkWidget		*application_details_title;
	GtkWidget		*box_addons;
	GtkWidget		*box_details;
	GtkWidget		*box_details_description;
	GtkWidget		*box_progress;
	GtkWidget		*star;
	GtkWidget		*label_review_count;
	GtkWidget		*box_details_screenshot;
	GtkWidget		*box_details_screenshot_main;
	GtkWidget		*box_details_screenshot_thumbnails;
	GtkWidget		*box_details_license_list;
	GtkWidget		*button_details_launch;
	GtkWidget		*button_details_add_shortcut;
	GtkWidget		*button_details_remove_shortcut;
	GtkWidget		*button_details_website;
	GtkWidget		*button_donate;
	GtkWidget		*button_install;
	GtkWidget		*button_remove;
	GtkWidget		*button_cancel;
	GtkWidget		*button_more_reviews;
	GtkWidget		*infobar_details_app_norepo;
	GtkWidget		*infobar_details_app_repo;
	GtkWidget		*infobar_details_package_baseos;
	GtkWidget		*infobar_details_repo;
	GtkWidget		*label_progress_percentage;
	GtkWidget		*label_progress_status;
	GtkWidget		*label_addons_uninstalled_app;
	GtkWidget		*label_details_category_title;
	GtkWidget		*label_details_category_value;
	GtkWidget		*label_details_developer_title;
	GtkWidget		*label_details_developer_value;
	GtkWidget		*button_details_license_free;
	GtkWidget		*button_details_license_nonfree;
	GtkWidget		*button_details_license_unknown;
	GtkWidget		*label_details_origin_title;
	GtkWidget		*label_details_origin_value;
	GtkWidget		*label_details_size_installed_title;
	GtkWidget		*label_details_size_installed_value;
	GtkWidget		*label_details_size_download_title;
	GtkWidget		*label_details_size_download_value;
	GtkWidget		*label_details_updated_title;
	GtkWidget		*label_details_updated_value;
	GtkWidget		*label_details_version_value;
	GtkWidget		*label_failed;
	GtkWidget		*label_license_nonfree_details;
	GtkWidget		*label_licenses_intro;
	GtkWidget		*list_box_addons;
	GtkWidget		*box_reviews;
	GtkWidget		*box_details_screenshot_fallback;
	GtkWidget		*histogram;
	GtkWidget		*button_review;
	GtkWidget		*list_box_reviews;
	GtkWidget		*scrolledwindow_details;
	GtkWidget		*spinner_details;
	GtkWidget		*spinner_remove;
	GtkWidget		*stack_details;
	GtkWidget		*grid_details_kudo;
	GtkWidget		*image_details_kudo_docs;
	GtkWidget		*image_details_kudo_sandboxed;
	GtkWidget		*image_details_kudo_integration;
	GtkWidget		*image_details_kudo_translated;
	GtkWidget		*image_details_kudo_updated;
	GtkWidget		*label_details_kudo_docs;
	GtkWidget		*label_details_kudo_sandboxed;
	GtkWidget		*label_details_kudo_integration;
	GtkWidget		*label_details_kudo_translated;
	GtkWidget		*label_details_kudo_updated;
	GtkWidget		*progressbar_top;
	GtkWidget		*popover_license_free;
	GtkWidget		*popover_license_nonfree;
	GtkWidget		*popover_license_unknown;
	GtkWidget		*popover_content_rating;
	GtkWidget		*label_content_rating_title;
	GtkWidget		*label_content_rating_message;
	GtkWidget		*label_content_rating_none;
	GtkWidget		*button_details_rating_value;
	GtkWidget		*label_details_rating_title;
};

G_DEFINE_TYPE (GsDetailsPage, gs_details_page, GS_TYPE_PAGE)

static void
gs_details_page_set_state (GsDetailsPage *self,
                           GsDetailsPageState state)
{
	/* spinner */
	switch (state) {
	case GS_DETAILS_PAGE_STATE_LOADING:
		gs_start_spinner (GTK_SPINNER (self->spinner_details));
		gtk_widget_show (self->spinner_details);
		break;
	case GS_DETAILS_PAGE_STATE_READY:
	case GS_DETAILS_PAGE_STATE_FAILED:
		gs_stop_spinner (GTK_SPINNER (self->spinner_details));
		gtk_widget_hide (self->spinner_details);
		break;
	default:
		g_assert_not_reached ();
	}

	/* stack */
	switch (state) {
	case GS_DETAILS_PAGE_STATE_LOADING:
		gtk_stack_set_visible_child_name (GTK_STACK (self->stack_details), "spinner");
		break;
	case GS_DETAILS_PAGE_STATE_READY:
		gtk_stack_set_visible_child_name (GTK_STACK (self->stack_details), "ready");
		break;
	case GS_DETAILS_PAGE_STATE_FAILED:
		gtk_stack_set_visible_child_name (GTK_STACK (self->stack_details), "failed");
		break;
	default:
		g_assert_not_reached ();
	}
}

static void
gs_details_page_update_shortcut_button (GsDetailsPage *self)
{
	gboolean add_shortcut_func;
	gboolean remove_shortcut_func;
	gboolean has_shortcut;

	gtk_widget_set_visible (self->button_details_add_shortcut,
				FALSE);
	gtk_widget_set_visible (self->button_details_remove_shortcut,
				FALSE);

	if (gs_app_get_kind (self->app) != AS_APP_KIND_DESKTOP)
		return;

	/* only consider the shortcut button if the app is installed */
	switch (gs_app_get_state (self->app)) {
	case AS_APP_STATE_INSTALLED:
	case AS_APP_STATE_UPDATABLE:
	case AS_APP_STATE_UPDATABLE_LIVE:
		break;
	default:
		return;
	}

	add_shortcut_func =
		gs_plugin_loader_get_plugin_supported (self->plugin_loader,
						       "gs_plugin_add_shortcut");
	remove_shortcut_func =
		gs_plugin_loader_get_plugin_supported (self->plugin_loader,
						       "gs_plugin_remove_shortcut");

	has_shortcut = gs_app_has_quirk (self->app, AS_APP_QUIRK_HAS_SHORTCUT);

	if (add_shortcut_func) {
		gtk_widget_set_visible (self->button_details_add_shortcut,
					!has_shortcut || !remove_shortcut_func);
		gtk_widget_set_sensitive (self->button_details_add_shortcut,
					  !has_shortcut);
	}

	if (remove_shortcut_func) {
		gtk_widget_set_visible (self->button_details_remove_shortcut,
					has_shortcut || !add_shortcut_func);
		gtk_widget_set_sensitive (self->button_details_remove_shortcut,
					  has_shortcut);
	}
}

static gboolean
app_has_pending_action (GsApp *app)
{
	/* sanitize the pending state change by verifying we're in one of the
	 * expected states */
	if (gs_app_get_state (app) != AS_APP_STATE_AVAILABLE &&
	    gs_app_get_state (app) != AS_APP_STATE_UPDATABLE_LIVE &&
	    gs_app_get_state (app) != AS_APP_STATE_UPDATABLE &&
	    gs_app_get_state (app) != AS_APP_STATE_QUEUED_FOR_INSTALL)
		return FALSE;

	return (gs_app_get_pending_action (app) != GS_PLUGIN_ACTION_UNKNOWN) ||
	       (gs_app_get_state (app) == AS_APP_STATE_QUEUED_FOR_INSTALL);
}

static void
gs_details_page_switch_to (GsPage *page, gboolean scroll_up)
{
	GsDetailsPage *self = GS_DETAILS_PAGE (page);
	AsAppState state;
	GtkWidget *widget;
	GsPrice *price;
	g_autofree gchar *text = NULL;
	GtkStyleContext *sc;
	GtkAdjustment *adj;

	if (gs_shell_get_mode (self->shell) != GS_SHELL_MODE_DETAILS) {
		g_warning ("Called switch_to(details) when in mode %s",
			   gs_shell_get_mode_string (self->shell));
		return;
	}

	widget = GTK_WIDGET (gtk_builder_get_object (self->builder, "application_details_header"));
	gtk_label_set_label (GTK_LABEL (widget), "");
	gtk_widget_show (widget);

	/* not set, perhaps file-to-app */
	if (self->app == NULL)
		return;

	state = gs_app_get_state (self->app);

	/* install button */
	switch (state) {
	case AS_APP_STATE_AVAILABLE:
	case AS_APP_STATE_AVAILABLE_LOCAL:
		gtk_widget_set_visible (self->button_install, TRUE);
		gtk_style_context_add_class (gtk_widget_get_style_context (self->button_install), "suggested-action");
		/* TRANSLATORS: button text in the header when an application
		 * can be installed */
		gtk_button_set_label (GTK_BUTTON (self->button_install), _("_Install"));
		break;
	case AS_APP_STATE_INSTALLING:
		gtk_widget_set_visible (self->button_install, FALSE);
		break;
	case AS_APP_STATE_PURCHASABLE:
		gtk_widget_set_visible (self->button_install, TRUE);
		gtk_style_context_add_class (gtk_widget_get_style_context (self->button_install), "suggested-action");
		price = gs_app_get_price (self->app);
		text = gs_price_to_string (price);
		gtk_button_set_label (GTK_BUTTON (self->button_install), text);
		break;
	case AS_APP_STATE_PURCHASING:
		gtk_widget_set_visible (self->button_install, FALSE);
		break;
	case AS_APP_STATE_UNKNOWN:
	case AS_APP_STATE_INSTALLED:
	case AS_APP_STATE_REMOVING:
	case AS_APP_STATE_UPDATABLE:
	case AS_APP_STATE_QUEUED_FOR_INSTALL:
		gtk_widget_set_visible (self->button_install, FALSE);
		break;
	case AS_APP_STATE_UPDATABLE_LIVE:
		gtk_widget_set_visible (self->button_install, TRUE);
		sc = gtk_widget_get_style_context (self->button_install);
		if (gs_app_get_kind (self->app) == AS_APP_KIND_FIRMWARE) {
			/* TRANSLATORS: button text in the header when firmware
			 * can be live-installed */
			gtk_button_set_label (GTK_BUTTON (self->button_install), _("_Install"));
			gtk_style_context_add_class (sc, "suggested-action");
		} else {
			/* TRANSLATORS: button text in the header when an application
			 * can be live-updated */
			gtk_button_set_label (GTK_BUTTON (self->button_install), _("_Update"));
			gtk_style_context_remove_class (sc, "suggested-action");
		}
		break;
	case AS_APP_STATE_UNAVAILABLE:
		if (gs_app_get_url (self->app, AS_URL_KIND_MISSING) != NULL) {
			gtk_widget_set_visible (self->button_install, FALSE);
		} else {
			gtk_widget_set_visible (self->button_install, TRUE);
			/* TRANSLATORS: this is a button that allows the apps to
			 * be installed.
			 * The ellipsis indicates that further steps are required,
			 * e.g. enabling software repositories or the like */
			gtk_button_set_label (GTK_BUTTON (self->button_install), _("_Install…"));
		}
		break;
	default:
		g_warning ("App unexpectedly in state %s",
			   as_app_state_to_string (state));
		g_assert_not_reached ();
	}

	/* launch button */
	switch (gs_app_get_state (self->app)) {
	case AS_APP_STATE_INSTALLED:
	case AS_APP_STATE_UPDATABLE:
	case AS_APP_STATE_UPDATABLE_LIVE:
		if (!gs_app_has_quirk (self->app, AS_APP_QUIRK_NOT_LAUNCHABLE)) {
			gtk_widget_set_visible (self->button_details_launch, TRUE);
		} else {
			gtk_widget_set_visible (self->button_details_launch, FALSE);
		}
		break;
	default:
		gtk_widget_set_visible (self->button_details_launch, FALSE);
		break;
	}

	/* don't show the launch and shortcut buttons if the app doesn't have a desktop ID */
	if (gs_app_get_id (self->app) == NULL) {
		gtk_widget_set_visible (self->button_details_launch, FALSE);
	}

	/* remove button */
	if (gs_app_has_quirk (self->app, AS_APP_QUIRK_COMPULSORY) ||
	    gs_app_get_kind (self->app) == AS_APP_KIND_FIRMWARE) {
		gtk_widget_set_visible (self->button_remove, FALSE);
	} else {
		switch (state) {
		case AS_APP_STATE_INSTALLED:
		case AS_APP_STATE_UPDATABLE:
		case AS_APP_STATE_UPDATABLE_LIVE:
			gtk_widget_set_visible (self->button_remove, TRUE);
			gtk_widget_set_sensitive (self->button_remove, TRUE);
			/* Mark the button as destructive only if Launch is not visible */
			if (gtk_widget_get_visible (self->button_details_launch))
				gtk_style_context_remove_class (gtk_widget_get_style_context (self->button_remove), "destructive-action");
			else
				gtk_style_context_add_class (gtk_widget_get_style_context (self->button_remove), "destructive-action");
			/* TRANSLATORS: button text in the header when an application can be erased */
			gtk_button_set_label (GTK_BUTTON (self->button_remove), _("_Remove"));
			break;
		case AS_APP_STATE_AVAILABLE_LOCAL:
		case AS_APP_STATE_AVAILABLE:
		case AS_APP_STATE_INSTALLING:
		case AS_APP_STATE_REMOVING:
		case AS_APP_STATE_UNAVAILABLE:
		case AS_APP_STATE_UNKNOWN:
		case AS_APP_STATE_PURCHASABLE:
		case AS_APP_STATE_PURCHASING:
		case AS_APP_STATE_QUEUED_FOR_INSTALL:
			gtk_widget_set_visible (self->button_remove, FALSE);
			break;
		default:
			g_warning ("App unexpectedly in state %s",
				   as_app_state_to_string (state));
			g_assert_not_reached ();
		}
	}

	if (app_has_pending_action (self->app)) {
		gtk_widget_set_visible (self->button_install, FALSE);
		gtk_widget_set_visible (self->button_details_launch, FALSE);
		gtk_widget_set_visible (self->button_remove, FALSE);
	}

	adj = gtk_scrolled_window_get_vadjustment (GTK_SCROLLED_WINDOW (self->scrolledwindow_details));
	gtk_adjustment_set_value (adj, gtk_adjustment_get_lower (adj));

	gs_grab_focus_when_mapped (self->scrolledwindow_details);
}

static void
gs_details_page_refresh_progress (GsDetailsPage *self)
{
	guint percentage;
	AsAppState state;

	/* cancel button */
	state = gs_app_get_state (self->app);
	switch (state) {
	case AS_APP_STATE_INSTALLING:
		gtk_widget_set_visible (self->button_cancel, TRUE);
		/* If the app is installing, the user can only cancel it if
		 * 1) They haven't already, and
		 * 2) the plugin hasn't said that they can't, for example if a
		 *    package manager has already gone 'too far'
		 */
		gtk_widget_set_sensitive (self->button_cancel,
					  !g_cancellable_is_cancelled (self->app_cancellable) &&
					   gs_app_get_allow_cancel (self->app));
		break;
	default:
		gtk_widget_set_visible (self->button_cancel, FALSE);
		break;
	}
	if (app_has_pending_action (self->app)) {
		gtk_widget_set_visible (self->button_cancel, TRUE);
		gtk_widget_set_sensitive (self->button_cancel,
					  !g_cancellable_is_cancelled (self->app_cancellable) &&
					  gs_app_get_allow_cancel (self->app));
	}

	/* progress status label */
	switch (state) {
	case AS_APP_STATE_REMOVING:
		gtk_widget_set_visible (self->label_progress_status, TRUE);
		gtk_label_set_label (GTK_LABEL (self->label_progress_status),
				     _("Removing…"));
		break;
	case AS_APP_STATE_INSTALLING:
		gtk_widget_set_visible (self->label_progress_status, TRUE);
		gtk_label_set_label (GTK_LABEL (self->label_progress_status),
				     _("Installing"));
		break;
	default:
		gtk_widget_set_visible (self->label_progress_status, FALSE);
		break;
	}
	if (app_has_pending_action (self->app)) {
		GsPluginAction action = gs_app_get_pending_action (self->app);
		gtk_widget_set_visible (self->label_progress_status, TRUE);
		switch (action) {
		case GS_PLUGIN_ACTION_INSTALL:
			gtk_label_set_label (GTK_LABEL (self->label_progress_status),
					     /* TRANSLATORS: This is a label on top of the app's progress
					      * bar to inform the user that the app should be installed soon */
					     _("Pending installation…"));
			break;
		case GS_PLUGIN_ACTION_UPDATE:
		case GS_PLUGIN_ACTION_UPGRADE_DOWNLOAD:
			gtk_label_set_label (GTK_LABEL (self->label_progress_status),
					     /* TRANSLATORS: This is a label on top of the app's progress
					      * bar to inform the user that the app should be updated soon */
					     _("Pending update…"));
			break;
		default:
			gtk_widget_set_visible (self->label_progress_status, FALSE);
			break;
		}
	}

	/* percentage bar */
	switch (state) {
	case AS_APP_STATE_INSTALLING:
		percentage = gs_app_get_progress (self->app);
		if (percentage <= 100) {
			g_autofree gchar *str = g_strdup_printf ("%u%%", percentage);
			gtk_label_set_label (GTK_LABEL (self->label_progress_percentage), str);
			gtk_widget_set_visible (self->label_progress_percentage, TRUE);
			gtk_progress_bar_set_fraction (GTK_PROGRESS_BAR (self->progressbar_top),
						       (gdouble) percentage / 100.f);
			gtk_widget_set_visible (self->progressbar_top, TRUE);
			break;
		}
		/* FALLTHROUGH */
	default:
		gtk_widget_set_visible (self->label_progress_percentage, FALSE);
		gtk_widget_set_visible (self->progressbar_top, FALSE);
		break;
	}
	if (app_has_pending_action (self->app)) {
		gtk_widget_set_visible (self->progressbar_top, TRUE);
		gtk_progress_bar_set_fraction (GTK_PROGRESS_BAR (self->progressbar_top), 0);
	}

	/* spinner */
	switch (state) {
	case AS_APP_STATE_REMOVING:
		gtk_spinner_start (GTK_SPINNER (self->spinner_remove));
		gtk_widget_set_visible (self->spinner_remove, TRUE);
		break;
	default:
		gtk_widget_set_visible (self->spinner_remove, FALSE);
		gtk_spinner_stop (GTK_SPINNER (self->spinner_remove));
		break;
	}

	/* progress box */
	switch (state) {
	case AS_APP_STATE_REMOVING:
	case AS_APP_STATE_INSTALLING:
		gtk_widget_set_visible (self->box_progress, TRUE);
		break;
	default:
		gtk_widget_set_visible (self->box_progress, FALSE);
		break;
	}
	if (app_has_pending_action (self->app))
		gtk_widget_set_visible (self->box_progress, TRUE);
}

static gboolean
gs_details_page_refresh_progress_idle (gpointer user_data)
{
	GsDetailsPage *self = GS_DETAILS_PAGE (user_data);
	gs_details_page_refresh_progress (self);
	g_object_unref (self);
	return G_SOURCE_REMOVE;
}

static void
gs_details_page_progress_changed_cb (GsApp *app,
                                     GParamSpec *pspec,
                                     GsDetailsPage *self)
{
	g_idle_add (gs_details_page_refresh_progress_idle, g_object_ref (self));
}

static gboolean
gs_details_page_allow_cancel_changed_idle (gpointer user_data)
{
	GsDetailsPage *self = GS_DETAILS_PAGE (user_data);
	gtk_widget_set_sensitive (self->button_cancel,
				  gs_app_get_allow_cancel (self->app));
	g_object_unref (self);
	return G_SOURCE_REMOVE;
}

static void
gs_details_page_allow_cancel_changed_cb (GsApp *app,
                                                    GParamSpec *pspec,
                                                    GsDetailsPage *self)
{
	g_idle_add (gs_details_page_allow_cancel_changed_idle,
		    g_object_ref (self));
}

static gboolean
gs_details_page_switch_to_idle (gpointer user_data)
{
	GsDetailsPage *self = GS_DETAILS_PAGE (user_data);

	if (gs_shell_get_mode (self->shell) == GS_SHELL_MODE_DETAILS)
		gs_page_switch_to (GS_PAGE (self), TRUE);

	/* update widgets */
	gs_details_page_refresh_all (self);

	g_object_unref (self);
	return G_SOURCE_REMOVE;
}

static void
gs_details_page_notify_state_changed_cb (GsApp *app,
                                         GParamSpec *pspec,
                                         GsDetailsPage *self)
{
	g_idle_add (gs_details_page_switch_to_idle, g_object_ref (self));
}

static void
gs_details_page_screenshot_selected_cb (GtkListBox *list,
                                        GtkListBoxRow *row,
                                        GsDetailsPage *self)
{
	GsScreenshotImage *ssmain;
	GsScreenshotImage *ssthumb;
	AsScreenshot *ss;
	g_autoptr(GList) children = NULL;

	if (row == NULL)
		return;

	children = gtk_container_get_children (GTK_CONTAINER (self->box_details_screenshot_main));
	ssmain = GS_SCREENSHOT_IMAGE (children->data);

	ssthumb = GS_SCREENSHOT_IMAGE (gtk_bin_get_child (GTK_BIN (row)));
	ss = gs_screenshot_image_get_screenshot (ssthumb);
	gs_screenshot_image_set_screenshot (ssmain, ss);
	gs_screenshot_image_load_async (ssmain, NULL);
}

static void
gs_details_page_refresh_screenshots (GsDetailsPage *self)
{
	GPtrArray *screenshots;
	AsScreenshot *ss;
	GtkWidget *label;
	GtkWidget *list;
	GtkWidget *ssimg;
	guint i;

	/* treat screenshots differently */
	if (gs_app_get_kind (self->app) == AS_APP_KIND_FONT) {
		gs_container_remove_all (GTK_CONTAINER (self->box_details_screenshot_thumbnails));
		gs_container_remove_all (GTK_CONTAINER (self->box_details_screenshot_main));
		screenshots = gs_app_get_screenshots (self->app);
		for (i = 0; i < screenshots->len; i++) {
			ss = g_ptr_array_index (screenshots, i);

			/* set caption */
			label = gtk_label_new (as_screenshot_get_caption (ss, NULL));
			g_object_set (label,
				      "xalign", 0.0,
				      "max-width-chars", 10,
				      "wrap", TRUE,
				      NULL);
			gtk_box_pack_start (GTK_BOX (self->box_details_screenshot_main), label, FALSE, FALSE, 0);
			gtk_widget_set_visible (label, TRUE);

			/* set images */
			ssimg = gs_screenshot_image_new (self->session);
			gs_screenshot_image_set_screenshot (GS_SCREENSHOT_IMAGE (ssimg), ss);
			gs_screenshot_image_set_size (GS_SCREENSHOT_IMAGE (ssimg),
						      640,
						      48);
			gs_screenshot_image_set_use_desktop_background (GS_SCREENSHOT_IMAGE (ssimg), FALSE);
			gs_screenshot_image_load_async (GS_SCREENSHOT_IMAGE (ssimg), NULL);
			gtk_box_pack_start (GTK_BOX (self->box_details_screenshot_main), ssimg, FALSE, FALSE, 0);
			gtk_widget_set_visible (ssimg, TRUE);
		}
		gtk_widget_set_visible (self->box_details_screenshot_fallback,
		                        screenshots->len == 0);
		return;
	}

	/* fallback warning */
	screenshots = gs_app_get_screenshots (self->app);
	switch (gs_app_get_kind (self->app)) {
	case AS_APP_KIND_GENERIC:
	case AS_APP_KIND_CODEC:
	case AS_APP_KIND_ADDON:
	case AS_APP_KIND_SOURCE:
	case AS_APP_KIND_FIRMWARE:
	case AS_APP_KIND_DRIVER:
	case AS_APP_KIND_INPUT_METHOD:
	case AS_APP_KIND_LOCALIZATION:
	case AS_APP_KIND_RUNTIME:
		gtk_widget_set_visible (self->box_details_screenshot_fallback, FALSE);
		break;
	default:
		gtk_widget_set_visible (self->box_details_screenshot_fallback,
					screenshots->len == 0);
		break;
	}

	/* set screenshots */
	gs_container_remove_all (GTK_CONTAINER (self->box_details_screenshot_main));
	if (screenshots->len == 0) {
		gs_container_remove_all (GTK_CONTAINER (self->box_details_screenshot_thumbnails));
		return;
	}

	/* set the default image */
	ss = g_ptr_array_index (screenshots, 0);
	ssimg = gs_screenshot_image_new (self->session);
	gtk_widget_set_can_focus (gtk_bin_get_child (GTK_BIN (ssimg)), FALSE);
	gs_screenshot_image_set_screenshot (GS_SCREENSHOT_IMAGE (ssimg), ss);

	/* use a slightly larger screenshot if it's the only screenshot */
	if (screenshots->len == 1) {
		gs_screenshot_image_set_size (GS_SCREENSHOT_IMAGE (ssimg),
					      AS_IMAGE_LARGE_WIDTH,
					      AS_IMAGE_LARGE_HEIGHT);
	} else {
		gs_screenshot_image_set_size (GS_SCREENSHOT_IMAGE (ssimg),
					      AS_IMAGE_NORMAL_WIDTH,
					      AS_IMAGE_NORMAL_HEIGHT);
	}
	gs_screenshot_image_load_async (GS_SCREENSHOT_IMAGE (ssimg), NULL);
	gtk_box_pack_start (GTK_BOX (self->box_details_screenshot_main), ssimg, FALSE, FALSE, 0);
	gtk_widget_set_visible (ssimg, TRUE);

	/* set all the thumbnails */
	gs_container_remove_all (GTK_CONTAINER (self->box_details_screenshot_thumbnails));
	if (screenshots->len < 2)
		return;

	list = gtk_list_box_new ();
	gtk_style_context_add_class (gtk_widget_get_style_context (list), "image-list");
	gtk_widget_show (list);
	gtk_box_pack_start (GTK_BOX (self->box_details_screenshot_thumbnails), list, FALSE, FALSE, 0);
	for (i = 0; i < screenshots->len; i++) {
		ss = g_ptr_array_index (screenshots, i);
		ssimg = gs_screenshot_image_new (self->session);
		gs_screenshot_image_set_screenshot (GS_SCREENSHOT_IMAGE (ssimg), ss);
		gs_screenshot_image_set_size (GS_SCREENSHOT_IMAGE (ssimg),
					      AS_IMAGE_THUMBNAIL_WIDTH,
					      AS_IMAGE_THUMBNAIL_HEIGHT);
		gtk_style_context_add_class (gtk_widget_get_style_context (ssimg),
					     "screenshot-image-thumb");
		gs_screenshot_image_load_async (GS_SCREENSHOT_IMAGE (ssimg), NULL);
		gtk_list_box_insert (GTK_LIST_BOX (list), ssimg, -1);
		gtk_widget_set_visible (ssimg, TRUE);
	}

	gtk_list_box_set_selection_mode (GTK_LIST_BOX (list), GTK_SELECTION_BROWSE);
	gtk_list_box_select_row (GTK_LIST_BOX (list),
				 gtk_list_box_get_row_at_index (GTK_LIST_BOX (list), 0));
	g_signal_connect (list, "row-selected",
			  G_CALLBACK (gs_details_page_screenshot_selected_cb),
			  self);
}

static void
gs_details_page_website_cb (GtkWidget *widget, GsDetailsPage *self)
{
	gs_shell_show_uri (self->shell,
	                   gs_app_get_url (self->app, AS_URL_KIND_HOMEPAGE));
}

static void
gs_details_page_donate_cb (GtkWidget *widget, GsDetailsPage *self)
{
	gs_shell_show_uri (self->shell, gs_app_get_url (self->app, AS_URL_KIND_DONATION));
}

static void
gs_details_page_set_description (GsDetailsPage *self, const gchar *tmp)
{
	GtkStyleContext *style_context;
	GtkWidget *para;
	guint i;
	g_auto(GStrv) split = NULL;

	/* does the description exist? */
	gtk_widget_set_visible (self->box_details_description, tmp != NULL);
	if (tmp == NULL)
		return;

	/* add each paragraph as a new GtkLabel which lets us get the 24px
	 * paragraph spacing */
	gs_container_remove_all (GTK_CONTAINER (self->box_details_description));
	split = g_strsplit (tmp, "\n\n", -1);
	for (i = 0; split[i] != NULL; i++) {
		para = gtk_label_new (split[i]);
		gtk_label_set_line_wrap (GTK_LABEL (para), TRUE);
		gtk_label_set_max_width_chars (GTK_LABEL (para), 40);
		gtk_label_set_selectable (GTK_LABEL (para), TRUE);
		gtk_widget_set_visible (para, TRUE);
		gtk_widget_set_can_focus (para, FALSE);
		g_object_set (para,
			      "xalign", 0.0,
			      NULL);

		/* add style class for theming */
		style_context = gtk_widget_get_style_context (para);
		gtk_style_context_add_class (style_context,
					     "application-details-description");

		gtk_box_pack_start (GTK_BOX (self->box_details_description), para, FALSE, FALSE, 0);
	}

	/* show the webapp warning */
	if (gs_app_get_kind (self->app) == AS_APP_KIND_WEB_APP) {
		GtkWidget *label;
		/* TRANSLATORS: this is the warning box */
		label = gtk_label_new (_("This application can only be used when there is an active internet connection."));
		gtk_widget_set_visible (label, TRUE);
		gtk_label_set_xalign (GTK_LABEL (label), 0.f);
		gtk_style_context_add_class (gtk_widget_get_style_context (label),
					     "application-details-webapp-warning");
		gtk_box_pack_start (GTK_BOX (self->box_details_description),
				    label, FALSE, FALSE, 0);
	}
}

static void
gs_details_page_set_sensitive (GtkWidget *widget, gboolean is_active)
{
	GtkStyleContext *style_context;
	style_context = gtk_widget_get_style_context (widget);
	if (!is_active) {
		gtk_style_context_add_class (style_context, "dim-label");
	} else {
		gtk_style_context_remove_class (style_context, "dim-label");
	}
}

static gboolean
gs_details_page_history_cb (GtkLabel *label,
                            gchar *uri,
                            GsDetailsPage *self)
{
	GtkWidget *dialog;

	dialog = gs_history_dialog_new ();
	gs_history_dialog_set_app (GS_HISTORY_DIALOG (dialog), self->app);
	gs_shell_modal_dialog_present (self->shell, GTK_DIALOG (dialog));

	/* just destroy */
	g_signal_connect_swapped (dialog, "response",
				  G_CALLBACK (gtk_widget_destroy), dialog);

	return TRUE;
}

static void
gs_details_page_refresh_size (GsDetailsPage *self)
{
	/* set the installed size */
	if (gs_app_get_size_installed (self->app) != GS_APP_SIZE_UNKNOWABLE &&
	    gs_app_get_size_installed (self->app) != 0) {
		g_autofree gchar *size = NULL;
		size = g_format_size (gs_app_get_size_installed (self->app));
		gtk_label_set_label (GTK_LABEL (self->label_details_size_installed_value), size);
		gtk_widget_show (self->label_details_size_installed_title);
		gtk_widget_show (self->label_details_size_installed_value);
	} else {
		gtk_widget_hide (self->label_details_size_installed_title);
		gtk_widget_hide (self->label_details_size_installed_value);
	}

	/* set the download size */
	if (!gs_app_is_installed (self->app) &&
	    gs_app_get_size_download (self->app) != GS_APP_SIZE_UNKNOWABLE) {
		g_autofree gchar *size = NULL;
		size = g_format_size (gs_app_get_size_download (self->app));
		gtk_label_set_label (GTK_LABEL (self->label_details_size_download_value), size);
		gtk_widget_show (self->label_details_size_download_title);
		gtk_widget_show (self->label_details_size_download_value);
	} else {
		gtk_widget_hide (self->label_details_size_download_title);
		gtk_widget_hide (self->label_details_size_download_value);
	}
}

static void
gs_details_page_refresh_all (GsDetailsPage *self)
{
	GPtrArray *history;
	GdkPixbuf *pixbuf = NULL;
	GList *addons;
	GtkWidget *widget;
	const gchar *tmp;
	gboolean ret;
	gchar **menu_path;
	guint64 kudos;
	guint64 updated;
	guint64 user_integration_bf;
	g_autoptr(GError) error = NULL;

	/* change widgets */
	tmp = gs_app_get_name (self->app);
	widget = GTK_WIDGET (gtk_builder_get_object (self->builder, "application_details_header"));
	if (tmp != NULL && tmp[0] != '\0') {
		gtk_label_set_label (GTK_LABEL (self->application_details_title), tmp);
		gtk_label_set_label (GTK_LABEL (widget), tmp);
		gtk_widget_set_visible (self->application_details_title, TRUE);
	} else {
		gtk_widget_set_visible (self->application_details_title, FALSE);
		gtk_label_set_label (GTK_LABEL (widget), "");
	}
	tmp = gs_app_get_summary (self->app);
	if (tmp != NULL && tmp[0] != '\0') {
		gtk_label_set_label (GTK_LABEL (self->application_details_summary), tmp);
		gtk_widget_set_visible (self->application_details_summary, TRUE);
	} else {
		gtk_widget_set_visible (self->application_details_summary, FALSE);
	}

	/* set the description */
	tmp = gs_app_get_description (self->app);
	gs_details_page_set_description (self, tmp);

	/* set the icon */
	pixbuf = gs_app_get_pixbuf (self->app);
	if (pixbuf != NULL) {
		gs_image_set_from_pixbuf (GTK_IMAGE (self->application_details_icon), pixbuf);
		gtk_widget_set_visible (self->application_details_icon, TRUE);
	} else {
		gtk_widget_set_visible (self->application_details_icon, FALSE);
	}

	tmp = gs_app_get_url (self->app, AS_URL_KIND_HOMEPAGE);
	if (tmp != NULL && tmp[0] != '\0') {
		gtk_widget_set_visible (self->button_details_website, TRUE);
	} else {
		gtk_widget_set_visible (self->button_details_website, FALSE);
	}
	tmp = gs_app_get_url (self->app, AS_URL_KIND_DONATION);
	if (tmp != NULL && tmp[0] != '\0') {
		gtk_widget_set_visible (self->button_donate, TRUE);
	} else {
		gtk_widget_set_visible (self->button_donate, FALSE);
	}

	/* set the developer name, falling back to the project group */
	tmp = gs_app_get_developer_name (self->app);
	if (tmp == NULL)
		tmp = gs_app_get_project_group (self->app);
	if (tmp == NULL) {
		gtk_widget_set_visible (self->label_details_developer_title, FALSE);
		gtk_widget_set_visible (self->label_details_developer_value, FALSE);
	} else {
		gtk_widget_set_visible (self->label_details_developer_title, TRUE);
		gtk_label_set_label (GTK_LABEL (self->label_details_developer_value), tmp);
		gtk_widget_set_visible (self->label_details_developer_value, TRUE);
	}

	/* set the license buttons */
	tmp = gs_app_get_license (self->app);
	if (tmp == NULL) {
		gtk_widget_set_visible (self->button_details_license_free, FALSE);
		gtk_widget_set_visible (self->button_details_license_nonfree, FALSE);
		gtk_widget_set_visible (self->button_details_license_unknown, TRUE);
	} else if (gs_app_get_license_is_free (self->app)) {
		gtk_widget_set_visible (self->button_details_license_free, TRUE);
		gtk_widget_set_visible (self->button_details_license_nonfree, FALSE);
		gtk_widget_set_visible (self->button_details_license_unknown, FALSE);
	} else {
		gtk_widget_set_visible (self->button_details_license_free, FALSE);
		gtk_widget_set_visible (self->button_details_license_nonfree, TRUE);
		gtk_widget_set_visible (self->button_details_license_unknown, FALSE);
	}

	/* set version */
	tmp = gs_app_get_version (self->app);
	if (tmp != NULL){
		gtk_label_set_label (GTK_LABEL (self->label_details_version_value), tmp);
	} else {
		/* TRANSLATORS: this is where the version is not known */
		gtk_label_set_label (GTK_LABEL (self->label_details_version_value), C_("version", "Unknown"));
	}

	/* refresh size information */
	gs_details_page_refresh_size (self);

	/* set the updated date */
	updated = gs_app_get_install_date (self->app);
	if (updated == GS_APP_INSTALL_DATE_UNSET) {
		gtk_widget_set_visible (self->label_details_updated_title, FALSE);
		gtk_widget_set_visible (self->label_details_updated_value, FALSE);
	} else if (updated == GS_APP_INSTALL_DATE_UNKNOWN) {
		/* TRANSLATORS: this is where the updated date is not known */
		gtk_label_set_label (GTK_LABEL (self->label_details_updated_value), C_("updated", "Never"));
		gtk_widget_set_visible (self->label_details_updated_title, TRUE);
		gtk_widget_set_visible (self->label_details_updated_value, TRUE);
	} else {
		g_autoptr(GDateTime) dt = NULL;
		g_autofree gchar *updated_str = NULL;
		dt = g_date_time_new_from_unix_utc ((gint64) updated);
		updated_str = g_date_time_format (dt, "%x");

		history = gs_app_get_history (self->app);

		if (history->len == 0) {
			gtk_label_set_label (GTK_LABEL (self->label_details_updated_value), updated_str);
		} else {
			GString *url;

			url = g_string_new (NULL);
			g_string_printf (url, "<a href=\"show-history\">%s</a>", updated_str);
			gtk_label_set_markup (GTK_LABEL (self->label_details_updated_value), url->str);
			g_string_free (url, TRUE);
		}
		gtk_widget_set_visible (self->label_details_updated_title, TRUE);
		gtk_widget_set_visible (self->label_details_updated_value, TRUE);
	}

	/* set the category */
	menu_path = gs_app_get_menu_path (self->app);
	if (menu_path == NULL || menu_path[0] == NULL || menu_path[0][0] == '\0') {
		gtk_widget_set_visible (self->label_details_category_title, FALSE);
		gtk_widget_set_visible (self->label_details_category_value, FALSE);
	} else {
		g_autofree gchar *path = NULL;
		if (gtk_widget_get_direction (self->label_details_category_value) == GTK_TEXT_DIR_RTL)
			path = g_strjoinv (" ← ", menu_path);
		else
			path = g_strjoinv (" → ", menu_path);
		gtk_label_set_label (GTK_LABEL (self->label_details_category_value), path);
		gtk_widget_set_visible (self->label_details_category_title, TRUE);
		gtk_widget_set_visible (self->label_details_category_value, TRUE);
	}

	/* set the origin */
	tmp = gs_app_get_origin_hostname (self->app);
	if (tmp == NULL)
		tmp = gs_app_get_origin (self->app);
	if (tmp == NULL || tmp[0] == '\0') {
		/* TRANSLATORS: this is where we don't know the origin of the
		 * application */
		gtk_label_set_label (GTK_LABEL (self->label_details_origin_value), C_("origin", "Unknown"));
	} else {
		gtk_label_set_label (GTK_LABEL (self->label_details_origin_value), tmp);
	}

	/* set MyLanguage kudo */
	kudos = gs_app_get_kudos (self->app);
	ret = (kudos & GS_APP_KUDO_MY_LANGUAGE) > 0;
	gtk_widget_set_sensitive (self->image_details_kudo_translated, ret);
	gs_details_page_set_sensitive (self->label_details_kudo_translated, ret);

	/* set RecentRelease kudo */
	ret = (kudos & GS_APP_KUDO_RECENT_RELEASE) > 0;
	gtk_widget_set_sensitive (self->image_details_kudo_updated, ret);
	gs_details_page_set_sensitive (self->label_details_kudo_updated, ret);

	/* set UserDocs kudo */
	ret = (kudos & GS_APP_KUDO_INSTALLS_USER_DOCS) > 0;
	gtk_widget_set_sensitive (self->image_details_kudo_docs, ret);
	gs_details_page_set_sensitive (self->label_details_kudo_docs, ret);

	/* set sandboxed kudo */
	ret = (kudos & GS_APP_KUDO_SANDBOXED) > 0;
	gtk_widget_set_sensitive (self->image_details_kudo_sandboxed, ret);
	gs_details_page_set_sensitive (self->label_details_kudo_sandboxed, ret);

	/* any of the various integration kudos */
	user_integration_bf = GS_APP_KUDO_SEARCH_PROVIDER |
			      GS_APP_KUDO_USES_NOTIFICATIONS |
			      GS_APP_KUDO_USES_APP_MENU |
			      GS_APP_KUDO_HIGH_CONTRAST;
	ret = (kudos & user_integration_bf) > 0;
	gtk_widget_set_sensitive (self->image_details_kudo_integration, ret);
	gs_details_page_set_sensitive (self->label_details_kudo_integration, ret);

	/* hide the kudo details for non-desktop software */
	switch (gs_app_get_kind (self->app)) {
	case AS_APP_KIND_DESKTOP:
		gtk_widget_set_visible (self->grid_details_kudo, TRUE);
		break;
	default:
		gtk_widget_set_visible (self->grid_details_kudo, FALSE);
		break;
	}

	/* are we trying to replace something in the baseos */
	gtk_widget_set_visible (self->infobar_details_package_baseos,
				gs_app_has_quirk (self->app, AS_APP_QUIRK_COMPULSORY) &&
				gs_app_get_state (self->app) == AS_APP_STATE_AVAILABLE_LOCAL);

	/* is this a repo-release */
	switch (gs_app_get_kind (self->app)) {
	case AS_APP_KIND_SOURCE:
		gtk_widget_set_visible (self->infobar_details_repo, gs_app_get_state (self->app) == AS_APP_STATE_AVAILABLE_LOCAL);
		break;
	default:
		gtk_widget_set_visible (self->infobar_details_repo, FALSE);
		break;
	}

	/* installing a app with a repo file */
	switch (gs_app_get_kind (self->app)) {
	case AS_APP_KIND_DESKTOP:
		gtk_widget_set_visible (self->infobar_details_app_repo,
					gs_app_has_quirk (self->app,
							  AS_APP_QUIRK_HAS_SOURCE) &&
					gs_app_get_state (self->app) == AS_APP_STATE_AVAILABLE_LOCAL);
		break;
	default:
		gtk_widget_set_visible (self->infobar_details_app_repo, FALSE);
		break;
	}

	/* installing a app without a repo file */
	switch (gs_app_get_kind (self->app)) {
	case AS_APP_KIND_DESKTOP:
		if (gs_app_get_kind (self->app) == AS_APP_KIND_FIRMWARE) {
			gtk_widget_set_visible (self->infobar_details_app_norepo, FALSE);
		} else {
			gtk_widget_set_visible (self->infobar_details_app_norepo,
						!gs_app_has_quirk (self->app,
							  AS_APP_QUIRK_HAS_SOURCE) &&
						gs_app_get_state (self->app) == AS_APP_STATE_AVAILABLE_LOCAL);
		}
		break;
	default:
		gtk_widget_set_visible (self->infobar_details_app_norepo, FALSE);
		break;
	}

	/* only show the "select addons" string if the app isn't yet installed */
	switch (gs_app_get_state (self->app)) {
	case AS_APP_STATE_INSTALLED:
	case AS_APP_STATE_UPDATABLE:
	case AS_APP_STATE_UPDATABLE_LIVE:
		gtk_widget_set_visible (self->label_addons_uninstalled_app, FALSE);
		break;
	default:
		gtk_widget_set_visible (self->label_addons_uninstalled_app, TRUE);
		break;
	}

	gs_details_page_update_shortcut_button (self);

	/* update progress */
	gs_details_page_refresh_progress (self);

	addons = gtk_container_get_children (GTK_CONTAINER (self->list_box_addons));
	gtk_widget_set_visible (self->box_addons, addons != NULL);
	g_list_free (addons);
}

static void
list_header_func (GtkListBoxRow *row,
		  GtkListBoxRow *before,
		  gpointer user_data)
{
	GtkWidget *header = NULL;
	if (before != NULL)
		header = gtk_separator_new (GTK_ORIENTATION_HORIZONTAL);
	gtk_list_box_row_set_header (row, header);
}

static gint
list_sort_func (GtkListBoxRow *a,
		GtkListBoxRow *b,
		gpointer user_data)
{
	GsApp *a1 = gs_app_addon_row_get_addon (GS_APP_ADDON_ROW (a));
	GsApp *a2 = gs_app_addon_row_get_addon (GS_APP_ADDON_ROW (b));

	return g_strcmp0 (gs_app_get_name (a1),
			  gs_app_get_name (a2));
}

static void gs_details_page_addon_selected_cb (GsAppAddonRow *row, GParamSpec *pspec, GsDetailsPage *self);

static void
gs_details_page_refresh_addons (GsDetailsPage *self)
{
	GPtrArray *addons;
	guint i;

	gs_container_remove_all (GTK_CONTAINER (self->list_box_addons));

	addons = gs_app_get_addons (self->app);
	for (i = 0; i < addons->len; i++) {
		GsApp *addon;
		GtkWidget *row;

		addon = g_ptr_array_index (addons, i);
		if (gs_app_get_state (addon) == AS_APP_STATE_UNAVAILABLE)
			continue;

		row = gs_app_addon_row_new (addon);

		gtk_container_add (GTK_CONTAINER (self->list_box_addons), row);
		gtk_widget_show (row);

		g_signal_connect (row, "notify::selected",
				  G_CALLBACK (gs_details_page_addon_selected_cb),
				  self);
	}
}

static void gs_details_page_refresh_reviews (GsDetailsPage *self);

typedef struct {
	GsDetailsPage		*self;
	AsReview		*review;
	GsApp			*app;
	GsPluginAction		 action;
} GsDetailsPageReviewHelper;

static void
gs_details_page_review_helper_free (GsDetailsPageReviewHelper *helper)
{
	g_object_unref (helper->self);
	g_object_unref (helper->review);
	g_object_unref (helper->app);
	g_free (helper);
}

G_DEFINE_AUTOPTR_CLEANUP_FUNC(GsDetailsPageReviewHelper, gs_details_page_review_helper_free);

static void
gs_details_page_app_set_review_cb (GObject *source,
                                   GAsyncResult *res,
                                   gpointer user_data);

static void
gs_details_page_authenticate_cb (GsPage *page,
				 gboolean authenticated,
				 gpointer user_data)
{
	g_autoptr(GsDetailsPageReviewHelper) helper = (GsDetailsPageReviewHelper *) user_data;
	g_autoptr(GsPluginJob) plugin_job = NULL;

	if (!authenticated)
		return;

	plugin_job = gs_plugin_job_newv (helper->action,
					 "app", helper->app,
					 "review", helper->review,
					 "failure-flags", GS_PLUGIN_FAILURE_FLAGS_FATAL_ANY |
							  GS_PLUGIN_FAILURE_FLAGS_USE_EVENTS,
					 NULL);
	gs_plugin_loader_job_process_async (helper->self->plugin_loader, plugin_job,
					    helper->self->cancellable,
					    gs_details_page_app_set_review_cb,
					    helper);
	g_steal_pointer (&helper);
}

static void
gs_details_page_app_set_review_cb (GObject *source,
                                   GAsyncResult *res,
                                   gpointer user_data)
{
	GsPluginLoader *plugin_loader = GS_PLUGIN_LOADER (source);
	g_autoptr(GsDetailsPageReviewHelper) helper = (GsDetailsPageReviewHelper *) user_data;
	g_autoptr(GError) error = NULL;

	if (!gs_plugin_loader_job_action_finish (plugin_loader, res, &error)) {
		/* try to authenticate then retry */
		if (g_error_matches (error,
				     GS_PLUGIN_ERROR,
				     GS_PLUGIN_ERROR_AUTH_REQUIRED)) {
			gs_page_authenticate (GS_PAGE (helper->self),
					      helper->app,
					      gs_utils_get_error_value (error),
					      helper->self->cancellable,
					      gs_details_page_authenticate_cb,
					      helper);
			g_steal_pointer (&helper);
			return;
		}
		g_warning ("failed to set review on %s: %s",
			   gs_app_get_id (helper->app), error->message);
		return;
	}
	gs_details_page_refresh_reviews (helper->self);
}

static void
gs_details_page_review_button_clicked_cb (GsReviewRow *row,
                                          GsPluginAction action,
                                          GsDetailsPage *self)
{
	GsDetailsPageReviewHelper *helper = g_new0 (GsDetailsPageReviewHelper, 1);
	g_autoptr(GsPluginJob) plugin_job = NULL;

	helper->self = g_object_ref (self);
	helper->app = g_object_ref (self->app);
	helper->review = g_object_ref (gs_review_row_get_review (row));
	helper->action = action;
	plugin_job = gs_plugin_job_newv (helper->action,
					 "app", helper->app,
					 "review", helper->review,
					 "failure-flags", GS_PLUGIN_FAILURE_FLAGS_FATAL_ANY |
							  GS_PLUGIN_FAILURE_FLAGS_USE_EVENTS,
					 NULL);
	gs_plugin_loader_job_process_async (self->plugin_loader, plugin_job,
					    self->cancellable,
					    gs_details_page_app_set_review_cb,
					    helper);
}

static void
gs_details_page_refresh_reviews (GsDetailsPage *self)
{
	GArray *review_ratings = NULL;
	GPtrArray *reviews;
	gboolean show_review_button = TRUE;
	gboolean show_reviews = FALSE;
	guint n_reviews = 0;
	guint64 possible_actions = 0;
	guint i;
	struct {
		GsPluginAction action;
		const gchar *plugin_func;
	} plugin_vfuncs[] = {
		{ GS_PLUGIN_ACTION_REVIEW_UPVOTE,	"gs_plugin_review_upvote" },
		{ GS_PLUGIN_ACTION_REVIEW_DOWNVOTE,	"gs_plugin_review_downvote" },
		{ GS_PLUGIN_ACTION_REVIEW_REPORT,	"gs_plugin_review_report" },
		{ GS_PLUGIN_ACTION_REVIEW_SUBMIT,	"gs_plugin_review_submit" },
		{ GS_PLUGIN_ACTION_REVIEW_REMOVE,	"gs_plugin_review_remove" },
		{ GS_PLUGIN_ACTION_LAST,	NULL }
	};

	/* nothing to show */
	if (self->app == NULL)
		return;

	/* show or hide the entire reviews section */
	switch (gs_app_get_kind (self->app)) {
	case AS_APP_KIND_DESKTOP:
	case AS_APP_KIND_FONT:
	case AS_APP_KIND_INPUT_METHOD:
	case AS_APP_KIND_WEB_APP:
	case AS_APP_KIND_SHELL_EXTENSION:
		/* don't show a missing rating on a local file */
		if (gs_app_get_state (self->app) != AS_APP_STATE_AVAILABLE_LOCAL &&
		    self->enable_reviews)
			show_reviews = TRUE;
		break;
	default:
		break;
	}

	/* some apps are unreviewable */
	if (gs_app_has_quirk (self->app, AS_APP_QUIRK_NOT_REVIEWABLE))
		show_reviews = FALSE;

	/* set the star rating */
	if (show_reviews) {
		if (gs_app_get_rating (self->app) >= 0) {
			gs_star_widget_set_rating (GS_STAR_WIDGET (self->star),
						   gs_app_get_rating (self->app));
		}
		review_ratings = gs_app_get_review_ratings (self->app);
		if (review_ratings != NULL) {
			gs_review_histogram_set_ratings (GS_REVIEW_HISTOGRAM (self->histogram),
						         review_ratings);
		}
		if (review_ratings != NULL) {
			for (i = 0; i < review_ratings->len; i++)
				n_reviews += (guint) g_array_index (review_ratings, gint, i);
		} else if (gs_app_get_reviews (self->app) != NULL) {
			n_reviews = gs_app_get_reviews (self->app)->len;
		}
	}

	/* enable appropriate widgets */
	gtk_widget_set_visible (self->star, show_reviews);
	gtk_widget_set_visible (self->box_reviews, show_reviews);
	gtk_widget_set_visible (self->histogram, review_ratings != NULL);
	gtk_widget_set_visible (self->label_review_count, n_reviews > 0);

	/* update the review label next to the star widget */
	if (n_reviews > 0) {
		g_autofree gchar *text = NULL;
		gtk_widget_set_visible (self->label_review_count, TRUE);
		text = g_strdup_printf ("(%u)", n_reviews);
		gtk_label_set_text (GTK_LABEL (self->label_review_count), text);
	}

	/* no point continuing */
	if (!show_reviews)
		return;

	/* find what the plugins support */
	for (i = 0; plugin_vfuncs[i].action != GS_PLUGIN_ACTION_LAST; i++) {
		if (gs_plugin_loader_get_plugin_supported (self->plugin_loader,
							   plugin_vfuncs[i].plugin_func)) {
			possible_actions |= 1u << plugin_vfuncs[i].action;
		}
	}

	/* add all the reviews */
	gs_container_remove_all (GTK_CONTAINER (self->list_box_reviews));
	reviews = gs_app_get_reviews (self->app);
	for (i = 0; i < reviews->len; i++) {
		AsReview *review = g_ptr_array_index (reviews, i);
		GtkWidget *row = gs_review_row_new (review);
		guint64 actions;

		g_signal_connect (row, "button-clicked",
				  G_CALLBACK (gs_details_page_review_button_clicked_cb), self);
		if (as_review_get_flags (review) & AS_REVIEW_FLAG_SELF) {
			actions = possible_actions & 1 << GS_PLUGIN_ACTION_REVIEW_REMOVE;
			show_review_button = FALSE;
		} else {
			actions = possible_actions & ~(1u << GS_PLUGIN_ACTION_REVIEW_REMOVE);
		}
		gs_review_row_set_actions (GS_REVIEW_ROW (row), actions);
		gtk_container_add (GTK_CONTAINER (self->list_box_reviews), row);
		gtk_widget_set_visible (row, self->show_all_reviews ||
					     i < SHOW_NR_REVIEWS_INITIAL);
		gs_review_row_set_network_available (GS_REVIEW_ROW (row),
						     gs_plugin_loader_get_network_available (self->plugin_loader));
	}

	/* only show the button if there are more to show */
	gtk_widget_set_visible (self->button_more_reviews,
				!self->show_all_reviews &&
				reviews->len > SHOW_NR_REVIEWS_INITIAL);

	/* show the button only if the user never reviewed */
	gtk_widget_set_visible (self->button_review, show_review_button);
	if (gs_plugin_loader_get_network_available (self->plugin_loader)) {
		gtk_widget_set_sensitive (self->button_review, TRUE);
		gtk_widget_set_tooltip_text (self->button_review, NULL);
	} else {
		gtk_widget_set_sensitive (self->button_review, FALSE);
		gtk_widget_set_tooltip_text (self->button_review,
					     /* TRANSLATORS: we need a remote server to process */
					     _("You need internet access to write a review"));
	}
}

static void
gs_details_page_app_refine2_cb (GObject *source,
				GAsyncResult *res,
				gpointer user_data)
{
	GsPluginLoader *plugin_loader = GS_PLUGIN_LOADER (source);
	GsDetailsPage *self = GS_DETAILS_PAGE (user_data);
	g_autoptr(GError) error = NULL;
	if (!gs_plugin_loader_job_action_finish (plugin_loader, res, &error)) {
		g_warning ("failed to refine %s: %s",
			   gs_app_get_id (self->app),
			   error->message);
		return;
	}
	gs_details_page_refresh_size (self);
	gs_details_page_refresh_reviews (self);

	/* seems a good place */
	gs_shell_profile_dump (self->shell);
}

static void
gs_details_page_app_refine2 (GsDetailsPage *self)
{
	g_autoptr(GsPluginJob) plugin_job = NULL;

	/* if these tasks fail (e.g. because we have no networking) then it's
	 * of no huge importance if we don't get the required data */
	plugin_job = gs_plugin_job_newv (GS_PLUGIN_ACTION_REFINE,
					 "app", self->app,
					 "failure-flags", GS_PLUGIN_FAILURE_FLAGS_NONE,
					 "refine-flags", GS_PLUGIN_REFINE_FLAGS_REQUIRE_RATING |
							 GS_PLUGIN_REFINE_FLAGS_REQUIRE_REVIEW_RATINGS |
							 GS_PLUGIN_REFINE_FLAGS_REQUIRE_REVIEWS |
							 GS_PLUGIN_REFINE_FLAGS_REQUIRE_SIZE,
					 NULL);
	gs_plugin_loader_job_process_async (self->plugin_loader, plugin_job,
					    self->cancellable,
					    gs_details_page_app_refine2_cb,
					    self);
}

static void
gs_details_page_content_rating_set_css (GtkWidget *widget, guint age)
{
	g_autoptr(GString) css = g_string_new (NULL);
	const gchar *color_bg = NULL;
	const gchar *color_fg = "#ffffff";
	if (age >= 18) {
		color_bg = "#ee2222";
	} else if (age >= 15) {
		color_bg = "#f1c000";
	} else if (age >= 12) {
		color_bg = "#2a97c9";
	} else if (age >= 5) {
		color_bg = "#3f756c";
	} else {
		color_bg = "#009d66";
	}
	g_string_append_printf (css, "color: %s;\n", color_fg);
	g_string_append_printf (css, "background-color: %s;\n", color_bg);
	gs_utils_widget_set_css (widget, css->str);
}

static void
gs_details_page_refresh_content_rating (GsDetailsPage *self)
{
	AsContentRating *content_rating;
	GsContentRatingSystem system;
	guint age = 0;
	gchar *str;
	const gchar *display = NULL;
	g_autofree gchar *locale = NULL;

	/* get the content rating system from the locale */
	locale = g_strdup (setlocale (LC_MESSAGES, NULL));
	str = g_strstr_len (locale, -1, ".UTF-8");
	if (str != NULL)
		*str = '\0';
	str = g_strstr_len (locale, -1, ".utf8");
	if (str != NULL)
		*str = '\0';
	system = gs_utils_content_rating_system_from_locale (locale);
	g_debug ("content rating system is guessed as %s from %s",
		 gs_content_rating_system_to_str (system),
		 locale);

	/* only show the button if a game and has a content rating */
	content_rating = gs_app_get_content_rating (self->app);
	if (content_rating != NULL) {
		age = as_content_rating_get_minimum_age (content_rating);
		display = gs_utils_content_rating_age_to_str (system, age);
	}
	if (display != NULL) {
		gtk_button_set_label (GTK_BUTTON (self->button_details_rating_value), display);
		gtk_widget_set_visible (self->button_details_rating_value, TRUE);
		gtk_widget_set_visible (self->label_details_rating_title, TRUE);
		gs_details_page_content_rating_set_css (self->button_details_rating_value, age);
	} else {
		gtk_widget_set_visible (self->button_details_rating_value, FALSE);
		gtk_widget_set_visible (self->label_details_rating_title, FALSE);
	}
}

static void
gs_details_page_app_refine_cb (GObject *source,
                               GAsyncResult *res,
                               gpointer user_data)
{
	GsPluginLoader *plugin_loader = GS_PLUGIN_LOADER (source);
	GsDetailsPage *self = GS_DETAILS_PAGE (user_data);
	gboolean ret;
	g_autoptr(GError) error = NULL;
	g_autofree gchar *app_dump = NULL;

	ret = gs_plugin_loader_job_action_finish (plugin_loader,
						  res,
						  &error);
	if (!ret) {
		g_warning ("failed to refine %s: %s",
			   gs_app_get_id (self->app),
			   error->message);
	}

	if (gs_app_get_kind (self->app) == AS_APP_KIND_UNKNOWN ||
	    gs_app_get_state (self->app) == AS_APP_STATE_UNKNOWN) {
		g_autofree gchar *str = NULL;
		const gchar *id;

		id = gs_app_get_id (self->app);
		str = g_strdup_printf (_("Unable to find “%s”"), id == NULL ? gs_app_get_source_default (self->app) : id);
		gtk_label_set_text (GTK_LABEL (self->label_failed), str);
		gs_details_page_set_state (self, GS_DETAILS_PAGE_STATE_FAILED);
		return;
	}

	/* show some debugging */
	app_dump = gs_app_to_string (self->app);
	g_debug ("%s", app_dump);

	gs_details_page_refresh_screenshots (self);
	gs_details_page_refresh_addons (self);
	gs_details_page_refresh_reviews (self);
	gs_details_page_refresh_all (self);
	gs_details_page_refresh_content_rating (self);
	gs_details_page_set_state (self, GS_DETAILS_PAGE_STATE_READY);

	/* do 2nd stage refine */
	gs_details_page_app_refine2 (self);
}

static void
set_app (GsDetailsPage *self, GsApp *app)
{
	g_autofree gchar *tmp = NULL;

	/* do not show all the reviews by default */
	self->show_all_reviews = FALSE;

	/* disconnect the old handlers */
	if (self->app != NULL) {
		g_signal_handlers_disconnect_by_func (self->app, gs_details_page_notify_state_changed_cb, self);
		g_signal_handlers_disconnect_by_func (self->app, gs_details_page_progress_changed_cb, self);
		g_signal_handlers_disconnect_by_func (self->app, gs_details_page_allow_cancel_changed_cb,
						      self);
	}

	/* save app */
	g_set_object (&self->app, app);
	if (self->app == NULL) {
		/* switch away from the details view that failed to load */
		gs_shell_set_mode (self->shell, GS_SHELL_MODE_OVERVIEW);
		return;
	}

	g_signal_connect_object (self->app, "notify::state",
				 G_CALLBACK (gs_details_page_notify_state_changed_cb),
				 self, 0);
	g_signal_connect_object (self->app, "notify::size",
				 G_CALLBACK (gs_details_page_notify_state_changed_cb),
				 self, 0);
	g_signal_connect_object (self->app, "notify::license",
				 G_CALLBACK (gs_details_page_notify_state_changed_cb),
				 self, 0);
	g_signal_connect_object (self->app, "notify::progress",
				 G_CALLBACK (gs_details_page_progress_changed_cb),
				 self, 0);
	g_signal_connect_object (self->app, "notify::allow-cancel",
				 G_CALLBACK (gs_details_page_allow_cancel_changed_cb),
				 self, 0);
	g_signal_connect_object (self->app, "notify::pending-action",
				 G_CALLBACK (gs_details_page_notify_state_changed_cb),
				 self, 0);

	/* print what we've got */
	tmp = gs_app_to_string (self->app);
	g_debug ("%s", tmp);

	/* change widgets */
	gs_page_switch_to (GS_PAGE (self), TRUE);
	gs_details_page_refresh_screenshots (self);
	gs_details_page_refresh_addons (self);
	gs_details_page_refresh_reviews (self);
	gs_details_page_refresh_all (self);
	gs_details_page_refresh_content_rating (self);
	gs_details_page_set_state (self, GS_DETAILS_PAGE_STATE_READY);

	g_set_object (&self->app_cancellable, gs_app_get_cancellable (app));

	/* do 2nd stage refine */
	gs_details_page_app_refine2 (self);
}

static void
gs_details_page_file_to_app_cb (GObject *source,
                                GAsyncResult *res,
                                gpointer user_data)
{
	GsPluginLoader *plugin_loader = GS_PLUGIN_LOADER (source);
	GsDetailsPage *self = GS_DETAILS_PAGE (user_data);
	g_autoptr(GsAppList) list = NULL;
	g_autoptr(GError) error = NULL;

	list = gs_plugin_loader_job_process_finish (plugin_loader,
						    res,
						    &error);
	if (list == NULL) {
		g_warning ("failed to convert file to GsApp: %s", error->message);
		/* go back to the overview */
		gs_shell_change_mode (self->shell, GS_SHELL_MODE_OVERVIEW, NULL, FALSE);
	} else {
		GsApp *app = gs_app_list_index (list, 0);
		set_app (self, app);
	}
}

static void
gs_details_page_url_to_app_cb (GObject *source,
                               GAsyncResult *res,
                               gpointer user_data)
{
	GsPluginLoader *plugin_loader = GS_PLUGIN_LOADER (source);
	GsDetailsPage *self = GS_DETAILS_PAGE (user_data);
	g_autoptr(GsAppList) list = NULL;
	g_autoptr(GError) error = NULL;

	list = gs_plugin_loader_job_process_finish (plugin_loader,
						    res,
						    &error);
	if (list == NULL) {
		g_warning ("failed to convert URL to GsApp: %s", error->message);
		/* go back to the overview */
		gs_shell_change_mode (self->shell, GS_SHELL_MODE_OVERVIEW, NULL, FALSE);
	} else {
		GsApp *app = gs_app_list_index (list, 0);
		set_app (self, app);
	}
}

void
gs_details_page_set_local_file (GsDetailsPage *self, GFile *file)
{
	g_autoptr(GsPluginJob) plugin_job = NULL;
	gs_details_page_set_state (self, GS_DETAILS_PAGE_STATE_LOADING);
	plugin_job = gs_plugin_job_newv (GS_PLUGIN_ACTION_FILE_TO_APP,
					 "file", file,
					 "failure-flags", GS_PLUGIN_FAILURE_FLAGS_USE_EVENTS,
					 "refine-flags", GS_PLUGIN_REFINE_FLAGS_REQUIRE_ICON |
							 GS_PLUGIN_REFINE_FLAGS_REQUIRE_LICENSE |
							 GS_PLUGIN_REFINE_FLAGS_REQUIRE_SIZE |
							 GS_PLUGIN_REFINE_FLAGS_REQUIRE_VERSION |
							 GS_PLUGIN_REFINE_FLAGS_REQUIRE_HISTORY |
							 GS_PLUGIN_REFINE_FLAGS_REQUIRE_ORIGIN_HOSTNAME |
							 GS_PLUGIN_REFINE_FLAGS_REQUIRE_MENU_PATH |
							 GS_PLUGIN_REFINE_FLAGS_REQUIRE_URL |
							 GS_PLUGIN_REFINE_FLAGS_REQUIRE_SETUP_ACTION |
							 GS_PLUGIN_REFINE_FLAGS_REQUIRE_PROVENANCE |
							 GS_PLUGIN_REFINE_FLAGS_REQUIRE_RELATED |
							 GS_PLUGIN_REFINE_FLAGS_REQUIRE_RUNTIME |
							 GS_PLUGIN_REFINE_FLAGS_REQUIRE_PERMISSIONS |
							 GS_PLUGIN_REFINE_FLAGS_REQUIRE_SCREENSHOTS,
					 NULL);
	gs_plugin_loader_job_process_async (self->plugin_loader, plugin_job,
					    self->cancellable,
					    gs_details_page_file_to_app_cb,
					    self);
}

void
gs_details_page_set_url (GsDetailsPage *self, const gchar *url)
{
	g_autoptr(GsPluginJob) plugin_job = NULL;
	gs_details_page_set_state (self, GS_DETAILS_PAGE_STATE_LOADING);
	plugin_job = gs_plugin_job_newv (GS_PLUGIN_ACTION_URL_TO_APP,
					 "search", url,
					 "failure-flags", GS_PLUGIN_FAILURE_FLAGS_USE_EVENTS,
					 "refine-flags", GS_PLUGIN_REFINE_FLAGS_REQUIRE_ICON |
							 GS_PLUGIN_REFINE_FLAGS_REQUIRE_LICENSE |
							 GS_PLUGIN_REFINE_FLAGS_REQUIRE_SIZE |
							 GS_PLUGIN_REFINE_FLAGS_REQUIRE_VERSION |
							 GS_PLUGIN_REFINE_FLAGS_REQUIRE_HISTORY |
							 GS_PLUGIN_REFINE_FLAGS_REQUIRE_ORIGIN_HOSTNAME |
							 GS_PLUGIN_REFINE_FLAGS_REQUIRE_MENU_PATH |
							 GS_PLUGIN_REFINE_FLAGS_REQUIRE_URL |
							 GS_PLUGIN_REFINE_FLAGS_REQUIRE_SETUP_ACTION |
							 GS_PLUGIN_REFINE_FLAGS_REQUIRE_PROVENANCE |
							 GS_PLUGIN_REFINE_FLAGS_REQUIRE_RELATED |
							 GS_PLUGIN_REFINE_FLAGS_REQUIRE_RUNTIME |
							 GS_PLUGIN_REFINE_FLAGS_REQUIRE_PERMISSIONS |
							 GS_PLUGIN_REFINE_FLAGS_REQUIRE_SCREENSHOTS |
							 GS_PLUGIN_REFINE_FLAGS_ALLOW_PACKAGES,
					 NULL);
	gs_plugin_loader_job_process_async (self->plugin_loader, plugin_job,
					    self->cancellable,
					    gs_details_page_url_to_app_cb,
					    self);
}

static void
gs_details_page_load (GsDetailsPage *self)
{
	g_autoptr(GsPluginJob) plugin_job = NULL;
	plugin_job = gs_plugin_job_newv (GS_PLUGIN_ACTION_REFINE,
					 "app", self->app,
					 "failure-flags", GS_PLUGIN_FAILURE_FLAGS_USE_EVENTS,
					 "refine-flags", GS_PLUGIN_REFINE_FLAGS_REQUIRE_ICON |
							 GS_PLUGIN_REFINE_FLAGS_REQUIRE_PERMISSIONS |
							 GS_PLUGIN_REFINE_FLAGS_REQUIRE_LICENSE |
							 GS_PLUGIN_REFINE_FLAGS_REQUIRE_VERSION |
							 GS_PLUGIN_REFINE_FLAGS_REQUIRE_HISTORY |
							 GS_PLUGIN_REFINE_FLAGS_REQUIRE_SETUP_ACTION |
							 GS_PLUGIN_REFINE_FLAGS_REQUIRE_ORIGIN_HOSTNAME |
							 GS_PLUGIN_REFINE_FLAGS_REQUIRE_MENU_PATH |
							 GS_PLUGIN_REFINE_FLAGS_REQUIRE_URL |
							 GS_PLUGIN_REFINE_FLAGS_REQUIRE_SETUP_ACTION |
							 GS_PLUGIN_REFINE_FLAGS_REQUIRE_PROVENANCE |
							 GS_PLUGIN_REFINE_FLAGS_REQUIRE_RUNTIME |
							 GS_PLUGIN_REFINE_FLAGS_REQUIRE_ADDONS |
							 GS_PLUGIN_REFINE_FLAGS_REQUIRE_SCREENSHOTS,
					 NULL);
	gs_plugin_loader_job_process_async (self->plugin_loader, plugin_job,
					    self->cancellable,
					    gs_details_page_app_refine_cb,
					    self);
}

static void
gs_details_page_reload (GsPage *page)
{
	GsDetailsPage *self = GS_DETAILS_PAGE (page);
	if (self->app != NULL)
		gs_details_page_load (self);
}

static void
settings_changed_cb (GsDetailsPage *self,
		     const gchar *key,
		     gpointer data)
{
	if (g_strcmp0 (key, "show-nonfree-ui") == 0) {
		gs_details_page_refresh_all (self);
	}
}

void
gs_details_page_set_app (GsDetailsPage *self, GsApp *app)
{
	g_return_if_fail (GS_IS_DETAILS_PAGE (self));
	g_return_if_fail (GS_IS_APP (app));

	/* get extra details about the app */
	gs_details_page_set_state (self, GS_DETAILS_PAGE_STATE_LOADING);

	/* disconnect the old handlers */
	if (self->app != NULL) {
		g_signal_handlers_disconnect_by_func (self->app, gs_details_page_notify_state_changed_cb, self);
		g_signal_handlers_disconnect_by_func (self->app, gs_details_page_progress_changed_cb, self);
		g_signal_handlers_disconnect_by_func (self->settings,
						      settings_changed_cb,
						      self);
		g_signal_handlers_disconnect_by_func (self->app, gs_details_page_allow_cancel_changed_cb,
						      self);
	}
	/* save app */
	g_set_object (&self->app, app);

	g_signal_connect_object (self->app, "notify::state",
				 G_CALLBACK (gs_details_page_notify_state_changed_cb),
				 self, 0);
	g_signal_connect_object (self->app, "notify::size",
				 G_CALLBACK (gs_details_page_notify_state_changed_cb),
				 self, 0);
	g_signal_connect_object (self->app, "notify::license",
				 G_CALLBACK (gs_details_page_notify_state_changed_cb),
				 self, 0);
	g_signal_connect_object (self->app, "notify::quirk",
				 G_CALLBACK (gs_details_page_notify_state_changed_cb),
				 self, 0);
	g_signal_connect_object (self->app, "notify::progress",
				 G_CALLBACK (gs_details_page_progress_changed_cb),
				 self, 0);
	g_signal_connect_object (self->app, "notify::allow-cancel",
				 G_CALLBACK (gs_details_page_allow_cancel_changed_cb),
				 self, 0);
<<<<<<< HEAD
=======
	g_signal_connect_object (self->app, "notify::pending-action",
				 G_CALLBACK (gs_details_page_notify_state_changed_cb),
				 self, 0);
>>>>>>> 35e6ebde

	g_set_object (&self->app_cancellable, gs_app_get_cancellable (self->app));

	gs_details_page_load (self);

	/* change widgets */
	gs_details_page_refresh_all (self);

	g_signal_connect_swapped (self->settings, "changed",
				  G_CALLBACK (settings_changed_cb),
				  self);
}

GsApp *
gs_details_page_get_app (GsDetailsPage *self)
{
	return self->app;
}

static void
gs_details_page_remove_app (GsDetailsPage *self)
{
	g_set_object (&self->app_cancellable, gs_app_get_cancellable (self->app));
	gs_page_remove_app (GS_PAGE (self), self->app, self->app_cancellable);
}

static void
gs_details_page_app_remove_button_cb (GtkWidget *widget, GsDetailsPage *self)
{
<<<<<<< HEAD
	g_set_object (&self->app_cancellable, gs_app_get_cancellable (self->app));
	gs_page_remove_app (GS_PAGE (self), self->app, self->app_cancellable);
=======
	gs_details_page_remove_app (self);
>>>>>>> 35e6ebde
}

static void
gs_details_page_app_cancel_button_cb (GtkWidget *widget, GsDetailsPage *self)
{
	g_cancellable_cancel (self->app_cancellable);
	gtk_widget_set_sensitive (widget, FALSE);

	/* reset the pending-action from the app if needed */
	gs_app_set_pending_action (self->app, GS_PLUGIN_ACTION_UNKNOWN);

	/* FIXME: We should be able to revert the QUEUED_FOR_INSTALL without
	 * having to pretend to remove the app */
	if (gs_app_get_state (self->app) == AS_APP_STATE_QUEUED_FOR_INSTALL)
		gs_details_page_remove_app (self);
}

static void
gs_details_page_app_install_button_cb (GtkWidget *widget, GsDetailsPage *self)
{
	GList *l;
	g_autoptr(GList) addons = NULL;

	/* Mark ticked addons to be installed together with the app */
	addons = gtk_container_get_children (GTK_CONTAINER (self->list_box_addons));
	for (l = addons; l; l = l->next) {
		if (gs_app_addon_row_get_selected (l->data)) {
			GsApp *addon = gs_app_addon_row_get_addon (l->data);

			if (gs_app_get_state (addon) == AS_APP_STATE_AVAILABLE)
				gs_app_set_to_be_installed (addon, TRUE);
		}
	}

	g_set_object (&self->app_cancellable, gs_app_get_cancellable (self->app));

	if (gs_app_get_state (self->app) == AS_APP_STATE_UPDATABLE_LIVE) {
		gs_page_update_app (GS_PAGE (self), self->app, self->app_cancellable);
		return;
	}

	gs_page_install_app (GS_PAGE (self), self->app, GS_SHELL_INTERACTION_FULL,
			     self->app_cancellable);
}

static void
gs_details_page_addon_selected_cb (GsAppAddonRow *row,
                                   GParamSpec *pspec,
                                   GsDetailsPage *self)
{
	GsApp *addon;

	addon = gs_app_addon_row_get_addon (row);

	/* If the main app is already installed, ticking the addon checkbox
	 * triggers an immediate install. Otherwise we'll install the addon
	 * together with the main app. */
	switch (gs_app_get_state (self->app)) {
	case AS_APP_STATE_INSTALLED:
	case AS_APP_STATE_UPDATABLE:
	case AS_APP_STATE_UPDATABLE_LIVE:
		if (gs_app_addon_row_get_selected (row)) {
			g_set_object (&self->app_cancellable, gs_app_get_cancellable (addon));
			gs_page_install_app (GS_PAGE (self), addon, GS_SHELL_INTERACTION_FULL,
					     self->app_cancellable);
		} else {
			g_set_object (&self->app_cancellable, gs_app_get_cancellable (addon));
			gs_page_remove_app (GS_PAGE (self), addon, self->app_cancellable);
			/* make sure the addon checkboxes are synced if the
			 * user clicks cancel in the remove confirmation dialog */
			gs_details_page_refresh_addons (self);
			gs_details_page_refresh_all (self);
		}
		break;
	default:
		break;
	}
}

static void
gs_details_page_app_launch_button_cb (GtkWidget *widget, GsDetailsPage *self)
{
	g_autoptr(GCancellable) cancellable = g_cancellable_new ();

	/* hide the notification */
	g_application_withdraw_notification (g_application_get_default (),
					     "installed");

	g_set_object (&self->cancellable, cancellable);
	gs_page_launch_app (GS_PAGE (self), self->app, self->cancellable);
}

static void
gs_details_page_app_add_shortcut_button_cb (GtkWidget *widget,
                                            GsDetailsPage *self)
{
	g_autoptr(GCancellable) cancellable = g_cancellable_new ();
	g_set_object (&self->cancellable, cancellable);
	gs_page_shortcut_add (GS_PAGE (self), self->app, self->cancellable);
}

static void
gs_details_page_app_remove_shortcut_button_cb (GtkWidget *widget,
                                               GsDetailsPage *self)
{
	g_autoptr(GCancellable) cancellable = g_cancellable_new ();
	g_set_object (&self->cancellable, cancellable);
	gs_page_shortcut_remove (GS_PAGE (self), self->app, self->cancellable);
}

static void
gs_details_page_review_response_cb (GtkDialog *dialog,
                                    gint response,
                                    GsDetailsPage *self)
{
	g_autofree gchar *text = NULL;
	g_autoptr(GDateTime) now = NULL;
	g_autoptr(AsReview) review = NULL;
	g_autoptr(GsPluginJob) plugin_job = NULL;
	GsDetailsPageReviewHelper *helper;
	GsReviewDialog *rdialog = GS_REVIEW_DIALOG (dialog);

	/* not agreed */
	if (response != GTK_RESPONSE_OK) {
		gtk_widget_destroy (GTK_WIDGET (dialog));
		return;
	}

	review = as_review_new ();
	as_review_set_summary (review, gs_review_dialog_get_summary (rdialog));
	text = gs_review_dialog_get_text (rdialog);
	as_review_set_description (review, text);
	as_review_set_rating (review, gs_review_dialog_get_rating (rdialog));
	as_review_set_version (review, gs_app_get_version (self->app));
	now = g_date_time_new_now_local ();
	as_review_set_date (review, now);

	/* call into the plugins to set the new value */
	helper = g_new0 (GsDetailsPageReviewHelper, 1);
	helper->self = g_object_ref (self);
	helper->app = g_object_ref (self->app);
	helper->review = g_object_ref (review);
	helper->action = GS_PLUGIN_ACTION_REVIEW_SUBMIT;
	plugin_job = gs_plugin_job_newv (GS_PLUGIN_ACTION_REVIEW_SUBMIT,
					 "app", helper->app,
					 "review", helper->review,
					 "failure-flags", GS_PLUGIN_FAILURE_FLAGS_FATAL_ANY |
							  GS_PLUGIN_FAILURE_FLAGS_USE_EVENTS,
					 NULL);
	gs_plugin_loader_job_process_async (self->plugin_loader, plugin_job,
					    self->cancellable,
					    gs_details_page_app_set_review_cb,
					    helper);

	/* unmap the dialog */
	gtk_widget_destroy (GTK_WIDGET (dialog));
}

static void
gs_details_page_write_review_cb (GtkButton *button,
                                 GsDetailsPage *self)
{
	GtkWidget *dialog;
	dialog = gs_review_dialog_new ();
	g_signal_connect (dialog, "response",
			  G_CALLBACK (gs_details_page_review_response_cb), self);
	gs_shell_modal_dialog_present (self->shell, GTK_DIALOG (dialog));
}

static void
gs_details_page_app_installed (GsPage *page, GsApp *app)
{
	gs_details_page_reload (page);
}

static void
gs_details_page_app_removed (GsPage *page, GsApp *app)
{
	gs_details_page_reload (page);
}

static void
gs_details_page_more_reviews_button_cb (GtkWidget *widget, GsDetailsPage *self)
{
	self->show_all_reviews = TRUE;
	gtk_container_foreach (GTK_CONTAINER (self->list_box_reviews),
			       (GtkCallback) gtk_widget_show, NULL);
	gtk_widget_set_visible (self->button_more_reviews, FALSE);
}

static void
gs_details_page_content_rating_button_cb (GtkWidget *widget, GsDetailsPage *self)
{
	AsContentRating *cr;
	AsContentRatingValue value_bad = AS_CONTENT_RATING_VALUE_NONE;
	const gchar *tmp;
	guint i, j;
	g_autoptr(GString) str = g_string_new (NULL);
	struct {
		const gchar *ids[5];	/* ordered inside from worst to best */
	} id_map[] = {
		{{"violence-bloodshed",
		  "violence-realistic",
		  "violence-fantasy",
		  "violence-cartoon", NULL }},
		{{"violence-sexual", NULL }},
		{{"drugs-alcohol", NULL }},
		{{"drugs-narcotics", NULL }},
		{{"sex-nudity", NULL }},
		{{"sex-themes", NULL }},
		{{"language-profanity", NULL }},
		{{"language-humor", NULL }},
		{{"language-discrimination", NULL }},
		{{"money-advertising", NULL }},
		{{"money-gambling", NULL }},
		{{"money-purchasing", NULL }},
		{{"social-audio",
		  "social-chat",
		  "social-contacts",
		  "social-info", NULL }},
		{{"social-location", NULL }},
		{{ NULL }}
	};

	/* get the worst thing */
	cr = gs_app_get_content_rating (self->app);
	if (cr == NULL)
		return;
	for (j = 0; id_map[j].ids[0] != NULL; j++) {
		for (i = 0; id_map[j].ids[i] != NULL; i++) {
			AsContentRatingValue value;
			value = as_content_rating_get_value (cr, id_map[j].ids[i]);
			if (value > value_bad)
				value_bad = value;
		}
	}

	/* get the content rating description for the worst things about the app */
	for (j = 0; id_map[j].ids[0] != NULL; j++) {
		for (i = 0; id_map[j].ids[i] != NULL; i++) {
			AsContentRatingValue value;
			value = as_content_rating_get_value (cr, id_map[j].ids[i]);
			if (value < value_bad)
				continue;
			tmp = gs_content_rating_key_value_to_str (id_map[j].ids[i], value);
			g_string_append_printf (str, "• %s\n", tmp);
			break;
		}
	}
	if (str->len > 0)
		g_string_truncate (str, str->len - 1);

	/* enable the details if there are any */
	gtk_label_set_label (GTK_LABEL (self->label_content_rating_message), str->str);
	gtk_widget_set_visible (self->label_content_rating_title, str->len > 0);
	gtk_widget_set_visible (self->label_content_rating_message, str->len > 0);
	gtk_widget_set_visible (self->label_content_rating_none, str->len == 0);

	/* show popover */
	gtk_popover_set_relative_to (GTK_POPOVER (self->popover_content_rating), widget);
	gtk_widget_show (self->popover_content_rating);
}

static gboolean
gs_details_page_activate_link_cb (GtkLabel *label,
                                  const gchar *uri,
                                  GsDetailsPage *self)
{
	gs_shell_show_uri (self->shell, uri);
	return TRUE;
}

static GtkWidget *
gs_details_page_label_widget (GsDetailsPage *self,
                              const gchar *title,
                              const gchar *url)
{
	GtkWidget *w;
	g_autofree gchar *markup = NULL;

	markup = g_strdup_printf ("<a href=\"%s\">%s</a>", url, title);
	w = gtk_label_new (markup);
	g_signal_connect (w, "activate-link",
			  G_CALLBACK (gs_details_page_activate_link_cb),
			  self);
	gtk_label_set_use_markup (GTK_LABEL (w), TRUE);
	gtk_label_set_xalign (GTK_LABEL (w), 0.f);
	gtk_widget_set_visible (w, TRUE);
	return w;
}

static GtkWidget *
gs_details_page_license_widget_for_token (GsDetailsPage *self, const gchar *token)
{
	/* public domain */
	if (g_strcmp0 (token, "@LicenseRef-public-domain") == 0) {
		/* TRANSLATORS: see the wikipedia page */
		return gs_details_page_label_widget (self, _("Public domain"),
			/* TRANSLATORS: Replace the link with a version in your language,
			 * e.g. https://de.wikipedia.org/wiki/Gemeinfreiheit */
			_("https://en.wikipedia.org/wiki/Public_domain"));
	}

	/* free software, license unspecified */
	if (g_str_has_prefix (token, "@LicenseRef-free")) {
		/* TRANSLATORS: Replace the link with a version in your language,
		 * e.g. https://www.gnu.org/philosophy/free-sw.de */
		const gchar *url = _("https://www.gnu.org/philosophy/free-sw");
		gchar *tmp;

		/* we support putting a custom URL in the
		 * token string, e.g. @LicenseRef-free=http://ubuntu.com */
		tmp = g_strstr_len (token, -1, "=");
		if (tmp != NULL)
			url = tmp + 1;

		/* TRANSLATORS: see GNU page */
		return gs_details_page_label_widget (self, _("Free Software"), url);
	}

	/* SPDX value */
	if (g_str_has_prefix (token, "@")) {
		g_autofree gchar *uri = NULL;
		uri = g_strdup_printf ("http://spdx.org/licenses/%s",
				       token + 1);
		return gs_details_page_label_widget (self, token + 1, uri);
	}

	/* new SPDX value the extractor didn't know about */
	if (as_utils_is_spdx_license_id (token)) {
		g_autofree gchar *uri = NULL;
		uri = g_strdup_printf ("http://spdx.org/licenses/%s",
				       token);
		return gs_details_page_label_widget (self, token, uri);
	}

	/* nothing to show */
	return NULL;
}

static void
gs_details_page_license_free_cb (GtkWidget *widget, GsDetailsPage *self)
{
	guint cnt = 0;
	guint i;
	g_auto(GStrv) tokens = NULL;

	/* URLify any SPDX IDs */
	gs_container_remove_all (GTK_CONTAINER (self->box_details_license_list));
	tokens = as_utils_spdx_license_tokenize (gs_app_get_license (self->app));
	for (i = 0; tokens[i] != NULL; i++) {
		GtkWidget *w = NULL;

		/* translated join */
		if (g_strcmp0 (tokens[i], "&") == 0)
			continue;
		if (g_strcmp0 (tokens[i], "|") == 0)
			continue;
		if (g_strcmp0 (tokens[i], "+") == 0)
			continue;

		/* add widget */
		w = gs_details_page_license_widget_for_token (self, tokens[i]);
		if (w == NULL)
			continue;
		gtk_container_add (GTK_CONTAINER (self->box_details_license_list), w);

		/* one more license */
		cnt++;
	}

	/* use the correct plural */
	gtk_label_set_label (GTK_LABEL (self->label_licenses_intro),
			     /* TRANSLATORS: for the free software popover */
			     ngettext ("Users are bound by the following license:",
				       "Users are bound by the following licenses:",
				       cnt));
	gtk_widget_set_visible (self->label_licenses_intro, cnt > 0);

	gtk_widget_show (self->popover_license_free);
}

static void
gs_details_page_license_nonfree_cb (GtkWidget *widget, GsDetailsPage *self)
{
	g_autofree gchar *str = NULL;
	g_autofree gchar *uri = NULL;
	g_auto(GStrv) tokens = NULL;

	/* license specified as a link */
	tokens = as_utils_spdx_license_tokenize (gs_app_get_license (self->app));
	for (guint i = 0; tokens[i] != NULL; i++) {
		if (g_str_has_prefix (tokens[i], "@LicenseRef-proprietary=")) {
			uri = g_strdup (tokens[i] + 24);
			break;
		}
	}
	if (uri == NULL)
		uri = g_settings_get_string (self->settings, "nonfree-software-uri");
	str = g_strdup_printf ("<a href=\"%s\">%s</a>",
			       uri,
			       _("More information"));
	gtk_label_set_label (GTK_LABEL (self->label_license_nonfree_details), str);
	gtk_widget_show (self->popover_license_nonfree);
}

static void
gs_details_page_license_unknown_cb (GtkWidget *widget, GsDetailsPage *self)
{
	gtk_widget_show (self->popover_license_unknown);
}

static void
gs_details_page_network_available_notify_cb (GsPluginLoader *plugin_loader,
                                             GParamSpec *pspec,
                                             GsDetailsPage *self)
{
	gs_details_page_refresh_reviews (self);
}

static gboolean
gs_details_page_setup (GsPage *page,
                       GsShell *shell,
                       GsPluginLoader *plugin_loader,
                       GtkBuilder *builder,
                       GCancellable *cancellable,
                       GError **error)
{
	GsDetailsPage *self = GS_DETAILS_PAGE (page);
	GtkAdjustment *adj;

	g_return_val_if_fail (GS_IS_DETAILS_PAGE (self), TRUE);

	self->shell = shell;

	self->plugin_loader = g_object_ref (plugin_loader);
	self->builder = g_object_ref (builder);
	self->cancellable = g_object_ref (cancellable);

	/* show review widgets if we have plugins that provide them */
	self->enable_reviews =
		gs_plugin_loader_get_plugin_supported (plugin_loader,
						       "gs_plugin_review_submit");
	g_signal_connect (self->button_review, "clicked",
			  G_CALLBACK (gs_details_page_write_review_cb),
			  self);

	/* hide some UI when offline */
	g_signal_connect_object (self->plugin_loader, "notify::network-available",
				 G_CALLBACK (gs_details_page_network_available_notify_cb),
				 self, 0);

	/* setup details */
	g_signal_connect (self->button_install, "clicked",
			  G_CALLBACK (gs_details_page_app_install_button_cb),
			  self);
	g_signal_connect (self->button_remove, "clicked",
			  G_CALLBACK (gs_details_page_app_remove_button_cb),
			  self);
	g_signal_connect (self->button_cancel, "clicked",
			  G_CALLBACK (gs_details_page_app_cancel_button_cb),
			  self);
	g_signal_connect (self->button_more_reviews, "clicked",
			  G_CALLBACK (gs_details_page_more_reviews_button_cb),
			  self);
	g_signal_connect (self->button_details_rating_value, "clicked",
			  G_CALLBACK (gs_details_page_content_rating_button_cb),
			  self);
	g_signal_connect (self->label_details_updated_value, "activate-link",
			  G_CALLBACK (gs_details_page_history_cb),
			  self);
	g_signal_connect (self->button_details_launch, "clicked",
			  G_CALLBACK (gs_details_page_app_launch_button_cb),
			  self);
	g_signal_connect (self->button_details_add_shortcut, "clicked",
			  G_CALLBACK (gs_details_page_app_add_shortcut_button_cb),
			  self);
	g_signal_connect (self->button_details_remove_shortcut, "clicked",
			  G_CALLBACK (gs_details_page_app_remove_shortcut_button_cb),
			  self);
	g_signal_connect (self->button_details_website, "clicked",
			  G_CALLBACK (gs_details_page_website_cb),
			  self);
	g_signal_connect (self->button_donate, "clicked",
			  G_CALLBACK (gs_details_page_donate_cb),
			  self);
	g_signal_connect (self->button_details_license_free, "clicked",
			  G_CALLBACK (gs_details_page_license_free_cb),
			  self);
	g_signal_connect (self->button_details_license_nonfree, "clicked",
			  G_CALLBACK (gs_details_page_license_nonfree_cb),
			  self);
	g_signal_connect (self->button_details_license_unknown, "clicked",
			  G_CALLBACK (gs_details_page_license_unknown_cb),
			  self);
	g_signal_connect (self->label_license_nonfree_details, "activate-link",
			  G_CALLBACK (gs_details_page_activate_link_cb),
			  self);

	adj = gtk_scrolled_window_get_vadjustment (GTK_SCROLLED_WINDOW (self->scrolledwindow_details));
	gtk_container_set_focus_vadjustment (GTK_CONTAINER (self->box_details), adj);
	return TRUE;
}

static void
gs_details_page_dispose (GObject *object)
{
	GsDetailsPage *self = GS_DETAILS_PAGE (object);

	if (self->app != NULL) {
		g_signal_handlers_disconnect_by_func (self->app, gs_details_page_notify_state_changed_cb, self);
		g_signal_handlers_disconnect_by_func (self->app, gs_details_page_progress_changed_cb, self);
		g_clear_object (&self->app);
	}
	g_clear_object (&self->builder);
	g_clear_object (&self->plugin_loader);
	g_clear_object (&self->cancellable);
	g_clear_object (&self->app_cancellable);
	g_clear_object (&self->session);

	G_OBJECT_CLASS (gs_details_page_parent_class)->dispose (object);
}

static void
gs_details_page_class_init (GsDetailsPageClass *klass)
{
	GObjectClass *object_class = G_OBJECT_CLASS (klass);
	GsPageClass *page_class = GS_PAGE_CLASS (klass);
	GtkWidgetClass *widget_class = GTK_WIDGET_CLASS (klass);

	object_class->dispose = gs_details_page_dispose;
	page_class->app_installed = gs_details_page_app_installed;
	page_class->app_removed = gs_details_page_app_removed;
	page_class->switch_to = gs_details_page_switch_to;
	page_class->reload = gs_details_page_reload;
	page_class->setup = gs_details_page_setup;

	gtk_widget_class_set_template_from_resource (widget_class, "/org/gnome/Software/gs-details-page.ui");

	gtk_widget_class_bind_template_child (widget_class, GsDetailsPage, application_details_icon);
	gtk_widget_class_bind_template_child (widget_class, GsDetailsPage, application_details_summary);
	gtk_widget_class_bind_template_child (widget_class, GsDetailsPage, application_details_title);
	gtk_widget_class_bind_template_child (widget_class, GsDetailsPage, box_addons);
	gtk_widget_class_bind_template_child (widget_class, GsDetailsPage, box_details);
	gtk_widget_class_bind_template_child (widget_class, GsDetailsPage, box_details_description);
	gtk_widget_class_bind_template_child (widget_class, GsDetailsPage, box_progress);
	gtk_widget_class_bind_template_child (widget_class, GsDetailsPage, star);
	gtk_widget_class_bind_template_child (widget_class, GsDetailsPage, label_review_count);
	gtk_widget_class_bind_template_child (widget_class, GsDetailsPage, box_details_screenshot);
	gtk_widget_class_bind_template_child (widget_class, GsDetailsPage, box_details_screenshot_main);
	gtk_widget_class_bind_template_child (widget_class, GsDetailsPage, box_details_screenshot_thumbnails);
	gtk_widget_class_bind_template_child (widget_class, GsDetailsPage, box_details_license_list);
	gtk_widget_class_bind_template_child (widget_class, GsDetailsPage, button_details_launch);
	gtk_widget_class_bind_template_child (widget_class, GsDetailsPage, button_details_add_shortcut);
	gtk_widget_class_bind_template_child (widget_class, GsDetailsPage, button_details_remove_shortcut);
	gtk_widget_class_bind_template_child (widget_class, GsDetailsPage, button_details_website);
	gtk_widget_class_bind_template_child (widget_class, GsDetailsPage, button_donate);
	gtk_widget_class_bind_template_child (widget_class, GsDetailsPage, button_install);
	gtk_widget_class_bind_template_child (widget_class, GsDetailsPage, button_remove);
	gtk_widget_class_bind_template_child (widget_class, GsDetailsPage, button_cancel);
	gtk_widget_class_bind_template_child (widget_class, GsDetailsPage, button_more_reviews);
	gtk_widget_class_bind_template_child (widget_class, GsDetailsPage, infobar_details_app_norepo);
	gtk_widget_class_bind_template_child (widget_class, GsDetailsPage, infobar_details_app_repo);
	gtk_widget_class_bind_template_child (widget_class, GsDetailsPage, infobar_details_package_baseos);
	gtk_widget_class_bind_template_child (widget_class, GsDetailsPage, infobar_details_repo);
	gtk_widget_class_bind_template_child (widget_class, GsDetailsPage, label_addons_uninstalled_app);
	gtk_widget_class_bind_template_child (widget_class, GsDetailsPage, label_progress_percentage);
	gtk_widget_class_bind_template_child (widget_class, GsDetailsPage, label_progress_status);
	gtk_widget_class_bind_template_child (widget_class, GsDetailsPage, label_details_category_title);
	gtk_widget_class_bind_template_child (widget_class, GsDetailsPage, label_details_category_value);
	gtk_widget_class_bind_template_child (widget_class, GsDetailsPage, label_details_developer_title);
	gtk_widget_class_bind_template_child (widget_class, GsDetailsPage, label_details_developer_value);
	gtk_widget_class_bind_template_child (widget_class, GsDetailsPage, button_details_license_free);
	gtk_widget_class_bind_template_child (widget_class, GsDetailsPage, button_details_license_nonfree);
	gtk_widget_class_bind_template_child (widget_class, GsDetailsPage, button_details_license_unknown);
	gtk_widget_class_bind_template_child (widget_class, GsDetailsPage, label_details_origin_title);
	gtk_widget_class_bind_template_child (widget_class, GsDetailsPage, label_details_origin_value);
	gtk_widget_class_bind_template_child (widget_class, GsDetailsPage, label_details_size_download_title);
	gtk_widget_class_bind_template_child (widget_class, GsDetailsPage, label_details_size_download_value);
	gtk_widget_class_bind_template_child (widget_class, GsDetailsPage, label_details_size_installed_title);
	gtk_widget_class_bind_template_child (widget_class, GsDetailsPage, label_details_size_installed_value);
	gtk_widget_class_bind_template_child (widget_class, GsDetailsPage, label_details_updated_title);
	gtk_widget_class_bind_template_child (widget_class, GsDetailsPage, label_details_updated_value);
	gtk_widget_class_bind_template_child (widget_class, GsDetailsPage, label_details_version_value);
	gtk_widget_class_bind_template_child (widget_class, GsDetailsPage, label_failed);
	gtk_widget_class_bind_template_child (widget_class, GsDetailsPage, list_box_addons);
	gtk_widget_class_bind_template_child (widget_class, GsDetailsPage, box_reviews);
	gtk_widget_class_bind_template_child (widget_class, GsDetailsPage, box_details_screenshot_fallback);
	gtk_widget_class_bind_template_child (widget_class, GsDetailsPage, histogram);
	gtk_widget_class_bind_template_child (widget_class, GsDetailsPage, button_review);
	gtk_widget_class_bind_template_child (widget_class, GsDetailsPage, list_box_reviews);
	gtk_widget_class_bind_template_child (widget_class, GsDetailsPage, scrolledwindow_details);
	gtk_widget_class_bind_template_child (widget_class, GsDetailsPage, spinner_details);
	gtk_widget_class_bind_template_child (widget_class, GsDetailsPage, spinner_remove);
	gtk_widget_class_bind_template_child (widget_class, GsDetailsPage, stack_details);
	gtk_widget_class_bind_template_child (widget_class, GsDetailsPage, grid_details_kudo);
	gtk_widget_class_bind_template_child (widget_class, GsDetailsPage, image_details_kudo_docs);
	gtk_widget_class_bind_template_child (widget_class, GsDetailsPage, image_details_kudo_sandboxed);
	gtk_widget_class_bind_template_child (widget_class, GsDetailsPage, image_details_kudo_integration);
	gtk_widget_class_bind_template_child (widget_class, GsDetailsPage, image_details_kudo_translated);
	gtk_widget_class_bind_template_child (widget_class, GsDetailsPage, image_details_kudo_updated);
	gtk_widget_class_bind_template_child (widget_class, GsDetailsPage, label_details_kudo_docs);
	gtk_widget_class_bind_template_child (widget_class, GsDetailsPage, label_details_kudo_sandboxed);
	gtk_widget_class_bind_template_child (widget_class, GsDetailsPage, label_details_kudo_integration);
	gtk_widget_class_bind_template_child (widget_class, GsDetailsPage, label_details_kudo_translated);
	gtk_widget_class_bind_template_child (widget_class, GsDetailsPage, label_details_kudo_updated);
	gtk_widget_class_bind_template_child (widget_class, GsDetailsPage, progressbar_top);
	gtk_widget_class_bind_template_child (widget_class, GsDetailsPage, popover_license_free);
	gtk_widget_class_bind_template_child (widget_class, GsDetailsPage, popover_license_nonfree);
	gtk_widget_class_bind_template_child (widget_class, GsDetailsPage, popover_license_unknown);
	gtk_widget_class_bind_template_child (widget_class, GsDetailsPage, label_license_nonfree_details);
	gtk_widget_class_bind_template_child (widget_class, GsDetailsPage, label_licenses_intro);
	gtk_widget_class_bind_template_child (widget_class, GsDetailsPage, popover_content_rating);
	gtk_widget_class_bind_template_child (widget_class, GsDetailsPage, label_content_rating_title);
	gtk_widget_class_bind_template_child (widget_class, GsDetailsPage, label_content_rating_message);
	gtk_widget_class_bind_template_child (widget_class, GsDetailsPage, label_content_rating_none);
	gtk_widget_class_bind_template_child (widget_class, GsDetailsPage, button_details_rating_value);
	gtk_widget_class_bind_template_child (widget_class, GsDetailsPage, label_details_rating_title);
}

static void
gs_details_page_init (GsDetailsPage *self)
{
	gtk_widget_init_template (GTK_WIDGET (self));

	/* setup networking */
	self->session = soup_session_new_with_options (SOUP_SESSION_USER_AGENT, gs_user_agent (),
	                                               NULL);
	self->settings = g_settings_new ("org.gnome.software");

	gtk_list_box_set_header_func (GTK_LIST_BOX (self->list_box_addons),
				      list_header_func,
				      self, NULL);
	gtk_list_box_set_sort_func (GTK_LIST_BOX (self->list_box_addons),
				    list_sort_func,
				    self, NULL);
}

GsDetailsPage *
gs_details_page_new (void)
{
	GsDetailsPage *self;
	self = g_object_new (GS_TYPE_DETAILS_PAGE, NULL);
	return GS_DETAILS_PAGE (self);
}

/* vim: set noexpandtab: */<|MERGE_RESOLUTION|>--- conflicted
+++ resolved
@@ -1814,12 +1814,9 @@
 	g_signal_connect_object (self->app, "notify::allow-cancel",
 				 G_CALLBACK (gs_details_page_allow_cancel_changed_cb),
 				 self, 0);
-<<<<<<< HEAD
-=======
 	g_signal_connect_object (self->app, "notify::pending-action",
 				 G_CALLBACK (gs_details_page_notify_state_changed_cb),
 				 self, 0);
->>>>>>> 35e6ebde
 
 	g_set_object (&self->app_cancellable, gs_app_get_cancellable (self->app));
 
@@ -1849,12 +1846,7 @@
 static void
 gs_details_page_app_remove_button_cb (GtkWidget *widget, GsDetailsPage *self)
 {
-<<<<<<< HEAD
-	g_set_object (&self->app_cancellable, gs_app_get_cancellable (self->app));
-	gs_page_remove_app (GS_PAGE (self), self->app, self->app_cancellable);
-=======
 	gs_details_page_remove_app (self);
->>>>>>> 35e6ebde
 }
 
 static void
