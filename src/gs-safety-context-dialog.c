--- conflicted
+++ resolved
@@ -288,18 +288,6 @@
 				    _("Download Folder Read Access"),
 				    _("Can read all data in your downloads directory"),
 				    NULL, NULL, NULL);
-		add_permission_row (self->permissions_list, &chosen_rating,
-				    ((permissions & GS_APP_PERMISSIONS_FILESYSTEM_OTHER) != 0 &&
-				     !(permissions & (GS_APP_PERMISSIONS_FILESYSTEM_FULL |
-						      GS_APP_PERMISSIONS_FILESYSTEM_READ |
-						      GS_APP_PERMISSIONS_HOME_FULL |
-						      GS_APP_PERMISSIONS_HOME_READ))),
-				    GS_CONTEXT_DIALOG_ROW_IMPORTANCE_WARNING,
-				    "folder-documents-symbolic",
-				    /* Translators: This refers to permissions (for example, from flatpak) which an app requests from the user. */
-				    _("Access arbitrary files"),
-				    _("Can access arbitrary files on the file system"),
-				    NULL, NULL, NULL);
 
 		for (guint i = 0; filesystem_full != NULL && i < filesystem_full->len; i++) {
 			const gchar *fs_title = g_ptr_array_index (filesystem_full, i);
@@ -324,15 +312,6 @@
 		}
 
 		add_permission_row (self->permissions_list, &chosen_rating,
-<<<<<<< HEAD
-				    !(permissions & (GS_APP_PERMISSIONS_FILESYSTEM_FULL |
-						     GS_APP_PERMISSIONS_FILESYSTEM_READ |
-						     GS_APP_PERMISSIONS_FILESYSTEM_OTHER |
-						     GS_APP_PERMISSIONS_HOME_FULL |
-						     GS_APP_PERMISSIONS_HOME_READ |
-						     GS_APP_PERMISSIONS_DOWNLOADS_FULL |
-						     GS_APP_PERMISSIONS_DOWNLOADS_READ)),
-=======
 				    !(perm_flags & (GS_APP_PERMISSIONS_FLAGS_FILESYSTEM_FULL |
 						    GS_APP_PERMISSIONS_FLAGS_FILESYSTEM_READ |
 						    GS_APP_PERMISSIONS_FLAGS_FILESYSTEM_OTHER |
@@ -341,7 +320,6 @@
 						    GS_APP_PERMISSIONS_FLAGS_DOWNLOADS_FULL |
 						    GS_APP_PERMISSIONS_FLAGS_DOWNLOADS_READ)) &&
 				    filesystem_read == NULL && filesystem_full == NULL,
->>>>>>> 26441dfd
 				    GS_CONTEXT_DIALOG_ROW_IMPORTANCE_UNIMPORTANT,
 				    "folder-documents-symbolic",
 				    /* Translators: This refers to permissions (for example, from flatpak) which an app requests from the user. */
