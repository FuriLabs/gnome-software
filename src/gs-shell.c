--- conflicted
+++ resolved
@@ -878,34 +878,18 @@
 initial_refresh_done (GsLoadingPage *loading_page, gpointer data)
 {
 	GsShell *shell = data;
-<<<<<<< HEAD
-	GsShellPrivate *priv = gs_shell_get_instance_private (shell);
-=======
->>>>>>> 8566498b
 	gboolean been_overview;
 
 	g_signal_handlers_disconnect_by_func (loading_page, initial_refresh_done, data);
 
-<<<<<<< HEAD
-	been_overview = priv->mode == GS_SHELL_MODE_OVERVIEW;
-=======
 	been_overview = gs_shell_get_mode (shell) == GS_SHELL_MODE_OVERVIEW;
->>>>>>> 8566498b
 
 	g_signal_emit (shell, signals[SIGNAL_LOADED], 0);
 
 	/* if the "loaded" signal handler didn't change the mode, kick off async
 	 * overview page refresh, and switch to the page once done */
-<<<<<<< HEAD
-	if (priv->mode == GS_SHELL_MODE_LOADING || been_overview) {
-		GsPage *page;
-
-		page = GS_PAGE (gtk_builder_get_object (priv->builder, "overview_page"));
-		g_signal_connect (page, "refreshed",
-=======
 	if (gs_shell_get_mode (shell) == GS_SHELL_MODE_LOADING || been_overview) {
 		g_signal_connect (shell->pages[GS_SHELL_MODE_OVERVIEW], "refreshed",
->>>>>>> 8566498b
 		                  G_CALLBACK (overview_page_refresh_done), shell);
 		gs_page_reload (GS_PAGE (shell->pages[GS_SHELL_MODE_OVERVIEW]));
 		return;
