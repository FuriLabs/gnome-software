--- conflicted
+++ resolved
@@ -58,35 +58,21 @@
 	g_autoptr(PkResults) results2 = NULL;
 	g_autoptr(PkResults) results = NULL;
 
-<<<<<<< HEAD
-=======
 	/* get the list of packages to update */
 	gs_plugin_status_update (plugin, NULL, GS_PLUGIN_STATUS_WAITING);
 
 	g_mutex_lock (&priv->task_mutex);
->>>>>>> 6ce4c5d6
 	/* never refresh the metadata here as this can surprise the frontend if
 	 * we end up downloading a different set of packages than what was
 	 * shown to the user */
 	pk_client_set_cache_age (PK_CLIENT (priv->task), G_MAXUINT);
-<<<<<<< HEAD
-
-	/* get the list of packages to update */
-	gs_plugin_status_update (plugin, NULL, GS_PLUGIN_STATUS_WAITING);
-=======
->>>>>>> 6ce4c5d6
 	results = pk_client_get_updates (PK_CLIENT (priv->task),
 					 pk_bitfield_value (PK_FILTER_ENUM_NONE),
 					 cancellable,
 					 gs_packagekit_helper_cb, helper,
 					 error);
-<<<<<<< HEAD
-	if (!gs_plugin_packagekit_results_valid (results, error)) {
-		g_prefix_error (error, "failed to get updates for refresh: ");
-=======
 	g_mutex_unlock (&priv->task_mutex);
 	if (!gs_plugin_packagekit_results_valid (results, error)) {
->>>>>>> 6ce4c5d6
 		return FALSE;
 	}
 
@@ -99,23 +85,17 @@
 		GsApp *app = gs_app_list_index (list, i);
 		gs_packagekit_helper_add_app (helper, app);
 	}
-<<<<<<< HEAD
-=======
 	g_mutex_lock (&priv->task_mutex);
 	/* never refresh the metadata here as this can surprise the frontend if
 	 * we end up downloading a different set of packages than what was
 	 * shown to the user */
 	pk_client_set_cache_age (PK_CLIENT (priv->task), G_MAXUINT);
->>>>>>> 6ce4c5d6
 	results2 = pk_task_update_packages_sync (priv->task,
 						 package_ids,
 						 cancellable,
 						 gs_packagekit_helper_cb, helper,
 						 error);
-<<<<<<< HEAD
-=======
 	g_mutex_unlock (&priv->task_mutex);
->>>>>>> 6ce4c5d6
 	if (results2 == NULL) {
 		gs_plugin_packagekit_error_convert (error);
 		return FALSE;
@@ -167,37 +147,21 @@
 	g_autoptr(GsApp) app_dl = gs_app_new (gs_plugin_get_name (plugin));
 	g_autoptr(PkResults) results = NULL;
 
-<<<<<<< HEAD
-	/* cache age of 1 is user-initiated */
-	pk_client_set_background (PK_CLIENT (priv->task), cache_age > 1);
-	pk_client_set_cache_age (PK_CLIENT (priv->task), cache_age);
-=======
 	gs_plugin_status_update (plugin, NULL, GS_PLUGIN_STATUS_WAITING);
 	gs_packagekit_helper_add_app (helper, app_dl);
->>>>>>> 6ce4c5d6
 
 	g_mutex_lock (&priv->task_mutex);
 	/* cache age of 1 is user-initiated */
 	pk_client_set_background (PK_CLIENT (priv->task), cache_age > 1);
 	pk_client_set_cache_age (PK_CLIENT (priv->task), cache_age);
 	/* refresh the metadata */
-<<<<<<< HEAD
-	gs_plugin_status_update (plugin, NULL, GS_PLUGIN_STATUS_WAITING);
-	gs_packagekit_helper_add_app (helper, app_dl);
-=======
->>>>>>> 6ce4c5d6
 	results = pk_client_refresh_cache (PK_CLIENT (priv->task),
 	                                   FALSE /* force */,
 	                                   cancellable,
 	                                   gs_packagekit_helper_cb, helper,
 	                                   error);
-<<<<<<< HEAD
-	if (!gs_plugin_packagekit_results_valid (results, error)) {
-		g_prefix_error (error, "failed to refresh cache: ");
-=======
 	g_mutex_unlock (&priv->task_mutex);
 	if (!gs_plugin_packagekit_results_valid (results, error)) {
->>>>>>> 6ce4c5d6
 		return FALSE;
 	}
 
