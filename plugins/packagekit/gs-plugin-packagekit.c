--- conflicted
+++ resolved
@@ -56,56 +56,6 @@
 	g_object_unref (priv->task);
 }
 
-<<<<<<< HEAD
-typedef struct {
-	GsApp		*app;
-	GsPlugin	*plugin;
-	AsProfileTask	*ptask;
-} ProgressData;
-
-static void
-gs_plugin_packagekit_progress_cb (PkProgress *progress,
-				  PkProgressType type,
-				  gpointer user_data)
-{
-	ProgressData *data = (ProgressData *) user_data;
-	GsPlugin *plugin = data->plugin;
-
-	if (type == PK_PROGRESS_TYPE_STATUS) {
-		GsPluginStatus plugin_status;
-		PkStatusEnum status;
-		g_object_get (progress,
-			      "status", &status,
-			      NULL);
-
-		/* profile */
-		if (status == PK_STATUS_ENUM_SETUP) {
-			data->ptask = as_profile_start_literal (gs_plugin_get_profile (plugin),
-						"packagekit-refine::transaction");
-		} else if (status == PK_STATUS_ENUM_FINISHED) {
-			g_clear_pointer (&data->ptask, as_profile_task_free);
-		}
-
-		plugin_status = packagekit_status_enum_to_plugin_status (status);
-		if (plugin_status != GS_PLUGIN_STATUS_UNKNOWN)
-			gs_plugin_status_update (plugin, data->app, plugin_status);
-
-	} else if (type == PK_PROGRESS_TYPE_PERCENTAGE) {
-		gint percentage = pk_progress_get_percentage (progress);
-		if (data->app != NULL && percentage >= 0 && percentage <= 100)
-			gs_app_set_progress (data->app, (guint) percentage);
-	}
-
-	/* Only go from TRUE to FALSE - it doesn't make sense for a package
-	 * install to become uncancellable later on */
-	if (data->app != NULL && gs_app_get_allow_cancel (data->app)) {
-		gs_app_set_allow_cancel (data->app,
-					 pk_progress_get_allow_cancel (progress));
-	}
-}
-
-=======
->>>>>>> 35e6ebde
 static gboolean
 gs_plugin_add_sources_related (GsPlugin *plugin,
 			       GHashTable *hash,
@@ -298,35 +248,6 @@
 	return TRUE;
 }
 
-static gboolean
-gs_plugin_repo_enable (GsPlugin *plugin,
-                       GsApp *repo,
-                       GCancellable *cancellable,
-                       GError **error)
-{
-	GsPluginData *priv = gs_plugin_get_data (plugin);
-	ProgressData data;
-	g_autoptr(PkResults) results = NULL;
-
-	data.app = repo;
-	data.plugin = plugin;
-	data.ptask = NULL;
-
-	/* do sync call */
-	gs_plugin_status_update (plugin, repo, GS_PLUGIN_STATUS_WAITING);
-	results = pk_client_repo_enable (PK_CLIENT (priv->task),
-					 gs_app_get_id (repo),
-					 TRUE,
-					 cancellable,
-					 gs_plugin_packagekit_progress_cb, &data,
-					 error);
-	if (!gs_plugin_packagekit_results_valid (results, error)) {
-		gs_utils_error_add_unique_id (error, repo);
-		return FALSE;
-	}
-	return TRUE;
-}
-
 gboolean
 gs_plugin_app_install (GsPlugin *plugin,
 		       GsApp *app,
@@ -353,15 +274,6 @@
 		return TRUE;
 
 	/* enable repo */
-<<<<<<< HEAD
-	if (gs_app_get_kind (app) == AS_APP_KIND_SOURCE) {
-		return gs_plugin_repo_enable (plugin, app,
-		                              cancellable, error);
-	}
-
-	/* enable the repo where the unavailable app is coming from */
-	if (gs_app_get_state (app) == AS_APP_STATE_UNAVAILABLE) {
-=======
 	if (gs_app_get_kind (app) == AS_APP_KIND_SOURCE &&
 	    gs_app_get_source_ids (app)->len == 0) {
 		/* KIND_SOURCE can be both a repository, or a package that
@@ -369,7 +281,6 @@
 		 * former and we can directly enable it here. */
 		return gs_plugin_repo_enable (plugin, app, cancellable, error);
 	}
->>>>>>> 35e6ebde
 
 	/* queue for install if installation needs the network */
 	if (!gs_plugin_get_network_available (plugin)) {
