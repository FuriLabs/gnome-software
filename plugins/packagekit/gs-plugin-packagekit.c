/* -*- Mode: C; tab-width: 8; indent-tabs-mode: t; c-basic-offset: 8 -*-
 *
 * Copyright (C) 2013-2016 Richard Hughes <richard@hughsie.com>
 * Copyright (C) 2014-2018 Kalev Lember <klember@redhat.com>
 *
 * SPDX-License-Identifier: GPL-2.0+
 */

#include <config.h>

#include <packagekit-glib2/packagekit.h>

#include <gnome-software.h>

#include "packagekit-common.h"
#include "gs-packagekit-helper.h"

/*
 * SECTION:
 * Uses the system PackageKit instance to return installed packages,
 * sources and the ability to add and remove packages.
 *
 * Requires:    | [source-id]
 * Refines:     | [source-id], [source], [update-details], [management-plugin]
 */

struct GsPluginData {
	PkTask			*task;
	GMutex			 task_mutex;
};

void
gs_plugin_initialize (GsPlugin *plugin)
{
	GsPluginData *priv = gs_plugin_alloc_data (plugin, sizeof(GsPluginData));

	g_mutex_init (&priv->task_mutex);
	priv->task = pk_task_new ();
	pk_client_set_background (PK_CLIENT (priv->task), FALSE);
	pk_client_set_cache_age (PK_CLIENT (priv->task), G_MAXUINT);
}

void
gs_plugin_destroy (GsPlugin *plugin)
{
	GsPluginData *priv = gs_plugin_get_data (plugin);
	g_mutex_clear (&priv->task_mutex);
	g_object_unref (priv->task);
}

static gboolean
gs_plugin_add_sources_related (GsPlugin *plugin,
			       GHashTable *hash,
			       GCancellable *cancellable,
			       GError **error)
{
	GsPluginData *priv = gs_plugin_get_data (plugin);
	guint i;
	GsApp *app;
	GsApp *app_tmp;
	PkBitfield filter;
	g_autoptr(GsPackagekitHelper) helper = gs_packagekit_helper_new (plugin);
	const gchar *id;
	gboolean ret = TRUE;
	g_autoptr(GsAppList) installed = gs_app_list_new ();
	g_autoptr(PkResults) results = NULL;

	filter = pk_bitfield_from_enums (PK_FILTER_ENUM_INSTALLED,
					 PK_FILTER_ENUM_NEWEST,
					 PK_FILTER_ENUM_ARCH,
					 PK_FILTER_ENUM_NOT_COLLECTIONS,
					 -1);
	g_mutex_lock (&priv->task_mutex);
	results = pk_client_get_packages (PK_CLIENT(priv->task),
					   filter,
					   cancellable,
					   gs_packagekit_helper_cb, helper,
					   error);
	g_mutex_unlock (&priv->task_mutex);
	if (!gs_plugin_packagekit_results_valid (results, error)) {
		g_prefix_error (error, "failed to get sources related: ");
		return FALSE;
	}
	ret = gs_plugin_packagekit_add_results (plugin,
						installed,
						results,
						error);
	if (!ret)
		return FALSE;
	for (i = 0; i < gs_app_list_length (installed); i++) {
		g_auto(GStrv) split = NULL;
		app = gs_app_list_index (installed, i);
		split = pk_package_id_split (gs_app_get_source_id_default (app));
		if (split == NULL) {
			g_set_error (error,
				     GS_PLUGIN_ERROR,
				     GS_PLUGIN_ERROR_INVALID_FORMAT,
				     "invalid package-id: %s",
				     gs_app_get_source_id_default (app));
			return FALSE;
		}
		if (g_str_has_prefix (split[PK_PACKAGE_ID_DATA], "installed:")) {
			id = split[PK_PACKAGE_ID_DATA] + 10;
			app_tmp = g_hash_table_lookup (hash, id);
			if (app_tmp != NULL) {
				g_debug ("found package %s from %s",
					 gs_app_get_source_default (app), id);
				gs_app_add_related (app_tmp, app);
			}
		}
	}
	return TRUE;
}

gboolean
gs_plugin_add_sources (GsPlugin *plugin,
		       GsAppList *list,
		       GCancellable *cancellable,
		       GError **error)
{
	GsPluginData *priv = gs_plugin_get_data (plugin);
	PkBitfield filter;
	PkRepoDetail *rd;
	g_autoptr(GsPackagekitHelper) helper = gs_packagekit_helper_new (plugin);
	const gchar *id;
	guint i;
	g_autoptr(GHashTable) hash = NULL;
	g_autoptr(PkResults) results = NULL;
	g_autoptr(GPtrArray) array = NULL;

	/* ask PK for the repo details */
	filter = pk_bitfield_from_enums (PK_FILTER_ENUM_NOT_SOURCE,
					 PK_FILTER_ENUM_NOT_DEVELOPMENT,
					 PK_FILTER_ENUM_NOT_SUPPORTED,
					 -1);
	g_mutex_lock (&priv->task_mutex);
	results = pk_client_get_repo_list (PK_CLIENT(priv->task),
					   filter,
					   cancellable,
					   gs_packagekit_helper_cb, helper,
					   error);
	g_mutex_unlock (&priv->task_mutex);
	if (!gs_plugin_packagekit_results_valid (results, error))
		return FALSE;
	hash = g_hash_table_new_full (g_str_hash, g_str_equal, g_free, NULL);
	array = pk_results_get_repo_detail_array (results);
	for (i = 0; i < array->len; i++) {
		g_autoptr(GsApp) app = NULL;
		rd = g_ptr_array_index (array, i);
		id = pk_repo_detail_get_id (rd);
		app = gs_app_new (id);
		gs_app_set_management_plugin (app, gs_plugin_get_name (plugin));
		gs_app_set_kind (app, AS_APP_KIND_SOURCE);
		gs_app_set_bundle_kind (app, AS_BUNDLE_KIND_PACKAGE);
		gs_app_add_quirk (app, GS_APP_QUIRK_NOT_LAUNCHABLE);
		gs_app_set_state (app, pk_repo_detail_get_enabled (rd) ?
				  AS_APP_STATE_INSTALLED : AS_APP_STATE_AVAILABLE);
		gs_app_set_name (app,
				 GS_APP_QUALITY_LOWEST,
				 pk_repo_detail_get_description (rd));
		gs_app_set_summary (app,
				    GS_APP_QUALITY_LOWEST,
				    pk_repo_detail_get_description (rd));
		gs_app_list_add (list, app);
		g_hash_table_insert (hash,
				     g_strdup (id),
				     (gpointer) app);
	}

	/* get every application on the system and add it as a related package
	 * if it matches */
	return gs_plugin_add_sources_related (plugin, hash, cancellable, error);
}

static gboolean
gs_plugin_app_origin_repo_enable (GsPlugin *plugin,
                                  GsApp *app,
                                  GCancellable *cancellable,
                                  GError **error)
{
	GsPluginData *priv = gs_plugin_get_data (plugin);
	g_autoptr(GsPackagekitHelper) helper = gs_packagekit_helper_new (plugin);
	g_autoptr(PkResults) results = NULL;

	/* do sync call */
	gs_plugin_status_update (plugin, app, GS_PLUGIN_STATUS_WAITING);
	g_mutex_lock (&priv->task_mutex);
	results = pk_client_repo_enable (PK_CLIENT (priv->task),
	                                 gs_app_get_origin (app),
	                                 TRUE,
	                                 cancellable,
	                                 gs_packagekit_helper_cb, helper,
	                                 error);
	g_mutex_unlock (&priv->task_mutex);
	if (!gs_plugin_packagekit_results_valid (results, error)) {
		gs_utils_error_add_origin_id (error, app);
		return FALSE;
	}

	/* now that the repo is enabled, the app (not the repo!) moves from
	 * UNAVAILABLE state to AVAILABLE */
	gs_app_set_state (app, AS_APP_STATE_AVAILABLE);

	return TRUE;
}

static gboolean
gs_plugin_repo_enable (GsPlugin *plugin,
                       GsApp *app,
                       GCancellable *cancellable,
                       GError **error)
{
	GsPluginData *priv = gs_plugin_get_data (plugin);
	g_autoptr(GsPackagekitHelper) helper = gs_packagekit_helper_new (plugin);
	g_autoptr(PkResults) results = NULL;

	/* do sync call */
	gs_plugin_status_update (plugin, app, GS_PLUGIN_STATUS_WAITING);
	gs_app_set_state (app, AS_APP_STATE_INSTALLING);
	gs_packagekit_helper_add_app (helper, app);
<<<<<<< HEAD
=======
	g_mutex_lock (&priv->task_mutex);
>>>>>>> 6ce4c5d6
	results = pk_client_repo_enable (PK_CLIENT (priv->task),
					 gs_app_get_id (app),
					 TRUE,
					 cancellable,
					 gs_packagekit_helper_cb, helper,
					 error);
	g_mutex_unlock (&priv->task_mutex);
	if (!gs_plugin_packagekit_results_valid (results, error)) {
		gs_app_set_state_recover (app);
		gs_utils_error_add_origin_id (error, app);
		return FALSE;
	}

	/* state is known */
	gs_app_set_state (app, AS_APP_STATE_INSTALLED);

	return TRUE;
}

gboolean
gs_plugin_app_install (GsPlugin *plugin,
		       GsApp *app,
		       GCancellable *cancellable,
		       GError **error)
{
	GsPluginData *priv = gs_plugin_get_data (plugin);
	GsAppList *addons;
	GPtrArray *source_ids;
	g_autoptr(GsPackagekitHelper) helper = gs_packagekit_helper_new (plugin);
	const gchar *package_id;
	guint i, j;
	g_autofree gchar *local_filename = NULL;
	g_auto(GStrv) package_ids = NULL;
	g_autoptr(GPtrArray) array_package_ids = NULL;
	g_autoptr(PkResults) results = NULL;

	/* only process this app if was created by this plugin */
	if (g_strcmp0 (gs_app_get_management_plugin (app),
		       gs_plugin_get_name (plugin)) != 0)
		return TRUE;

	/* enable repo */
	if (gs_app_get_kind (app) == AS_APP_KIND_SOURCE)
		return gs_plugin_repo_enable (plugin, app, cancellable, error);

	/* queue for install if installation needs the network */
	if (!gs_plugin_get_network_available (plugin)) {
		gs_app_set_state (app, AS_APP_STATE_QUEUED_FOR_INSTALL);
		return TRUE;
	}

	if (gs_app_get_state (app) == AS_APP_STATE_UNAVAILABLE) {
		/* get everything up front we need */
		source_ids = gs_app_get_source_ids (app);
		if (source_ids->len == 0) {
			g_set_error_literal (error,
					     GS_PLUGIN_ERROR,
					     GS_PLUGIN_ERROR_NOT_SUPPORTED,
					     "installing not available");
			return FALSE;
		}
		package_ids = g_new0 (gchar *, 2);
		package_ids[0] = g_strdup (g_ptr_array_index (source_ids, 0));

		/* enable the repo where the unavailable app is coming from */
		if (!gs_plugin_app_origin_repo_enable (plugin, app, cancellable, error))
			return FALSE;

		gs_app_set_state (app, AS_APP_STATE_INSTALLING);

		/* FIXME: this is a hack, to allow PK time to re-initialize
		 * everything in order to match an actual result. The root cause
		 * is probably some kind of hard-to-debug race in the daemon. */
		g_usleep (G_USEC_PER_SEC * 3);

		/* actually install the package */
		gs_packagekit_helper_add_app (helper, app);
<<<<<<< HEAD
=======
		g_mutex_lock (&priv->task_mutex);
>>>>>>> 6ce4c5d6
		results = pk_task_install_packages_sync (priv->task,
							 package_ids,
							 cancellable,
							 gs_packagekit_helper_cb, helper,
							 error);
		g_mutex_unlock (&priv->task_mutex);
		if (!gs_plugin_packagekit_results_valid (results, error)) {
			gs_app_set_state_recover (app);
			return FALSE;
		}

		/* state is known */
		gs_app_set_state (app, AS_APP_STATE_INSTALLED);

		/* if we remove the app again later, we should be able to
		 * cancel the installation if we'd never installed it */
		gs_app_set_allow_cancel (app, TRUE);

		/* no longer valid */
		gs_app_clear_source_ids (app);
		return TRUE;
	}

	/* get the list of available package ids to install */
	switch (gs_app_get_state (app)) {
	case AS_APP_STATE_AVAILABLE:
	case AS_APP_STATE_UPDATABLE:
		source_ids = gs_app_get_source_ids (app);
		if (source_ids->len == 0) {
			g_set_error_literal (error,
					     GS_PLUGIN_ERROR,
					     GS_PLUGIN_ERROR_NOT_SUPPORTED,
					     "installing not available");
			return FALSE;
		}
		array_package_ids = g_ptr_array_new_with_free_func (g_free);
		for (i = 0; i < source_ids->len; i++) {
			package_id = g_ptr_array_index (source_ids, i);
			if (g_strstr_len (package_id, -1, ";installed") != NULL)
				continue;
			g_ptr_array_add (array_package_ids, g_strdup (package_id));
		}

		addons = gs_app_get_addons (app);
		for (i = 0; i < gs_app_list_length (addons); i++) {
			GsApp *addon = gs_app_list_index (addons, i);

			if (!gs_app_get_to_be_installed (addon))
				continue;

			source_ids = gs_app_get_source_ids (addon);
			for (j = 0; j < source_ids->len; j++) {
				package_id = g_ptr_array_index (source_ids, j);
				if (g_strstr_len (package_id, -1, ";installed") != NULL)
					continue;
				g_ptr_array_add (array_package_ids, g_strdup (package_id));
			}
		}
		g_ptr_array_add (array_package_ids, NULL);

		if (array_package_ids->len == 0) {
			g_set_error_literal (error,
					     GS_PLUGIN_ERROR,
					     GS_PLUGIN_ERROR_NOT_SUPPORTED,
					     "no packages to install");
			return FALSE;
		}

		gs_app_set_state (app, AS_APP_STATE_INSTALLING);
		addons = gs_app_get_addons (app);
		for (i = 0; i < gs_app_list_length (addons); i++) {
			GsApp *addon = gs_app_list_index (addons, i);
			if (gs_app_get_to_be_installed (addon))
				gs_app_set_state (addon, AS_APP_STATE_INSTALLING);
		}
		gs_packagekit_helper_add_app (helper, app);
<<<<<<< HEAD
=======
		g_mutex_lock (&priv->task_mutex);
>>>>>>> 6ce4c5d6
		results = pk_task_install_packages_sync (priv->task,
							 (gchar **) array_package_ids->pdata,
							 cancellable,
							 gs_packagekit_helper_cb, helper,
							 error);
		g_mutex_unlock (&priv->task_mutex);
		if (!gs_plugin_packagekit_results_valid (results, error)) {
			gs_app_set_state_recover (app);
			return FALSE;
		}

		/* state is known */
		gs_app_set_state (app, AS_APP_STATE_INSTALLED);

		break;
	case AS_APP_STATE_AVAILABLE_LOCAL:
		if (gs_app_get_local_file (app) == NULL) {
			g_set_error_literal (error,
					     GS_PLUGIN_ERROR,
					     GS_PLUGIN_ERROR_NOT_SUPPORTED,
					     "local package, but no filename");
			return FALSE;
		}
		local_filename = g_file_get_path (gs_app_get_local_file (app));
		package_ids = g_strsplit (local_filename, "\t", -1);

		gs_app_set_state (app, AS_APP_STATE_INSTALLING);
		gs_packagekit_helper_add_app (helper, app);
<<<<<<< HEAD
=======
		g_mutex_lock (&priv->task_mutex);
>>>>>>> 6ce4c5d6
		results = pk_task_install_files_sync (priv->task,
						      package_ids,
						      cancellable,
						      gs_packagekit_helper_cb, helper,
						      error);
		g_mutex_unlock (&priv->task_mutex);
		if (!gs_plugin_packagekit_results_valid (results, error)) {
			gs_app_set_state_recover (app);
			return FALSE;
		}

		/* state is known */
		gs_app_set_state (app, AS_APP_STATE_INSTALLED);

		/* get the new icon from the package */
		gs_app_set_local_file (app, NULL);
		gs_app_add_icon (app, NULL);
		gs_app_set_pixbuf (app, NULL);
		break;
	default:
		g_set_error (error,
			     GS_PLUGIN_ERROR,
			     GS_PLUGIN_ERROR_NOT_SUPPORTED,
			     "do not know how to install app in state %s",
			     as_app_state_to_string (gs_app_get_state (app)));
		return FALSE;
	}

	/* no longer valid */
	gs_app_clear_source_ids (app);

	return TRUE;
}

static gboolean
gs_plugin_repo_disable (GsPlugin *plugin,
                        GsApp *app,
                        GCancellable *cancellable,
                        GError **error)
{
	GsPluginData *priv = gs_plugin_get_data (plugin);
	g_autoptr(GsPackagekitHelper) helper = gs_packagekit_helper_new (plugin);
	g_autoptr(PkResults) results = NULL;

	/* do sync call */
	gs_plugin_status_update (plugin, app, GS_PLUGIN_STATUS_WAITING);
	gs_app_set_state (app, AS_APP_STATE_REMOVING);
	gs_packagekit_helper_add_app (helper, app);
<<<<<<< HEAD
=======
	g_mutex_lock (&priv->task_mutex);
>>>>>>> 6ce4c5d6
	results = pk_client_repo_enable (PK_CLIENT (priv->task),
					 gs_app_get_id (app),
					 FALSE,
					 cancellable,
					 gs_packagekit_helper_cb, helper,
					 error);
	g_mutex_unlock (&priv->task_mutex);
	if (!gs_plugin_packagekit_results_valid (results, error)) {
		gs_app_set_state_recover (app);
		gs_utils_error_add_origin_id (error, app);
		return FALSE;
	}

	/* state is known */
	gs_app_set_state (app, AS_APP_STATE_AVAILABLE);

	return TRUE;
}

gboolean
gs_plugin_app_remove (GsPlugin *plugin,
		      GsApp *app,
		      GCancellable *cancellable,
		      GError **error)
{
	GsPluginData *priv = gs_plugin_get_data (plugin);
	const gchar *package_id;
	GPtrArray *source_ids;
	g_autoptr(GsPackagekitHelper) helper = gs_packagekit_helper_new (plugin);
	guint i;
	guint cnt = 0;
	g_autoptr(PkResults) results = NULL;
	g_auto(GStrv) package_ids = NULL;

	/* only process this app if was created by this plugin */
	if (g_strcmp0 (gs_app_get_management_plugin (app),
		       gs_plugin_get_name (plugin)) != 0)
		return TRUE;

	/* disable repo */
	if (gs_app_get_kind (app) == AS_APP_KIND_SOURCE)
		return gs_plugin_repo_disable (plugin, app, cancellable, error);

	/* get the list of available package ids to install */
	source_ids = gs_app_get_source_ids (app);
	if (source_ids->len == 0) {
		g_set_error_literal (error,
				     GS_PLUGIN_ERROR,
				     GS_PLUGIN_ERROR_NOT_SUPPORTED,
				     "removing not available");
		return FALSE;
	}
	package_ids = g_new0 (gchar *, source_ids->len + 1);
	for (i = 0; i < source_ids->len; i++) {
		package_id = g_ptr_array_index (source_ids, i);
		if (g_strstr_len (package_id, -1, ";installed") == NULL)
			continue;
		package_ids[cnt++] = g_strdup (package_id);
	}
	if (cnt == 0) {
		g_set_error_literal (error,
				     GS_PLUGIN_ERROR,
				     GS_PLUGIN_ERROR_NOT_SUPPORTED,
				     "no packages to remove");
		return FALSE;
	}

	/* do the action */
	gs_app_set_state (app, AS_APP_STATE_REMOVING);
	gs_packagekit_helper_add_app (helper, app);
<<<<<<< HEAD
=======
	g_mutex_lock (&priv->task_mutex);
>>>>>>> 6ce4c5d6
	results = pk_task_remove_packages_sync (priv->task,
						package_ids,
						TRUE, GS_PACKAGEKIT_AUTOREMOVE,
						cancellable,
						gs_packagekit_helper_cb, helper,
						error);
	g_mutex_unlock (&priv->task_mutex);
	if (!gs_plugin_packagekit_results_valid (results, error)) {
		gs_app_set_state_recover (app);
		return FALSE;
	}

	/* state is not known: we don't know if we can re-install this app */
	gs_app_set_state (app, AS_APP_STATE_UNKNOWN);

	/* no longer valid */
	gs_app_clear_source_ids (app);

	return TRUE;
}

static GsApp *
gs_plugin_packagekit_build_update_app (GsPlugin *plugin, PkPackage *package)
{
	GsApp *app = gs_plugin_cache_lookup (plugin, pk_package_get_id (package));
	if (app != NULL)
		return app;
	app = gs_app_new (NULL);
<<<<<<< HEAD
=======
	gs_plugin_packagekit_set_packaging_format (plugin, app);
>>>>>>> 6ce4c5d6
	gs_app_add_source (app, pk_package_get_name (package));
	gs_app_add_source_id (app, pk_package_get_id (package));
	gs_app_set_name (app, GS_APP_QUALITY_LOWEST,
			 pk_package_get_name (package));
	gs_app_set_summary (app, GS_APP_QUALITY_LOWEST,
			    pk_package_get_summary (package));
	gs_app_set_metadata (app, "GnomeSoftware::Creator",
			     gs_plugin_get_name (plugin));
	gs_app_set_management_plugin (app, "packagekit");
	gs_app_set_update_version (app, pk_package_get_version (package));
	gs_app_set_kind (app, AS_APP_KIND_GENERIC);
	gs_app_set_scope (app, AS_APP_SCOPE_SYSTEM);
	gs_app_set_bundle_kind (app, AS_BUNDLE_KIND_PACKAGE);
	gs_app_set_state (app, AS_APP_STATE_UPDATABLE);
	gs_plugin_cache_add (plugin, pk_package_get_id (package), app);
	return app;
}

gboolean
gs_plugin_add_updates (GsPlugin *plugin,
		       GsAppList *list,
		       GCancellable *cancellable,
		       GError **error)
{
	GsPluginData *priv = gs_plugin_get_data (plugin);
	g_autoptr(GsPackagekitHelper) helper = gs_packagekit_helper_new (plugin);
	g_autoptr(PkResults) results = NULL;
	g_autoptr(GPtrArray) array = NULL;

	/* do sync call */
	gs_plugin_status_update (plugin, NULL, GS_PLUGIN_STATUS_WAITING);
<<<<<<< HEAD
=======
	g_mutex_lock (&priv->task_mutex);
>>>>>>> 6ce4c5d6
	results = pk_client_get_updates (PK_CLIENT (priv->task),
					 pk_bitfield_value (PK_FILTER_ENUM_NONE),
					 cancellable,
					 gs_packagekit_helper_cb, helper,
					 error);
<<<<<<< HEAD
=======
	g_mutex_unlock (&priv->task_mutex);
>>>>>>> 6ce4c5d6
	if (!gs_plugin_packagekit_results_valid (results, error))
		return FALSE;

	/* add results */
	array = pk_results_get_package_array (results);
	for (guint i = 0; i < array->len; i++) {
		PkPackage *package = g_ptr_array_index (array, i);
		g_autoptr(GsApp) app = NULL;
		app = gs_plugin_packagekit_build_update_app (plugin, package);
		gs_app_list_add (list, app);
	}
	return TRUE;
}

gboolean
gs_plugin_add_search_files (GsPlugin *plugin,
                            gchar **search,
                            GsAppList *list,
                            GCancellable *cancellable,
                            GError **error)
{
	GsPluginData *priv = gs_plugin_get_data (plugin);
	PkBitfield filter;
	g_autoptr(GsPackagekitHelper) helper = gs_packagekit_helper_new (plugin);
	g_autoptr(PkResults) results = NULL;

	/* do sync call */
	gs_plugin_status_update (plugin, NULL, GS_PLUGIN_STATUS_WAITING);
	filter = pk_bitfield_from_enums (PK_FILTER_ENUM_NEWEST,
					 PK_FILTER_ENUM_ARCH,
					 -1);
	g_mutex_lock (&priv->task_mutex);
	results = pk_client_search_files (PK_CLIENT (priv->task),
	                                  filter,
	                                  search,
	                                  cancellable,
	                                  gs_packagekit_helper_cb, helper,
	                                  error);
	g_mutex_unlock (&priv->task_mutex);
	if (!gs_plugin_packagekit_results_valid (results, error))
		return FALSE;

	/* add results */
	return gs_plugin_packagekit_add_results (plugin, list, results, error);
}

gboolean
gs_plugin_add_search_what_provides (GsPlugin *plugin,
                                    gchar **search,
                                    GsAppList *list,
                                    GCancellable *cancellable,
                                    GError **error)
{
	GsPluginData *priv = gs_plugin_get_data (plugin);
	PkBitfield filter;
	g_autoptr(GsPackagekitHelper) helper = gs_packagekit_helper_new (plugin);
	g_autoptr(PkResults) results = NULL;

	/* do sync call */
	gs_plugin_status_update (plugin, NULL, GS_PLUGIN_STATUS_WAITING);
	filter = pk_bitfield_from_enums (PK_FILTER_ENUM_NEWEST,
					 PK_FILTER_ENUM_ARCH,
					 -1);
	g_mutex_lock (&priv->task_mutex);
	results = pk_client_what_provides (PK_CLIENT (priv->task),
	                                   filter,
	                                   search,
	                                   cancellable,
	                                   gs_packagekit_helper_cb, helper,
	                                   error);
	g_mutex_unlock (&priv->task_mutex);
	if (!gs_plugin_packagekit_results_valid (results, error))
		return FALSE;

	/* add results */
	return gs_plugin_packagekit_add_results (plugin, list, results, error);
}

gboolean
gs_plugin_launch (GsPlugin *plugin,
		  GsApp *app,
		  GCancellable *cancellable,
		  GError **error)
{
	/* only process this app if was created by this plugin */
	if (g_strcmp0 (gs_app_get_management_plugin (app),
		       gs_plugin_get_name (plugin)) != 0)
		return TRUE;
	/* these are handled by the shell extensions plugin */
	if (gs_app_get_kind (app) == AS_APP_KIND_SHELL_EXTENSION)
		return TRUE;
	return gs_plugin_app_launch (plugin, app, error);
}<|MERGE_RESOLUTION|>--- conflicted
+++ resolved
@@ -218,10 +218,7 @@
 	gs_plugin_status_update (plugin, app, GS_PLUGIN_STATUS_WAITING);
 	gs_app_set_state (app, AS_APP_STATE_INSTALLING);
 	gs_packagekit_helper_add_app (helper, app);
-<<<<<<< HEAD
-=======
-	g_mutex_lock (&priv->task_mutex);
->>>>>>> 6ce4c5d6
+	g_mutex_lock (&priv->task_mutex);
 	results = pk_client_repo_enable (PK_CLIENT (priv->task),
 					 gs_app_get_id (app),
 					 TRUE,
@@ -299,10 +296,7 @@
 
 		/* actually install the package */
 		gs_packagekit_helper_add_app (helper, app);
-<<<<<<< HEAD
-=======
 		g_mutex_lock (&priv->task_mutex);
->>>>>>> 6ce4c5d6
 		results = pk_task_install_packages_sync (priv->task,
 							 package_ids,
 							 cancellable,
@@ -379,10 +373,7 @@
 				gs_app_set_state (addon, AS_APP_STATE_INSTALLING);
 		}
 		gs_packagekit_helper_add_app (helper, app);
-<<<<<<< HEAD
-=======
 		g_mutex_lock (&priv->task_mutex);
->>>>>>> 6ce4c5d6
 		results = pk_task_install_packages_sync (priv->task,
 							 (gchar **) array_package_ids->pdata,
 							 cancellable,
@@ -411,10 +402,7 @@
 
 		gs_app_set_state (app, AS_APP_STATE_INSTALLING);
 		gs_packagekit_helper_add_app (helper, app);
-<<<<<<< HEAD
-=======
 		g_mutex_lock (&priv->task_mutex);
->>>>>>> 6ce4c5d6
 		results = pk_task_install_files_sync (priv->task,
 						      package_ids,
 						      cancellable,
@@ -463,10 +451,7 @@
 	gs_plugin_status_update (plugin, app, GS_PLUGIN_STATUS_WAITING);
 	gs_app_set_state (app, AS_APP_STATE_REMOVING);
 	gs_packagekit_helper_add_app (helper, app);
-<<<<<<< HEAD
-=======
-	g_mutex_lock (&priv->task_mutex);
->>>>>>> 6ce4c5d6
+	g_mutex_lock (&priv->task_mutex);
 	results = pk_client_repo_enable (PK_CLIENT (priv->task),
 					 gs_app_get_id (app),
 					 FALSE,
@@ -537,10 +522,7 @@
 	/* do the action */
 	gs_app_set_state (app, AS_APP_STATE_REMOVING);
 	gs_packagekit_helper_add_app (helper, app);
-<<<<<<< HEAD
-=======
-	g_mutex_lock (&priv->task_mutex);
->>>>>>> 6ce4c5d6
+	g_mutex_lock (&priv->task_mutex);
 	results = pk_task_remove_packages_sync (priv->task,
 						package_ids,
 						TRUE, GS_PACKAGEKIT_AUTOREMOVE,
@@ -569,10 +551,7 @@
 	if (app != NULL)
 		return app;
 	app = gs_app_new (NULL);
-<<<<<<< HEAD
-=======
 	gs_plugin_packagekit_set_packaging_format (plugin, app);
->>>>>>> 6ce4c5d6
 	gs_app_add_source (app, pk_package_get_name (package));
 	gs_app_add_source_id (app, pk_package_get_id (package));
 	gs_app_set_name (app, GS_APP_QUALITY_LOWEST,
@@ -604,19 +583,13 @@
 
 	/* do sync call */
 	gs_plugin_status_update (plugin, NULL, GS_PLUGIN_STATUS_WAITING);
-<<<<<<< HEAD
-=======
-	g_mutex_lock (&priv->task_mutex);
->>>>>>> 6ce4c5d6
+	g_mutex_lock (&priv->task_mutex);
 	results = pk_client_get_updates (PK_CLIENT (priv->task),
 					 pk_bitfield_value (PK_FILTER_ENUM_NONE),
 					 cancellable,
 					 gs_packagekit_helper_cb, helper,
 					 error);
-<<<<<<< HEAD
-=======
-	g_mutex_unlock (&priv->task_mutex);
->>>>>>> 6ce4c5d6
+	g_mutex_unlock (&priv->task_mutex);
 	if (!gs_plugin_packagekit_results_valid (results, error))
 		return FALSE;
 
