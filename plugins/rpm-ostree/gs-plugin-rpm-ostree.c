--- conflicted
+++ resolved
@@ -2484,11 +2484,6 @@
 	if (!gs_rpmostree_repo_enable (plugin, repo, TRUE, os_proxy, sysroot_proxy, cancellable, error))
 		return FALSE;
 
-<<<<<<< HEAD
-	/* This can fail silently, it's only to update necessary caches, to provide
-	 * up-to-date information after the successful repository enable/install. */
-	gs_plugin_refresh (plugin, 1, cancellable, NULL);
-=======
 	if (gs_plugin_has_flags (plugin, GS_PLUGIN_FLAGS_INTERACTIVE))
 		flags |= GS_PLUGIN_REFRESH_METADATA_FLAGS_INTERACTIVE;
 
@@ -2511,7 +2506,6 @@
 
 	g_main_context_pop_thread_default (context);
 	/* ignore the @result */
->>>>>>> efa81961
 
 	return TRUE;
 }
