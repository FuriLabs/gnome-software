--- conflicted
+++ resolved
@@ -3604,7 +3604,6 @@
 	/* The logs can have thousands kilobytes of data, which is not good for GtkLabel,
 	   which has (together with Pango) a hard time to process it and show it (high CPU
 	   use for seconds or even minutes).
-<<<<<<< HEAD
 
 	   Cut the log in 4KB, which is not so big and not so small part of the log.
 	   This will be extended to parse the output and split the texts by package in the future. */
@@ -3614,72 +3613,6 @@
 		if (write_pos - text + strlen ("…") < text_len - 1)
 			strcat (write_pos, "…");
 	}
-}
-
-gboolean
-gs_plugin_add_updates_historical (GsPlugin *plugin,
-				  GsAppList *list,
-				  GCancellable *cancellable,
-				  GError **error)
-{
-	g_autoptr(GSubprocess) subprocess = NULL;
-	g_autofree gchar *stdout_data = NULL;
-
-	subprocess = g_subprocess_new (G_SUBPROCESS_FLAGS_STDOUT_PIPE, error,
-				       "rpm-ostree",
-				       "db",
-				       "diff",
-				       "--changelogs",
-				       "--format=block",
-				       NULL);
-	if (subprocess == NULL)
-		return FALSE;
-	if (!g_subprocess_communicate_utf8 (subprocess, NULL, cancellable, &stdout_data, NULL, error))
-		return FALSE;
-	if (stdout_data != NULL && *stdout_data != '\0') {
-		g_autoptr(GsApp) app = NULL;
-		g_autoptr(GIcon) ic = NULL;
-
-		sanitize_update_history_text (stdout_data);
-
-		/* create new */
-		app = gs_app_new ("org.gnome.Software.RpmostreeUpdate");
-		gs_app_set_management_plugin (app, plugin);
-		gs_app_set_state (app, GS_APP_STATE_INSTALLED);
-		gs_app_set_name (app,
-				 GS_APP_QUALITY_NORMAL,
-				 /* TRANSLATORS: this is a group of updates that are not
-				  * packages and are not shown in the main list */
-				 _("System Updates"));
-		gs_app_set_summary (app,
-				    GS_APP_QUALITY_NORMAL,
-				    /* TRANSLATORS: this is a longer description of the
-				     * "System Updates" string */
-				    _("General system updates, such as security or bug fixes, and performance improvements."));
-		gs_app_set_description (app,
-					GS_APP_QUALITY_NORMAL,
-					gs_app_get_summary (app));
-		gs_app_set_update_details_text (app, stdout_data);
-		ic = g_themed_icon_new ("system-component-os-updates");
-		gs_app_add_icon (app, ic);
-
-		gs_app_list_add (list, app);
-
-		return TRUE;
-	}
-
-	return FALSE;
-=======
-
-	   Cut the log in 4KB, which is not so big and not so small part of the log.
-	   This will be extended to parse the output and split the texts by package in the future. */
-	if (write_pos - text + strlen ("…") > 4096) {
-		write_pos = g_utf8_offset_to_pointer (text, g_utf8_strlen (text, 4096));
-		*write_pos = '\0';
-		if (write_pos - text + strlen ("…") < text_len - 1)
-			strcat (write_pos, "…");
-	}
->>>>>>> 27bce847
 }
 
 static void
