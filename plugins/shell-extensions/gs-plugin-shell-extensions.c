/* -*- Mode: C; tab-width: 8; indent-tabs-mode: t; c-basic-offset: 8 -*-
 *
 * Copyright (C) 2016-2018 Richard Hughes <richard@hughsie.com>
 * Copyright (C) 2018 Kalev Lember <klember@redhat.com>
 *
 * SPDX-License-Identifier: GPL-2.0+
 */

#include <config.h>

#include <errno.h>
#include <glib/gi18n.h>
#include <json-glib/json-glib.h>
#include <xmlb.h>

#include <gnome-software.h>

#include "gs-appstream.h"

#define SHELL_EXTENSIONS_API_URI 		"https://extensions.gnome.org/"

/*
 * Things we want from the API:
 *
 *  - Size on disk/download
 *  - Existing review data for each extension?
 *  - A local icon for an installed shell extension
 *
 * See https://git.gnome.org/browse/extensions-web/tree/sweettooth/extensions/views.py
 * for the source to the web application.
 */

struct GsPluginData {
	GDBusProxy	*proxy;
	gchar		*shell_version;
	GsApp		*cached_origin;
	GSettings	*settings;
	XbSilo		*silo;
};

typedef enum {
	GS_PLUGIN_SHELL_EXTENSION_STATE_ENABLED		= 1,
	GS_PLUGIN_SHELL_EXTENSION_STATE_DISABLED	= 2,
	GS_PLUGIN_SHELL_EXTENSION_STATE_ERROR		= 3,
	GS_PLUGIN_SHELL_EXTENSION_STATE_OUT_OF_DATE	= 4,
	GS_PLUGIN_SHELL_EXTENSION_STATE_DOWNLOADING	= 5,
	GS_PLUGIN_SHELL_EXTENSION_STATE_INITIALIZED	= 6,
	GS_PLUGIN_SHELL_EXTENSION_STATE_UNINSTALLED	= 99,
	GS_PLUGIN_SHELL_EXTENSION_STATE_LAST
} GsPluginShellExtensionState;

typedef enum {
	GS_PLUGIN_SHELL_EXTENSION_KIND_SYSTEM		= 1,
	GS_PLUGIN_SHELL_EXTENSION_KIND_PER_USER		= 2,
	GS_PLUGIN_SHELL_EXTENSION_KIND_LAST
} GsPluginShellExtensionKind;

static gboolean _check_silo (GsPlugin *plugin, GCancellable *cancellable, GError **error);

void
gs_plugin_initialize (GsPlugin *plugin)
{
	GsPluginData *priv = gs_plugin_alloc_data (plugin, sizeof(GsPluginData));

	/* add source */
	priv->cached_origin = gs_app_new (gs_plugin_get_name (plugin));
	gs_app_set_kind (priv->cached_origin, AS_APP_KIND_SOURCE);
	gs_app_set_origin_hostname (priv->cached_origin, SHELL_EXTENSIONS_API_URI);

	priv->settings = g_settings_new ("org.gnome.software");

	/* add the source to the plugin cache which allows us to match the
	 * unique ID to a GsApp when creating an event */
	gs_plugin_cache_add (plugin,
			     gs_app_get_unique_id (priv->cached_origin),
			     priv->cached_origin);
}

void
gs_plugin_destroy (GsPlugin *plugin)
{
	GsPluginData *priv = gs_plugin_get_data (plugin);
	g_free (priv->shell_version);
	if (priv->proxy != NULL)
		g_object_unref (priv->proxy);
	if (priv->silo != NULL)
		g_object_unref (priv->silo);
	g_object_unref (priv->cached_origin);
	g_object_unref (priv->settings);
}

void
gs_plugin_adopt_app (GsPlugin *plugin, GsApp *app)
{
	if (gs_app_get_kind (app) == AS_APP_KIND_SHELL_EXTENSION &&
	    gs_app_get_scope (app) == AS_APP_SCOPE_USER) {
		gs_app_set_management_plugin (app, gs_plugin_get_name (plugin));
	}
}

static AsAppState
gs_plugin_shell_extensions_convert_state (guint value)
{
	switch (value) {
	case GS_PLUGIN_SHELL_EXTENSION_STATE_DISABLED:
	case GS_PLUGIN_SHELL_EXTENSION_STATE_DOWNLOADING:
	case GS_PLUGIN_SHELL_EXTENSION_STATE_ENABLED:
	case GS_PLUGIN_SHELL_EXTENSION_STATE_ERROR:
	case GS_PLUGIN_SHELL_EXTENSION_STATE_INITIALIZED:
	case GS_PLUGIN_SHELL_EXTENSION_STATE_OUT_OF_DATE:
		return AS_APP_STATE_INSTALLED;
	case GS_PLUGIN_SHELL_EXTENSION_STATE_UNINSTALLED:
		return AS_APP_STATE_AVAILABLE;
	default:
		g_warning ("unknown state %u", value);
	}
	return AS_APP_STATE_UNKNOWN;
}

static GsApp *
gs_plugin_shell_extensions_parse_installed (GsPlugin *plugin,
                                            const gchar *uuid,
                                            GVariantIter *iter,
                                            GError **error)
{
	const gchar *tmp;
	gchar *str;
	GVariant *val;
	g_autofree gchar *id = NULL;
	g_autoptr(AsIcon) ic = NULL;
	g_autoptr(GsApp) app = NULL;

	id = as_utils_appstream_id_build (uuid);
	app = gs_app_new (id);
	gs_app_set_metadata (app, "GnomeSoftware::Creator",
			     gs_plugin_get_name (plugin));
	gs_app_set_management_plugin (app, gs_plugin_get_name (plugin));
	gs_app_set_metadata (app, "shell-extensions::uuid", uuid);
	gs_app_set_kind (app, AS_APP_KIND_SHELL_EXTENSION);
	gs_app_set_license (app, GS_APP_QUALITY_NORMAL, "GPL-2.0+");
	gs_app_set_summary (app, GS_APP_QUALITY_NORMAL, "GNOME Shell Extension");
	while (g_variant_iter_loop (iter, "{sv}", &str, &val)) {
		if (g_strcmp0 (str, "description") == 0) {
			g_autofree gchar *tmp1 = NULL;
			g_autofree gchar *tmp2 = NULL;
			tmp1 = as_markup_import (g_variant_get_string (val, NULL),
						 AS_MARKUP_CONVERT_FORMAT_SIMPLE,
						 NULL);
			tmp2 = as_markup_convert_simple (tmp1, error);
			if (tmp2 == NULL) {
				gs_utils_error_convert_appstream (error);
				return NULL;
			}
			gs_app_set_description (app, GS_APP_QUALITY_NORMAL, tmp2);
			continue;
		}
		if (g_strcmp0 (str, "name") == 0) {
			gs_app_set_name (app, GS_APP_QUALITY_NORMAL,
					 g_variant_get_string (val, NULL));
			continue;
		}
		if (g_strcmp0 (str, "version") == 0) {
			guint val_int = (guint) g_variant_get_double (val);
			g_autofree gchar *version = g_strdup_printf ("%u", val_int);
			gs_app_set_version (app, version);
			continue;
		}
		if (g_strcmp0 (str, "url") == 0) {
			gs_app_set_url (app, AS_URL_KIND_HOMEPAGE,
					g_variant_get_string (val, NULL));
			continue;
		}
		if (g_strcmp0 (str, "type") == 0) {
			guint val_int = (guint) g_variant_get_double (val);
			switch (val_int) {
			case GS_PLUGIN_SHELL_EXTENSION_KIND_SYSTEM:
				gs_app_set_scope (app, AS_APP_SCOPE_SYSTEM);
				break;
			case GS_PLUGIN_SHELL_EXTENSION_KIND_PER_USER:
				gs_app_set_scope (app, AS_APP_SCOPE_USER);
				break;
			default:
				g_warning ("%s unknown type %u", uuid, val_int);
				break;
			}
			continue;
		}
		if (g_strcmp0 (str, "state") == 0) {
			AsAppState st;
			guint val_int = (guint) g_variant_get_double (val);
			st = gs_plugin_shell_extensions_convert_state (val_int);
			gs_app_set_state (app, st);
			continue;
		}
		if (g_strcmp0 (str, "error") == 0) {
			tmp = g_variant_get_string (val, NULL);
			if (tmp != NULL && tmp[0] != '\0') {
				g_warning ("unhandled shell error: %s", tmp);
			}
			continue;
		}
		if (g_strcmp0 (str, "hasPrefs") == 0) {
			if (g_variant_get_boolean (val))
				gs_app_set_metadata (app, "shell-extensions::has-prefs", "");
			continue;
		}
		if (g_strcmp0 (str, "extension-id") == 0) {
			tmp = g_variant_get_string (val, NULL);
			gs_app_set_metadata (app, "shell-extensions::extension-id", tmp);
			continue;
		}
		if (g_strcmp0 (str, "path") == 0) {
			tmp = g_variant_get_string (val, NULL);
			gs_app_set_metadata (app, "shell-extensions::path", tmp);
			continue;
		}
	}

	/* hardcode icon */
	ic = as_icon_new ();
	as_icon_set_kind (ic, AS_ICON_KIND_STOCK);
	as_icon_set_name (ic, "application-x-addon-symbolic");
	gs_app_add_icon (app, ic);

	/* add categories */
	gs_app_add_category (app, "Addon");
	gs_app_add_category (app, "ShellExtension");

	return g_steal_pointer (&app);
}

static void
gs_plugin_shell_extensions_changed_cb (GDBusProxy *proxy,
				       const gchar *sender_name,
				       const gchar *signal_name,
				       GVariant *parameters,
				       GsPlugin *plugin)
{
	if (g_strcmp0 (signal_name, "ExtensionStatusChanged") == 0) {
		AsAppState st;
		GsApp *app;
		const gchar *error_str;
		const gchar *uuid;
		guint state;

		/* get what changed */
		g_variant_get (parameters, "(&si&s)",
			       &uuid, &state, &error_str);

		/* find it in the cache; do we care? */
		app = gs_plugin_cache_lookup (plugin, uuid);
		if (app == NULL) {
			g_debug ("no app for changed %s", uuid);
			return;
		}

		/* set the new state in the UI */
		st = gs_plugin_shell_extensions_convert_state (state);
		gs_app_set_state (app, st);

		/* not sure what to do here */
		if (error_str != NULL && error_str[0] != '\0') {
			g_warning ("%s has error: %s",
				   gs_app_get_id (app),
				   error_str);
		}
	}
}

gboolean
gs_plugin_setup (GsPlugin *plugin, GCancellable *cancellable, GError **error)
{
	GsPluginData *priv = gs_plugin_get_data (plugin);
	g_autofree gchar *name_owner = NULL;
	g_autoptr(GVariant) version = NULL;

	if (priv->proxy != NULL)
		return TRUE;
	priv->proxy = g_dbus_proxy_new_for_bus_sync (G_BUS_TYPE_SESSION,
						     G_DBUS_PROXY_FLAGS_DO_NOT_AUTO_START_AT_CONSTRUCTION,
						     NULL,
						     "org.gnome.Shell",
						     "/org/gnome/Shell",
						     "org.gnome.Shell.Extensions",
						     cancellable,
						     error);
	if (priv->proxy == NULL) {
		gs_utils_error_convert_gio (error);
		return FALSE;
	}

	/* not running under Shell */
	name_owner = g_dbus_proxy_get_name_owner (priv->proxy);
	if (name_owner == NULL) {
		g_set_error_literal (error,
				     GS_PLUGIN_ERROR,
				     GS_PLUGIN_ERROR_NOT_SUPPORTED,
				     "gnome-shell is not running");
		return FALSE;
	}

	g_signal_connect (priv->proxy, "g-signal",
			  G_CALLBACK (gs_plugin_shell_extensions_changed_cb), plugin);

	/* get the GNOME Shell version */
	version = g_dbus_proxy_get_cached_property (priv->proxy,
						    "ShellVersion");
	if (version != NULL)
		priv->shell_version = g_variant_dup_string (version, NULL);
	return TRUE;
}

gboolean
gs_plugin_add_installed (GsPlugin *plugin,
			 GsAppList *list,
			 GCancellable *cancellable,
			 GError **error)
{
	GsPluginData *priv = gs_plugin_get_data (plugin);
	GVariantIter *ext_iter;
	gchar *ext_uuid;
	g_autoptr(GVariantIter) iter = NULL;
	g_autoptr(GVariant) retval = NULL;

	/* installed */
	retval = g_dbus_proxy_call_sync (priv->proxy,
					 "ListExtensions",
					 NULL,
					 G_DBUS_CALL_FLAGS_NONE,
					 -1,
					 cancellable,
					 error);
	if (retval == NULL) {
		gs_utils_error_convert_gdbus (error);
		gs_utils_error_convert_gio (error);
		return FALSE;
	}

	/* parse each installed extension */
	g_variant_get (retval, "(a{sa{sv}})", &iter);
	while (g_variant_iter_loop (iter, "{sa{sv}}", &ext_uuid, &ext_iter)) {
		g_autoptr(GsApp) app = NULL;

		/* search in the cache */
		app = gs_plugin_cache_lookup (plugin, ext_uuid);
		if (app != NULL) {
			gs_app_list_add (list, app);
			continue;
		}

		/* parse the data into an GsApp */
		app = gs_plugin_shell_extensions_parse_installed (plugin,
		                                                  ext_uuid,
		                                                  ext_iter,
		                                                  error);
		if (app == NULL)
			return FALSE;

		/* ignore system installed */
		if (gs_app_get_scope (app) == AS_APP_SCOPE_SYSTEM)
			continue;

		/* save in the cache */
		gs_plugin_cache_add (plugin, ext_uuid, app);

		/* add to results */
		gs_app_list_add (list, app);
	}
	return TRUE;
}

gboolean
gs_plugin_add_sources (GsPlugin *plugin,
                       GsAppList *list,
                       GCancellable *cancellable,
                       GError **error)
{
	GsPluginData *priv = gs_plugin_get_data (plugin);
	g_autoptr(GsApp) app = NULL;

	/* create something that we can use to enable/disable */
	app = gs_app_new ("org.gnome.extensions");
	gs_app_set_kind (app, AS_APP_KIND_SOURCE);
	gs_app_set_scope (app, AS_APP_SCOPE_USER);
	if (g_settings_get_boolean (priv->settings, "enable-shell-extensions-repo"))
		gs_app_set_state (app, AS_APP_STATE_INSTALLED);
	else
		gs_app_set_state (app, AS_APP_STATE_AVAILABLE);
	gs_app_add_quirk (app, GS_APP_QUIRK_NOT_LAUNCHABLE);
	gs_app_set_name (app, GS_APP_QUALITY_LOWEST,
	                 _("GNOME Shell Extensions Repository"));
	gs_app_set_url (app, AS_URL_KIND_HOMEPAGE,
	                SHELL_EXTENSIONS_API_URI);
	gs_app_set_management_plugin (app, gs_plugin_get_name (plugin));
	gs_app_list_add (list, app);
	return TRUE;
}

gboolean
gs_plugin_refine_app (GsPlugin *plugin,
		      GsApp *app,
		      GsPluginRefineFlags flags,
		      GCancellable *cancellable,
		      GError **error)
{
	GsPluginData *priv = gs_plugin_get_data (plugin);
	const gchar *uuid;
	g_autofree gchar *xpath = NULL;
	g_autoptr(GError) error_local = NULL;
	g_autoptr(XbNode) component = NULL;

	/* repo not enabled */
	if (!g_settings_get_boolean (priv->settings, "enable-shell-extensions-repo"))
		return TRUE;

	/* only process this app if was created by this plugin */
	if (g_strcmp0 (gs_app_get_management_plugin (app),
		       gs_plugin_get_name (plugin)) != 0)
		return TRUE;

	/* can we get the AppStream-created app state using the cache */
	uuid = gs_app_get_metadata_item (app, "shell-extensions::uuid");
	if (uuid != NULL && gs_app_get_state (app) == AS_APP_STATE_UNKNOWN) {
		GsApp *app_cache = gs_plugin_cache_lookup (plugin, uuid);
		if (app_cache != NULL) {
			g_debug ("copy cached state for %s",
				 gs_app_get_id (app));
			gs_app_set_state (app, gs_app_get_state (app_cache));
		}
	}

	/* assume apps are available if they exist in AppStream metadata */
	if (gs_app_get_state (app) == AS_APP_STATE_UNKNOWN)
		gs_app_set_state (app, AS_APP_STATE_AVAILABLE);

	/* FIXME: assume these are small */
	if (gs_app_get_size_installed (app) == 0)
		gs_app_set_size_installed (app, 1024 * 50);
	if (gs_app_get_size_download (app) == 0)
		gs_app_set_size_download (app, GS_APP_SIZE_UNKNOWABLE);


	/* find the component using the UUID */
	if (!_check_silo (plugin, cancellable, error))
		return FALSE;
	xpath = g_strdup_printf ("components/component/custom/"
				 "value[@key='shell-extensions::uuid'][text()='%s']/../..",
				 uuid);
	component = xb_silo_query_first (priv->silo, xpath, &error_local);
	if (component == NULL) {
		if (g_error_matches (error_local, G_IO_ERROR, G_IO_ERROR_NOT_FOUND))
			return TRUE;
		if (g_error_matches (error_local, G_IO_ERROR, G_IO_ERROR_INVALID_ARGUMENT))
			return TRUE;
		g_propagate_error (error, g_steal_pointer (&error_local));
		return FALSE;
	}
	return gs_appstream_refine_app (plugin, app, priv->silo, component, flags, error);
}

gboolean
gs_plugin_refine_wildcard (GsPlugin *plugin,
			   GsApp *app,
			   GsAppList *list,
			   GsPluginRefineFlags refine_flags,
			   GCancellable *cancellable,
			   GError **error)
{
	GsPluginData *priv = gs_plugin_get_data (plugin);
	const gchar *id;
	g_autofree gchar *xpath = NULL;
	g_autoptr(GError) error_local = NULL;
	g_autoptr(GPtrArray) components = NULL;

	/* repo not enabled */
	if (!g_settings_get_boolean (priv->settings, "enable-shell-extensions-repo"))
		return TRUE;

	/* check silo is valid */
	if (!_check_silo (plugin, cancellable, error))
		return FALSE;

	/* not enough info to find */
	id = gs_app_get_id (app);
	if (id == NULL)
		return TRUE;

	/* find all apps */
	xpath = g_strdup_printf ("components/component/id[text()='%s']/..", id);
	components = xb_silo_query (priv->silo, xpath, 0, &error_local);
	if (components == NULL) {
		if (g_error_matches (error_local, G_IO_ERROR, G_IO_ERROR_NOT_FOUND))
			return TRUE;
		if (g_error_matches (error_local, G_IO_ERROR, G_IO_ERROR_INVALID_ARGUMENT))
			return TRUE;
		g_propagate_error (error, g_steal_pointer (&error_local));
		return FALSE;
	}
	for (guint i = 0; i < components->len; i++) {
		XbNode *component = g_ptr_array_index (components, i);
		g_autoptr(GsApp) new = NULL;
		new = gs_appstream_create_app (plugin, priv->silo, component, error);
		if (new == NULL)
			return FALSE;
		gs_app_subsume_metadata (new, app);
		if (!gs_appstream_refine_app (plugin, new, priv->silo, component,
					      refine_flags, error))
			return FALSE;
		gs_app_list_add (list, new);
	}

	/* success */
	return TRUE;
}

static gboolean
gs_plugin_shell_extensions_parse_version (GsPlugin *plugin,
					  const gchar *component_id,
					  XbBuilderNode *app,
					  JsonObject *ver_map,
					  GError **error)
{
	GsPluginData *priv = gs_plugin_get_data (plugin);
	JsonObject *json_ver = NULL;
	gint64 version;
	g_autofree gchar *shell_version = NULL;
	g_autoptr(XbBuilderNode) release = NULL;

	/* look for version, major.minor.micro */
	if (json_object_has_member (ver_map, priv->shell_version)) {
		json_ver = json_object_get_object_member (ver_map,
							  priv->shell_version);
	}

	/* look for version, major.minor */
	if (json_ver == NULL) {
		g_auto(GStrv) ver_majmin = NULL;
		ver_majmin = g_strsplit (priv->shell_version, ".", -1);
		if (g_strv_length (ver_majmin) >= 2) {
			g_autofree gchar *tmp = NULL;
			tmp = g_strdup_printf ("%s.%s", ver_majmin[0], ver_majmin[1]);
			if (json_object_has_member (ver_map, tmp))
				json_ver = json_object_get_object_member (ver_map, tmp);
		}
	}

	/* FIXME: mark as incompatible? */
	if (json_ver == NULL)
		return TRUE;

	/* parse the version */
	version = json_object_get_int_member (json_ver, "version");
	if (version == 0) {
		g_set_error_literal (error,
				     GS_PLUGIN_ERROR,
				     GS_PLUGIN_ERROR_INVALID_FORMAT,
				     "no version in map!");
		return FALSE;
	}
	shell_version = g_strdup_printf ("%" G_GINT64_FORMAT, version);

	/* add a dummy release */
	xb_builder_node_insert_text (app, "release", NULL,
				     "version", shell_version,
				     NULL);
	return TRUE;
}



static XbBuilderNode *
gs_plugin_shell_extensions_parse_app (GsPlugin *plugin,
				      JsonObject *json_app,
				      GError **error)
{
	JsonObject *json_ver_map;
	const gchar *tmp;
	g_autofree gchar *component_id = NULL;
	g_autoptr(XbBuilderNode) app = NULL;
	g_autoptr(XbBuilderNode) categories = NULL;
	g_autoptr(XbBuilderNode) metadata = NULL;

	app = xb_builder_node_new ("component");
	xb_builder_node_set_attr (app, "kind", "shell-extension");
	xb_builder_node_insert_text (app, "project_license", "GPL-2.0+", NULL);
	categories = xb_builder_node_insert (app, "categories", NULL);
	xb_builder_node_insert_text (categories, "category", "Addon", NULL);
	xb_builder_node_insert_text (categories, "category", "ShellExtension", NULL);
	metadata = xb_builder_node_insert (app, "custom", NULL);

	tmp = json_object_get_string_member (json_app, "description");
	if (tmp != NULL) {
		g_auto(GStrv) paras = g_strsplit (tmp, "\n", -1);
		g_autoptr(XbBuilderNode) desc = xb_builder_node_insert (app, "description", NULL);
		for (guint i = 0; paras[i] != NULL; i++)
			xb_builder_node_insert_text (desc, "p", paras[i], NULL);
	}
	tmp = json_object_get_string_member (json_app, "screenshot");
	if (tmp != NULL) {
		g_autoptr(XbBuilderNode) screenshots = NULL;
		g_autoptr(XbBuilderNode) screenshot = NULL;
		g_autofree gchar *uri = NULL;
		screenshots = xb_builder_node_insert (app, "screenshots", NULL);
		screenshot = xb_builder_node_insert (screenshots, "screenshot",
						     "kind", "default",
						     NULL);
		uri = g_build_path ("/", SHELL_EXTENSIONS_API_URI, tmp, NULL);
		xb_builder_node_insert_text (screenshot, "image", uri,
					     "kind", "source",
					     NULL);
	}
	tmp = json_object_get_string_member (json_app, "name");
	if (tmp != NULL)
		xb_builder_node_insert_text (app, "name", tmp, NULL);
	tmp = json_object_get_string_member (json_app, "uuid");
	if (tmp != NULL) {
		component_id = as_utils_appstream_id_build (tmp);
		xb_builder_node_insert_text (app, "id", component_id, NULL);
		xb_builder_node_insert_text (metadata, "value", tmp,
					     "key", "shell-extensions::uuid",
					     NULL);
	}
	tmp = json_object_get_string_member (json_app, "link");
	if (tmp != NULL) {
		g_autofree gchar *uri = NULL;
		uri = g_build_filename (SHELL_EXTENSIONS_API_URI, tmp, NULL);
		xb_builder_node_insert_text (app, "url", uri,
					     "type", "homepage",
					     NULL);
	}
	tmp = json_object_get_string_member (json_app, "icon");
	if (tmp != NULL) {
		/* just use a stock icon as the remote icons are
		 * sometimes missing, poor quality and low resolution */
		xb_builder_node_insert_text (app, "icon",
					     "application-x-addon-symbolic",
					     "type", "stock",
					     NULL);
	}

	/* try to get version */
	json_ver_map = json_object_get_object_member (json_app, "shell_version_map");
	if (json_ver_map != NULL) {
		if (!gs_plugin_shell_extensions_parse_version (plugin,
							       component_id,
							       app,
							       json_ver_map,
							       error))
			return NULL;
	}

	return g_steal_pointer (&app);
}

static GInputStream *
gs_plugin_appstream_load_json_cb (XbBuilderSource *self,
				  GFile *file,
				  gpointer user_data,
				  GCancellable *cancellable,
				  GError **error)
{
	GsPlugin *plugin = GS_PLUGIN (user_data);
	JsonArray *json_extensions_array;
	JsonNode *json_extensions;
	JsonNode *json_root;
	JsonObject *json_item;
	gchar *xml;
	g_autofree gchar *fn = g_file_get_path (file);
	g_autoptr(AsApp) app = as_app_new ();
	g_autoptr(JsonParser) json_parser = NULL;
	g_autoptr(XbBuilderNode) apps = NULL;

	/* parse the data and find the success */
	json_parser = json_parser_new ();
	if (!json_parser_load_from_file (json_parser, fn, error)) {
		gs_utils_error_convert_json_glib (error);
		return NULL;
	}
	json_root = json_parser_get_root (json_parser);
	if (json_root == NULL) {
		g_set_error_literal (error,
				     GS_PLUGIN_ERROR,
				     GS_PLUGIN_ERROR_INVALID_FORMAT,
				     "no data root");
		return NULL;
	}
	if (json_node_get_node_type (json_root) != JSON_NODE_OBJECT) {
		g_set_error_literal (error,
				     GS_PLUGIN_ERROR,
				     GS_PLUGIN_ERROR_INVALID_FORMAT,
				     "no data object");
		return NULL;
	}
	json_item = json_node_get_object (json_root);
	if (json_item == NULL) {
		g_set_error_literal (error,
				     GS_PLUGIN_ERROR,
				     GS_PLUGIN_ERROR_INVALID_FORMAT,
				     "no data object");
		return NULL;
	}

	/* load extensions */
	apps = xb_builder_node_new ("components");
	json_extensions = json_object_get_member (json_item, "extensions");
	if (json_extensions == NULL) {
		g_set_error_literal (error,
				     GS_PLUGIN_ERROR,
				     GS_PLUGIN_ERROR_INVALID_FORMAT,
				     "no extensions object");
		return NULL;
	}
	json_extensions_array = json_node_get_array (json_extensions);
	if (json_extensions_array == NULL) {
		g_set_error_literal (error,
				     GS_PLUGIN_ERROR,
				     GS_PLUGIN_ERROR_INVALID_FORMAT,
				     "no extensions array");
		return NULL;
	}

	/* parse each app */
	for (guint i = 0; i < json_array_get_length (json_extensions_array); i++) {
		XbBuilderNode *component;
		JsonNode *json_extension;
		JsonObject *json_extension_obj;
		json_extension = json_array_get_element (json_extensions_array, i);
		json_extension_obj = json_node_get_object (json_extension);
		component = gs_plugin_shell_extensions_parse_app (plugin,
							    json_extension_obj,
							    error);
		if (component == NULL)
			return NULL;
		xb_builder_node_add_child (apps, component);
	}

	/* convert back to XML */
	xml = xb_builder_node_export (apps, XB_NODE_EXPORT_FLAG_NONE, error);
	if (xml == NULL)
		return NULL;
	return g_memory_input_stream_new_from_data (xml, -1, g_free);
}

static gboolean
gs_plugin_shell_extensions_refresh (GsPlugin *plugin,
				    guint cache_age,
				    GCancellable *cancellable,
				    GError **error)
{
	GsPluginData *priv = gs_plugin_get_data (plugin);
	g_autofree gchar *fn = NULL;
	g_autofree gchar *uri = NULL;
	g_autoptr(GFile) file = NULL;
	g_autoptr(GsApp) app_dl = gs_app_new (gs_plugin_get_name (plugin));

	/* get cache filename */
	fn = gs_utils_get_cache_filename ("shell-extensions",
					  "gnome.json",
					  GS_UTILS_CACHE_FLAG_WRITEABLE,
					  error);
	if (fn == NULL)
		return FALSE;

	/* check age */
	file = g_file_new_for_path (fn);
	if (g_file_query_exists (file, NULL)) {
		guint age = gs_utils_get_file_age (file);
		if (age < cache_age) {
			g_debug ("%s is only %u seconds old, ignoring", fn, age);
			return TRUE;
		}
	}

	/* download the file */
	uri = g_strdup_printf ("%s/static/extensions.json",
			       SHELL_EXTENSIONS_API_URI);
	gs_app_set_summary_missing (app_dl,
				    /* TRANSLATORS: status text when downloading */
				    _("Downloading shell extension metadata…"));
<<<<<<< HEAD
	data = gs_plugin_download_data (plugin, app_dl, uri, cancellable, error);
	if (data == NULL) {
		gs_utils_error_add_origin_id (error, priv->cached_origin);
		return NULL;
	}
	apps = gs_plugin_shell_extensions_parse_apps (plugin,
						      g_bytes_get_data (data, NULL),
						      (gssize) g_bytes_get_size (data),
						      error);
	if (apps == NULL) {
		gsize len = g_bytes_get_size (data);
		g_autofree gchar *tmp = NULL;

		/* truncate the string if long */
		if (len > 100)
			len = 100;
		tmp = g_strndup (g_bytes_get_data (data, NULL), len);
		g_prefix_error (error, "Failed to parse '%s': ", tmp);
		return NULL;
=======
	if (!gs_plugin_download_file (plugin, app_dl, uri, fn, cancellable, error)) {
		gs_utils_error_add_origin_id (error, priv->cached_origin);
		return FALSE;
>>>>>>> 6ce4c5d6
	}

	/* be explicit */
	if (priv->silo != NULL)
		xb_silo_invalidate (priv->silo);
	return TRUE;
}

static gboolean
<<<<<<< HEAD
gs_plugin_shell_extensions_refresh (GsPlugin *plugin,
				    guint cache_age,
				    GCancellable *cancellable,
				    GError **error)
=======
_check_silo (GsPlugin *plugin, GCancellable *cancellable, GError **error)
>>>>>>> 6ce4c5d6
{
	GsPluginData *priv = gs_plugin_get_data (plugin);
	g_autofree gchar *blobfn = NULL;
	g_autofree gchar *fn = NULL;
	g_autoptr(GError) error_local = NULL;
	g_autoptr(GFile) blobfile = NULL;
	g_autoptr(GFile) file = NULL;
	g_autoptr(XbBuilder) builder = xb_builder_new ();
	g_autoptr(XbBuilderSource) source = xb_builder_source_new ();

<<<<<<< HEAD
	/* check age */
	fn_test = g_getenv ("GS_SELF_TEST_SHELL_EXTENSIONS_XML_FN");
	if (fn_test != NULL) {
		fn = g_strdup (fn_test);
	} else {
		fn = g_build_filename (g_get_user_data_dir (),
				       "app-info",
				       "xmls",
				       "extensions-web.xml",
				       NULL);
	}

	/* remove old appstream data if the repo is disabled */
	repo_enabled = g_settings_get_boolean (priv->settings, "enable-shell-extensions-repo");
	if (!repo_enabled) {
		g_unlink (fn);
		return TRUE;
=======
	/* everything is okay */
	if (priv->silo != NULL && xb_silo_is_valid (priv->silo)) {
		g_debug ("silo already valid");
		return TRUE;
	}

	/* drat! silo needs regenerating */
	g_clear_object (&priv->silo);

	/* verbose profiling */
	if (g_getenv ("GS_XMLB_VERBOSE") != NULL) {
		xb_builder_set_profile_flags (builder,
					      XB_SILO_PROFILE_FLAG_XPATH |
					      XB_SILO_PROFILE_FLAG_DEBUG);
>>>>>>> 6ce4c5d6
	}

	/* add support for JSON files */
	fn = gs_utils_get_cache_filename ("shell-extensions",
					  "gnome.json",
					  GS_UTILS_CACHE_FLAG_WRITEABLE,
					  error);
	if (fn == NULL)
		return FALSE;
	xb_builder_source_add_converter (source,
					 "application/json",
					 gs_plugin_appstream_load_json_cb,
					 plugin, NULL);
	file = g_file_new_for_path (fn);
	if (!xb_builder_source_load_file (source, file,
					  XB_BUILDER_SOURCE_FLAG_WATCH_FILE,
					  cancellable,
					  error)) {
		return FALSE;
	}
	xb_builder_import_source (builder, source);

	/* create binary cache */
	blobfn = gs_utils_get_cache_filename ("shell-extensions",
					      "extensions-web.xmlb",
					      GS_UTILS_CACHE_FLAG_WRITEABLE,
					      error);
	if (blobfn == NULL)
		return FALSE;
	blobfile = g_file_new_for_path (blobfn);
	g_debug ("ensuring %s", blobfn);
	priv->silo = xb_builder_ensure (builder, blobfile,
					XB_BUILDER_COMPILE_FLAG_IGNORE_INVALID,
					NULL, &error_local);
	if (priv->silo == NULL) {
		g_set_error (error,
			     GS_PLUGIN_ERROR,
			     GS_PLUGIN_ERROR_FAILED,
			     "failed to compile %s",
			     error_local->message);
		return FALSE;
	}

	/* success */
	return TRUE;
}

static void
_claim_components (GsPlugin *plugin, GsAppList *list)
{
	for (guint i = 0; i < gs_app_list_length (list); i++) {
		GsApp *app = gs_app_list_index (list, i);
		gs_app_set_kind (app, AS_APP_KIND_SHELL_EXTENSION);
		gs_app_set_management_plugin (app, gs_plugin_get_name (plugin));
		gs_app_set_summary (app, GS_APP_QUALITY_LOWEST,
				    /* TRANSLATORS: the one-line summary */
				    _("GNOME Shell Extension"));
	}
}

gboolean
gs_plugin_add_search (GsPlugin *plugin, gchar **values, GsAppList *list,
		      GCancellable *cancellable, GError **error)
{
	GsPluginData *priv = gs_plugin_get_data (plugin);
	g_autoptr(GsAppList) list_tmp = gs_app_list_new ();
	if (!g_settings_get_boolean (priv->settings, "enable-shell-extensions-repo"))
		return TRUE;
	if (!_check_silo (plugin, cancellable, error))
		return FALSE;
	if (!gs_appstream_search (plugin, priv->silo, values, list_tmp,
				  cancellable, error))
		return FALSE;
	_claim_components (plugin, list_tmp);
	gs_app_list_add_list (list, list_tmp);
	return TRUE;
}

gboolean
gs_plugin_add_category_apps (GsPlugin *plugin, GsCategory *category, GsAppList *list,
			     GCancellable *cancellable, GError **error)
{
	GsPluginData *priv = gs_plugin_get_data (plugin);
	g_autoptr(GsAppList) list_tmp = gs_app_list_new ();
	if (!g_settings_get_boolean (priv->settings, "enable-shell-extensions-repo"))
		return TRUE;
	if (!_check_silo (plugin, cancellable, error))
		return FALSE;
	if (!gs_appstream_add_category_apps (plugin, priv->silo, category,
					     list_tmp, cancellable, error))
		return FALSE;
	_claim_components (plugin, list_tmp);
	gs_app_list_add_list (list, list_tmp);
	return TRUE;
}

gboolean
gs_plugin_refresh (GsPlugin *plugin,
		   guint cache_age,
		   GCancellable *cancellable,
		   GError **error)
{
<<<<<<< HEAD
	return gs_plugin_shell_extensions_refresh (plugin,
						   cache_age,
						   cancellable,
						   error);
=======
	GsPluginData *priv = gs_plugin_get_data (plugin);
	if (!g_settings_get_boolean (priv->settings, "enable-shell-extensions-repo"))
		return TRUE;
	if (!gs_plugin_shell_extensions_refresh (plugin,
						 cache_age,
						 cancellable,
						 error))
		return FALSE;
	return _check_silo (plugin, cancellable, error);
>>>>>>> 6ce4c5d6
}

gboolean
gs_plugin_app_remove (GsPlugin *plugin,
		      GsApp *app,
		      GCancellable *cancellable,
		      GError **error)
{
	GsPluginData *priv = gs_plugin_get_data (plugin);
	const gchar *uuid;
	gboolean ret;
	g_autoptr(GVariant) retval = NULL;

	/* only process this app if was created by this plugin */
	if (g_strcmp0 (gs_app_get_management_plugin (app),
		       gs_plugin_get_name (plugin)) != 0)
		return TRUE;

	/* disable repository */
	if (gs_app_get_kind (app) == AS_APP_KIND_SOURCE) {
		gs_app_set_state (app, AS_APP_STATE_REMOVING);
		g_settings_set_boolean (priv->settings, "enable-shell-extensions-repo", FALSE);
		/* remove appstream data */
		ret = gs_plugin_shell_extensions_refresh (plugin,
		                                          G_MAXUINT,
		                                          cancellable,
		                                          error);
		gs_app_set_state (app, AS_APP_STATE_AVAILABLE);
		return ret;
	}

	/* remove */
	gs_app_set_state (app, AS_APP_STATE_REMOVING);
	uuid = gs_app_get_metadata_item (app, "shell-extensions::uuid");
	retval = g_dbus_proxy_call_sync (priv->proxy,
					 "UninstallExtension",
					 g_variant_new ("(s)", uuid),
					 G_DBUS_CALL_FLAGS_NONE,
					 -1,
					 cancellable,
					 error);
	if (retval == NULL) {
		gs_utils_error_convert_gio (error);
		gs_app_set_state_recover (app);
		return FALSE;
	}

	/* not sure why this would fail -- perhaps installed in /usr? */
	g_variant_get (retval, "(b)", &ret);
	if (!ret) {
		gs_app_set_state_recover (app);
		g_set_error (error,
			     GS_PLUGIN_ERROR,
			     GS_PLUGIN_ERROR_NOT_SUPPORTED,
			     "failed to uninstall %s",
			     gs_app_get_id (app));
		return FALSE;
	}

	/* state is not known: we don't know if we can re-install this app */
	gs_app_set_state (app, AS_APP_STATE_UNKNOWN);

	return TRUE;
}

gboolean
gs_plugin_app_install (GsPlugin *plugin,
		       GsApp *app,
		       GCancellable *cancellable,
		       GError **error)
{
	GsPluginData *priv = gs_plugin_get_data (plugin);
	const gchar *uuid;
	const gchar *retstr;
	g_autoptr(GVariant) retval = NULL;

	/* only process this app if was created by this plugin */
	if (g_strcmp0 (gs_app_get_management_plugin (app),
		       gs_plugin_get_name (plugin)) != 0)
		return TRUE;

	/* enable repository */
	if (gs_app_get_kind (app) == AS_APP_KIND_SOURCE) {
		gboolean ret;

		gs_app_set_state (app, AS_APP_STATE_INSTALLING);
		g_settings_set_boolean (priv->settings, "enable-shell-extensions-repo", TRUE);
		/* refresh metadata */
		ret = gs_plugin_shell_extensions_refresh (plugin,
		                                          G_MAXUINT,
		                                          cancellable,
		                                          error);
		gs_app_set_state (app, AS_APP_STATE_INSTALLED);
		return ret;
	}

	/* install */
	uuid = gs_app_get_metadata_item (app, "shell-extensions::uuid");
	gs_app_set_state (app, AS_APP_STATE_INSTALLING);
	retval = g_dbus_proxy_call_sync (priv->proxy,
					 "InstallRemoteExtension",
					 g_variant_new ("(s)", uuid),
					 G_DBUS_CALL_FLAGS_NONE,
					 -1,
					 cancellable,
					 error);
	if (retval == NULL) {
		gs_app_set_state_recover (app);
		return FALSE;
	}
	g_variant_get (retval, "(&s)", &retstr);

	/* user declined download */
	if (g_strcmp0 (retstr, "cancelled") == 0) {
		gs_app_set_state_recover (app);
		g_set_error (error,
			     GS_PLUGIN_ERROR,
			     GS_PLUGIN_ERROR_CANCELLED,
			     "extension %s download was cancelled",
			     gs_app_get_id (app));
		return FALSE;
	}
	g_debug ("shell returned: %s", retstr);

	/* state is known */
	gs_app_set_state (app, AS_APP_STATE_INSTALLED);
	return TRUE;
}

gboolean
gs_plugin_launch (GsPlugin *plugin,
		  GsApp *app,
		  GCancellable *cancellable,
		  GError **error)
{
	GsPluginData *priv = gs_plugin_get_data (plugin);
	g_autofree gchar *uuid = NULL;
	g_autoptr(GVariant) retval = NULL;

	/* launch both PackageKit-installed and user-installed */
	if (gs_app_get_kind (app) != AS_APP_KIND_SHELL_EXTENSION)
		return TRUE;

	uuid = g_strdup (gs_app_get_metadata_item (app, "shell-extensions::uuid"));
	if (uuid == NULL) {
		const gchar *suffix = ".shell-extension";
		const gchar *id = gs_app_get_id (app);
		/* PackageKit-installed extension ID generated by appstream-builder */
		if (g_str_has_suffix (id, suffix))
			uuid = g_strndup (id, strlen (id) - strlen (suffix));
	}
	if (uuid == NULL) {
		g_set_error (error,
			     GS_PLUGIN_ERROR,
			     GS_PLUGIN_ERROR_FAILED,
			     "no uuid set for %s",
			     gs_app_get_id (app));
		return FALSE;
	}
	/* launch */
	retval = g_dbus_proxy_call_sync (priv->proxy,
					 "LaunchExtensionPrefs",
					 g_variant_new ("(s)", uuid),
					 G_DBUS_CALL_FLAGS_NONE,
					 -1,
					 cancellable,
					 error);
	if (retval == NULL) {
		gs_utils_error_convert_gio (error);
		return FALSE;
	}
	return TRUE;
}

gboolean
gs_plugin_add_categories (GsPlugin *plugin,
			  GPtrArray *list,
			  GCancellable *cancellable,
			  GError **error)
{
	GsPluginData *priv = gs_plugin_get_data (plugin);

	/* repo not enabled */
	if (!g_settings_get_boolean (priv->settings, "enable-shell-extensions-repo"))
		return TRUE;

	/* just ensure there is any data, no matter how old */
	return gs_plugin_shell_extensions_refresh (plugin,
						   G_MAXUINT,
						   cancellable,
						   error);
}<|MERGE_RESOLUTION|>--- conflicted
+++ resolved
@@ -777,31 +777,9 @@
 	gs_app_set_summary_missing (app_dl,
 				    /* TRANSLATORS: status text when downloading */
 				    _("Downloading shell extension metadata…"));
-<<<<<<< HEAD
-	data = gs_plugin_download_data (plugin, app_dl, uri, cancellable, error);
-	if (data == NULL) {
-		gs_utils_error_add_origin_id (error, priv->cached_origin);
-		return NULL;
-	}
-	apps = gs_plugin_shell_extensions_parse_apps (plugin,
-						      g_bytes_get_data (data, NULL),
-						      (gssize) g_bytes_get_size (data),
-						      error);
-	if (apps == NULL) {
-		gsize len = g_bytes_get_size (data);
-		g_autofree gchar *tmp = NULL;
-
-		/* truncate the string if long */
-		if (len > 100)
-			len = 100;
-		tmp = g_strndup (g_bytes_get_data (data, NULL), len);
-		g_prefix_error (error, "Failed to parse '%s': ", tmp);
-		return NULL;
-=======
 	if (!gs_plugin_download_file (plugin, app_dl, uri, fn, cancellable, error)) {
 		gs_utils_error_add_origin_id (error, priv->cached_origin);
 		return FALSE;
->>>>>>> 6ce4c5d6
 	}
 
 	/* be explicit */
@@ -811,14 +789,7 @@
 }
 
 static gboolean
-<<<<<<< HEAD
-gs_plugin_shell_extensions_refresh (GsPlugin *plugin,
-				    guint cache_age,
-				    GCancellable *cancellable,
-				    GError **error)
-=======
 _check_silo (GsPlugin *plugin, GCancellable *cancellable, GError **error)
->>>>>>> 6ce4c5d6
 {
 	GsPluginData *priv = gs_plugin_get_data (plugin);
 	g_autofree gchar *blobfn = NULL;
@@ -829,25 +800,6 @@
 	g_autoptr(XbBuilder) builder = xb_builder_new ();
 	g_autoptr(XbBuilderSource) source = xb_builder_source_new ();
 
-<<<<<<< HEAD
-	/* check age */
-	fn_test = g_getenv ("GS_SELF_TEST_SHELL_EXTENSIONS_XML_FN");
-	if (fn_test != NULL) {
-		fn = g_strdup (fn_test);
-	} else {
-		fn = g_build_filename (g_get_user_data_dir (),
-				       "app-info",
-				       "xmls",
-				       "extensions-web.xml",
-				       NULL);
-	}
-
-	/* remove old appstream data if the repo is disabled */
-	repo_enabled = g_settings_get_boolean (priv->settings, "enable-shell-extensions-repo");
-	if (!repo_enabled) {
-		g_unlink (fn);
-		return TRUE;
-=======
 	/* everything is okay */
 	if (priv->silo != NULL && xb_silo_is_valid (priv->silo)) {
 		g_debug ("silo already valid");
@@ -862,7 +814,6 @@
 		xb_builder_set_profile_flags (builder,
 					      XB_SILO_PROFILE_FLAG_XPATH |
 					      XB_SILO_PROFILE_FLAG_DEBUG);
->>>>>>> 6ce4c5d6
 	}
 
 	/* add support for JSON files */
@@ -965,12 +916,6 @@
 		   GCancellable *cancellable,
 		   GError **error)
 {
-<<<<<<< HEAD
-	return gs_plugin_shell_extensions_refresh (plugin,
-						   cache_age,
-						   cancellable,
-						   error);
-=======
 	GsPluginData *priv = gs_plugin_get_data (plugin);
 	if (!g_settings_get_boolean (priv->settings, "enable-shell-extensions-repo"))
 		return TRUE;
@@ -980,7 +925,6 @@
 						 error))
 		return FALSE;
 	return _check_silo (plugin, cancellable, error);
->>>>>>> 6ce4c5d6
 }
 
 gboolean
