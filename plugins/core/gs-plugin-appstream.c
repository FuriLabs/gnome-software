--- conflicted
+++ resolved
@@ -33,25 +33,6 @@
 void
 gs_plugin_initialize (GsPlugin *plugin)
 {
-<<<<<<< HEAD
-	GHashTable *hash;
-	guint i;
-	g_autoptr(GPtrArray) apps = NULL;
-
-	hash = g_hash_table_new_full (g_str_hash, g_str_equal,
-				      g_free, (GDestroyNotify) g_object_unref);
-#if AS_CHECK_VERSION(0,7,15)
-	apps = as_store_dup_apps (store);
-#else
-	apps = g_ptr_array_ref (as_store_get_apps (store));
-#endif
-	for (i = 0; i < apps->len; i++) {
-		AsApp *app = g_ptr_array_index (apps, i);
-		gchar *key = g_strdup (as_app_get_id (app));
-		g_hash_table_insert (hash, key, g_object_ref (app));
-	}
-	return hash;
-=======
 	GsPluginData *priv = gs_plugin_alloc_data (plugin, sizeof(GsPluginData));
 
 	/* need package name */
@@ -59,7 +40,6 @@
 
 	/* require settings */
 	priv->settings = g_settings_new ("org.gnome.software");
->>>>>>> 6ce4c5d6
 }
 
 void
@@ -428,22 +408,6 @@
 				GError **error)
 {
 	GsPluginData *priv = gs_plugin_get_data (plugin);
-<<<<<<< HEAD
-	gboolean ret;
-	const gchar *tmp;
-	const gchar *test_xml;
-	const gchar *test_icon_root;
-	gboolean all_origin_keywords = g_getenv ("GS_SELF_TEST_ALL_ORIGIN_KEYWORDS") != NULL;
-	guint *perc;
-	guint i;
-	g_autoptr(GHashTable) origins = NULL;
-	g_autoptr(GPtrArray) items = NULL;
-
-	/* Parse the XML */
-	if (g_getenv ("GNOME_SOFTWARE_PREFER_LOCAL") != NULL) {
-		as_store_set_add_flags (priv->store,
-					AS_STORE_ADD_FLAG_PREFER_LOCAL);
-=======
 	const gchar *locale;
 	const gchar *test_xml;
 	g_autofree gchar *blobfn = NULL;
@@ -475,7 +439,6 @@
 			xb_builder_add_locale (builder, locales[i]);
 	} else {
 		xb_builder_add_locale (builder, locale);
->>>>>>> 6ce4c5d6
 	}
 
 	/* only when in self test */
@@ -537,14 +500,6 @@
 			return FALSE;
 		}
 	}
-<<<<<<< HEAD
-#if AS_CHECK_VERSION(0,7,15)
-	items = as_store_dup_apps (priv->store);
-#else
-	items = g_ptr_array_ref (as_store_get_apps (priv->store));
-#endif
-	if (items->len == 0) {
-=======
 
 	/* create per-user cache */
 	blobfn = gs_utils_get_cache_filename ("appstream", "components.xmlb",
@@ -578,7 +533,6 @@
 	/* test we found something */
 	n = xb_silo_query_first (priv->silo, "components/component", NULL);
 	if (n == NULL) {
->>>>>>> 6ce4c5d6
 		g_warning ("No AppStream data, try 'make install-sample-data' in data/");
 		g_set_error (error,
 			     GS_PLUGIN_ERROR,
@@ -710,60 +664,6 @@
 			  GError **error)
 {
 	GsPluginData *priv = gs_plugin_get_data (plugin);
-<<<<<<< HEAD
-	const gchar *unique_id;
-	AsApp *item;
-
-	/* unfound */
-	*found = FALSE;
-
-	/* find anything that matches the ID */
-	unique_id = gs_app_get_unique_id (app);
-	if (unique_id == NULL)
-		return TRUE;
-
-	/* nothing found */
-	g_debug ("searching appstream for %s", unique_id);
-	item = as_store_get_app_by_unique_id (priv->store, unique_id,
-					      AS_STORE_SEARCH_FLAG_USE_WILDCARDS);
-	if (item == NULL) {
-		g_autoptr(GPtrArray) apps = NULL;
-		g_autoptr(GPtrArray) apps_merge = NULL;
-
-		g_debug ("no app with ID %s found in system appstream", unique_id);
-#if AS_CHECK_VERSION(0,7,15)
-		apps = as_store_dup_apps (priv->store);
-#else
-		apps = g_ptr_array_ref (as_store_get_apps (priv->store));
-#endif
-		for (guint i = 0; i < apps->len; i++) {
-			item = g_ptr_array_index (apps, i);
-			if (g_strcmp0 (as_app_get_id (item), gs_app_get_id (app)) != 0)
-				continue;
-			g_debug ("possible match: %s",
-				 as_app_get_unique_id (item));
-		}
-
-		/* fall back to trying to get a merge app */
-#if AS_CHECK_VERSION(0,7,15)
-		apps_merge = as_store_dup_apps_by_id_merge (priv->store, gs_app_get_id (app));
-		for (guint i = 0; i < apps_merge->len; i++) {
-			item = g_ptr_array_index (apps_merge, i);
-			if (!gs_appstream_refine_app (plugin, app, item, error))
-				return FALSE;
-		}
-#else
-		apps_merge = as_store_get_apps_by_id_merge (priv->store, gs_app_get_id (app));
-		if (apps_merge != NULL) {
-			g_ptr_array_ref (apps_merge);
-			for (guint i = 0; i < apps_merge->len; i++) {
-				item = g_ptr_array_index (apps_merge, i);
-				if (!gs_appstream_refine_app (plugin, app, item, error))
-					return FALSE;
-			}
-		}
-#endif
-=======
 	const gchar *id;
 	g_autoptr(GError) error_local = NULL;
 	g_autoptr(GString) xpath = g_string_new (NULL);
@@ -772,7 +672,6 @@
 	/* not enough info to find */
 	id = gs_app_get_id (app);
 	if (id == NULL)
->>>>>>> 6ce4c5d6
 		return TRUE;
 
 	/* look in AppStream then fall back to AppData */
@@ -813,59 +712,13 @@
 			       GError **error)
 {
 	GsPluginData *priv = gs_plugin_get_data (plugin);
-<<<<<<< HEAD
-	AsApp *item = NULL;
-	GPtrArray *sources;
-
-	/* find anything that matches the ID */
-	sources = gs_app_get_sources (app);
-	for (guint i = 0; i < sources->len && item == NULL; i++) {
-		const gchar *pkgname = g_ptr_array_index (sources, i);
-		item = as_store_get_app_by_pkgname (priv->store, pkgname);
-		if (item == NULL)
-			g_debug ("no AppStream match for {pkgname} %s", pkgname);
-	}
-=======
 	GPtrArray *sources = gs_app_get_sources (app);
 	g_autoptr(GError) error_local = NULL;
->>>>>>> 6ce4c5d6
 
 	/* not enough info to find */
 	if (sources->len == 0)
 		return TRUE;
 
-<<<<<<< HEAD
-	/* set new properties */
-	return gs_appstream_refine_app (plugin, app, item, error);
-}
-
-gboolean
-gs_plugin_add_distro_upgrades (GsPlugin *plugin,
-			       GsAppList *list,
-			       GCancellable *cancellable,
-			       GError **error)
-{
-	GsPluginData *priv = gs_plugin_get_data (plugin);
-	AsApp *item;
-	guint i;
-	g_autoptr(GPtrArray) array = NULL;
-
-	/* find any upgrades */
-#if AS_CHECK_VERSION(0,7,15)
-	array = as_store_dup_apps (priv->store);
-#else
-	array = g_ptr_array_ref (as_store_get_apps (priv->store));
-#endif
-	for (i = 0; i < array->len; i++) {
-		g_autoptr(GsApp) app = NULL;
-		item = g_ptr_array_index (array, i);
-		if (as_app_get_kind (item) != AS_APP_KIND_OS_UPDATE)
-			continue;
-
-		/* create */
-		app = gs_appstream_create_app (plugin, item, error);
-		if (app == NULL)
-=======
 	/* find all apps when matching any prefixes */
 	for (guint j = 0; j < sources->len; j++) {
 		const gchar *pkgname = g_ptr_array_index (sources, j);
@@ -881,7 +734,6 @@
 			if (g_error_matches (error_local, G_IO_ERROR, G_IO_ERROR_INVALID_ARGUMENT))
 				continue;
 			g_propagate_error (error, g_steal_pointer (&error_local));
->>>>>>> 6ce4c5d6
 			return FALSE;
 		}
 		for (guint i = 0; i < components->len; i++) {
@@ -965,35 +817,6 @@
 		XbNode *component = g_ptr_array_index (components, i);
 		g_autoptr(GsApp) new = NULL;
 
-<<<<<<< HEAD
-		/* is compatible */
-		if (!as_utils_unique_id_match (gs_app_get_unique_id (app),
-		                               as_app_get_unique_id (item),
-		                               AS_UNIQUE_ID_MATCH_FLAG_SCOPE |
-		                               AS_UNIQUE_ID_MATCH_FLAG_BUNDLE_KIND |
-		                               /* don't match origin as AsApp appstream
-		                                * origin can differ from package origin */
-		                               AS_UNIQUE_ID_MATCH_FLAG_KIND |
-		                               AS_UNIQUE_ID_MATCH_FLAG_ID |
-		                               AS_UNIQUE_ID_MATCH_FLAG_BRANCH)) {
-			g_debug ("does not match unique ID constraints: %s, %s",
-			         gs_app_get_unique_id (app),
-			         as_app_get_unique_id (item));
-			continue;
-		}
-
-		/* does the app have an installation method */
-		if (as_app_get_pkgname_default (item) == NULL &&
-		    as_app_get_bundle_default (item) == NULL &&
-		    as_app_get_metadata_item (item, "shell-extensions::uuid") == NULL) {
-			g_debug ("not using %s for wildcard as "
-				 "no installation method",
-				 as_app_get_unique_id (item));
-			continue;
-		}
-
-=======
->>>>>>> 6ce4c5d6
 		/* new app */
 		new = gs_appstream_create_app (plugin, priv->silo, component, error);
 		if (new == NULL)
@@ -1053,25 +876,6 @@
 			 GError **error)
 {
 	GsPluginData *priv = gs_plugin_get_data (plugin);
-<<<<<<< HEAD
-	g_autoptr(GPtrArray) array = NULL;
-
-	/* search categories for the search term */
-#if AS_CHECK_VERSION(0,7,15)
-	array = as_store_dup_apps (priv->store);
-#else
-	array = g_ptr_array_ref (as_store_get_apps (priv->store));
-#endif
-	for (guint i = 0; i < array->len; i++) {
-		AsApp *item = g_ptr_array_index (array, i);
-		if (as_app_get_state (item) == AS_APP_STATE_INSTALLED) {
-			g_autoptr(GsApp) app = NULL;
-			app = gs_appstream_create_app (plugin, item, error);
-			if (app == NULL)
-				return FALSE;
-			gs_app_list_add (list, app);
-		}
-=======
 	g_autoptr(GPtrArray) components = NULL;
 
 	/* check silo is valid */
@@ -1090,7 +894,6 @@
 		gs_app_set_state (app, AS_APP_STATE_INSTALLED);
 		gs_app_set_scope (app, AS_APP_SCOPE_SYSTEM);
 		gs_app_list_add (list, app);
->>>>>>> 6ce4c5d6
 	}
 	return TRUE;
 }
