/* -*- Mode: C; tab-width: 8; indent-tabs-mode: t; c-basic-offset: 8 -*-
 * vi:set noexpandtab tabstop=8 shiftwidth=8:
 *
 * Copyright (C) 2015-2018 Canonical Ltd
 *
 * SPDX-License-Identifier: GPL-2.0+
 */

#include <config.h>

#include <gio/gdesktopappinfo.h>
#include <glib/gi18n.h>
#include <json-glib/json-glib.h>
#include <snapd-glib/snapd-glib.h>
#include <gnome-software.h>

#include "gs-plugin-snap.h"

/*
 * SECTION:
 * Lists and allows installation/uninstallation of snaps from the snap store.
 *
 * Since snapd is a daemon accessible via HTTP calls on a Unix socket, this
 * plugin basically translates every job into one or more HTTP request, and all
 * the real work is done in the snapd daemon. FIXME: This means the plugin can
 * therefore execute entirely in the main thread, making asynchronous calls,
 * once all the vfuncs have been ported.
 */

struct _GsPluginSnap {
	GsPlugin		 parent;

	gchar			*store_name;
	gchar			*store_hostname;
	SnapdSystemConfinement	 system_confinement;

	GMutex			 store_snaps_lock;
	GHashTable		*store_snaps;
};

G_DEFINE_TYPE (GsPluginSnap, gs_plugin_snap, GS_TYPE_PLUGIN)

typedef struct {
	SnapdSnap *snap;
	gboolean full_details;
} CacheEntry;

static CacheEntry *
cache_entry_new (SnapdSnap *snap, gboolean full_details)
{
	CacheEntry *entry = g_slice_new (CacheEntry);
	entry->snap = g_object_ref (snap);
	entry->full_details = full_details;
	return entry;
}

static void
cache_entry_free (CacheEntry *entry)
{
	g_object_unref (entry->snap);
	g_slice_free (CacheEntry, entry);
}

static SnapdAuthData *
get_auth_data (GsPluginSnap *self)
{
	g_autofree gchar *path = NULL;
	g_autoptr(JsonParser) parser = NULL;
	JsonNode *root;
	JsonObject *object;
	const gchar *macaroon;
	g_autoptr(GPtrArray) discharges = NULL;
	g_autoptr(GError) error = NULL;

	path = g_build_filename (g_get_home_dir (), ".snap", "auth.json", NULL);
	parser = json_parser_new ();
	if (!json_parser_load_from_file (parser, path, &error)) {
		if (!g_error_matches (error, G_FILE_ERROR, G_FILE_ERROR_NOENT))
			g_warning ("Failed to load snap auth data: %s", error->message);
		return NULL;
	}

	root = json_parser_get_root (parser);
	if (root == NULL)
		return NULL;

	if (json_node_get_node_type (root) != JSON_NODE_OBJECT) {
		g_warning ("Ignoring invalid snap auth data in %s", path);
		return NULL;
	}
	object = json_node_get_object (root);
	if (!json_object_has_member (object, "macaroon")) {
		g_warning ("Ignoring invalid snap auth data in %s", path);
		return NULL;
	}
	macaroon = json_object_get_string_member (object, "macaroon");
	discharges = g_ptr_array_new ();
	if (json_object_has_member (object, "discharges")) {
		JsonArray *discharge_array;

		discharge_array = json_object_get_array_member (object, "discharges");
		for (guint i = 0; i < json_array_get_length (discharge_array); i++)
			g_ptr_array_add (discharges, (gpointer) json_array_get_string_element (discharge_array, i));
	}
	g_ptr_array_add (discharges, NULL);

	return snapd_auth_data_new (macaroon, (GStrv) discharges->pdata);
}

static SnapdClient *
get_client (GsPluginSnap  *self,
            gboolean       interactive,
            GError       **error)
{
	g_autoptr(SnapdClient) client = NULL;
	const gchar *old_user_agent;
	g_autofree gchar *user_agent = NULL;
	g_autoptr(SnapdAuthData) auth_data = NULL;

	client = snapd_client_new ();
	snapd_client_set_allow_interaction (client, interactive);
	old_user_agent = snapd_client_get_user_agent (client);
	user_agent = g_strdup_printf ("%s %s", gs_user_agent (), old_user_agent);
	snapd_client_set_user_agent (client, user_agent);

	auth_data = get_auth_data (self);
	snapd_client_set_auth_data (client, auth_data);

	return g_steal_pointer (&client);
}

static void
gs_plugin_snap_init (GsPluginSnap *self)
{
	g_autoptr(SnapdClient) client = NULL;
	g_autoptr (GError) error = NULL;

	g_mutex_init (&self->store_snaps_lock);

	client = get_client (self, FALSE, &error);
	if (client == NULL) {
		gs_plugin_set_enabled (GS_PLUGIN (self), FALSE);
		return;
	}

	self->store_snaps = g_hash_table_new_full (g_str_hash, g_str_equal,
						   g_free, (GDestroyNotify) cache_entry_free);

	gs_plugin_add_rule (GS_PLUGIN (self), GS_PLUGIN_RULE_BETTER_THAN, "packagekit");
	gs_plugin_add_rule (GS_PLUGIN (self), GS_PLUGIN_RULE_RUN_BEFORE, "icons");

	/* set name of MetaInfo file */
	gs_plugin_set_appstream_id (GS_PLUGIN (self), "org.gnome.Software.Plugin.Snap");
}

void
gs_plugin_adopt_app (GsPlugin *plugin, GsApp *app)
{
	if (gs_app_get_bundle_kind (app) == AS_BUNDLE_KIND_SNAP)
		gs_app_set_management_plugin (app, plugin);

	if (gs_app_get_id (app) != NULL && g_str_has_prefix (gs_app_get_id (app), "io.snapcraft.")) {
		g_autofree gchar *name_and_id = NULL;
		gchar *divider, *snap_name;/*, *id;*/

		name_and_id = g_strdup (gs_app_get_id (app) + strlen ("io.snapcraft."));
		divider = strrchr (name_and_id, '-');
		if (divider != NULL) {
			*divider = '\0';
			snap_name = name_and_id;
			/*id = divider + 1;*/ /* NOTE: Should probably validate ID */

			gs_app_set_management_plugin (app, plugin);
			gs_app_set_metadata (app, "snap::name", snap_name);
			gs_app_set_bundle_kind (app, AS_BUNDLE_KIND_SNAP);
		}
	}
}

static void
snapd_error_convert (GError **perror)
{
	GError *error = perror != NULL ? *perror : NULL;

	/* not set */
	if (error == NULL)
		return;

	/* this are allowed for low-level errors */
	if (gs_utils_error_convert_gio (perror))
		return;

	/* custom to this plugin */
	if (error->domain == SNAPD_ERROR) {
		switch (error->code) {
		case SNAPD_ERROR_AUTH_DATA_REQUIRED:
			error->code = GS_PLUGIN_ERROR_AUTH_REQUIRED;
			g_free (error->message);
			error->message = g_strdup ("Requires authentication with @snapd");
			break;
		case SNAPD_ERROR_AUTH_DATA_INVALID:
		case SNAPD_ERROR_TWO_FACTOR_INVALID:
			error->code = GS_PLUGIN_ERROR_AUTH_INVALID;
			break;
		case SNAPD_ERROR_AUTH_CANCELLED:
			error->code = GS_PLUGIN_ERROR_CANCELLED;
			break; 
		case SNAPD_ERROR_CONNECTION_FAILED:
		case SNAPD_ERROR_WRITE_FAILED:
		case SNAPD_ERROR_READ_FAILED:
		case SNAPD_ERROR_BAD_REQUEST:
		case SNAPD_ERROR_BAD_RESPONSE:
		case SNAPD_ERROR_PERMISSION_DENIED:
		case SNAPD_ERROR_FAILED:
		case SNAPD_ERROR_TERMS_NOT_ACCEPTED:
		case SNAPD_ERROR_PAYMENT_NOT_SETUP:
		case SNAPD_ERROR_PAYMENT_DECLINED:
		case SNAPD_ERROR_ALREADY_INSTALLED:
		case SNAPD_ERROR_NOT_INSTALLED:
		case SNAPD_ERROR_NO_UPDATE_AVAILABLE:
		case SNAPD_ERROR_PASSWORD_POLICY_ERROR:
		case SNAPD_ERROR_NEEDS_DEVMODE:
		case SNAPD_ERROR_NEEDS_CLASSIC:
		case SNAPD_ERROR_NEEDS_CLASSIC_SYSTEM:
		default:
			error->code = GS_PLUGIN_ERROR_FAILED;
			break;
		}
	} else {
		g_warning ("can't reliably fixup error from domain %s",
			   g_quark_to_string (error->domain));
		error->code = GS_PLUGIN_ERROR_FAILED;
	}
	error->domain = GS_PLUGIN_ERROR;
}

static void get_system_information_cb (GObject      *source_object,
                                       GAsyncResult *result,
                                       gpointer      user_data);

static void
gs_plugin_snap_setup_async (GsPlugin            *plugin,
                            GCancellable        *cancellable,
                            GAsyncReadyCallback  callback,
                            gpointer             user_data)
{
	GsPluginSnap *self = GS_PLUGIN_SNAP (plugin);
	g_autoptr(SnapdClient) client = NULL;
	g_autoptr(GTask) task = NULL;
	gboolean interactive = gs_plugin_has_flags (plugin, GS_PLUGIN_FLAGS_INTERACTIVE);
	g_autoptr(GError) local_error = NULL;

	task = g_task_new (plugin, cancellable, callback, user_data);
	g_task_set_source_tag (task, gs_plugin_snap_setup_async);

	client = get_client (self, interactive, &local_error);
	if (client == NULL) {
		g_task_return_error (task, g_steal_pointer (&local_error));
		return;
	}

	snapd_client_get_system_information_async (client, cancellable,
						   get_system_information_cb, g_steal_pointer (&task));
}

static void
get_system_information_cb (GObject      *source_object,
                           GAsyncResult *result,
                           gpointer      user_data)
{
	SnapdClient *client = SNAPD_CLIENT (source_object);
	g_autoptr(GTask) task = g_steal_pointer (&user_data);
	GsPluginSnap *self = g_task_get_source_object (task);
	g_autoptr(SnapdSystemInformation) system_information = NULL;
	g_autoptr(GError) local_error = NULL;

	system_information = snapd_client_get_system_information_finish (client, result, &local_error);
	if (system_information == NULL) {
		g_task_return_error (task, g_steal_pointer (&local_error));
		return;
	}

	self->store_name = g_strdup (snapd_system_information_get_store (system_information));
	if (self->store_name == NULL) {
		self->store_name = g_strdup (/* TRANSLATORS: default snap store name */
					     _("Snap Store"));
		self->store_hostname = g_strdup ("snapcraft.io");
	}
	self->system_confinement = snapd_system_information_get_confinement (system_information);

	/* success */
	g_task_return_boolean (task, TRUE);
}

static gboolean
gs_plugin_snap_setup_finish (GsPlugin      *plugin,
                             GAsyncResult  *result,
                             GError       **error)
{
	return g_task_propagate_boolean (G_TASK (result), error);
}

static SnapdSnap *
store_snap_cache_lookup (GsPluginSnap *self,
                         const gchar  *name,
                         gboolean      need_details)
{
	CacheEntry *entry;
	g_autoptr(GMutexLocker) locker = g_mutex_locker_new (&self->store_snaps_lock);

	entry = g_hash_table_lookup (self->store_snaps, name);
	if (entry == NULL)
		return NULL;

	if (need_details && !entry->full_details)
		return NULL;

	return g_object_ref (entry->snap);
}

static void
store_snap_cache_update (GsPluginSnap *self,
                         GPtrArray    *snaps,
                         gboolean      full_details)
{
	g_autoptr(GMutexLocker) locker = g_mutex_locker_new (&self->store_snaps_lock);
	guint i;

	for (i = 0; i < snaps->len; i++) {
		SnapdSnap *snap = snaps->pdata[i];
		g_hash_table_insert (self->store_snaps, g_strdup (snapd_snap_get_name (snap)), cache_entry_new (snap, full_details));
	}
}

static GPtrArray *
find_snaps (GsPluginSnap    *self,
            SnapdClient     *client,
            SnapdFindFlags   flags,
            const gchar     *section,
            const gchar     *query,
            GCancellable    *cancellable,
            GError         **error)
{
	g_autoptr(GPtrArray) snaps = NULL;

	snaps = snapd_client_find_section_sync (client, flags, section, query, NULL, cancellable, error);
	if (snaps == NULL) {
		snapd_error_convert (error);
		return NULL;
	}

	store_snap_cache_update (self, snaps, flags & SNAPD_FIND_FLAGS_MATCH_NAME);

	return g_steal_pointer (&snaps);
}

static gchar *
get_appstream_id (SnapdSnap *snap)
{
	GStrv common_ids;

	/* Get the AppStream ID from the snap, or generate a fallback one */
	common_ids = snapd_snap_get_common_ids (snap);
	if (g_strv_length (common_ids) == 1)
		return g_strdup (common_ids[0]);
	else
		return g_strdup_printf ("io.snapcraft.%s-%s", snapd_snap_get_name (snap), snapd_snap_get_id (snap));
}

static AsComponentKind
snap_guess_component_kind (SnapdSnap *snap)
{
	switch (snapd_snap_get_snap_type (snap)) {
	case SNAPD_SNAP_TYPE_APP:
		return AS_COMPONENT_KIND_DESKTOP_APP;
	case SNAPD_SNAP_TYPE_KERNEL:
	case SNAPD_SNAP_TYPE_GADGET:
	case SNAPD_SNAP_TYPE_OS:
		return AS_COMPONENT_KIND_RUNTIME;
	default:
	case SNAPD_SNAP_TYPE_UNKNOWN:
		return AS_COMPONENT_KIND_UNKNOWN;
	}
}

static GsApp *
<<<<<<< HEAD
snap_to_app (GsPlugin *plugin, SnapdSnap *snap, const gchar *branch)
=======
snap_to_app (GsPluginSnap *self, SnapdSnap *snap, const gchar *branch)
>>>>>>> efa81961
{
	g_autofree gchar *cache_id = NULL;
	g_autoptr(GsApp) app = NULL;

	cache_id = g_strdup_printf ("%s:%s", snapd_snap_get_name (snap), branch != NULL ? branch : "");

<<<<<<< HEAD
	app = gs_plugin_cache_lookup (plugin, cache_id);
=======
	app = gs_plugin_cache_lookup (GS_PLUGIN (self), cache_id);
>>>>>>> efa81961
	if (app == NULL) {
		g_autofree gchar *appstream_id = NULL;

		appstream_id = get_appstream_id (snap);
		app = gs_app_new (appstream_id);
		gs_app_set_kind (app, snap_guess_component_kind (snap));
		gs_app_set_bundle_kind (app, AS_BUNDLE_KIND_SNAP);
		gs_app_set_branch (app, branch);
		gs_app_set_metadata (app, "snap::name", snapd_snap_get_name (snap));
<<<<<<< HEAD
		gs_plugin_cache_add (plugin, cache_id, app);
=======
		gs_plugin_cache_add (GS_PLUGIN (self), cache_id, app);
>>>>>>> efa81961
	}

	gs_app_set_management_plugin (app, GS_PLUGIN (self));
	gs_app_add_quirk (app, GS_APP_QUIRK_DO_NOT_AUTO_UPDATE);
	if (gs_app_get_kind (app) != AS_COMPONENT_KIND_DESKTOP_APP)
		gs_app_add_quirk (app, GS_APP_QUIRK_NOT_LAUNCHABLE);
	if (gs_plugin_check_distro_id (GS_PLUGIN (self), "ubuntu"))
		gs_app_add_quirk (app, GS_APP_QUIRK_PROVENANCE);

	return g_steal_pointer (&app);
}

gboolean
gs_plugin_url_to_app (GsPlugin *plugin,
		      GsAppList *list,
		      const gchar *url,
		      GCancellable *cancellable,
		      GError **error)
{
	GsPluginSnap *self = GS_PLUGIN_SNAP (plugin);
	g_autoptr(SnapdClient) client = NULL;
	g_autofree gchar *scheme = NULL;
	g_autofree gchar *path = NULL;
	g_autoptr(GPtrArray) snaps = NULL;
	g_autoptr(GsApp) app = NULL;
	gboolean interactive = gs_plugin_has_flags (plugin, GS_PLUGIN_FLAGS_INTERACTIVE);

	/* not us */
	scheme = gs_utils_get_url_scheme (url);
	if (g_strcmp0 (scheme, "snap") != 0 &&
	    g_strcmp0 (scheme, "appstream") != 0)
		return TRUE;

	/* Create client. */
	client = get_client (self, interactive, error);
	if (client == NULL)
		return FALSE;

	/* create app */
	path = gs_utils_get_url_path (url);
	snaps = find_snaps (self, client,
			    SNAPD_FIND_FLAGS_SCOPE_WIDE | SNAPD_FIND_FLAGS_MATCH_NAME,
			    NULL, path, cancellable, NULL);
	if (snaps == NULL || snaps->len < 1) {
		g_clear_pointer (&snaps, g_ptr_array_unref);
		/* This works for the appstream:// URL-s */
		snaps = find_snaps (self, client,
				    SNAPD_FIND_FLAGS_SCOPE_WIDE | SNAPD_FIND_FLAGS_MATCH_COMMON_ID,
				    NULL, path, cancellable, NULL);
	}
	if (snaps == NULL || snaps->len < 1)
		return TRUE;

<<<<<<< HEAD
	app = snap_to_app (plugin, g_ptr_array_index (snaps, 0), NULL);
=======
	app = snap_to_app (self, g_ptr_array_index (snaps, 0), NULL);
>>>>>>> efa81961
	gs_app_list_add (list, app);

	return TRUE;
}

static void
gs_plugin_snap_dispose (GObject *object)
{
	GsPluginSnap *self = GS_PLUGIN_SNAP (object);

	g_clear_pointer (&self->store_name, g_free);
	g_clear_pointer (&self->store_hostname, g_free);
	g_clear_pointer (&self->store_snaps, g_hash_table_unref);

	G_OBJECT_CLASS (gs_plugin_snap_parent_class)->dispose (object);
}

static void
gs_plugin_snap_finalize (GObject *object)
{
	GsPluginSnap *self = GS_PLUGIN_SNAP (object);

	g_mutex_clear (&self->store_snaps_lock);

	G_OBJECT_CLASS (gs_plugin_snap_parent_class)->finalize (object);
}

static gboolean
is_banner_image (const gchar *filename)
{
	/* Check if this screenshot was uploaded as "banner.png" or "banner.jpg".
	 * The server optionally adds a 7 character suffix onto it if it would collide with
	 * an existing name, e.g. "banner_MgEy4MI.png"
	 * See https://forum.snapcraft.io/t/improve-method-for-setting-featured-snap-banner-image-in-store/
	 */
	return g_regex_match_simple ("^banner(?:_[a-zA-Z0-9]{7})?\\.(?:png|jpg)$", filename, 0, 0);
}

static gboolean
is_banner_icon_image (const gchar *filename)
{
	/* Check if this screenshot was uploaded as "banner-icon.png" or "banner-icon.jpg".
	 * The server optionally adds a 7 character suffix onto it if it would collide with
	 * an existing name, e.g. "banner-icon_Ugn6pmj.png"
	 * See https://forum.snapcraft.io/t/improve-method-for-setting-featured-snap-banner-image-in-store/
	 */
	return g_regex_match_simple ("^banner-icon(?:_[a-zA-Z0-9]{7})?\\.(?:png|jpg)$", filename, 0, 0);
}

gboolean
gs_plugin_add_popular (GsPlugin *plugin,
		       GsAppList *list,
		       GCancellable *cancellable,
		       GError **error)
{
	GsPluginSnap *self = GS_PLUGIN_SNAP (plugin);
	g_autoptr(SnapdClient) client = NULL;
	g_autoptr(GPtrArray) snaps = NULL;
	guint i;
	gboolean interactive = gs_plugin_has_flags (plugin, GS_PLUGIN_FLAGS_INTERACTIVE);

	/* Create client. */
	client = get_client (self, interactive, error);
	if (client == NULL)
		return FALSE;

	snaps = find_snaps (self, client, SNAPD_FIND_FLAGS_SCOPE_WIDE, "featured",
			    NULL, cancellable, error);
	if (snaps == NULL)
		return FALSE;

	for (i = 0; i < snaps->len; i++) {
<<<<<<< HEAD
		g_autoptr(GsApp) app = snap_to_app (plugin, g_ptr_array_index (snaps, i), NULL);
=======
		g_autoptr(GsApp) app = snap_to_app (self, g_ptr_array_index (snaps, i), NULL);
>>>>>>> efa81961
		gs_app_list_add (list, app);
	}

	return TRUE;
}

gboolean
gs_plugin_add_category_apps (GsPlugin *plugin,
			     GsCategory *category,
			     GsAppList *list,
			     GCancellable *cancellable,
			     GError **error)
{
	GsPluginSnap *self = GS_PLUGIN_SNAP (plugin);
	g_autoptr(SnapdClient) client = NULL;
	GsCategory *c;
	g_autoptr(GString) id = NULL;
	const gchar *sections = NULL;
	gboolean interactive = gs_plugin_has_flags (plugin, GS_PLUGIN_FLAGS_INTERACTIVE);

	/* Create client. */
	client = get_client (self, interactive, error);
	if (client == NULL)
		return FALSE;

	id = g_string_new ("");
	for (c = category; c != NULL; c = gs_category_get_parent (c)) {
		if (c != category)
			g_string_prepend (id, "/");
		g_string_prepend (id, gs_category_get_id (c));
	}

	/*
	 * Unused categories:
	 *
	 * health-and-fitness
	 * personalisation
	 * devices-and-iot
	 * security
	 * server-and-cloud
	 * entertainment
	 */

	if (strcmp (id->str, "play/featured") == 0)
		sections = "games";
	else if (strcmp (id->str, "create/featured") == 0)
		sections = "photo-and-video;art-and-design;music-and-video";
	else if (strcmp (id->str, "socialize/featured") == 0)
		sections = "social;news-and-weather";
	else if (strcmp (id->str, "work/featured") == 0)
		sections = "productivity;finance;utilities";
	else if (strcmp (id->str, "develop/featured") == 0)
		sections = "development";
	else if (strcmp (id->str, "learn/featured") == 0)
		sections = "education;science;books-and-reference";

	if (sections != NULL) {
		g_auto(GStrv) tokens = NULL;
		int i;

		tokens = g_strsplit (sections, ";", -1);
		for (i = 0; tokens[i] != NULL; i++) {
			g_autoptr(GPtrArray) snaps = NULL;
			guint j;

			snaps = find_snaps (self, client, SNAPD_FIND_FLAGS_SCOPE_WIDE,
					    tokens[i], NULL, cancellable, error);
			if (snaps == NULL)
				return FALSE;
			for (j = 0; j < snaps->len; j++) {
<<<<<<< HEAD
				g_autoptr(GsApp) app = snap_to_app (plugin, g_ptr_array_index (snaps, j), NULL);
=======
				g_autoptr(GsApp) app = snap_to_app (self, g_ptr_array_index (snaps, j), NULL);
>>>>>>> efa81961
				gs_app_list_add (list, app);
			}
		}
	}
	return TRUE;
}

static void list_installed_apps_cb (GObject      *source_object,
                                    GAsyncResult *result,
                                    gpointer      user_data);

static void
gs_plugin_snap_list_installed_apps_async (GsPlugin                       *plugin,
                                          GsPluginListInstalledAppsFlags  flags,
                                          GCancellable                   *cancellable,
                                          GAsyncReadyCallback             callback,
                                          gpointer                        user_data)
{
	GsPluginSnap *self = GS_PLUGIN_SNAP (plugin);
	g_autoptr(GTask) task = NULL;
	g_autoptr(SnapdClient) client = NULL;
	gboolean interactive = (flags & GS_PLUGIN_LIST_INSTALLED_APPS_FLAGS_INTERACTIVE);
	g_autoptr(GError) local_error = NULL;

	task = g_task_new (plugin, cancellable, callback, user_data);

	client = get_client (self, interactive, &local_error);
	if (client == NULL) {
		g_task_return_error (task, g_steal_pointer (&local_error));
		return;
	}

	snapd_client_get_snaps_async (client, SNAPD_GET_SNAPS_FLAGS_NONE, NULL,
				      cancellable, list_installed_apps_cb, g_steal_pointer (&task));
}

static void
list_installed_apps_cb (GObject      *source_object,
                        GAsyncResult *result,
                        gpointer      user_data)
{
	SnapdClient *client = SNAPD_CLIENT (source_object);
	g_autoptr(GTask) task = G_TASK (user_data);
	GsPluginSnap *self = g_task_get_source_object (task);
	g_autoptr(GsAppList) list = gs_app_list_new ();
	g_autoptr(GPtrArray) snaps = NULL;
	g_autoptr(GError) local_error = NULL;

	snaps = snapd_client_get_snaps_finish (client, result, &local_error);
	if (snaps == NULL) {
		snapd_error_convert (&local_error);
		g_task_return_error (task, g_steal_pointer (&local_error));
		return;
	}

	for (guint i = 0; i < snaps->len; i++) {
		SnapdSnap *snap = g_ptr_array_index (snaps, i);
		g_autoptr(GsApp) app = NULL;

<<<<<<< HEAD
		app = snap_to_app (plugin, snap, NULL);
=======
		app = snap_to_app (self, snap, NULL);
>>>>>>> efa81961
		gs_app_list_add (list, app);
	}

	g_task_return_pointer (task, g_steal_pointer (&list), g_object_unref);
}

static GsAppList *
gs_plugin_snap_list_installed_apps_finish (GsPlugin      *plugin,
                                           GAsyncResult  *result,
                                           GError       **error)
{
	return g_task_propagate_pointer (G_TASK (result), error);
}

gboolean
gs_plugin_add_search (GsPlugin *plugin,
		      gchar **values,
		      GsAppList *list,
		      GCancellable *cancellable,
		      GError **error)
{
	GsPluginSnap *self = GS_PLUGIN_SNAP (plugin);
	g_autoptr(SnapdClient) client = NULL;
	g_autofree gchar *query = NULL;
	g_autoptr(GPtrArray) snaps = NULL;
	guint i;
	gboolean interactive = gs_plugin_has_flags (plugin, GS_PLUGIN_FLAGS_INTERACTIVE);

	/* Create client. */
	client = get_client (self, interactive, error);
	if (client == NULL)
		return FALSE;

	query = g_strjoinv (" ", values);
	snaps = find_snaps (self, client, SNAPD_FIND_FLAGS_SCOPE_WIDE, NULL,
			    query, cancellable, error);
	if (snaps == NULL)
		return FALSE;

	for (i = 0; i < snaps->len; i++) {
<<<<<<< HEAD
		g_autoptr(GsApp) app = snap_to_app (plugin, g_ptr_array_index (snaps, i), NULL);
=======
		g_autoptr(GsApp) app = snap_to_app (self, g_ptr_array_index (snaps, i), NULL);
>>>>>>> efa81961
		gs_app_list_add (list, app);
	}

	return TRUE;
}

static SnapdSnap *
get_store_snap (GsPluginSnap  *self,
                SnapdClient   *client,
                const gchar   *name,
                gboolean       need_details,
                GCancellable  *cancellable,
                GError       **error)
{
	SnapdSnap *snap = NULL;
	g_autoptr(GPtrArray) snaps = NULL;

	/* use cached version if available */
	snap = store_snap_cache_lookup (self, name, need_details);
	if (snap != NULL)
		return g_object_ref (snap);

	snaps = find_snaps (self, client,
			    SNAPD_FIND_FLAGS_SCOPE_WIDE | SNAPD_FIND_FLAGS_MATCH_NAME,
			    NULL, name, cancellable, error);
	if (snaps == NULL || snaps->len < 1)
		return NULL;

	return g_object_ref (g_ptr_array_index (snaps, 0));
}

static int
track_value (const gchar *track, GStrv tracks)
{
	int r = 0;
	while (tracks[r] != NULL && strcmp (track, tracks[r]) != 0)
		r++;
	return r;
}

static int
risk_value (const gchar *risk)
{
	if (strcmp (risk, "stable") == 0)
		return 0;
	else if (strcmp (risk, "candidate") == 0)
		return 1;
	else if (strcmp (risk, "beta") == 0)
		return 2;
	else if (strcmp (risk, "edge") == 0)
		return 3;
	else
		return 4;
}

static int
compare_channel (gconstpointer a, gconstpointer b, gpointer user_data)
{
	SnapdChannel *channel_a = *(SnapdChannel **)a, *channel_b = *(SnapdChannel **)b;
	GStrv tracks = user_data;
	int r;

	r = track_value (snapd_channel_get_track (channel_a), tracks) - track_value (snapd_channel_get_track (channel_b), tracks);
	if (r != 0)
		return r;

	r = g_strcmp0 (snapd_channel_get_risk (channel_a), snapd_channel_get_risk (channel_b));
	if (r != 0) {
		int r2;

		r2 = risk_value (snapd_channel_get_risk (channel_a)) - risk_value (snapd_channel_get_risk (channel_b));
		if (r2 != 0)
			return r2;
		else
			return r;
	}

	return g_strcmp0 (snapd_channel_get_branch (channel_a), snapd_channel_get_branch (channel_b));
}

static gchar *
expand_channel_name (const gchar *name)
{
	g_auto(GStrv) tokens = NULL;
	const gchar *risks[] = { "stable", "candidate", "beta", "edge", NULL };

	if (name == NULL)
		return NULL;

	tokens = g_strsplit (name, "/", -1);
	for (int i = 0; risks[i] != NULL; i++) {
		if (strcmp (tokens[0], risks[i]) == 0)
			return g_strconcat ("latest/", name, NULL);
	}

	return g_strdup (name);
}

static void
add_channels (GsPluginSnap *self, SnapdSnap *snap, GsAppList *list)
{
	GStrv tracks;
	GPtrArray *channels;
	g_autoptr(GPtrArray) sorted_channels = NULL;

	tracks = snapd_snap_get_tracks (snap);
	channels = snapd_snap_get_channels (snap);
	sorted_channels = g_ptr_array_new ();
	for (guint i = 0; i < channels->len; i++) {
		SnapdChannel *channel = g_ptr_array_index (channels, i);
		g_ptr_array_add (sorted_channels, channel);
	}
	g_ptr_array_sort_with_data (sorted_channels, compare_channel, tracks);

	for (guint i = 0; i < sorted_channels->len; i++) {
		SnapdChannel *channel = g_ptr_array_index (sorted_channels, i);
		g_autoptr(GsApp) app = NULL;
		g_autofree gchar *expanded_name = NULL;

		expanded_name = expand_channel_name (snapd_channel_get_name (channel));
<<<<<<< HEAD
		app = snap_to_app (plugin, snap, expanded_name);
=======
		app = snap_to_app (self, snap, expanded_name);
>>>>>>> efa81961

		gs_app_list_add (list, app);
	}
}

gboolean
gs_plugin_add_alternates (GsPlugin *plugin,
			  GsApp *app,
			  GsAppList *list,
			  GCancellable *cancellable,
			  GError **error)
{
	GsPluginSnap *self = GS_PLUGIN_SNAP (plugin);
	g_autoptr(SnapdClient) client = NULL;
	gboolean interactive = gs_plugin_has_flags (plugin, GS_PLUGIN_FLAGS_INTERACTIVE);

	client = get_client (self, interactive, error);
	if (client == NULL)
		return FALSE;

	/* If it is a snap, find the channels that snap provides, otherwise find snaps that match on common id */
	if (gs_app_has_management_plugin (app, plugin)) {
		const gchar *snap_name;
		g_autoptr(SnapdSnap) snap = NULL;

		snap_name = gs_app_get_metadata_item (app, "snap::name");

		snap = get_store_snap (self, client, snap_name, TRUE, cancellable, NULL);
		if (snap == NULL) {
			g_warning ("Failed to get store snap %s", snap_name);
			return TRUE;
		}

		add_channels (self, snap, list);
	} else {
		g_autoptr(GPtrArray) snaps = NULL;
		guint i;

		snaps = find_snaps (self, client,
				    SNAPD_FIND_FLAGS_SCOPE_WIDE | SNAPD_FIND_FLAGS_MATCH_COMMON_ID,
				    NULL, gs_app_get_id (app), cancellable, NULL);
		for (i = 0; snaps != NULL && i < snaps->len; i++) {
			SnapdSnap *snap = g_ptr_array_index (snaps, i);
			SnapdSnap *store_snap;

			store_snap = get_store_snap (self, client, snapd_snap_get_name (snap),
						     TRUE, cancellable, NULL);
			add_channels (self, store_snap, list);
		}
		return TRUE;
	}

	return TRUE;
}

static gboolean
app_name_matches_snap_name (SnapdSnap *snap, SnapdApp *app)
{
	return g_strcmp0 (snapd_snap_get_name (snap), snapd_app_get_name (app)) == 0;
}

static SnapdApp *
get_primary_app (SnapdSnap *snap)
{
	GPtrArray *apps;
	guint i;
	SnapdApp *primary_app = NULL;

	/* Pick the "main" app from the snap.  In order of
	 * preference, we want to pick:
	 *
	 *   1. the main app, provided it has a desktop file
	 *   2. the first app with a desktop file
	 *   3. the main app
	 *   4. the first app
	 *
	 * The "main app" is one whose name matches the snap name.
	 */
	apps = snapd_snap_get_apps (snap);
	for (i = 0; i < apps->len; i++) {
		SnapdApp *app = apps->pdata[i];

		if (primary_app == NULL ||
                    (snapd_app_get_desktop_file (primary_app) == NULL && snapd_app_get_desktop_file (app) != NULL) ||
                    (!app_name_matches_snap_name (snap, primary_app) && app_name_matches_snap_name (snap, app)))
			primary_app = app;
	}

	return primary_app;
}

static void
refine_icons (GsApp        *app,
              SnapdSnap    *snap)
{
	GPtrArray *media;
	guint i;

	media = snapd_snap_get_media (snap);
	for (i = 0; i < media->len; i++) {
		SnapdMedia *m = media->pdata[i];
		g_autoptr(GIcon) icon = NULL;

		if (g_strcmp0 (snapd_media_get_media_type (m), "icon") != 0)
			continue;

		icon = gs_remote_icon_new (snapd_media_get_url (m));
		gs_icon_set_width (icon, snapd_media_get_width (m));
		gs_icon_set_height (icon, snapd_media_get_height (m));
		gs_app_add_icon (app, icon);
	}
}

static void serialize_node (SnapdMarkdownNode *node, GString *text, guint indentation);

static gboolean
is_block_node (SnapdMarkdownNode *node)
{
	switch (snapd_markdown_node_get_node_type (node)) {
	case SNAPD_MARKDOWN_NODE_TYPE_PARAGRAPH:
	case SNAPD_MARKDOWN_NODE_TYPE_UNORDERED_LIST:
	case SNAPD_MARKDOWN_NODE_TYPE_CODE_BLOCK:
		return TRUE;
	default:
		return FALSE;
	}
}

static void
serialize_nodes (GPtrArray *nodes, GString *text, guint indentation)
{
	for (guint i = 0; i < nodes->len; i++) {
		SnapdMarkdownNode *node = g_ptr_array_index (nodes, i);

		if (i != 0) {
			SnapdMarkdownNode *last_node = g_ptr_array_index (nodes, i - 1);
			if (is_block_node (node) && is_block_node (last_node))
				g_string_append (text, "\n");
		}

		serialize_node (node, text, indentation);
	}
}

static void
serialize_node (SnapdMarkdownNode *node, GString *text, guint indentation)
{
	GPtrArray *children = snapd_markdown_node_get_children (node);
	g_autofree gchar *escaped_text = NULL;
	g_autoptr(GString) url = NULL;

	switch (snapd_markdown_node_get_node_type (node)) {
	case SNAPD_MARKDOWN_NODE_TYPE_TEXT:
		escaped_text = g_markup_escape_text (snapd_markdown_node_get_text (node), -1);
		g_string_append (text, escaped_text);
		return;

	case SNAPD_MARKDOWN_NODE_TYPE_PARAGRAPH:
		serialize_nodes (children, text, indentation);
		g_string_append (text, "\n");
		return;

	case SNAPD_MARKDOWN_NODE_TYPE_UNORDERED_LIST:
		serialize_nodes (children, text, indentation);
		return;

	case SNAPD_MARKDOWN_NODE_TYPE_LIST_ITEM:
		for (guint i = 0; i < indentation; i++) {
			g_string_append (text, "    ");
		}
		g_string_append_printf (text, " • ");
		serialize_nodes (children, text, indentation + 1);
		return;

	case SNAPD_MARKDOWN_NODE_TYPE_CODE_BLOCK:
	case SNAPD_MARKDOWN_NODE_TYPE_CODE_SPAN:
		g_string_append (text, "<tt>");
		serialize_nodes (children, text, indentation);
		g_string_append (text, "</tt>");
		return;

	case SNAPD_MARKDOWN_NODE_TYPE_EMPHASIS:
		g_string_append (text, "<i>");
		serialize_nodes (children, text, indentation);
		g_string_append (text, "</i>");
		return;

	case SNAPD_MARKDOWN_NODE_TYPE_STRONG_EMPHASIS:
		g_string_append (text, "<b>");
		serialize_nodes (children, text, indentation);
		g_string_append (text, "</b>");
		return;

	case SNAPD_MARKDOWN_NODE_TYPE_URL:
		url = g_string_new ("");
		serialize_nodes (children, url, indentation);
		g_string_append_printf (text, "<a href=\"%s\">%s</a>", url->str, url->str);
		return;

	default:
		g_assert_not_reached();
	}
}

static void serialize_node (SnapdMarkdownNode *node, GString *text, guint indentation);

static gboolean
is_block_node (SnapdMarkdownNode *node)
{
	switch (snapd_markdown_node_get_node_type (node)) {
	case SNAPD_MARKDOWN_NODE_TYPE_PARAGRAPH:
	case SNAPD_MARKDOWN_NODE_TYPE_UNORDERED_LIST:
	case SNAPD_MARKDOWN_NODE_TYPE_CODE_BLOCK:
		return TRUE;
	default:
		return FALSE;
	}
}

static void
serialize_nodes (GPtrArray *nodes, GString *text, guint indentation)
{
	for (guint i = 0; i < nodes->len; i++) {
		SnapdMarkdownNode *node = g_ptr_array_index (nodes, i);

		if (i != 0) {
			SnapdMarkdownNode *last_node = g_ptr_array_index (nodes, i - 1);
			if (is_block_node (node) && is_block_node (last_node))
				g_string_append (text, "\n");
		}

		serialize_node (node, text, indentation);
	}
}

static void
serialize_node (SnapdMarkdownNode *node, GString *text, guint indentation)
{
	GPtrArray *children = snapd_markdown_node_get_children (node);

	switch (snapd_markdown_node_get_node_type (node)) {
	case SNAPD_MARKDOWN_NODE_TYPE_TEXT:
		g_string_append (text, snapd_markdown_node_get_text (node));
		return;

	case SNAPD_MARKDOWN_NODE_TYPE_PARAGRAPH:
	case SNAPD_MARKDOWN_NODE_TYPE_UNORDERED_LIST:
	case SNAPD_MARKDOWN_NODE_TYPE_CODE_BLOCK:
		serialize_nodes (children, text, indentation);
		g_string_append (text, "\n");
		return;

	case SNAPD_MARKDOWN_NODE_TYPE_LIST_ITEM:
		for (guint i = 0; i < indentation; i++) {
			g_string_append (text, "    ");
		}
		g_string_append_printf (text, " • ");
		serialize_nodes (children, text, indentation + 1);
		return;

	case SNAPD_MARKDOWN_NODE_TYPE_CODE_SPAN:
	case SNAPD_MARKDOWN_NODE_TYPE_EMPHASIS:
	case SNAPD_MARKDOWN_NODE_TYPE_STRONG_EMPHASIS:
	case SNAPD_MARKDOWN_NODE_TYPE_URL:
		return serialize_nodes (children, text, indentation);

	default:
		g_assert_not_reached();
	}
}

static gchar *
<<<<<<< HEAD
gs_plugin_snap_get_description (SnapdSnap *snap)
=======
gs_plugin_snap_get_markup_description (SnapdSnap *snap)
>>>>>>> efa81961
{
	g_autoptr(SnapdMarkdownParser) parser = snapd_markdown_parser_new (SNAPD_MARKDOWN_VERSION_0);
	g_autoptr(GPtrArray) nodes = NULL;
	g_autoptr(GString) text = g_string_new ("");

	nodes = snapd_markdown_parser_parse (parser, snapd_snap_get_description (snap));
	serialize_nodes (nodes, text, 0);
	return g_string_free (g_steal_pointer (&text), FALSE);
}

static void
refine_screenshots (GsApp *app, SnapdSnap *snap)
{
	GPtrArray *media;
	guint i;

	media = snapd_snap_get_media (snap);
	for (i = 0; i < media->len; i++) {
		SnapdMedia *m = media->pdata[i];
		const gchar *url;
		g_autofree gchar *filename = NULL;
		g_autoptr(AsScreenshot) ss = NULL;
		g_autoptr(AsImage) image = NULL;

		if (g_strcmp0 (snapd_media_get_media_type (m), "screenshot") != 0)
			continue;

		/* skip screenshots used for banner when app is featured */
		url = snapd_media_get_url (m);
		filename = g_path_get_basename (url);
		if (is_banner_image (filename) || is_banner_icon_image (filename))
			continue;

		ss = as_screenshot_new ();
		as_screenshot_set_kind (ss, AS_SCREENSHOT_KIND_EXTRA);
		image = as_image_new ();
		as_image_set_url (image, snapd_media_get_url (m));
		as_image_set_kind (image, AS_IMAGE_KIND_SOURCE);
		as_image_set_width (image, snapd_media_get_width (m));
		as_image_set_height (image, snapd_media_get_height (m));
		as_screenshot_add_image (ss, image);
		gs_app_add_screenshot (app, ss);
	}
}

static gboolean
gs_snap_file_size_include_cb (const gchar *filename,
			      GFileTest file_kind,
			      gpointer user_data)
{
	return file_kind != G_FILE_TEST_IS_SYMLINK &&
	       g_strcmp0 (filename, "common") != 0 &&
	       g_strcmp0 (filename, "current") != 0;
}

static guint64
gs_snap_get_app_directory_size (const gchar *snap_name,
				gboolean is_cache_size,
				GCancellable *cancellable)
{
	g_autofree gchar *filename = NULL;

	if (is_cache_size)
		filename = g_build_filename (g_get_home_dir (), "snap", snap_name, "common", NULL);
	else
		filename = g_build_filename (g_get_home_dir (), "snap", snap_name, NULL);

	return gs_utils_get_file_size (filename, is_cache_size ? NULL : gs_snap_file_size_include_cb, NULL, cancellable);
}

static SnapdSnap *
find_snap_in_array (GPtrArray   *snaps,
                    const gchar *snap_name)
{
	for (guint i = 0; i < snaps->len; i++) {
		SnapdSnap *snap = SNAPD_SNAP (snaps->pdata[i]);
		if (g_strcmp0 (snapd_snap_get_name (snap), snap_name) == 0)
			return snap;
	}

	return NULL;
}

static void get_snaps_cb (GObject      *object,
                          GAsyncResult *result,
                          gpointer      user_data);

static void
gs_plugin_snap_refine_async (GsPlugin            *plugin,
                             GsAppList           *list,
                             GsPluginRefineFlags  flags,
                             GCancellable        *cancellable,
                             GAsyncReadyCallback  callback,
                             gpointer             user_data)
{
	GsPluginSnap *self = GS_PLUGIN_SNAP (plugin);
	g_autoptr(SnapdClient) client = NULL;
	g_autoptr(GPtrArray) snap_names = g_ptr_array_new_with_free_func (NULL);
	g_autoptr(GTask) task = NULL;
	g_autoptr(GsAppList) snap_apps = NULL;
	g_autoptr(GsPluginRefineData) data = NULL;
	gboolean interactive = gs_plugin_has_flags (plugin, GS_PLUGIN_FLAGS_INTERACTIVE);
	g_autoptr(GError) local_error = NULL;

	task = g_task_new (plugin, cancellable, callback, user_data);
	g_task_set_source_tag (task, gs_plugin_snap_refine_async);

	/* Filter out apps that aren't managed by us */
	snap_apps = gs_app_list_new ();
	for (guint i = 0; i < gs_app_list_length (list); i++) {
		GsApp *app = gs_app_list_index (list, i);

		if (!gs_app_has_management_plugin (app, plugin))
			continue;

		gs_app_list_add (snap_apps, app);
	}

	data = gs_plugin_refine_data_new (snap_apps, flags);
	g_task_set_task_data (task, g_steal_pointer (&data), (GDestroyNotify) gs_plugin_refine_data_free);

	client = get_client (self, interactive, &local_error);
	if (client == NULL) {
		g_task_return_error (task, g_steal_pointer (&local_error));
		return;
	}

	/* Get information from locally installed snaps */
	for (guint i = 0; i < gs_app_list_length (snap_apps); i++) {
		GsApp *app = gs_app_list_index (snap_apps, i);
		g_ptr_array_add (snap_names, (gpointer) gs_app_get_metadata_item (app, "snap::name"));
	}

	g_ptr_array_add (snap_names, NULL);  /* NULL terminator */

	snapd_client_get_snaps_async (client, SNAPD_GET_SNAPS_FLAGS_NONE, (gchar **) snap_names->pdata, cancellable, get_snaps_cb, g_steal_pointer (&task));
}

static void get_icon_cb (GObject      *object,
                         GAsyncResult *result,
                         gpointer      user_data);

static void
get_snaps_cb (GObject      *object,
              GAsyncResult *result,
              gpointer      user_data)
{
	SnapdClient *client = SNAPD_CLIENT (object);
	g_autoptr(GTask) task = g_steal_pointer (&user_data);
	GsPluginSnap *self = g_task_get_source_object (task);
	GCancellable *cancellable = g_task_get_cancellable (task);
	GsPluginRefineData *data = g_task_get_task_data (task);
	GsAppList *list = data->list;
	GsPluginRefineFlags flags = data->flags;
	g_autoptr(GPtrArray) local_snaps = NULL;
	g_autoptr(GError) local_error = NULL;

	local_snaps = snapd_client_get_snaps_finish (client, result, &local_error);
	if (local_snaps == NULL) {
		g_task_return_error (task, g_steal_pointer (&local_error));
		return;
	}

	for (guint i = 0; i < gs_app_list_length (list); i++) {
		GsApp *app = gs_app_list_index (list, i);
		const gchar *snap_name, *name, *website, *contact, *version;
		g_autofree gchar *channel = NULL;
		g_autofree gchar *store_channel = NULL;
		g_autofree gchar *tracking_channel = NULL;
		gboolean need_details = FALSE;
		SnapdConfinement confinement = SNAPD_CONFINEMENT_UNKNOWN;
		SnapdSnap *local_snap, *snap;
		g_autoptr(SnapdSnap) store_snap = NULL;
		const gchar *developer_name;
		g_autofree gchar *description = NULL;
		guint64 release_date = 0;

		snap_name = gs_app_get_metadata_item (app, "snap::name");
		channel = g_strdup (gs_app_get_branch (app));

		/* get information from locally installed snaps and information we already have */
		local_snap = find_snap_in_array (local_snaps, snap_name);
		store_snap = store_snap_cache_lookup (self, snap_name, FALSE);
		if (store_snap != NULL)
			store_channel = expand_channel_name (snapd_snap_get_channel (store_snap));

		/* check if requested information requires us to go to the Snap Store */
		if (flags & GS_PLUGIN_REFINE_FLAGS_REQUIRE_SCREENSHOTS)
			need_details = TRUE;
		if (channel != NULL && g_strcmp0 (store_channel, channel) != 0)
			need_details = TRUE;
		if (need_details) {
			g_clear_object (&store_snap);
			store_snap = get_store_snap (self, client, snap_name, need_details,
						     cancellable, NULL);
		}

<<<<<<< HEAD
	/* use store information for basic metadata over local information */
	snap = store_snap != NULL ? store_snap : local_snap;
	name = snapd_snap_get_title (snap);
	if (name == NULL || g_strcmp0 (name, "") == 0)
		name = snapd_snap_get_name (snap);
	gs_app_set_name (app, GS_APP_QUALITY_NORMAL, name);
	website = snapd_snap_get_website (snap);
	if (g_strcmp0 (website, "") == 0)
		website = NULL;
	gs_app_set_url (app, AS_URL_KIND_HOMEPAGE, website);
	contact = snapd_snap_get_contact (snap);
	if (g_strcmp0 (contact, "") == 0)
		contact = NULL;
	gs_app_set_url (app, AS_URL_KIND_CONTACT, contact);
	gs_app_set_summary (app, GS_APP_QUALITY_NORMAL, snapd_snap_get_summary (snap));
	description = gs_plugin_snap_get_description (snap);
	gs_app_set_description (app, GS_APP_QUALITY_NORMAL, description);
	gs_app_set_license (app, GS_APP_QUALITY_NORMAL, snapd_snap_get_license (snap));
	developer_name = snapd_snap_get_publisher_display_name (snap);
	if (developer_name == NULL)
		developer_name = snapd_snap_get_publisher_username (snap);
	gs_app_set_developer_name (app, developer_name);
	if (snapd_snap_get_publisher_validation (snap) == SNAPD_PUBLISHER_VALIDATION_VERIFIED)
		gs_app_add_quirk (app, GS_APP_QUIRK_DEVELOPER_VERIFIED);

	snap = local_snap != NULL ? local_snap : store_snap;
	version = snapd_snap_get_version (snap);
	confinement = snapd_snap_get_confinement (snap);

	if (channel != NULL && store_snap != NULL) {
		GPtrArray *channels = snapd_snap_get_channels (store_snap);
		guint i;
		for (i = 0; i < channels->len; i++) {
			SnapdChannel *c = channels->pdata[i];
			g_autofree gchar *expanded_name = NULL;
			GDateTime *dt;
=======
		/* we don't know anything about this snap */
		if (local_snap == NULL && store_snap == NULL)
			continue;
>>>>>>> efa81961

		if (local_snap != NULL)
			tracking_channel = expand_channel_name (snapd_snap_get_tracking_channel (local_snap));

		/* Get default channel to install */
		if (channel == NULL) {
			if (local_snap != NULL)
				channel = g_strdup (tracking_channel);
			else
				channel = expand_channel_name (snapd_snap_get_channel (store_snap));

			gs_app_set_branch (app, channel);
		}

		if (local_snap != NULL && g_strcmp0 (tracking_channel, channel) == 0) {
			/* Do not set to installed state if app is updatable */
			if (gs_app_get_state (app) != GS_APP_STATE_UPDATABLE_LIVE) {
				gs_app_set_state (app, GS_APP_STATE_INSTALLED);
			}
		} else
			gs_app_set_state (app, GS_APP_STATE_AVAILABLE);
		gs_app_add_quirk (app, GS_APP_QUIRK_DO_NOT_AUTO_UPDATE);

		/* use store information for basic metadata over local information */
		snap = store_snap != NULL ? store_snap : local_snap;
		name = snapd_snap_get_title (snap);
		if (name == NULL || g_strcmp0 (name, "") == 0)
			name = snapd_snap_get_name (snap);
		gs_app_set_name (app, GS_APP_QUALITY_NORMAL, name);
		website = snapd_snap_get_website (snap);
		if (g_strcmp0 (website, "") == 0)
			website = NULL;
		gs_app_set_url (app, AS_URL_KIND_HOMEPAGE, website);
		contact = snapd_snap_get_contact (snap);
		if (g_strcmp0 (contact, "") == 0)
			contact = NULL;
		gs_app_set_url (app, AS_URL_KIND_CONTACT, contact);
		gs_app_set_summary (app, GS_APP_QUALITY_NORMAL, snapd_snap_get_summary (snap));
		description = gs_plugin_snap_get_markup_description (snap);
		gs_app_set_description (app, GS_APP_QUALITY_NORMAL, description);
		gs_app_set_license (app, GS_APP_QUALITY_NORMAL, snapd_snap_get_license (snap));
		developer_name = snapd_snap_get_publisher_display_name (snap);
		if (developer_name == NULL)
			developer_name = snapd_snap_get_publisher_username (snap);
		gs_app_set_developer_name (app, developer_name);
		if (snapd_snap_get_publisher_validation (snap) == SNAPD_PUBLISHER_VALIDATION_VERIFIED)
			gs_app_add_quirk (app, GS_APP_QUIRK_DEVELOPER_VERIFIED);

		snap = local_snap != NULL ? local_snap : store_snap;
		version = snapd_snap_get_version (snap);
		confinement = snapd_snap_get_confinement (snap);

		if (channel != NULL && store_snap != NULL) {
			GPtrArray *channels = snapd_snap_get_channels (store_snap);

			for (guint j = 0; j < channels->len; j++) {
				SnapdChannel *c = channels->pdata[j];
				g_autofree gchar *expanded_name = NULL;
				GDateTime *dt;

				expanded_name = expand_channel_name (snapd_channel_get_name (c));
				if (g_strcmp0 (expanded_name, channel) != 0)
					continue;

				version = snapd_channel_get_version (c);
				confinement = snapd_channel_get_confinement (c);

				dt = snapd_channel_get_released_at (c);
				if (dt)
					release_date = (guint64) g_date_time_to_unix (dt);
			}
		}

		gs_app_set_version (app, version);
		gs_app_set_release_date (app, release_date);

		if (confinement != SNAPD_CONFINEMENT_UNKNOWN) {
			GEnumClass *enum_class = g_type_class_ref (SNAPD_TYPE_CONFINEMENT);
			gs_app_set_metadata (app, "snap::confinement", g_enum_get_value (enum_class, confinement)->value_nick);
			g_type_class_unref (enum_class);
		}

		if (flags & GS_PLUGIN_REFINE_FLAGS_REQUIRE_KUDOS &&
		    self->system_confinement == SNAPD_SYSTEM_CONFINEMENT_STRICT &&
		    confinement == SNAPD_CONFINEMENT_STRICT)
			gs_app_add_kudo (app, GS_APP_KUDO_SANDBOXED);

		gs_app_set_kind (app, snap_guess_component_kind (snap));

		/* add information specific to installed snaps */
		if (local_snap != NULL) {
			SnapdApp *snap_app;
			GDateTime *install_date;

			install_date = snapd_snap_get_install_date (local_snap);
			gs_app_set_size_installed (app, snapd_snap_get_installed_size (local_snap));
			gs_app_set_install_date (app, install_date != NULL ? g_date_time_to_unix (install_date) : GS_APP_INSTALL_DATE_UNKNOWN);

			snap_app = get_primary_app (local_snap);
			if (snap_app != NULL) {
				gs_app_set_metadata (app, "snap::launch-name", snapd_app_get_name (snap_app));
				gs_app_set_metadata (app, "snap::launch-desktop", snapd_app_get_desktop_file (snap_app));
			} else {
				gs_app_add_quirk (app, GS_APP_QUIRK_NOT_LAUNCHABLE);
			}
		}

		/* add information specific to store snaps */
		if (store_snap != NULL) {
			gs_app_set_origin (app, self->store_name);
			gs_app_set_origin_hostname (app, self->store_hostname);
			gs_app_set_size_download (app, snapd_snap_get_download_size (store_snap));

			if (flags & GS_PLUGIN_REFINE_FLAGS_REQUIRE_SCREENSHOTS && gs_app_get_screenshots (app)->len == 0)
				refine_screenshots (app, store_snap);
		}

		/* load icon if requested */
		if (flags & GS_PLUGIN_REFINE_FLAGS_REQUIRE_ICON)
			refine_icons (app, snap);

		if ((flags & GS_PLUGIN_REFINE_FLAGS_REQUIRE_SIZE_DATA) != 0 &&
		    gs_app_is_installed (app) &&
		    gs_app_get_kind (app) != AS_COMPONENT_KIND_RUNTIME) {
			if (gs_app_get_size_cache_data (app) == GS_APP_SIZE_UNKNOWABLE)
				gs_app_set_size_cache_data (app, gs_snap_get_app_directory_size (snap_name, TRUE, cancellable));
			if (gs_app_get_size_user_data (app) == GS_APP_SIZE_UNKNOWABLE)
				gs_app_set_size_user_data (app, gs_snap_get_app_directory_size (snap_name, FALSE, cancellable));

			if (g_cancellable_is_cancelled (cancellable)) {
				gs_app_set_size_cache_data (app, GS_APP_SIZE_UNKNOWABLE);
				gs_app_set_size_user_data (app, GS_APP_SIZE_UNKNOWABLE);
			}
		}
	}

	/* Icons require async calls to get */
	if (flags & GS_PLUGIN_REFINE_FLAGS_REQUIRE_ICON && gs_app_list_length (list) > 0) {
		GsApp *app = gs_app_list_index (list, 0);
		snapd_client_get_icon_async (client, gs_app_get_metadata_item (app, "snap::name"), cancellable, get_icon_cb, g_steal_pointer (&task));
	} else {
		g_task_return_boolean (task, TRUE);
	}
}

static void
get_icon_cb (GObject      *object,
             GAsyncResult *result,
             gpointer      user_data)
{
	SnapdClient *client = SNAPD_CLIENT (object);
	g_autoptr(GTask) task = g_steal_pointer (&user_data);
	GCancellable *cancellable = g_task_get_cancellable (task);
	GsPluginRefineData *data = g_task_get_task_data (task);
	GsApp *app;
	g_autoptr(SnapdIcon) snap_icon = NULL;
	g_autoptr(GError) local_error = NULL;

	app = gs_app_list_index (data->list, 0);
	snap_icon = snapd_client_get_icon_finish (client, result, &local_error);
	if (snap_icon != NULL) {
		g_autoptr(GIcon) icon = g_bytes_icon_new (snapd_icon_get_data (snap_icon));
		gs_app_add_icon (app, icon);
	}

	/* Get next icon in the list or done */
	gs_app_list_remove (data->list, app);
	if (gs_app_list_length (data->list) > 0) {
		app = gs_app_list_index (data->list, 0);
		snapd_client_get_icon_async (client, gs_app_get_metadata_item (app, "snap::name"), cancellable, get_icon_cb, g_steal_pointer (&task));
	} else {
		g_task_return_boolean (task, TRUE);
	}
}

static gboolean
gs_plugin_snap_refine_finish (GsPlugin      *plugin,
                              GAsyncResult  *result,
                              GError       **error)
{
	return g_task_propagate_boolean (G_TASK (result), error);
}

static void
progress_cb (SnapdClient *client, SnapdChange *change, gpointer deprecated, gpointer user_data)
{
	GsApp *app = user_data;
	GPtrArray *tasks;
	guint i;
	gint64 done = 0, total = 0;

	tasks = snapd_change_get_tasks (change);
	for (i = 0; i < tasks->len; i++) {
		SnapdTask *task = tasks->pdata[i];
		done += snapd_task_get_progress_done (task);
		total += snapd_task_get_progress_total (task);
	}

	gs_app_set_progress (app, (guint) (100 * done / total));
}

gboolean
gs_plugin_app_install (GsPlugin *plugin,
		       GsApp *app,
		       GCancellable *cancellable,
		       GError **error)
{
	GsPluginSnap *self = GS_PLUGIN_SNAP (plugin);
	g_autoptr(SnapdClient) client = NULL;
	const gchar *name, *channel;
	SnapdInstallFlags flags = SNAPD_INSTALL_FLAGS_NONE;
	gboolean result;
	gboolean interactive = gs_plugin_has_flags (plugin, GS_PLUGIN_FLAGS_INTERACTIVE);
	g_autoptr(GError) error_local = NULL;

	/* We can only install apps we know of */
	if (!gs_app_has_management_plugin (app, plugin))
		return TRUE;

	client = get_client (self, interactive, error);
	if (client == NULL)
		return FALSE;

	name = gs_app_get_metadata_item (app, "snap::name");
	channel = gs_app_get_branch (app);

	gs_app_set_state (app, GS_APP_STATE_INSTALLING);

	if (g_strcmp0 (gs_app_get_metadata_item (app, "snap::confinement"), "classic") == 0)
		flags |= SNAPD_INSTALL_FLAGS_CLASSIC;
	result = snapd_client_install2_sync (client, flags, name, channel, NULL, progress_cb, app, cancellable, &error_local);

	/* if already installed then just try to switch channel */
	if (!result && g_error_matches (error_local, SNAPD_ERROR, SNAPD_ERROR_ALREADY_INSTALLED)) {
		g_clear_error (&error_local);
		result = snapd_client_refresh_sync (client, name, channel, progress_cb, app, cancellable, &error_local);
	}

	if (!result) {
		gs_app_set_state_recover (app);
		g_propagate_error (error, g_steal_pointer (&error_local));
		snapd_error_convert (error);
		return FALSE;
	}

	gs_app_set_state (app, GS_APP_STATE_INSTALLED);

	return TRUE;
}

// Check if an app is graphical by checking if it uses a known GUI interface.
// This doesn't necessarily mean that every binary uses this interfaces, but is probably true.
// https://bugs.launchpad.net/bugs/1595023
static gboolean
is_graphical (GsPluginSnap *self,
              SnapdClient  *client,
              GsApp        *app,
              GCancellable *cancellable)
{
	g_autoptr(GPtrArray) plugs = NULL;
	guint i;
	g_autoptr(GError) error = NULL;

	if (!snapd_client_get_connections2_sync (client,
						 SNAPD_GET_CONNECTIONS_FLAGS_SELECT_ALL, NULL, NULL,
						 NULL, NULL, &plugs, NULL,
						 cancellable, &error)) {
		g_warning ("Failed to get connections: %s", error->message);
		return FALSE;
	}

	for (i = 0; i < plugs->len; i++) {
		SnapdPlug *plug = plugs->pdata[i];
		const gchar *interface;

		// Only looks at the plugs for this snap
		if (g_strcmp0 (snapd_plug_get_snap (plug), gs_app_get_metadata_item (app, "snap::name")) != 0)
			continue;

		interface = snapd_plug_get_interface (plug);
		if (interface == NULL)
			continue;

		if (g_strcmp0 (interface, "unity7") == 0 || g_strcmp0 (interface, "x11") == 0 || g_strcmp0 (interface, "mir") == 0)
			return TRUE;
	}

	return FALSE;
}

gboolean
gs_plugin_launch (GsPlugin *plugin,
		  GsApp *app,
		  GCancellable *cancellable,
		  GError **error)
{
	GsPluginSnap *self = GS_PLUGIN_SNAP (plugin);
	const gchar *launch_name;
	const gchar *launch_desktop;
	g_autoptr(GAppInfo) info = NULL;
	gboolean interactive = gs_plugin_has_flags (plugin, GS_PLUGIN_FLAGS_INTERACTIVE);

	/* We can only launch apps we know of */
	if (!gs_app_has_management_plugin (app, plugin))
		return TRUE;

	launch_name = gs_app_get_metadata_item (app, "snap::launch-name");
	launch_desktop = gs_app_get_metadata_item (app, "snap::launch-desktop");
	if (!launch_name)
		return TRUE;

	if (launch_desktop) {
		info = (GAppInfo *)g_desktop_app_info_new_from_filename (launch_desktop);
	} else {
		g_autofree gchar *commandline = NULL;
		g_autoptr(SnapdClient) client = NULL;
		GAppInfoCreateFlags flags = G_APP_INFO_CREATE_NONE;

		if (g_strcmp0 (launch_name, gs_app_get_metadata_item (app, "snap::name")) == 0)
			commandline = g_strdup_printf ("snap run %s", launch_name);
		else
			commandline = g_strdup_printf ("snap run %s.%s", gs_app_get_metadata_item (app, "snap::name"), launch_name);

		client = get_client (self, interactive, error);
		if (client == NULL)
			return FALSE;

		if (!is_graphical (self, client, app, cancellable))
			flags |= G_APP_INFO_CREATE_NEEDS_TERMINAL;
		info = g_app_info_create_from_commandline (commandline, NULL, flags, error);
	}

	if (info == NULL)
		return FALSE;

	return g_app_info_launch (info, NULL, NULL, error);
}

gboolean
gs_plugin_app_remove (GsPlugin *plugin,
		      GsApp *app,
		      GCancellable *cancellable,
		      GError **error)
{
	GsPluginSnap *self = GS_PLUGIN_SNAP (plugin);
	g_autoptr(SnapdClient) client = NULL;
	gboolean interactive = gs_plugin_has_flags (plugin, GS_PLUGIN_FLAGS_INTERACTIVE);

	/* We can only remove apps we know of */
	if (!gs_app_has_management_plugin (app, plugin))
		return TRUE;

	client = get_client (self, interactive, error);
	if (client == NULL)
		return FALSE;

	gs_app_set_state (app, GS_APP_STATE_REMOVING);
	if (!snapd_client_remove2_sync (client, SNAPD_REMOVE_FLAGS_NONE, gs_app_get_metadata_item (app, "snap::name"), progress_cb, app, cancellable, error)) {
		gs_app_set_state_recover (app);
		snapd_error_convert (error);
		return FALSE;
	}
	gs_app_set_state (app, GS_APP_STATE_AVAILABLE);
	return TRUE;
}

gboolean
gs_plugin_add_updates (GsPlugin *plugin,
		       GsAppList *list,
		       GCancellable *cancellable,
		       GError **error)
{
	GsPluginSnap *self = GS_PLUGIN_SNAP (plugin);
	g_autoptr(GPtrArray) apps = NULL;
	g_autoptr(SnapdClient) client = NULL;
	gboolean interactive = gs_plugin_has_flags (plugin, GS_PLUGIN_FLAGS_INTERACTIVE);
	g_autoptr(GError) error_local = NULL;

	client = get_client (self, interactive, error);
	if (client == NULL)
		return FALSE;

	/* Get the list of refreshable snaps */
	apps = snapd_client_find_refreshable_sync (client, cancellable, &error_local);
	if (apps == NULL) {
		g_warning ("Failed to find refreshable snaps: %s", error_local->message);
		return TRUE;
	}

	for (guint i = 0; i < apps->len; i++) {
		SnapdSnap *snap = g_ptr_array_index (apps, i);
		g_autoptr(GsApp) app = NULL;

		/* Convert SnapdSnap to a GsApp */
<<<<<<< HEAD
		app = snap_to_app (plugin, snap, NULL);
=======
		app = snap_to_app (self, snap, NULL);
>>>>>>> efa81961

		/* If for some reason the app is already getting updated, then
		 * don't change its state */
		if (gs_app_get_state (app) != GS_APP_STATE_INSTALLING)
			gs_app_set_state (app, GS_APP_STATE_UPDATABLE_LIVE);

		/* Add GsApp to updatable GsAppList */
		gs_app_list_add (list, app);
	}

	return TRUE;
}

gboolean
gs_plugin_update (GsPlugin *plugin,
                  GsAppList *list,
                  GCancellable *cancellable,
                  GError **error)
{
	GsPluginSnap *self = GS_PLUGIN_SNAP (plugin);
	g_autoptr(SnapdClient) client = NULL;
	gboolean interactive = gs_plugin_has_flags (plugin, GS_PLUGIN_FLAGS_INTERACTIVE);

	client = get_client (self, interactive, error);
	if (client == NULL)
		return FALSE;

	for (guint i = 0; i < gs_app_list_length (list); i++) {
		/* Get the name of the snap to refresh */
		GsApp *app = gs_app_list_index (list, i);
		const gchar *name = gs_app_get_metadata_item (app, "snap::name");

		/* Refresh the snap */
		gs_app_set_state (app, GS_APP_STATE_INSTALLING);

		if (!snapd_client_refresh_sync (client, name, NULL, progress_cb, app, cancellable, error)) {
			gs_app_set_state_recover (app);
			snapd_error_convert (error);
			return FALSE;
		}

		gs_app_set_state (app, GS_APP_STATE_INSTALLED);
	}

	return TRUE;
}

static void
gs_plugin_snap_class_init (GsPluginSnapClass *klass)
{
	GObjectClass *object_class = G_OBJECT_CLASS (klass);
	GsPluginClass *plugin_class = GS_PLUGIN_CLASS (klass);

	object_class->dispose = gs_plugin_snap_dispose;
	object_class->finalize = gs_plugin_snap_finalize;

	plugin_class->setup_async = gs_plugin_snap_setup_async;
	plugin_class->setup_finish = gs_plugin_snap_setup_finish;
	plugin_class->refine_async = gs_plugin_snap_refine_async;
	plugin_class->refine_finish = gs_plugin_snap_refine_finish;
	plugin_class->list_installed_apps_async = gs_plugin_snap_list_installed_apps_async;
	plugin_class->list_installed_apps_finish = gs_plugin_snap_list_installed_apps_finish;
}

GType
gs_plugin_query_type (void)
{
	return GS_TYPE_PLUGIN_SNAP;
}<|MERGE_RESOLUTION|>--- conflicted
+++ resolved
@@ -384,22 +384,14 @@
 }
 
 static GsApp *
-<<<<<<< HEAD
-snap_to_app (GsPlugin *plugin, SnapdSnap *snap, const gchar *branch)
-=======
 snap_to_app (GsPluginSnap *self, SnapdSnap *snap, const gchar *branch)
->>>>>>> efa81961
 {
 	g_autofree gchar *cache_id = NULL;
 	g_autoptr(GsApp) app = NULL;
 
 	cache_id = g_strdup_printf ("%s:%s", snapd_snap_get_name (snap), branch != NULL ? branch : "");
 
-<<<<<<< HEAD
-	app = gs_plugin_cache_lookup (plugin, cache_id);
-=======
 	app = gs_plugin_cache_lookup (GS_PLUGIN (self), cache_id);
->>>>>>> efa81961
 	if (app == NULL) {
 		g_autofree gchar *appstream_id = NULL;
 
@@ -409,11 +401,7 @@
 		gs_app_set_bundle_kind (app, AS_BUNDLE_KIND_SNAP);
 		gs_app_set_branch (app, branch);
 		gs_app_set_metadata (app, "snap::name", snapd_snap_get_name (snap));
-<<<<<<< HEAD
-		gs_plugin_cache_add (plugin, cache_id, app);
-=======
 		gs_plugin_cache_add (GS_PLUGIN (self), cache_id, app);
->>>>>>> efa81961
 	}
 
 	gs_app_set_management_plugin (app, GS_PLUGIN (self));
@@ -467,11 +455,7 @@
 	if (snaps == NULL || snaps->len < 1)
 		return TRUE;
 
-<<<<<<< HEAD
-	app = snap_to_app (plugin, g_ptr_array_index (snaps, 0), NULL);
-=======
 	app = snap_to_app (self, g_ptr_array_index (snaps, 0), NULL);
->>>>>>> efa81961
 	gs_app_list_add (list, app);
 
 	return TRUE;
@@ -544,11 +528,7 @@
 		return FALSE;
 
 	for (i = 0; i < snaps->len; i++) {
-<<<<<<< HEAD
-		g_autoptr(GsApp) app = snap_to_app (plugin, g_ptr_array_index (snaps, i), NULL);
-=======
 		g_autoptr(GsApp) app = snap_to_app (self, g_ptr_array_index (snaps, i), NULL);
->>>>>>> efa81961
 		gs_app_list_add (list, app);
 	}
 
@@ -619,11 +599,7 @@
 			if (snaps == NULL)
 				return FALSE;
 			for (j = 0; j < snaps->len; j++) {
-<<<<<<< HEAD
-				g_autoptr(GsApp) app = snap_to_app (plugin, g_ptr_array_index (snaps, j), NULL);
-=======
 				g_autoptr(GsApp) app = snap_to_app (self, g_ptr_array_index (snaps, j), NULL);
->>>>>>> efa81961
 				gs_app_list_add (list, app);
 			}
 		}
@@ -683,11 +659,7 @@
 		SnapdSnap *snap = g_ptr_array_index (snaps, i);
 		g_autoptr(GsApp) app = NULL;
 
-<<<<<<< HEAD
-		app = snap_to_app (plugin, snap, NULL);
-=======
 		app = snap_to_app (self, snap, NULL);
->>>>>>> efa81961
 		gs_app_list_add (list, app);
 	}
 
@@ -728,11 +700,7 @@
 		return FALSE;
 
 	for (i = 0; i < snaps->len; i++) {
-<<<<<<< HEAD
-		g_autoptr(GsApp) app = snap_to_app (plugin, g_ptr_array_index (snaps, i), NULL);
-=======
 		g_autoptr(GsApp) app = snap_to_app (self, g_ptr_array_index (snaps, i), NULL);
->>>>>>> efa81961
 		gs_app_list_add (list, app);
 	}
 
@@ -853,11 +821,7 @@
 		g_autofree gchar *expanded_name = NULL;
 
 		expanded_name = expand_channel_name (snapd_channel_get_name (channel));
-<<<<<<< HEAD
-		app = snap_to_app (plugin, snap, expanded_name);
-=======
 		app = snap_to_app (self, snap, expanded_name);
->>>>>>> efa81961
 
 		gs_app_list_add (list, app);
 	}
@@ -1062,79 +1026,8 @@
 	}
 }
 
-static void serialize_node (SnapdMarkdownNode *node, GString *text, guint indentation);
-
-static gboolean
-is_block_node (SnapdMarkdownNode *node)
-{
-	switch (snapd_markdown_node_get_node_type (node)) {
-	case SNAPD_MARKDOWN_NODE_TYPE_PARAGRAPH:
-	case SNAPD_MARKDOWN_NODE_TYPE_UNORDERED_LIST:
-	case SNAPD_MARKDOWN_NODE_TYPE_CODE_BLOCK:
-		return TRUE;
-	default:
-		return FALSE;
-	}
-}
-
-static void
-serialize_nodes (GPtrArray *nodes, GString *text, guint indentation)
-{
-	for (guint i = 0; i < nodes->len; i++) {
-		SnapdMarkdownNode *node = g_ptr_array_index (nodes, i);
-
-		if (i != 0) {
-			SnapdMarkdownNode *last_node = g_ptr_array_index (nodes, i - 1);
-			if (is_block_node (node) && is_block_node (last_node))
-				g_string_append (text, "\n");
-		}
-
-		serialize_node (node, text, indentation);
-	}
-}
-
-static void
-serialize_node (SnapdMarkdownNode *node, GString *text, guint indentation)
-{
-	GPtrArray *children = snapd_markdown_node_get_children (node);
-
-	switch (snapd_markdown_node_get_node_type (node)) {
-	case SNAPD_MARKDOWN_NODE_TYPE_TEXT:
-		g_string_append (text, snapd_markdown_node_get_text (node));
-		return;
-
-	case SNAPD_MARKDOWN_NODE_TYPE_PARAGRAPH:
-	case SNAPD_MARKDOWN_NODE_TYPE_UNORDERED_LIST:
-	case SNAPD_MARKDOWN_NODE_TYPE_CODE_BLOCK:
-		serialize_nodes (children, text, indentation);
-		g_string_append (text, "\n");
-		return;
-
-	case SNAPD_MARKDOWN_NODE_TYPE_LIST_ITEM:
-		for (guint i = 0; i < indentation; i++) {
-			g_string_append (text, "    ");
-		}
-		g_string_append_printf (text, " • ");
-		serialize_nodes (children, text, indentation + 1);
-		return;
-
-	case SNAPD_MARKDOWN_NODE_TYPE_CODE_SPAN:
-	case SNAPD_MARKDOWN_NODE_TYPE_EMPHASIS:
-	case SNAPD_MARKDOWN_NODE_TYPE_STRONG_EMPHASIS:
-	case SNAPD_MARKDOWN_NODE_TYPE_URL:
-		return serialize_nodes (children, text, indentation);
-
-	default:
-		g_assert_not_reached();
-	}
-}
-
 static gchar *
-<<<<<<< HEAD
-gs_plugin_snap_get_description (SnapdSnap *snap)
-=======
 gs_plugin_snap_get_markup_description (SnapdSnap *snap)
->>>>>>> efa81961
 {
 	g_autoptr(SnapdMarkdownParser) parser = snapd_markdown_parser_new (SNAPD_MARKDOWN_VERSION_0);
 	g_autoptr(GPtrArray) nodes = NULL;
@@ -1332,48 +1225,9 @@
 						     cancellable, NULL);
 		}
 
-<<<<<<< HEAD
-	/* use store information for basic metadata over local information */
-	snap = store_snap != NULL ? store_snap : local_snap;
-	name = snapd_snap_get_title (snap);
-	if (name == NULL || g_strcmp0 (name, "") == 0)
-		name = snapd_snap_get_name (snap);
-	gs_app_set_name (app, GS_APP_QUALITY_NORMAL, name);
-	website = snapd_snap_get_website (snap);
-	if (g_strcmp0 (website, "") == 0)
-		website = NULL;
-	gs_app_set_url (app, AS_URL_KIND_HOMEPAGE, website);
-	contact = snapd_snap_get_contact (snap);
-	if (g_strcmp0 (contact, "") == 0)
-		contact = NULL;
-	gs_app_set_url (app, AS_URL_KIND_CONTACT, contact);
-	gs_app_set_summary (app, GS_APP_QUALITY_NORMAL, snapd_snap_get_summary (snap));
-	description = gs_plugin_snap_get_description (snap);
-	gs_app_set_description (app, GS_APP_QUALITY_NORMAL, description);
-	gs_app_set_license (app, GS_APP_QUALITY_NORMAL, snapd_snap_get_license (snap));
-	developer_name = snapd_snap_get_publisher_display_name (snap);
-	if (developer_name == NULL)
-		developer_name = snapd_snap_get_publisher_username (snap);
-	gs_app_set_developer_name (app, developer_name);
-	if (snapd_snap_get_publisher_validation (snap) == SNAPD_PUBLISHER_VALIDATION_VERIFIED)
-		gs_app_add_quirk (app, GS_APP_QUIRK_DEVELOPER_VERIFIED);
-
-	snap = local_snap != NULL ? local_snap : store_snap;
-	version = snapd_snap_get_version (snap);
-	confinement = snapd_snap_get_confinement (snap);
-
-	if (channel != NULL && store_snap != NULL) {
-		GPtrArray *channels = snapd_snap_get_channels (store_snap);
-		guint i;
-		for (i = 0; i < channels->len; i++) {
-			SnapdChannel *c = channels->pdata[i];
-			g_autofree gchar *expanded_name = NULL;
-			GDateTime *dt;
-=======
 		/* we don't know anything about this snap */
 		if (local_snap == NULL && store_snap == NULL)
 			continue;
->>>>>>> efa81961
 
 		if (local_snap != NULL)
 			tracking_channel = expand_channel_name (snapd_snap_get_tracking_channel (local_snap));
@@ -1768,11 +1622,7 @@
 		g_autoptr(GsApp) app = NULL;
 
 		/* Convert SnapdSnap to a GsApp */
-<<<<<<< HEAD
-		app = snap_to_app (plugin, snap, NULL);
-=======
 		app = snap_to_app (self, snap, NULL);
->>>>>>> efa81961
 
 		/* If for some reason the app is already getting updated, then
 		 * don't change its state */
