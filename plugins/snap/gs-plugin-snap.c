--- conflicted
+++ resolved
@@ -925,11 +925,8 @@
 	if (developer_name == NULL)
 		developer_name = snapd_snap_get_publisher_username (snap);
 	gs_app_set_developer_name (app, developer_name);
-<<<<<<< HEAD
-=======
 	if (snapd_snap_get_publisher_validation (snap) == SNAPD_PUBLISHER_VALIDATION_VERIFIED)
 		gs_app_add_quirk (app, GS_APP_QUIRK_DEVELOPER_VERIFIED);
->>>>>>> 6ce4c5d6
 
 	snap = local_snap != NULL ? local_snap : store_snap;
 	gs_app_set_version (app, snapd_snap_get_version (snap));
