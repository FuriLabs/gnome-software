--- conflicted
+++ resolved
@@ -43,19 +43,6 @@
 gs_flatpak_refresh_appstream (GsFlatpak *self, guint cache_age,
 			      GCancellable *cancellable, GError **error);
 
-<<<<<<< HEAD
-static gchar *
-gs_flatpak_build_id (FlatpakRef *xref)
-{
-	if (flatpak_ref_get_kind (xref) == FLATPAK_REF_KIND_APP) {
-		return g_strdup_printf ("%s.desktop",
-					flatpak_ref_get_name (xref));
-	}
-	return g_strdup (flatpak_ref_get_name (xref));
-}
-
-=======
->>>>>>> 6ce4c5d6
 static void
 gs_plugin_refine_item_scope (GsFlatpak *self, GsApp *app)
 {
@@ -72,19 +59,12 @@
 		return;
 	gs_app_set_management_plugin (app, gs_plugin_get_name (self->plugin));
 	gs_app_set_bundle_kind (app, AS_BUNDLE_KIND_FLATPAK);
-<<<<<<< HEAD
-	gs_app_set_scope (app, self->scope);
-=======
->>>>>>> 6ce4c5d6
 
 	/* only when we have a non-temp object */
 	if ((self->flags & GS_FLATPAK_FLAG_IS_TEMPORARY) == 0) {
 		gs_app_set_scope (app, self->scope);
 		gs_flatpak_app_set_object_id (app, gs_flatpak_get_id (self));
-<<<<<<< HEAD
-=======
-	}
->>>>>>> 6ce4c5d6
+	}
 }
 
 static void
@@ -118,8 +98,6 @@
 	}
 }
 
-<<<<<<< HEAD
-=======
 static GsAppPermissions
 perms_from_metadata (GKeyFile *keyfile)
 {
@@ -232,7 +210,6 @@
 		gs_app_add_quirk (app, GS_APP_QUIRK_NEW_PERMISSIONS);
 }
 
->>>>>>> 6ce4c5d6
 static void
 gs_flatpak_set_metadata (GsFlatpak *self, GsApp *app, FlatpakRef *xref)
 {
@@ -253,11 +230,8 @@
 	    gs_app_get_kind (app) == AS_APP_KIND_GENERIC) {
 		gs_flatpak_set_kind_from_flatpak (app, xref);
 	}
-<<<<<<< HEAD
-=======
 
 	gs_flatpak_set_permissions (self, app, xref);
->>>>>>> 6ce4c5d6
 }
 
 static GsApp *
@@ -369,12 +343,6 @@
 	return TRUE;
 }
 
-<<<<<<< HEAD
-	/* if this is a new remote, get the AppStream data */
-	if (!gs_flatpak_refresh_appstream (self, G_MAXUINT, NULL, &error_md)) {
-		g_warning ("failed to get initial available data: %s",
-			   error_md->message);
-=======
 static gboolean
 gs_flatpak_set_origin_cb (XbBuilderFixup *self,
 			  XbBuilderNode *bn,
@@ -385,7 +353,6 @@
 	if (g_strcmp0 (xb_builder_node_get_element (bn), "components") == 0) {
 		xb_builder_node_set_attr (bn, "origin",
 					  flatpak_remote_get_name (xremote));
->>>>>>> 6ce4c5d6
 	}
 	return TRUE;
 }
@@ -469,36 +436,6 @@
 }
 #endif
 
-#if !FLATPAK_CHECK_VERSION(1,1,1)
-static gchar *
-gs_flatpak_get_xremote_main_ref (GsFlatpak *self, FlatpakRemote *xremote, GError **error)
-{
-	g_autoptr(GFile) dir = NULL;
-	g_autofree gchar *dir_path = NULL;
-	g_autofree gchar *config_fn = NULL;
-	g_autofree gchar *group = NULL;
-	g_autofree gchar *main_ref = NULL;
-	g_autoptr(GKeyFile) kf = NULL;
-
-	/* figure out the path to the config keyfile */
-	dir = flatpak_installation_get_path (self->installation);
-	if (dir == NULL)
-		return NULL;
-	dir_path = g_file_get_path (dir);
-	if (dir_path == NULL)
-		return NULL;
-	config_fn = g_build_filename (dir_path, "repo", "config", NULL);
-
-	kf = g_key_file_new ();
-	if (!g_key_file_load_from_file (kf, config_fn, G_KEY_FILE_NONE, error))
-		return NULL;
-
-	group = g_strdup_printf ("remote \"%s\"", flatpak_remote_get_name (xremote));
-	main_ref = g_key_file_get_string (kf, group, "xa.main-ref", error);
-	return g_steal_pointer (&main_ref);
-}
-#endif
-
 static gboolean
 gs_flatpak_add_apps_from_xremote (GsFlatpak *self,
 				  XbBuilder *builder,
@@ -508,26 +445,15 @@
 {
 	g_autofree gchar *appstream_dir_fn = NULL;
 	g_autofree gchar *appstream_fn = NULL;
-<<<<<<< HEAD
-	g_autofree gchar *default_branch = NULL;
-	g_autofree gchar *main_ref = NULL;
-	g_autoptr(AsStore) store = NULL;
-=======
 	g_autofree gchar *icon_prefix = NULL;
->>>>>>> 6ce4c5d6
 	g_autoptr(GFile) appstream_dir = NULL;
 	g_autoptr(GFile) file_xml = NULL;
 	g_autoptr(GSettings) settings = NULL;
-<<<<<<< HEAD
-	g_autoptr(GPtrArray) app_filtered = NULL;
-	g_autoptr(GPtrArray) apps = NULL;
-=======
 	g_autoptr(XbBuilderFixup) fixup1 = NULL;
 	g_autoptr(XbBuilderFixup) fixup2 = NULL;
 	g_autoptr(XbBuilderFixup) fixup3 = NULL;
 	g_autoptr(XbBuilderNode) info = NULL;
 	g_autoptr(XbBuilderSource) source = xb_builder_source_new ();
->>>>>>> 6ce4c5d6
 
 	/* get the AppStream data location */
 	appstream_dir = flatpak_remote_get_appstream_dir (xremote, NULL);
@@ -571,20 +497,6 @@
 	xb_builder_source_add_fixup (source, fixup2);
 
 	/* override the *AppStream* origin */
-<<<<<<< HEAD
-#if AS_CHECK_VERSION(0,7,15)
-	apps = as_store_dup_apps (store);
-#else
-	apps = g_ptr_array_ref (as_store_get_apps (store));
-#endif
-	for (guint i = 0; i < apps->len; i++) {
-		AsApp *app = g_ptr_array_index (apps, i);
-		as_app_set_origin (app, flatpak_remote_get_name (xremote));
-	}
-
-	/* only add the specific app for noenumerate=true */
-	if (flatpak_remote_get_noenumerate (xremote)) {
-=======
 	fixup3 = xb_builder_fixup_new ("SetOrigin",
 				       gs_flatpak_set_origin_cb,
 				       xremote, NULL);
@@ -601,7 +513,6 @@
 	/* only add the specific app for noenumerate=true */
 	if (flatpak_remote_get_noenumerate (xremote)) {
 		g_autofree gchar *main_ref = NULL;
->>>>>>> 6ce4c5d6
 #if FLATPAK_CHECK_VERSION(1,1,1)
 		main_ref = flatpak_remote_get_main_ref (xremote);
 #else
@@ -610,8 +521,6 @@
 		if (main_ref == NULL)
 			g_warning ("failed to get main ref: %s", error_local->message);
 #endif
-<<<<<<< HEAD
-=======
 		if (main_ref != NULL) {
 			g_autoptr(XbBuilderFixup) fixup = NULL;
 			fixup = xb_builder_fixup_new ("FilterNoEnumerate",
@@ -621,47 +530,10 @@
 			xb_builder_fixup_set_max_depth (fixup, 2);
 			xb_builder_source_add_fixup (source, fixup);
 		}
->>>>>>> 6ce4c5d6
 	}
 
 	/* do we want to filter to the default branch */
 	settings = g_settings_new ("org.gnome.software");
-<<<<<<< HEAD
-	if (g_settings_get_boolean (settings, "filter-default-branch"))
-		default_branch = flatpak_remote_get_default_branch (xremote);
-
-	/* get all the apps and fix them up */
-	app_filtered = g_ptr_array_new ();
-	for (guint i = 0; i < apps->len; i++) {
-		AsApp *app = g_ptr_array_index (apps, i);
-
-		/* filter to app */
-		if (flatpak_remote_get_noenumerate (xremote)) {
-			AsBundle *bundle = as_app_get_bundle_default (app);
-			if (bundle == NULL || main_ref == NULL)
-				continue;
-			if (g_strcmp0 (as_bundle_get_id (bundle), main_ref) != 0)
-				continue;
-		}
-
-		/* filter by branch */
-		if (default_branch != NULL &&
-		    g_strcmp0 (as_app_get_branch (app), default_branch) != 0) {
-			g_debug ("not adding app with branch %s as filtering to %s",
-				 as_app_get_branch (app), default_branch);
-			continue;
-		}
-
-		/* fix the names when using old versions of appstream-compose */
-		gs_flatpak_remove_prefixed_names (app);
-
-		/* add */
-		as_app_set_scope (app, self->scope);
-		as_app_set_origin (app, flatpak_remote_get_name (xremote));
-		as_app_add_keyword (app, NULL, "flatpak");
-		g_debug ("adding %s", as_app_get_unique_id (app));
-		g_ptr_array_add (app_filtered, app);
-=======
 	if (g_settings_get_boolean (settings, "filter-default-branch") &&
 	    flatpak_remote_get_default_branch (xremote) != NULL) {
 		g_autoptr(XbBuilderFixup) fixup = NULL;
@@ -671,7 +543,6 @@
 					      g_free);
 		xb_builder_fixup_set_max_depth (fixup, 2);
 		xb_builder_source_add_fixup (source, fixup);
->>>>>>> 6ce4c5d6
 	}
 
 	/* success */
@@ -679,8 +550,6 @@
 	return TRUE;
 }
 
-<<<<<<< HEAD
-=======
 static GInputStream *
 gs_plugin_appstream_load_desktop_cb (XbBuilderSource *self,
 				     GFile *file,
@@ -744,7 +613,6 @@
 	return TRUE;
 }
 
->>>>>>> 6ce4c5d6
 static void
 gs_flatpak_rescan_installed (GsFlatpak *self,
 			     XbBuilder *builder,
@@ -769,71 +637,12 @@
 	while ((fn = g_dir_read_name (dir)) != NULL) {
 		g_autofree gchar *filename = NULL;
 		g_autoptr(GError) error_local = NULL;
-<<<<<<< HEAD
-		g_autoptr(AsApp) app = NULL;
-		g_autoptr(AsFormat) format = as_format_new ();
-		g_autoptr(FlatpakInstalledRef) app_ref = NULL;
-=======
->>>>>>> 6ce4c5d6
 
 		/* ignore */
 		if (g_strcmp0 (fn, "mimeinfo.cache") == 0)
 			continue;
 
 		/* parse desktop files */
-<<<<<<< HEAD
-		app = as_app_new ();
-		fn_desktop = g_build_filename (path_apps, fn, NULL);
-		if (!as_app_parse_file (app, fn_desktop, 0, &error_local)) {
-			g_warning ("failed to parse %s: %s",
-				   fn_desktop, error_local->message);
-			continue;
-		}
-
-		/* fix up icons */
-		icons = as_app_get_icons (app);
-		for (guint i = 0; i < icons->len; i++) {
-			AsIcon *ic = g_ptr_array_index (icons, i);
-			if (as_icon_get_kind (ic) == AS_ICON_KIND_UNKNOWN) {
-				as_icon_set_kind (ic, AS_ICON_KIND_STOCK);
-				as_icon_set_prefix (ic, path_exports);
-			}
-		}
-
-		/* fix the names when using old versions of appstream-compose */
-		gs_flatpak_remove_prefixed_names (app);
-
-		/* add */
-		as_app_set_state (app, AS_APP_STATE_INSTALLED);
-		as_app_set_scope (app, self->scope);
-		as_format_set_kind (format, AS_FORMAT_KIND_DESKTOP);
-		as_format_set_filename (format, fn_desktop);
-		as_app_add_format (app, format);
-
-		app_ref = flatpak_installation_get_current_installed_app (self->installation,
-									  as_app_get_id (app),
-									  cancellable,
-									  &error_local);
-		if (app_ref == NULL) {
-			g_warning ("Could not get app (from ID '%s') for installed desktop "
-				   "file %s: %s", as_app_get_id (app), fn_desktop, error_local->message);
-			continue;
-		}
-
-		/* add the bundle info */
-		if (as_app_get_bundle_default (app) == NULL) {
-			g_autoptr(AsBundle) bundle = as_bundle_new ();
-			g_autofree gchar *ref = flatpak_ref_format_ref (FLATPAK_REF (app_ref));
-			as_bundle_set_kind (bundle, AS_BUNDLE_KIND_FLATPAK);
-			as_bundle_set_id (bundle, ref);
-			as_app_add_bundle (app, bundle);
-		}
-
-		as_app_set_branch (app, flatpak_ref_get_branch (FLATPAK_REF (app_ref)));
-		as_app_set_icon_path (app, path_exports);
-		as_app_add_keyword (app, NULL, "flatpak");
-		as_store_add_app (self->store, app);
-=======
 		filename = g_build_filename (path_apps, fn, NULL);
 		if (!gs_flatpak_load_desktop_fn (self,
 						 builder,
@@ -844,7 +653,6 @@
 			g_debug ("ignoring %s: %s", filename, error_local->message);
 			continue;
 		}
->>>>>>> 6ce4c5d6
 	}
 }
 
@@ -853,12 +661,9 @@
 				   GCancellable *cancellable,
 				   GError **error)
 {
-<<<<<<< HEAD
-=======
 	const gchar *const *locales = g_get_language_names ();
 	g_autofree gchar *blobfn = NULL;
 	g_autoptr(GFile) file = NULL;
->>>>>>> 6ce4c5d6
 	g_autoptr(GPtrArray) xremotes = NULL;
 	g_autoptr(XbBuilder) builder = xb_builder_new ();
 
@@ -869,10 +674,6 @@
 	/* drat! silo needs regenerating */
 	g_clear_object (&self->silo);
 
-<<<<<<< HEAD
-	/* remove all components */
-	as_store_remove_all (self->store);
-=======
 	/* verbose profiling */
 	if (g_getenv ("GS_XMLB_VERBOSE") != NULL) {
 		xb_builder_set_profile_flags (builder,
@@ -883,7 +684,6 @@
 	/* add current locales */
 	for (guint i = 0; locales[i] != NULL; i++)
 		xb_builder_add_locale (builder, locales[i]);
->>>>>>> 6ce4c5d6
 
 	/* go through each remote adding metadata */
 	xremotes = flatpak_installation_list_remotes (self->installation,
@@ -1056,10 +856,6 @@
 			      GCancellable *cancellable, GError **error)
 {
 	gboolean ret;
-<<<<<<< HEAD
-	gboolean something_changed = FALSE;
-=======
->>>>>>> 6ce4c5d6
 	g_autoptr(GPtrArray) xremotes = NULL;
 
 	/* get remotes */
@@ -1369,11 +1165,7 @@
 		FlatpakInstalledRef *xref = g_ptr_array_index (xrefs, i);
 		g_autofree gchar *ref_tmp = flatpak_ref_format_ref (FLATPAK_REF (xref));
 		if (g_strcmp0 (ref, ref_tmp) == 0)
-<<<<<<< HEAD
-			return gs_flatpak_create_installed (self, xref, error);
-=======
 			return gs_flatpak_create_installed (self, xref);
->>>>>>> 6ce4c5d6
 	}
 
 	/* look at each remote xref */
@@ -1405,15 +1197,8 @@
 			FlatpakRef *xref = g_ptr_array_index (refs_remote, j);
 			g_autofree gchar *ref_tmp = flatpak_ref_format_ref (xref);
 			if (g_strcmp0 (ref, ref_tmp) == 0) {
-<<<<<<< HEAD
-				GsApp *app;
-				app = gs_flatpak_create_app (self, xref);
-				gs_app_set_origin (app, flatpak_remote_get_name (xremote));
-				return app;
-=======
 				const gchar *origin = flatpak_remote_get_name (xremote);
 				return gs_flatpak_create_app (self, origin, xref);
->>>>>>> 6ce4c5d6
 			}
 		}
 	}
@@ -1573,13 +1358,10 @@
 {
 	g_autoptr(GPtrArray) xrefs = NULL;
 
-<<<<<<< HEAD
-=======
 	/* ensure valid */
 	if (!gs_flatpak_rescan_appstream_store (self, cancellable, error))
 		return FALSE;
 
->>>>>>> 6ce4c5d6
 	/* get all the updatable apps and runtimes */
 	xrefs = flatpak_installation_list_installed_refs_for_update (self->installation,
 								     cancellable,
@@ -1607,15 +1389,7 @@
 			continue;
 		}
 
-<<<<<<< HEAD
-		app = gs_flatpak_create_installed (self, xref, &error_local);
-		if (app == NULL) {
-			g_warning ("failed to add flatpak: %s", error_local->message);
-			continue;
-		}
-=======
 		app = gs_flatpak_create_installed (self, xref);
->>>>>>> 6ce4c5d6
 		main_app = get_real_app_for_update (self, app, cancellable, &error_local);
 		if (main_app == NULL) {
 			g_debug ("Couldn't get the main app for updatable app extension %s: "
@@ -1659,10 +1433,7 @@
 				}
 			}
 		}
-<<<<<<< HEAD
-=======
 		gs_flatpak_set_update_permissions (self, main_app, xref);
->>>>>>> 6ce4c5d6
 		gs_app_list_add (list, main_app);
 	}
 
@@ -1689,10 +1460,6 @@
 		return FALSE;
 	}
 
-<<<<<<< HEAD
-	/* update AppStream metadata */
-	return gs_flatpak_refresh_appstream (self, cache_age, cancellable, error);
-=======
 	/* manually do this in case we created the first appstream file */
 	if (self->silo != NULL)
 		xb_silo_invalidate (self->silo);
@@ -1707,7 +1474,6 @@
 
 	/* success */
 	return TRUE;
->>>>>>> 6ce4c5d6
 }
 
 static gboolean
@@ -1897,13 +1663,10 @@
 	g_autoptr(GPtrArray) xrefs = NULL;
 	g_autoptr(FlatpakInstalledRef) ref = NULL;
 	g_autoptr(GError) error_local = NULL;
-<<<<<<< HEAD
-=======
 
 	/* ensure valid */
 	if (!gs_flatpak_rescan_appstream_store (self, cancellable, error))
 		return FALSE;
->>>>>>> 6ce4c5d6
 
 	/* already found */
 	if (gs_app_get_state (app) != AS_APP_STATE_UNKNOWN)
@@ -2137,10 +1900,8 @@
 		return TRUE;
 
 	/* already done */
-	if (gs_app_has_kudo (app, GS_APP_KUDO_SANDBOXED)) {
-		g_debug ("skipping reading metadata");
+	if (gs_app_has_kudo (app, GS_APP_KUDO_SANDBOXED))
 		return TRUE;
-	}
 
 	/* this is quicker than doing network IO */
 	installation_path = flatpak_installation_get_path (self->installation);
@@ -2325,33 +2086,12 @@
 			     GsPluginRefineFlags flags,
 			     GError **error)
 {
-<<<<<<< HEAD
-	AsApp *item;
-	const gchar *unique_id = gs_app_get_unique_id (app);
-
-	if (unique_id == NULL)
-		return TRUE;
-	item = as_store_get_app_by_unique_id (self->store,
-					      unique_id,
-					      AS_STORE_SEARCH_FLAG_USE_WILDCARDS);
-	if (item == NULL) {
-		g_autoptr(GPtrArray) apps = NULL;
-		apps = as_store_get_apps_by_id (self->store, gs_app_get_id (app));
-		if (apps->len > 0) {
-			g_debug ("potential matches for %s:", unique_id);
-			for (guint i = 0; i < apps->len; i++) {
-				AsApp *app_tmp = g_ptr_array_index (apps, i);
-				g_debug ("- %s", as_app_get_unique_id (app_tmp));
-			}
-		}
-=======
 	const gchar *id = gs_app_get_id (app);
 	const gchar *origin = gs_app_get_origin (app);
 	g_autofree gchar *xpath = NULL;
 	g_autoptr(XbNode) component = NULL;
 
 	if (id == NULL)
->>>>>>> 6ce4c5d6
 		return TRUE;
 
 	/* find using ID and origin */
@@ -2375,26 +2115,18 @@
 		       GError **error)
 {
 	AsAppState old_state = gs_app_get_state (app);
-<<<<<<< HEAD
-=======
 
 	/* not us */
 	if (gs_app_get_bundle_kind (app) != AS_BUNDLE_KIND_FLATPAK)
 		return TRUE;
->>>>>>> 6ce4c5d6
 
 	/* ensure valid */
 	if (!gs_flatpak_rescan_appstream_store (self, cancellable, error))
 		return FALSE;
 
-<<<<<<< HEAD
-	/* flatpak apps can always be removed */
-	gs_app_remove_quirk (app, AS_APP_QUIRK_COMPULSORY);
-=======
 	/* always do AppStream properties */
 	if (!gs_flatpak_refine_appstream (self, app, self->silo, flags, error))
 		return FALSE;
->>>>>>> 6ce4c5d6
 
 	/* AppStream sets the source to appname/arch/branch */
 	if (!gs_refine_item_metadata (self, app, cancellable, error)) {
@@ -2497,11 +2229,7 @@
 		if (new == NULL)
 			return FALSE;
 		gs_flatpak_claim_app (self, new);
-<<<<<<< HEAD
-		if (!gs_flatpak_refine_app (self, new, flags, cancellable, error))
-=======
 		if (!gs_flatpak_refine_app (self, new, refine_flags, cancellable, error))
->>>>>>> 6ce4c5d6
 			return FALSE;
 		gs_app_subsume_metadata (new, app);
 		gs_app_list_add (list, new);
@@ -2940,15 +2668,10 @@
 		   GError **error)
 {
 	g_autoptr(GsAppList) list_tmp = gs_app_list_new ();
-<<<<<<< HEAD
-	if (!gs_appstream_store_search (self->plugin, self->store, values, list_tmp,
-					cancellable, error))
-=======
 	if (!gs_flatpak_rescan_appstream_store (self, cancellable, error))
 		return FALSE;
 	if (!gs_appstream_search (self->plugin, self->silo, values, list_tmp,
 				  cancellable, error))
->>>>>>> 6ce4c5d6
 		return FALSE;
 	gs_flatpak_claim_app_list (self, list_tmp);
 	gs_app_list_add_list (list, list_tmp);
@@ -2963,17 +2686,11 @@
 			      GError **error)
 {
 	g_autoptr(GsAppList) list_tmp = gs_app_list_new ();
-<<<<<<< HEAD
-	if (!gs_appstream_store_add_category_apps (self->plugin, self->store,
-						   category, list_tmp,
-						   cancellable, error))
-=======
 	if (!gs_flatpak_rescan_appstream_store (self, cancellable, error))
 		return FALSE;
 	if (!gs_appstream_add_category_apps (self->plugin, self->silo,
 					     category, list_tmp,
 					     cancellable, error))
->>>>>>> 6ce4c5d6
 		return FALSE;
 	gs_flatpak_claim_app_list (self, list_tmp);
 	gs_app_list_add_list (list, list_tmp);
@@ -2999,18 +2716,11 @@
 			GError **error)
 {
 	g_autoptr(GsAppList) list_tmp = gs_app_list_new ();
-<<<<<<< HEAD
-	if (!gs_appstream_add_popular (self->plugin, self->store, list_tmp,
-				       cancellable, error))
-		return FALSE;
-	gs_flatpak_claim_app_list (self, list_tmp);
-=======
 	if (!gs_flatpak_rescan_appstream_store (self, cancellable, error))
 		return FALSE;
 	if (!gs_appstream_add_popular (self->plugin, self->silo, list_tmp,
 				       cancellable, error))
 		return FALSE;
->>>>>>> 6ce4c5d6
 	gs_app_list_add_list (list, list_tmp);
 	return TRUE;
 }
@@ -3022,12 +2732,6 @@
 			 GError **error)
 {
 	g_autoptr(GsAppList) list_tmp = gs_app_list_new ();
-<<<<<<< HEAD
-	if (!gs_appstream_add_featured (self->plugin, self->store, list_tmp,
-					cancellable, error))
-		return FALSE;
-	gs_flatpak_claim_app_list (self, list_tmp);
-=======
 	if (!gs_flatpak_rescan_appstream_store (self, cancellable, error))
 		return FALSE;
 	if (!gs_appstream_add_featured (self->plugin, self->silo, list_tmp,
@@ -3050,7 +2754,6 @@
 	if (!gs_appstream_add_alternates (self->plugin, self->silo, app, list_tmp,
 					  cancellable, error))
 		return FALSE;
->>>>>>> 6ce4c5d6
 	gs_app_list_add_list (list, list_tmp);
 	return TRUE;
 }
@@ -3063,34 +2766,14 @@
 		       GError **error)
 {
 	g_autoptr(GsAppList) list_tmp = gs_app_list_new ();
-<<<<<<< HEAD
-	if (!gs_appstream_add_recent (self->plugin, self->store, list_tmp, age,
-=======
 	if (!gs_flatpak_rescan_appstream_store (self, cancellable, error))
 		return FALSE;
 	if (!gs_appstream_add_recent (self->plugin, self->silo, list_tmp, age,
->>>>>>> 6ce4c5d6
 				      cancellable, error))
 		return FALSE;
 	gs_flatpak_claim_app_list (self, list_tmp);
 	gs_app_list_add_list (list, list_tmp);
 	return TRUE;
-<<<<<<< HEAD
-}
-
-static void
-gs_flatpak_store_app_added_cb (AsStore *store, AsApp *app, GsFlatpak *self)
-{
-	gs_appstream_add_extra_info (self->plugin, app);
-}
-
-static void
-gs_flatpak_store_app_removed_cb (AsStore *store, AsApp *app, GsFlatpak *self)
-{
-	g_debug ("AppStream app was removed, doing delete from global cache");
-	gs_plugin_cache_remove (self->plugin, as_app_get_unique_id (app));
-=======
->>>>>>> 6ce4c5d6
 }
 
 const gchar *
