--- conflicted
+++ resolved
@@ -2939,7 +2939,6 @@
 
 		if (!found)
 			g_ptr_array_add (remove_addons, g_object_ref (app_addon));
-<<<<<<< HEAD
 	}
 
 	for (guint i = 0; i < remove_addons->len; i++) {
@@ -2949,17 +2948,6 @@
 		gs_app_remove_addon (app, addon);
 	}
 
-=======
-	}
-
-	for (guint i = 0; i < remove_addons->len; i++) {
-		GsApp *addon = g_ptr_array_index (remove_addons, i);
-		g_debug ("removing addon '%s' from app '%s', because not related to it",
-			 gs_app_get_unique_id (addon), gs_app_get_unique_id (app));
-		gs_app_remove_addon (app, addon);
-	}
-
->>>>>>> 7b70662a
 	return TRUE;
 }
 
