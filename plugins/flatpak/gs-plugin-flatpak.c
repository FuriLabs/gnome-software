--- conflicted
+++ resolved
@@ -2280,14 +2280,9 @@
 	GsPluginFileToAppData *data = task_data;
 	gboolean interactive = (data->flags & GS_PLUGIN_FILE_TO_APP_FLAGS_INTERACTIVE) != 0;
 
-<<<<<<< HEAD
-	app = gs_plugin_flatpak_file_to_app (self, file, interactive, NULL, cancellable, error);
-	if (app != NULL)
-=======
 	app = gs_plugin_flatpak_file_to_app (self, data->file, interactive, NULL, cancellable, &local_error);
 	if (app != NULL) {
 		g_autoptr(GsAppList) list = gs_app_list_new ();
->>>>>>> 27bce847
 		gs_app_list_add (list, app);
 		g_task_return_pointer (task, g_steal_pointer (&list), g_object_unref);
 	} else if (local_error != NULL) {
