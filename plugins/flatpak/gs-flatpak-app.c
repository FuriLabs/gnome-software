/* -*- Mode: C; tab-width: 8; indent-tabs-mode: t; c-basic-offset: 8 -*-
 *
 * Copyright (C) 2017 Richard Hughes <richard@hughsie.com>
 *
 * Licensed under the GNU General Public License Version 2
 *
 * This program is free software; you can redistribute it and/or modify
 * it under the terms of the GNU General Public License as published by
 * the Free Software Foundation; either version 2 of the License, or
 * (at your option) any later version.
 *
 * This program is distributed in the hope that it will be useful,
 * but WITHOUT ANY WARRANTY; without even the implied warranty of
 * MERCHANTABILITY or FITNESS FOR A PARTICULAR PURPOSE.  See the
 * GNU General Public License for more details.
 *
 * You should have received a copy of the GNU General Public License
 * along with this program; if not, write to the Free Software
 * Foundation, Inc., 51 Franklin Street, Fifth Floor, Boston, MA 02110-1301 USA.
 */

#include "config.h"

#include <string.h>

#include "gs-flatpak-app.h"

const gchar *
gs_flatpak_app_get_ref_name (GsApp *app)
{
	return gs_app_get_metadata_item (app, "flatpak::RefName");
}

const gchar *
gs_flatpak_app_get_ref_arch (GsApp *app)
{
	return gs_app_get_metadata_item (app, "flatpak::RefArch");
}

const gchar *
gs_flatpak_app_get_ref_branch (GsApp *app)
{
	return gs_app_get_metadata_item (app, "flatpak::RefBranch");
}

const gchar *
gs_flatpak_app_get_commit (GsApp *app)
{
	return gs_app_get_metadata_item (app, "flatpak::Commit");
}

GsFlatpakAppFileKind
gs_flatpak_app_get_file_kind (GsApp *app)
{
	GVariant *tmp = gs_app_get_metadata_variant (app, "flatpak::FileKind");
	if (tmp == NULL)
		return GS_FLATPAK_APP_FILE_KIND_UNKNOWN;
	return g_variant_get_uint32 (tmp);
}

GsApp *
gs_flatpak_app_get_runtime_repo (GsApp *app)
{
	return g_object_get_data (G_OBJECT (app), "flatpak::RuntimeRepo");
}

FlatpakRefKind
gs_flatpak_app_get_ref_kind (GsApp *app)
{
	GVariant *tmp = gs_app_get_metadata_variant (app, "flatpak::RefKind");
	if (tmp == NULL)
		return FLATPAK_REF_KIND_APP;
	return g_variant_get_uint32 (tmp);
}

const gchar *
gs_flatpak_app_get_ref_kind_as_str (GsApp *app)
{
	FlatpakRefKind ref_kind = gs_flatpak_app_get_ref_kind (app);
	if (ref_kind == FLATPAK_REF_KIND_APP)
		return "app";
	if (ref_kind == FLATPAK_REF_KIND_RUNTIME)
		return "runtime";
	return NULL;
}

const gchar *
gs_flatpak_app_get_object_id (GsApp *app)
{
	return gs_app_get_metadata_item (app, "flatpak::ObjectID");
}

const gchar *
gs_flatpak_app_get_repo_gpgkey (GsApp *app)
{
	return gs_app_get_metadata_item (app, "flatpak::RepoGpgKey");
}

const gchar *
gs_flatpak_app_get_repo_url (GsApp *app)
{
	return gs_app_get_metadata_item (app, "flatpak::RepoUrl");
}

gchar *
gs_flatpak_app_get_ref_display (GsApp *app)
{
	return g_strdup_printf ("%s/%s/%s/%s",
				gs_flatpak_app_get_ref_kind_as_str (app),
				gs_flatpak_app_get_ref_name (app),
				gs_flatpak_app_get_ref_arch (app),
				gs_flatpak_app_get_ref_branch (app));
}

void
gs_flatpak_app_set_ref_name (GsApp *app, const gchar *val)
{
	gs_app_set_metadata (app, "flatpak::RefName", val);
}

void
gs_flatpak_app_set_ref_arch (GsApp *app, const gchar *val)
{
	gs_app_set_metadata (app, "flatpak::RefArch", val);
}

void
gs_flatpak_app_set_ref_branch (GsApp *app, const gchar *val)
{
	gs_app_set_metadata (app, "flatpak::RefBranch", val);
}

void
gs_flatpak_app_set_commit (GsApp *app, const gchar *val)
{
	gs_app_set_metadata (app, "flatpak::Commit", val);
}

void
gs_flatpak_app_set_file_kind (GsApp *app, GsFlatpakAppFileKind file_kind)
{
	g_autoptr(GVariant) tmp = g_variant_new_uint32 (file_kind);
	gs_app_set_metadata_variant (app, "flatpak::FileKind", tmp);
}

void
gs_flatpak_app_set_runtime_repo (GsApp *app, GsApp *runtime_repo)
{
	g_object_set_data_full (G_OBJECT (app),
				"flatpak::RuntimeRepo",
				g_object_ref (runtime_repo),
				(GDestroyNotify) g_object_unref);
}

void
gs_flatpak_app_set_ref_kind (GsApp *app, FlatpakRefKind ref_kind)
{
	g_autoptr(GVariant) tmp = g_variant_new_uint32 (ref_kind);
	gs_app_set_metadata_variant (app, "flatpak::RefKind", tmp);
}

void
gs_flatpak_app_set_object_id (GsApp *app, const gchar *val)
{
	gs_app_set_metadata (app, "flatpak::ObjectID", val);
}

void
gs_flatpak_app_set_repo_gpgkey (GsApp *app, const gchar *val)
{
	gs_app_set_metadata (app, "flatpak::RepoGpgKey", val);
}

void
gs_flatpak_app_set_repo_url (GsApp *app, const gchar *val)
{
	gs_app_set_metadata (app, "flatpak::RepoUrl", val);
<<<<<<< HEAD
=======
}

GsApp *
gs_flatpak_app_new (const gchar *id)
{
	return GS_APP (g_object_new (GS_TYPE_APP, "id", id, NULL));
}

void
gs_flatpak_app_set_main_app_ref_name (GsApp *app, const gchar *main_app_ref)
{
	gs_app_set_metadata (app, "flatpak::mainApp", main_app_ref);
>>>>>>> 35e6ebde
}

const gchar *
gs_flatpak_app_get_main_app_ref_name (GsApp *app)
{
<<<<<<< HEAD
	return GS_APP (g_object_new (GS_TYPE_APP, "id", id, NULL));
=======
	return gs_app_get_metadata_item (app, "flatpak::mainApp");
>>>>>>> 35e6ebde
}

/* vim: set noexpandtab: */<|MERGE_RESOLUTION|>--- conflicted
+++ resolved
@@ -175,8 +175,6 @@
 gs_flatpak_app_set_repo_url (GsApp *app, const gchar *val)
 {
 	gs_app_set_metadata (app, "flatpak::RepoUrl", val);
-<<<<<<< HEAD
-=======
 }
 
 GsApp *
@@ -189,17 +187,12 @@
 gs_flatpak_app_set_main_app_ref_name (GsApp *app, const gchar *main_app_ref)
 {
 	gs_app_set_metadata (app, "flatpak::mainApp", main_app_ref);
->>>>>>> 35e6ebde
 }
 
 const gchar *
 gs_flatpak_app_get_main_app_ref_name (GsApp *app)
 {
-<<<<<<< HEAD
-	return GS_APP (g_object_new (GS_TYPE_APP, "id", id, NULL));
-=======
 	return gs_app_get_metadata_item (app, "flatpak::mainApp");
->>>>>>> 35e6ebde
 }
 
 /* vim: set noexpandtab: */